--- conflicted
+++ resolved
@@ -182,7 +182,15 @@
          Qualcomm Technologies Inc TLMM block found on the Qualcomm
          Technologies Inc SDM845 platform.
 
-<<<<<<< HEAD
+config PINCTRL_SM8150
+       tristate "Qualcomm Technologies Inc SM8150 pin controller driver"
+       depends on GPIOLIB && OF
+       select PINCTRL_MSM
+       help
+         This is the pinctrl, pinmux, pinconf and gpiolib driver for the
+         Qualcomm Technologies Inc TLMM block found on the Qualcomm
+         Technologies Inc SM8150 platform.
+
 config PINCTRL_LAHAINA
 	tristate "Qualcomm Technologies Inc LAHAINA pin controller driver"
 	depends on GPIOLIB && OF
@@ -193,15 +201,5 @@
 	  block found on the Qualcomm Technologies Inc LAHAINA platform.
 	  Say Y here to compile statically, or M here to compile it as a module.
 	  If unsure, say N.
-=======
-config PINCTRL_SM8150
-       tristate "Qualcomm Technologies Inc SM8150 pin controller driver"
-       depends on GPIOLIB && OF
-       select PINCTRL_MSM
-       help
-         This is the pinctrl, pinmux, pinconf and gpiolib driver for the
-         Qualcomm Technologies Inc TLMM block found on the Qualcomm
-         Technologies Inc SM8150 platform.
->>>>>>> 1a9d9156
 
 endif