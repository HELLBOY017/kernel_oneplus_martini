// SPDX-License-Identifier: GPL-2.0-only
/*
 * Copyright (c) 2017-2021, The Linux Foundation. All rights reserved.
 */

#include <linux/err.h>
#include <linux/init.h>
#include <linux/interrupt.h>
#include <linux/irq.h>
#include <linux/irqchip.h>
#include <linux/irqdomain.h>
#include <linux/io.h>
#include <linux/kernel.h>
#include <linux/module.h>
#include <linux/of.h>
#include <linux/of_irq.h>
#include <linux/of_address.h>
#include <linux/of_device.h>
#include <linux/soc/qcom/irq.h>
#include <linux/spinlock.h>
#include <linux/slab.h>
#include <linux/types.h>

#include <linux/ipc_logging.h>

#define PDC_MAX_IRQS		168
#define PDC_IPC_LOG_SZ		2

#define PDC_MAX_IRQS		168
#define PDC_MAX_GPIO_IRQS	256

#define CLEAR_INTR(reg, intr)	(reg & ~(1 << intr))
#define ENABLE_INTR(reg, intr)	(reg | (1 << intr))

#define IRQ_ENABLE_BANK		0x10
#define IRQ_i_CFG		0x110

#define PDC_NO_PARENT_IRQ	~0UL

struct pdc_pin_region {
	u32 pin_base;
	u32 parent_base;
	u32 cnt;
};

struct spi_cfg_regs {
	union {
		u64 start;
		void __iomem *base;
	};
	resource_size_t size;
};

static DEFINE_RAW_SPINLOCK(pdc_lock);
static void __iomem *pdc_base;
static struct pdc_pin_region *pdc_region;
static int pdc_region_cnt;
static struct spi_cfg_regs *spi_cfg;
static void *pdc_ipc_log;

static void pdc_reg_write(int reg, u32 i, u32 val)
{
	writel_relaxed(val, pdc_base + reg + i * sizeof(u32));
}

static u32 pdc_reg_read(int reg, u32 i)
{
	return readl_relaxed(pdc_base + reg + i * sizeof(u32));
}

static int qcom_pdc_gic_get_irqchip_state(struct irq_data *d,
					  enum irqchip_irq_state which,
					  bool *state)
{
	if (d->hwirq == GPIO_NO_WAKE_IRQ)
		return 0;

	return irq_chip_get_parent_state(d, which, state);
}

static int qcom_pdc_gic_set_irqchip_state(struct irq_data *d,
					  enum irqchip_irq_state which,
					  bool value)
{
	if (d->hwirq == GPIO_NO_WAKE_IRQ)
		return 0;

	return irq_chip_set_parent_state(d, which, value);
}

static void pdc_enable_intr(struct irq_data *d, bool on)
{
	int pin_out = d->hwirq;
	unsigned long flags;
	u32 index, mask;
	u32 enable;

	index = pin_out / 32;
	mask = pin_out % 32;

	raw_spin_lock_irqsave(&pdc_lock, flags);
	enable = pdc_reg_read(IRQ_ENABLE_BANK, index);
	enable = on ? ENABLE_INTR(enable, mask) : CLEAR_INTR(enable, mask);
	pdc_reg_write(IRQ_ENABLE_BANK, index, enable);
<<<<<<< HEAD
	ipc_log_string(pdc_ipc_log, "PIN=%d enable=%d", d->hwirq, on);
	raw_spin_unlock(&pdc_lock);
=======
	raw_spin_unlock_irqrestore(&pdc_lock, flags);
>>>>>>> 375c2e2c
}

static void qcom_pdc_gic_disable(struct irq_data *d)
{
	if (d->hwirq == GPIO_NO_WAKE_IRQ)
		return;

	pdc_enable_intr(d, false);
	irq_chip_disable_parent(d);
}

static void qcom_pdc_gic_enable(struct irq_data *d)
{
	if (d->hwirq == GPIO_NO_WAKE_IRQ)
		return;

	pdc_enable_intr(d, true);
	irq_chip_enable_parent(d);
}

static void qcom_pdc_gic_mask(struct irq_data *d)
{
	if (d->hwirq == GPIO_NO_WAKE_IRQ)
		return;

	ipc_log_string(pdc_ipc_log, "PIN=%d mask", d->hwirq);
	irq_chip_mask_parent(d);
}

static void qcom_pdc_gic_unmask(struct irq_data *d)
{
	if (d->hwirq == GPIO_NO_WAKE_IRQ)
		return;

	ipc_log_string(pdc_ipc_log, "PIN=%d unmask", d->hwirq);
	irq_chip_unmask_parent(d);
}

static u32 __spi_pin_read(unsigned int pin)
{
	void __iomem *cfg_reg = spi_cfg->base + pin * 4;

	return readl_relaxed(cfg_reg);
}

static void __spi_pin_write(unsigned int pin, unsigned int val)
{
	void __iomem *cfg_reg = spi_cfg->base + pin * 4;

	writel_relaxed(val, cfg_reg);
}

static int spi_configure_type(irq_hw_number_t hwirq, unsigned int type)
{
	int spi = hwirq - 32;
	u32 pin = spi / 32;
	u32 mask = BIT(spi % 32);
	u32 val;
	unsigned long flags;

	if (!spi_cfg)
		return 0;

	if (pin * 4 > spi_cfg->size)
		return -EFAULT;

	raw_spin_lock_irqsave(&pdc_lock, flags);
	val = __spi_pin_read(pin);
	val &= ~mask;
	if (type & IRQ_TYPE_LEVEL_MASK)
		val |= mask;
	__spi_pin_write(pin, val);
	ipc_log_string(pdc_ipc_log,
		       "SPI config: GIC-SPI=%d (reg=%d,bit=%d) val=%d",
		       spi, pin, spi % 32, type & IRQ_TYPE_LEVEL_MASK);
	raw_spin_unlock_irqrestore(&pdc_lock, flags);

	return 0;
}

/*
 * GIC does not handle falling edge or active low. To allow falling edge and
 * active low interrupts to be handled at GIC, PDC has an inverter that inverts
 * falling edge into a rising edge and active low into an active high.
 * For the inverter to work, the polarity bit in the IRQ_CONFIG register has to
 * set as per the table below.
 * Level sensitive active low    LOW
 * Rising edge sensitive         NOT USED
 * Falling edge sensitive        LOW
 * Dual Edge sensitive           NOT USED
 * Level sensitive active High   HIGH
 * Falling Edge sensitive        NOT USED
 * Rising edge sensitive         HIGH
 * Dual Edge sensitive           HIGH
 */
enum pdc_irq_config_bits {
	PDC_LEVEL_LOW		= 0b000,
	PDC_EDGE_FALLING	= 0b010,
	PDC_LEVEL_HIGH		= 0b100,
	PDC_EDGE_RISING		= 0b110,
	PDC_EDGE_DUAL		= 0b111,
};

/**
 * qcom_pdc_gic_set_type: Configure PDC for the interrupt
 *
 * @d: the interrupt data
 * @type: the interrupt type
 *
 * If @type is edge triggered, forward that as Rising edge as PDC
 * takes care of converting falling edge to rising edge signal
 * If @type is level, then forward that as level high as PDC
 * takes care of converting falling edge to rising edge signal
 */
static int qcom_pdc_gic_set_type(struct irq_data *d, unsigned int type)
{
	int pin_out = d->hwirq;
	int parent_hwirq = d->parent_data->hwirq;
	enum pdc_irq_config_bits pdc_type;
	int ret;

	if (pin_out == GPIO_NO_WAKE_IRQ)
		return 0;

	switch (type) {
	case IRQ_TYPE_EDGE_RISING:
		pdc_type = PDC_EDGE_RISING;
		break;
	case IRQ_TYPE_EDGE_FALLING:
		pdc_type = PDC_EDGE_FALLING;
		type = IRQ_TYPE_EDGE_RISING;
		break;
	case IRQ_TYPE_EDGE_BOTH:
		pdc_type = PDC_EDGE_DUAL;
		type = IRQ_TYPE_EDGE_RISING;
		break;
	case IRQ_TYPE_LEVEL_HIGH:
		pdc_type = PDC_LEVEL_HIGH;
		break;
	case IRQ_TYPE_LEVEL_LOW:
		pdc_type = PDC_LEVEL_LOW;
		type = IRQ_TYPE_LEVEL_HIGH;
		break;
	default:
		WARN_ON(1);
		return -EINVAL;
	}

	pdc_reg_write(IRQ_i_CFG, pin_out, pdc_type);
	ipc_log_string(pdc_ipc_log, "Set type: PIN=%d pdc_type=%d gic_type=%d",
		       pin_out, pdc_type, type);

	/* Additionally, configure (only) the GPIO in the f/w */
	if (irq_domain_qcom_handle_wakeup(d->domain)) {
		ret = spi_configure_type(parent_hwirq, type);
		if (ret)
			return ret;
	}

	/* Additionally, configure (only) the GPIO in the f/w */
	ret = spi_configure_type(parent_hwirq, type);
	if (ret)
		return ret;

	return irq_chip_set_type_parent(d, type);
}

static struct irq_chip qcom_pdc_gic_chip = {
	.name			= "PDC",
	.irq_eoi		= irq_chip_eoi_parent,
	.irq_mask		= qcom_pdc_gic_mask,
	.irq_unmask		= qcom_pdc_gic_unmask,
	.irq_disable		= qcom_pdc_gic_disable,
	.irq_enable		= qcom_pdc_gic_enable,
	.irq_get_irqchip_state	= qcom_pdc_gic_get_irqchip_state,
	.irq_set_irqchip_state	= qcom_pdc_gic_set_irqchip_state,
	.irq_retrigger		= irq_chip_retrigger_hierarchy,
	.irq_set_type		= qcom_pdc_gic_set_type,
	.flags			= IRQCHIP_MASK_ON_SUSPEND |
				  IRQCHIP_SET_TYPE_MASKED |
				  IRQCHIP_SKIP_SET_WAKE,
	.irq_set_vcpu_affinity	= irq_chip_set_vcpu_affinity_parent,
	.irq_set_affinity	= irq_chip_set_affinity_parent,
};

static irq_hw_number_t get_parent_hwirq(int pin)
{
	int i;
	struct pdc_pin_region *region;

	for (i = 0; i < pdc_region_cnt; i++) {
		region = &pdc_region[i];
		if (pin >= region->pin_base &&
		    pin < region->pin_base + region->cnt)
			return (region->parent_base + pin - region->pin_base);
	}

	return PDC_NO_PARENT_IRQ;
}

static int qcom_pdc_translate(struct irq_domain *d, struct irq_fwspec *fwspec,
			      unsigned long *hwirq, unsigned int *type)
{
	if (is_of_node(fwspec->fwnode)) {
		if (fwspec->param_count != 2)
			return -EINVAL;

		*hwirq = fwspec->param[0];
		*type = fwspec->param[1] & IRQ_TYPE_SENSE_MASK;
		return 0;
	}

	return -EINVAL;
}

static int qcom_pdc_alloc(struct irq_domain *domain, unsigned int virq,
			  unsigned int nr_irqs, void *data)
{
	struct irq_fwspec *fwspec = data;
	struct irq_fwspec parent_fwspec;
	irq_hw_number_t hwirq, parent_hwirq;
	unsigned int type;
	int ret;

	ret = qcom_pdc_translate(domain, fwspec, &hwirq, &type);
	if (ret)
		return ret;

	ret  = irq_domain_set_hwirq_and_chip(domain, virq, hwirq,
					     &qcom_pdc_gic_chip, NULL);
	if (ret)
		return ret;

	parent_hwirq = get_parent_hwirq(hwirq);
	if (parent_hwirq == PDC_NO_PARENT_IRQ)
		return 0;

	if (type & IRQ_TYPE_EDGE_BOTH)
		type = IRQ_TYPE_EDGE_RISING;

	if (type & IRQ_TYPE_LEVEL_MASK)
		type = IRQ_TYPE_LEVEL_HIGH;

	parent_fwspec.fwnode      = domain->parent->fwnode;
	parent_fwspec.param_count = 3;
	parent_fwspec.param[0]    = 0;
	parent_fwspec.param[1]    = parent_hwirq;
	parent_fwspec.param[2]    = type;

	ipc_log_string(pdc_ipc_log, "Alloc: PIN=%d GIC-SPI=%d",
		       hwirq, parent_hwirq);
	return irq_domain_alloc_irqs_parent(domain, virq, nr_irqs,
					    &parent_fwspec);
}

static const struct irq_domain_ops qcom_pdc_ops = {
	.translate	= qcom_pdc_translate,
	.alloc		= qcom_pdc_alloc,
	.free		= irq_domain_free_irqs_common,
};

static int qcom_pdc_gpio_alloc(struct irq_domain *domain, unsigned int virq,
			       unsigned int nr_irqs, void *data)
{
	struct irq_fwspec *fwspec = data;
	struct irq_fwspec parent_fwspec;
	irq_hw_number_t hwirq, parent_hwirq;
	unsigned int type;
	int ret;

	ret = qcom_pdc_translate(domain, fwspec, &hwirq, &type);
	if (ret)
		return ret;

	ret = irq_domain_set_hwirq_and_chip(domain, virq, hwirq,
					    &qcom_pdc_gic_chip, NULL);
	if (ret)
		return ret;

	if (hwirq == GPIO_NO_WAKE_IRQ)
		return 0;

	parent_hwirq = get_parent_hwirq(hwirq);
	if (parent_hwirq == PDC_NO_PARENT_IRQ)
		return 0;

	if (type & IRQ_TYPE_EDGE_BOTH)
		type = IRQ_TYPE_EDGE_RISING;

	if (type & IRQ_TYPE_LEVEL_MASK)
		type = IRQ_TYPE_LEVEL_HIGH;

	parent_fwspec.fwnode      = domain->parent->fwnode;
	parent_fwspec.param_count = 3;
	parent_fwspec.param[0]    = 0;
	parent_fwspec.param[1]    = parent_hwirq;
	parent_fwspec.param[2]    = type;

	ipc_log_string(pdc_ipc_log, "GPIO alloc: PIN=%d GIC-SPI=%d",
		       hwirq, parent_hwirq);
	return irq_domain_alloc_irqs_parent(domain, virq, nr_irqs,
					    &parent_fwspec);
}

static int qcom_pdc_gpio_domain_select(struct irq_domain *d,
				       struct irq_fwspec *fwspec,
				       enum irq_domain_bus_token bus_token)
{
	return bus_token == DOMAIN_BUS_WAKEUP;
}

static const struct irq_domain_ops qcom_pdc_gpio_ops = {
	.select		= qcom_pdc_gpio_domain_select,
	.alloc		= qcom_pdc_gpio_alloc,
	.free		= irq_domain_free_irqs_common,
};

static int pdc_setup_pin_mapping(struct device_node *np)
{
	int ret, n;

	n = of_property_count_elems_of_size(np, "qcom,pdc-ranges", sizeof(u32));
	if (n <= 0 || n % 3)
		return -EINVAL;

	pdc_region_cnt = n / 3;
	pdc_region = kcalloc(pdc_region_cnt, sizeof(*pdc_region), GFP_KERNEL);
	if (!pdc_region) {
		pdc_region_cnt = 0;
		return -ENOMEM;
	}

	for (n = 0; n < pdc_region_cnt; n++) {
		ret = of_property_read_u32_index(np, "qcom,pdc-ranges",
						 n * 3 + 0,
						 &pdc_region[n].pin_base);
		if (ret)
			return ret;
		ret = of_property_read_u32_index(np, "qcom,pdc-ranges",
						 n * 3 + 1,
						 &pdc_region[n].parent_base);
		if (ret)
			return ret;
		ret = of_property_read_u32_index(np, "qcom,pdc-ranges",
						 n * 3 + 2,
						 &pdc_region[n].cnt);
		if (ret)
			return ret;
	}

	return 0;
}

static int __init qcom_pdc_early_init(void)
{
	pdc_ipc_log = ipc_log_context_create(PDC_IPC_LOG_SZ, "pdc", 0);

	return 0;
}
#ifndef MODULE
module_init(qcom_pdc_early_init);
#endif

static int qcom_pdc_init(struct device_node *node, struct device_node *parent)
{
	struct irq_domain *parent_domain, *pdc_domain, *pdc_gpio_domain;
	struct resource res;
	int ret;

	pdc_base = of_iomap(node, 0);
	if (!pdc_base) {
		pr_err("%pOF: unable to map PDC registers\n", node);
		return -ENXIO;
	}

	parent_domain = irq_find_host(parent);
	if (!parent_domain) {
		pr_err("%pOF: unable to find PDC's parent domain\n", node);
		ret = -ENXIO;
		goto fail;
	}

	ret = pdc_setup_pin_mapping(node);
	if (ret) {
		pr_err("%pOF: failed to init PDC pin-hwirq mapping\n", node);
		goto fail;
	}

	pdc_domain = irq_domain_create_hierarchy(parent_domain, 0, PDC_MAX_IRQS,
						 of_fwnode_handle(node),
						 &qcom_pdc_ops, NULL);
	if (!pdc_domain) {
		pr_err("%pOF: GIC domain add failed\n", node);
		ret = -ENOMEM;
		goto fail;
	}

	ret = of_address_to_resource(node, 1, &res);
	if (!ret) {
		spi_cfg = kcalloc(1, sizeof(*spi_cfg), GFP_KERNEL);
		if (!spi_cfg) {
			ret = -ENOMEM;
			goto remove;
		}
		spi_cfg->size = resource_size(&res);
		spi_cfg->base = ioremap(res.start, spi_cfg->size);
		if (!spi_cfg->base) {
			ret = -ENOMEM;
			goto remove;
		}
	}

	pdc_gpio_domain = irq_domain_create_hierarchy(parent_domain,
					IRQ_DOMAIN_FLAG_QCOM_PDC_WAKEUP,
					PDC_MAX_GPIO_IRQS,
					of_fwnode_handle(node),
					&qcom_pdc_gpio_ops, NULL);
	if (!pdc_gpio_domain) {
		pr_err("%pOF: PDC domain add failed for GPIO domain\n", node);
		ret = -ENOMEM;
		goto remove;
	}

	irq_domain_update_bus_token(pdc_gpio_domain, DOMAIN_BUS_WAKEUP);
#ifdef MODULE
	qcom_pdc_early_init();
#endif

	return 0;

remove:
	irq_domain_remove(pdc_domain);
	kfree(spi_cfg);
fail:
	kfree(pdc_region);
	iounmap(pdc_base);
	return ret;
}

#ifdef MODULE
static int qcom_pdc_probe(struct platform_device *pdev)
{
	struct device_node *np = pdev->dev.of_node;
	struct device_node *parent = of_irq_find_parent(np);
	return qcom_pdc_init(np, parent);
}

static const struct of_device_id qcom_pdc_match_table[] = {
	{ .compatible = "qcom,lahaina-pdc" },
	{ .compatible = "qcom,direwolf-pdc"},
	{ .compatible = "qcom,shima-pdc" },
	{ .compatible = "qcom,sm8150-pdc" },
	{ .compatible = "qcom,sm6150-pdc" },
	{ .compatible = "qcom,yupik-pdc" },
	{}
};
MODULE_DEVICE_TABLE(of, qcom_pdc_match_table);

static struct platform_driver qcom_pdc_driver = {
	.probe = qcom_pdc_probe,
	.driver = {
		.name = "qcom-pdc",
		.of_match_table = qcom_pdc_match_table,
	},
};
module_platform_driver(qcom_pdc_driver);
#else
IRQCHIP_DECLARE(qcom_pdc, "qcom,pdc", qcom_pdc_init);
IRQCHIP_DECLARE(pdc_lahaina, "qcom,lahaina-pdc", qcom_pdc_init);
IRQCHIP_DECLARE(pdc_direwolf, "qcom,direwolf-pdc", qcom_pdc_init);
IRQCHIP_DECLARE(pdc_shima, "qcom,shima-pdc", qcom_pdc_init);
IRQCHIP_DECLARE(pdc_sm6150, "qcom,sm6150-pdc", qcom_pdc_init);
IRQCHIP_DECLARE(pdc_sm8150, "qcom,sm8150-pdc", qcom_pdc_init);
IRQCHIP_DECLARE(pdc_yupik, "qcom,yupik-pdc", qcom_pdc_init);
IRQCHIP_DECLARE(pdc_sdxlemur, "qcom,sdxlemur-pdc", qcom_pdc_init);
#endif

MODULE_DESCRIPTION("Qualcomm Technologies, Inc. Power Domain Controller");
MODULE_LICENSE("GPL v2");<|MERGE_RESOLUTION|>--- conflicted
+++ resolved
@@ -102,12 +102,8 @@
 	enable = pdc_reg_read(IRQ_ENABLE_BANK, index);
 	enable = on ? ENABLE_INTR(enable, mask) : CLEAR_INTR(enable, mask);
 	pdc_reg_write(IRQ_ENABLE_BANK, index, enable);
-<<<<<<< HEAD
 	ipc_log_string(pdc_ipc_log, "PIN=%d enable=%d", d->hwirq, on);
-	raw_spin_unlock(&pdc_lock);
-=======
 	raw_spin_unlock_irqrestore(&pdc_lock, flags);
->>>>>>> 375c2e2c
 }
 
 static void qcom_pdc_gic_disable(struct irq_data *d)
