--- conflicted
+++ resolved
@@ -505,11 +505,7 @@
 	if (!cgrp)
 		return -ENODEV;
 
-<<<<<<< HEAD
-	task = cgroup_procs_write_start(buf, threadgroup, cgrp);
-=======
-	task = cgroup_procs_write_start(buf, threadgroup, &locked);
->>>>>>> 7e173970
+	task = cgroup_procs_write_start(buf, threadgroup, cgrp, &locked);
 	ret = PTR_ERR_OR_ZERO(task);
 	if (ret)
 		goto out_unlock;
