// SPDX-License-Identifier: GPL-2.0-only
/*
 * Copyright (c) 2019-2020, The Linux Foundation. All rights reserved.
 */

#include <linux/slab.h>
#include <linux/string.h>
#include <linux/uaccess.h>
#include <linux/debugfs.h>
#include <media/cam_tfe.h>
#include "cam_smmu_api.h"
#include "cam_req_mgr_workq.h"
#include "cam_isp_hw_mgr_intf.h"
#include "cam_isp_hw.h"
#include "cam_tfe_csid_hw_intf.h"
#include "cam_tfe_hw_intf.h"
#include "cam_isp_packet_parser.h"
#include "cam_tfe_hw_mgr.h"
#include "cam_cdm_intf_api.h"
#include "cam_packet_util.h"
#include "cam_debug_util.h"
#include "cam_cpas_api.h"
#include "cam_mem_mgr_api.h"
#include "cam_common_util.h"
#include "cam_compat.h"
#include "cam_req_mgr_debug.h"
#include "cam_trace.h"

#define CAM_TFE_HW_ENTRIES_MAX  20
#define CAM_TFE_HW_CONFIG_TIMEOUT 60
#define CAM_TFE_HW_CONFIG_WAIT_MAX_TRY  3

#define TZ_SVC_SMMU_PROGRAM 0x15
#define TZ_SAFE_SYSCALL_ID  0x3
#define CAM_TFE_SAFE_DISABLE 0
#define CAM_TFE_SAFE_ENABLE 1
#define SMMU_SE_TFE 0


static struct cam_tfe_hw_mgr g_tfe_hw_mgr;

static int cam_tfe_hw_mgr_event_handler(
	void                                *priv,
	uint32_t                             evt_id,
	void                                *evt_info);

static int cam_tfe_mgr_regspace_data_cb(uint32_t reg_base_type,
	void *hw_mgr_ctx, struct cam_hw_soc_info **soc_info_ptr,
	uint32_t *reg_base_idx)
{
	int rc = 0;
	struct cam_isp_hw_mgr_res *hw_mgr_res;
	struct cam_hw_soc_info    *soc_info = NULL;
	struct cam_isp_resource_node       *res;
	struct cam_tfe_hw_mgr_ctx *ctx =
		(struct cam_tfe_hw_mgr_ctx *) hw_mgr_ctx;

	*soc_info_ptr = NULL;
	list_for_each_entry(hw_mgr_res, &ctx->res_list_tfe_in, list) {
		if ((hw_mgr_res->res_id != CAM_ISP_HW_TFE_IN_CAMIF) &&
			!ctx->is_rdi_only_context)
			continue;

		switch (reg_base_type) {
		case CAM_REG_DUMP_BASE_TYPE_CAMNOC:
		case CAM_REG_DUMP_BASE_TYPE_ISP_LEFT:
			if (!hw_mgr_res->hw_res[CAM_ISP_HW_SPLIT_LEFT])
				continue;

			res = hw_mgr_res->hw_res[CAM_ISP_HW_SPLIT_LEFT];
			rc = res->hw_intf->hw_ops.process_cmd(
				res->hw_intf->hw_priv,
				CAM_ISP_HW_CMD_QUERY_REGSPACE_DATA,
				&soc_info, sizeof(void *));

			if (rc) {
				CAM_ERR(CAM_ISP,
					"Failed in regspace data query split idx: %d rc : %d",
					CAM_ISP_HW_SPLIT_LEFT, rc);
				return rc;
			}

			if (reg_base_type == CAM_REG_DUMP_BASE_TYPE_ISP_LEFT)
				*reg_base_idx = 0;
			else
				*reg_base_idx = 1;

			*soc_info_ptr = soc_info;
			break;
		case CAM_REG_DUMP_BASE_TYPE_ISP_RIGHT:
			if (!hw_mgr_res->hw_res[CAM_ISP_HW_SPLIT_RIGHT])
				continue;


			res = hw_mgr_res->hw_res[CAM_ISP_HW_SPLIT_RIGHT];
			rc = res->hw_intf->hw_ops.process_cmd(
				res->hw_intf->hw_priv,
				CAM_ISP_HW_CMD_QUERY_REGSPACE_DATA,
				&soc_info, sizeof(void *));

			if (rc) {
				CAM_ERR(CAM_ISP,
					"Failed in regspace data query split idx: %d rc : %d",
					CAM_ISP_HW_SPLIT_RIGHT, rc);
				return rc;
			}

			*reg_base_idx = 0;
			*soc_info_ptr = soc_info;
			break;
		default:
			CAM_ERR(CAM_ISP,
				"Unrecognized reg base type: %d",
				reg_base_type);
			return -EINVAL;
		}
	}

	return rc;
}

static int cam_tfe_mgr_handle_reg_dump(struct cam_tfe_hw_mgr_ctx *ctx,
	struct cam_cmd_buf_desc *reg_dump_buf_desc, uint32_t num_reg_dump_buf,
	uint32_t meta_type,
	void *soc_dump_args,
	bool user_triggered_dump)
{
	int rc = -EINVAL, i;

	if (!num_reg_dump_buf || !reg_dump_buf_desc) {
		CAM_DBG(CAM_ISP,
			"Invalid args for reg dump req_id: [%llu] ctx idx: [%u] meta_type: [%u] num_reg_dump_buf: [%u] reg_dump_buf_desc: [%pK]",
			ctx->applied_req_id, ctx->ctx_index, meta_type,
			num_reg_dump_buf, reg_dump_buf_desc);
		return rc;
	}

	if (!atomic_read(&ctx->cdm_done))
		CAM_WARN_RATE_LIMIT(CAM_ISP,
			"Reg dump values might be from more than one request");

	for (i = 0; i < num_reg_dump_buf; i++) {
		CAM_DBG(CAM_ISP, "Reg dump cmd meta data: %u req_type: %u",
			reg_dump_buf_desc[i].meta_data, meta_type);
		if (reg_dump_buf_desc[i].meta_data == meta_type) {
			rc = cam_soc_util_reg_dump_to_cmd_buf(ctx,
				&reg_dump_buf_desc[i],
				ctx->applied_req_id,
				cam_tfe_mgr_regspace_data_cb,
				soc_dump_args,
				user_triggered_dump);
			if (rc) {
				CAM_ERR(CAM_ISP,
					"Reg dump failed at idx: %d, rc: %d req_id: %llu meta type: %u",
					i, rc, ctx->applied_req_id, meta_type);
				return rc;
			}
		}
	}

	return rc;
}

static int cam_tfe_mgr_get_hw_caps(void *hw_mgr_priv,
	void *hw_caps_args)
{
	int rc = 0;
	int i;
	uint32_t num_dev = 0;
	struct cam_tfe_hw_mgr                  *hw_mgr = hw_mgr_priv;
	struct cam_query_cap_cmd               *query = hw_caps_args;
	struct cam_isp_tfe_query_cap_cmd        query_isp;

	CAM_DBG(CAM_ISP, "enter");

	if (copy_from_user(&query_isp,
		u64_to_user_ptr(query->caps_handle),
		sizeof(struct cam_isp_tfe_query_cap_cmd))) {
		rc = -EFAULT;
		return rc;
	}

	query_isp.device_iommu.non_secure = hw_mgr->mgr_common.img_iommu_hdl;
	query_isp.device_iommu.secure = hw_mgr->mgr_common.img_iommu_hdl_secure;
	query_isp.cdm_iommu.non_secure = hw_mgr->mgr_common.cmd_iommu_hdl;
	query_isp.cdm_iommu.secure = hw_mgr->mgr_common.cmd_iommu_hdl_secure;

	for (i = 0; i < CAM_TFE_CSID_HW_NUM_MAX; i++) {
		if (!hw_mgr->csid_devices[i])
			continue;

		query_isp.dev_caps[i].hw_type = CAM_ISP_TFE_HW_TFE;
		query_isp.dev_caps[i].hw_version.major = 5;
		query_isp.dev_caps[i].hw_version.minor = 3;
		query_isp.dev_caps[i].hw_version.incr = 0;

		/*
		 * device number is based on number of full tfe
		 * if pix is not supported, set reserve to 1
		 */
		if (hw_mgr->tfe_csid_dev_caps[i].num_pix) {
			query_isp.dev_caps[i].hw_version.reserved = 0;
			num_dev++;
		} else
			query_isp.dev_caps[i].hw_version.reserved = 1;
	}

	query_isp.num_dev = num_dev;

	if (copy_to_user(u64_to_user_ptr(query->caps_handle),
		&query_isp, sizeof(struct cam_isp_tfe_query_cap_cmd)))
		rc = -EFAULT;

	CAM_DBG(CAM_ISP, "exit rc :%d", rc);

	return rc;
}

static int cam_tfe_hw_mgr_is_rdi_res(uint32_t res_id)
{
	int rc = 0;

	switch (res_id) {
	case CAM_ISP_TFE_OUT_RES_RDI_0:
	case CAM_ISP_TFE_OUT_RES_RDI_1:
	case CAM_ISP_TFE_OUT_RES_RDI_2:
		rc = 1;
		break;
	default:
		break;
	}

	return rc;
}

static int cam_tfe_hw_mgr_convert_rdi_out_res_id_to_in_res(int res_id)
{
	if (res_id == CAM_ISP_TFE_OUT_RES_RDI_0)
		return CAM_ISP_HW_TFE_IN_RDI0;
	else if (res_id == CAM_ISP_TFE_OUT_RES_RDI_1)
		return CAM_ISP_HW_TFE_IN_RDI1;
	else if (res_id == CAM_ISP_TFE_OUT_RES_RDI_2)
		return CAM_ISP_HW_TFE_IN_RDI1;

	return CAM_ISP_HW_TFE_IN_MAX;
}

static int cam_tfe_hw_mgr_reset_csid_res(
	struct cam_isp_hw_mgr_res   *isp_hw_res)
{
	int i;
	int rc = 0;
	struct cam_hw_intf      *hw_intf;
	struct cam_tfe_csid_reset_cfg_args  csid_reset_args;

	csid_reset_args.reset_type = CAM_TFE_CSID_RESET_PATH;

	for (i = 0; i < CAM_ISP_HW_SPLIT_MAX; i++) {
		if (!isp_hw_res->hw_res[i])
			continue;
		csid_reset_args.node_res = isp_hw_res->hw_res[i];
		hw_intf = isp_hw_res->hw_res[i]->hw_intf;
		CAM_DBG(CAM_ISP, "Resetting csid hardware %d",
			hw_intf->hw_idx);
		if (hw_intf->hw_ops.reset) {
			rc = hw_intf->hw_ops.reset(hw_intf->hw_priv,
				&csid_reset_args,
				sizeof(struct cam_tfe_csid_reset_cfg_args));
			if (rc <= 0)
				goto err;
		}
	}

	return 0;
err:
	CAM_ERR(CAM_ISP, "RESET HW res failed: (type:%d, id:%d)",
		isp_hw_res->res_type, isp_hw_res->res_id);
	return rc;
}

static int cam_tfe_hw_mgr_init_hw_res(
	struct cam_isp_hw_mgr_res   *isp_hw_res)
{
	int i;
	int rc = -EINVAL;
	struct cam_hw_intf      *hw_intf;

	for (i = 0; i < CAM_ISP_HW_SPLIT_MAX; i++) {
		if (!isp_hw_res->hw_res[i])
			continue;
		hw_intf = isp_hw_res->hw_res[i]->hw_intf;
		CAM_DBG(CAM_ISP, "hw type %d hw index:%d",
			hw_intf->hw_type, hw_intf->hw_idx);
		if (hw_intf->hw_ops.init) {
			rc = hw_intf->hw_ops.init(hw_intf->hw_priv,
				isp_hw_res->hw_res[i],
				sizeof(struct cam_isp_resource_node));
			if (rc)
				goto err;
		}
	}

	return 0;
err:
	CAM_ERR(CAM_ISP, "INIT HW res failed: (type:%d, id:%d)",
		isp_hw_res->res_type, isp_hw_res->res_id);
	return rc;
}

static int cam_tfe_hw_mgr_start_hw_res(
	struct cam_isp_hw_mgr_res   *isp_hw_res,
	struct cam_tfe_hw_mgr_ctx   *ctx)
{
	int i;
	int rc = -EINVAL;
	struct cam_hw_intf      *hw_intf;

	/* Start slave (which is right split) first */
	for (i = CAM_ISP_HW_SPLIT_MAX - 1; i >= 0; i--) {
		if (!isp_hw_res->hw_res[i])
			continue;
		hw_intf = isp_hw_res->hw_res[i]->hw_intf;
		if (hw_intf->hw_ops.start) {
			rc = hw_intf->hw_ops.start(hw_intf->hw_priv,
				isp_hw_res->hw_res[i],
				sizeof(struct cam_isp_resource_node));
			if (rc) {
				CAM_ERR(CAM_ISP, "Can not start HW resources");
				goto err;
			}
			CAM_DBG(CAM_ISP, "Start hw type:%d HW idx %d Res %d",
				hw_intf->hw_type,
				hw_intf->hw_idx,
				isp_hw_res->hw_res[i]->res_id);
		} else {
			CAM_ERR(CAM_ISP, "function null");
			goto err;
		}
	}

	return 0;
err:
	CAM_ERR(CAM_ISP, "Start hw res failed (type:%d, id:%d)",
		isp_hw_res->res_type, isp_hw_res->res_id);
	return rc;
}

static void cam_tfe_hw_mgr_stop_hw_res(
	struct cam_isp_hw_mgr_res   *isp_hw_res)
{
	int i;
	struct cam_hw_intf      *hw_intf;
	uint32_t dummy_args;

	for (i = 0; i < CAM_ISP_HW_SPLIT_MAX; i++) {
		if (!isp_hw_res->hw_res[i])
			continue;
		hw_intf = isp_hw_res->hw_res[i]->hw_intf;

		if (isp_hw_res->hw_res[i]->res_state !=
			CAM_ISP_RESOURCE_STATE_STREAMING)
			continue;

		if (hw_intf->hw_ops.stop)
			hw_intf->hw_ops.stop(hw_intf->hw_priv,
				isp_hw_res->hw_res[i],
				sizeof(struct cam_isp_resource_node));
		else
			CAM_ERR(CAM_ISP, "stop null");
		if (hw_intf->hw_ops.process_cmd &&
			isp_hw_res->res_type == CAM_ISP_RESOURCE_TFE_OUT) {
			hw_intf->hw_ops.process_cmd(hw_intf->hw_priv,
				CAM_ISP_HW_CMD_STOP_BUS_ERR_IRQ,
				&dummy_args, sizeof(dummy_args));
		}
	}
}

static void cam_tfe_hw_mgr_deinit_hw_res(
	struct cam_isp_hw_mgr_res   *isp_hw_res)
{
	int i;
	struct cam_hw_intf      *hw_intf;

	for (i = 0; i < CAM_ISP_HW_SPLIT_MAX; i++) {
		if (!isp_hw_res->hw_res[i])
			continue;
		hw_intf = isp_hw_res->hw_res[i]->hw_intf;
		if (hw_intf->hw_ops.deinit)
			hw_intf->hw_ops.deinit(hw_intf->hw_priv,
				isp_hw_res->hw_res[i],
				sizeof(struct cam_isp_resource_node));
	}
}

static void cam_tfe_hw_mgr_deinit_hw(
	struct cam_tfe_hw_mgr_ctx *ctx)
{
	struct cam_isp_hw_mgr_res *hw_mgr_res;

	if (!ctx->init_done) {
		CAM_WARN(CAM_ISP, "ctx is not in init state");
		return;
	}

	/* Deinit TFE CSID hw */
	list_for_each_entry(hw_mgr_res, &ctx->res_list_tfe_csid, list) {
		CAM_DBG(CAM_ISP, "Going to DeInit TFE CSID");
		cam_tfe_hw_mgr_deinit_hw_res(hw_mgr_res);
	}

	/* Deint TFE HW */
	list_for_each_entry(hw_mgr_res, &ctx->res_list_tfe_in, list) {
		cam_tfe_hw_mgr_deinit_hw_res(hw_mgr_res);
	}

	if (ctx->is_tpg)
		cam_tfe_hw_mgr_deinit_hw_res(&ctx->res_list_tpg);

	ctx->init_done = false;
}

static int cam_tfe_hw_mgr_init_hw(
	struct cam_tfe_hw_mgr_ctx *ctx)
{
	struct cam_isp_hw_mgr_res *hw_mgr_res;
	int rc = 0;

	if (ctx->is_tpg) {
		CAM_DBG(CAM_ISP, "INIT TPG ... in ctx id:%d",
			ctx->ctx_index);
		rc = cam_tfe_hw_mgr_init_hw_res(&ctx->res_list_tpg);
		if (rc) {
			CAM_ERR(CAM_ISP, "Can not INIT TFE TPG(id :%d)",
				ctx->res_list_tpg.hw_res[0]->hw_intf->hw_idx);
			goto deinit;
		}
	}

	CAM_DBG(CAM_ISP, "INIT TFE csid ... in ctx id:%d",
		ctx->ctx_index);
	/* INIT TFE csid */
	list_for_each_entry(hw_mgr_res, &ctx->res_list_tfe_csid, list) {
		rc = cam_tfe_hw_mgr_init_hw_res(hw_mgr_res);
		if (rc) {
			CAM_ERR(CAM_ISP, "Can not INIT TFE CSID(id :%d)",
				 hw_mgr_res->res_id);
			goto deinit;
		}
	}

	/* INIT TFE IN */
	CAM_DBG(CAM_ISP, "INIT TFE in resource ctx id:%d",
		ctx->ctx_index);
	list_for_each_entry(hw_mgr_res, &ctx->res_list_tfe_in, list) {
		rc = cam_tfe_hw_mgr_init_hw_res(hw_mgr_res);
		if (rc) {
			CAM_ERR(CAM_ISP, "Can not INIT TFE SRC (%d)",
				 hw_mgr_res->res_id);
			goto deinit;
		}
	}

	return rc;
deinit:
	ctx->init_done = true;
	cam_tfe_hw_mgr_deinit_hw(ctx);
	return rc;
}

static int cam_tfe_hw_mgr_put_res(
	struct list_head                *src_list,
	struct cam_isp_hw_mgr_res      **res)
{
	struct cam_isp_hw_mgr_res *res_ptr  = NULL;

	res_ptr = *res;
	if (res_ptr)
		list_add_tail(&res_ptr->list, src_list);

	return 0;
}

static int cam_tfe_hw_mgr_get_res(
	struct list_head                *src_list,
	struct cam_isp_hw_mgr_res      **res)
{
	int rc = 0;
	struct cam_isp_hw_mgr_res *res_ptr  = NULL;

	if (!list_empty(src_list)) {
		res_ptr = list_first_entry(src_list,
			struct cam_isp_hw_mgr_res, list);
		list_del_init(&res_ptr->list);
	} else {
		CAM_ERR(CAM_ISP, "No more free tfe hw mgr ctx");
		rc = -EINVAL;
	}
	*res = res_ptr;

	return rc;
}

static int cam_tfe_hw_mgr_free_hw_res(
	struct cam_isp_hw_mgr_res   *isp_hw_res)
{
	int rc = 0;
	int i;
	struct cam_hw_intf      *hw_intf;

	for (i = 0; i < CAM_ISP_HW_SPLIT_MAX; i++) {
		if (!isp_hw_res->hw_res[i])
			continue;
		hw_intf = isp_hw_res->hw_res[i]->hw_intf;
		if (hw_intf->hw_ops.release) {
			rc = hw_intf->hw_ops.release(hw_intf->hw_priv,
				isp_hw_res->hw_res[i],
				sizeof(struct cam_isp_resource_node));
			if (rc)
				CAM_ERR(CAM_ISP,
					"Release hw resource id %d failed",
					isp_hw_res->res_id);
			isp_hw_res->hw_res[i] = NULL;
		} else
			CAM_ERR(CAM_ISP, "Release null");
	}
	/* caller should make sure the resource is in a list */
	list_del_init(&isp_hw_res->list);
	memset(isp_hw_res, 0, sizeof(*isp_hw_res));
	INIT_LIST_HEAD(&isp_hw_res->list);

	return 0;
}

static int cam_tfe_mgr_csid_change_halt_mode(struct cam_tfe_hw_mgr_ctx *ctx,
	enum cam_tfe_csid_halt_mode halt_mode)
{
	struct cam_isp_hw_mgr_res        *hw_mgr_res;
	struct cam_isp_resource_node     *isp_res;
	struct cam_tfe_csid_hw_halt_args halt;
	struct cam_hw_intf               *hw_intf;
	uint32_t i;
	int rc = 0;

	if (!ctx->is_dual)
		return 0;

	list_for_each_entry(hw_mgr_res, &ctx->res_list_tfe_csid, list) {
		for (i = 0; i < CAM_ISP_HW_SPLIT_MAX; i++) {
			if (i == CAM_ISP_HW_SPLIT_LEFT)
				continue;

			if (!hw_mgr_res->hw_res[i] ||
				(hw_mgr_res->hw_res[i]->res_state !=
				CAM_ISP_RESOURCE_STATE_STREAMING))
				continue;

			isp_res = hw_mgr_res->hw_res[i];

			if ((isp_res->res_type == CAM_ISP_RESOURCE_PIX_PATH) &&
				(isp_res->res_id ==
					CAM_TFE_CSID_PATH_RES_IPP)) {
				hw_intf         = isp_res->hw_intf;
				halt.node_res   = isp_res;
				halt.halt_mode  = halt_mode;
				rc = hw_intf->hw_ops.process_cmd(
					hw_intf->hw_priv,
					CAM_ISP_HW_CMD_CSID_CHANGE_HALT_MODE,
					&halt,
					sizeof(
					struct cam_tfe_csid_hw_halt_args));
				if (rc)
					CAM_ERR(CAM_ISP, "Halt update failed");
				break;
			}
		}
	}

	return rc;
}

static int cam_tfe_mgr_csid_stop_hw(
	struct cam_tfe_hw_mgr_ctx *ctx, struct list_head  *stop_list,
		uint32_t  base_idx, uint32_t stop_cmd)
{
	struct cam_isp_hw_mgr_res      *hw_mgr_res;
	struct cam_isp_resource_node   *isp_res;
	struct cam_isp_resource_node   *stop_res[CAM_TFE_CSID_PATH_RES_MAX];
	struct cam_tfe_csid_hw_stop_args    stop;
	struct cam_hw_intf             *hw_intf;
	uint32_t i, cnt;

	cnt = 0;
	list_for_each_entry(hw_mgr_res, stop_list, list) {
		for (i = 0; i < CAM_ISP_HW_SPLIT_MAX; i++) {
			if (!hw_mgr_res->hw_res[i] ||
				(hw_mgr_res->hw_res[i]->res_state !=
				CAM_ISP_RESOURCE_STATE_STREAMING))
				continue;

			isp_res = hw_mgr_res->hw_res[i];
			if (isp_res->hw_intf->hw_idx != base_idx)
				continue;
			CAM_DBG(CAM_ISP, "base_idx %d res_id %d cnt %u",
				base_idx, isp_res->res_id, cnt);
			stop_res[cnt] = isp_res;
			cnt++;
		}
	}

	if (cnt) {
		hw_intf =  stop_res[0]->hw_intf;
		stop.num_res = cnt;
		stop.node_res = stop_res;
		stop.stop_cmd = stop_cmd;
		hw_intf->hw_ops.stop(hw_intf->hw_priv, &stop, sizeof(stop));
	}

	return 0;
}

static int cam_tfe_hw_mgr_release_hw_for_ctx(
	struct cam_tfe_hw_mgr_ctx  *tfe_ctx)
{
	uint32_t                          i;
	int rc = 0;
	struct cam_isp_hw_mgr_res        *hw_mgr_res;
	struct cam_isp_hw_mgr_res        *hw_mgr_res_temp;
	struct cam_hw_intf               *hw_intf;

	/* tfe out resource */
	for (i = 0; i < CAM_TFE_HW_OUT_RES_MAX; i++)
		cam_tfe_hw_mgr_free_hw_res(&tfe_ctx->res_list_tfe_out[i]);

	/* tfe in resource */
	list_for_each_entry_safe(hw_mgr_res, hw_mgr_res_temp,
		&tfe_ctx->res_list_tfe_in, list) {
		cam_tfe_hw_mgr_free_hw_res(hw_mgr_res);
		cam_tfe_hw_mgr_put_res(&tfe_ctx->free_res_list, &hw_mgr_res);
	}

	/* tfe csid resource */
	list_for_each_entry_safe(hw_mgr_res, hw_mgr_res_temp,
		&tfe_ctx->res_list_tfe_csid, list) {
		cam_tfe_hw_mgr_free_hw_res(hw_mgr_res);
		cam_tfe_hw_mgr_put_res(&tfe_ctx->free_res_list, &hw_mgr_res);
	}

	/* release tpg resource */
	if (tfe_ctx->is_tpg) {
		hw_intf = tfe_ctx->res_list_tpg.hw_res[0]->hw_intf;
		if (hw_intf->hw_ops.release) {
			rc = hw_intf->hw_ops.release(hw_intf->hw_priv,
				tfe_ctx->res_list_tpg.hw_res[0],
				sizeof(struct cam_isp_resource_node));
			if (rc)
				CAM_ERR(CAM_ISP,
					"TPG Release hw failed");
			tfe_ctx->res_list_tpg.hw_res[0] = NULL;
		} else
			CAM_ERR(CAM_ISP, "TPG resource Release null");
	}

	/* clean up the callback function */
	tfe_ctx->common.cb_priv = NULL;
	memset(tfe_ctx->common.event_cb, 0, sizeof(tfe_ctx->common.event_cb));

	CAM_DBG(CAM_ISP, "release context completed ctx id:%d",
		tfe_ctx->ctx_index);

	return 0;
}


static int cam_tfe_hw_mgr_put_ctx(
	struct list_head                 *src_list,
	struct cam_tfe_hw_mgr_ctx       **tfe_ctx)
{
	struct cam_tfe_hw_mgr_ctx *ctx_ptr  = NULL;

	mutex_lock(&g_tfe_hw_mgr.ctx_mutex);
	ctx_ptr = *tfe_ctx;
	if (ctx_ptr)
		list_add_tail(&ctx_ptr->list, src_list);
	*tfe_ctx = NULL;
	mutex_unlock(&g_tfe_hw_mgr.ctx_mutex);
	return 0;
}

static int cam_tfe_hw_mgr_get_ctx(
	struct list_head                *src_list,
	struct cam_tfe_hw_mgr_ctx       **tfe_ctx)
{
	int rc                              = 0;
	struct cam_tfe_hw_mgr_ctx *ctx_ptr  = NULL;

	mutex_lock(&g_tfe_hw_mgr.ctx_mutex);
	if (!list_empty(src_list)) {
		ctx_ptr = list_first_entry(src_list,
			struct cam_tfe_hw_mgr_ctx, list);
		list_del_init(&ctx_ptr->list);
	} else {
		CAM_ERR(CAM_ISP, "No more free tfe hw mgr ctx");
		rc = -EINVAL;
	}
	*tfe_ctx = ctx_ptr;
	mutex_unlock(&g_tfe_hw_mgr.ctx_mutex);

	return rc;
}

static void cam_tfe_hw_mgr_dump_all_ctx(void)
{
	uint32_t i;
	struct cam_tfe_hw_mgr_ctx       *ctx;
	struct cam_isp_hw_mgr_res       *hw_mgr_res;

	mutex_lock(&g_tfe_hw_mgr.ctx_mutex);
	list_for_each_entry(ctx, &g_tfe_hw_mgr.used_ctx_list, list) {
		CAM_INFO_RATE_LIMIT(CAM_ISP,
			"ctx id:%d is_dual:%d is_tpg:%d num_base:%d rdi only:%d",
			ctx->ctx_index, ctx->is_dual, ctx->is_tpg,
			ctx->num_base, ctx->is_rdi_only_context);

		if (ctx->res_list_tpg.res_type == CAM_ISP_RESOURCE_TPG) {
			CAM_INFO_RATE_LIMIT(CAM_ISP,
				"Acquired TPG HW:%d",
				ctx->res_list_tpg.hw_res[0]->hw_intf->hw_idx);
		}

		list_for_each_entry(hw_mgr_res, &ctx->res_list_tfe_csid,
			list) {
			for (i = 0; i < CAM_ISP_HW_SPLIT_MAX; i++) {
				if (!hw_mgr_res->hw_res[i])
					continue;

				CAM_INFO_RATE_LIMIT(CAM_ISP,
					"csid:%d res_type:%d res_id:%d res_state:%d",
					hw_mgr_res->hw_res[i]->hw_intf->hw_idx,
					hw_mgr_res->hw_res[i]->res_type,
					hw_mgr_res->hw_res[i]->res_id,
					hw_mgr_res->hw_res[i]->res_state);
			}
		}

		list_for_each_entry(hw_mgr_res, &ctx->res_list_tfe_in,
			list) {
			for (i = 0; i < CAM_ISP_HW_SPLIT_MAX; i++) {
				if (!hw_mgr_res->hw_res[i])
					continue;

				CAM_INFO_RATE_LIMIT(CAM_ISP,
					"TFE IN:%d res_type:%d res_id:%d res_state:%d",
					hw_mgr_res->hw_res[i]->hw_intf->hw_idx,
					hw_mgr_res->hw_res[i]->res_type,
					hw_mgr_res->hw_res[i]->res_id,
					hw_mgr_res->hw_res[i]->res_state);
			}
		}
	}
	mutex_unlock(&g_tfe_hw_mgr.ctx_mutex);

}

static void cam_tfe_mgr_add_base_info(
	struct cam_tfe_hw_mgr_ctx       *ctx,
	enum cam_isp_hw_split_id         split_id,
	uint32_t                         base_idx)
{
	uint32_t    i;

	if (!ctx->num_base) {
		ctx->base[0].split_id = split_id;
		ctx->base[0].idx      = base_idx;
		ctx->num_base++;
		CAM_DBG(CAM_ISP,
			"Add split id = %d for base idx = %d num_base=%d",
			split_id, base_idx, ctx->num_base);
	} else {
		/*Check if base index already exists in the list */
		for (i = 0; i < ctx->num_base; i++) {
			if (ctx->base[i].idx == base_idx) {
				if (split_id != CAM_ISP_HW_SPLIT_MAX &&
					ctx->base[i].split_id ==
						CAM_ISP_HW_SPLIT_MAX)
					ctx->base[i].split_id = split_id;

				break;
			}
		}

		if (i == ctx->num_base) {
			ctx->base[ctx->num_base].split_id = split_id;
			ctx->base[ctx->num_base].idx      = base_idx;
			ctx->num_base++;
			CAM_DBG(CAM_ISP,
				"Add split_id=%d for base idx=%d num_base=%d",
				 split_id, base_idx, ctx->num_base);
		}
	}
}

static int cam_tfe_mgr_process_base_info(
	struct cam_tfe_hw_mgr_ctx        *ctx)
{
	struct cam_isp_hw_mgr_res        *hw_mgr_res;
	struct cam_isp_resource_node     *res = NULL;
	uint32_t i;

	if (list_empty(&ctx->res_list_tfe_in)) {
		CAM_ERR(CAM_ISP, "tfe in list empty");
		return -ENODEV;
	}

	/* TFE in resources */
	list_for_each_entry(hw_mgr_res, &ctx->res_list_tfe_in, list) {
		if (hw_mgr_res->res_type == CAM_ISP_RESOURCE_UNINT)
			continue;

		for (i = 0; i < CAM_ISP_HW_SPLIT_MAX; i++) {
			if (!hw_mgr_res->hw_res[i])
				continue;

			res = hw_mgr_res->hw_res[i];
			cam_tfe_mgr_add_base_info(ctx, i,
					res->hw_intf->hw_idx);
			CAM_DBG(CAM_ISP, "add base info for hw %d",
				res->hw_intf->hw_idx);
		}
	}
	CAM_DBG(CAM_ISP, "ctx base num = %d", ctx->num_base);

	return 0;
}

static int cam_tfe_hw_mgr_acquire_res_tfe_out_rdi(
	struct cam_tfe_hw_mgr_ctx         *tfe_ctx,
	struct cam_isp_hw_mgr_res         *tfe_in_res,
	struct cam_isp_tfe_in_port_info   *in_port)
{
	int rc = -EINVAL;
	struct cam_tfe_acquire_args              tfe_acquire;
	struct cam_isp_tfe_out_port_info         *out_port = NULL;
	struct cam_isp_hw_mgr_res                *tfe_out_res;
	struct cam_hw_intf                       *hw_intf;
	uint32_t  i, tfe_out_res_id, tfe_in_res_id;

	/* take left resource */
	tfe_in_res_id = tfe_in_res->hw_res[0]->res_id;

	switch (tfe_in_res_id) {
	case CAM_ISP_HW_TFE_IN_RDI0:
		tfe_out_res_id = CAM_ISP_TFE_OUT_RES_RDI_0;
		break;
	case CAM_ISP_HW_TFE_IN_RDI1:
		tfe_out_res_id = CAM_ISP_TFE_OUT_RES_RDI_1;
		break;
	case CAM_ISP_HW_TFE_IN_RDI2:
		tfe_out_res_id = CAM_ISP_TFE_OUT_RES_RDI_2;
		break;
	default:
		CAM_ERR(CAM_ISP, "invalid resource type");
		goto err;
	}
	CAM_DBG(CAM_ISP, "tfe_in_res_id = %d, tfe_out_red_id = %d",
		tfe_in_res_id, tfe_out_res_id);

	tfe_acquire.rsrc_type = CAM_ISP_RESOURCE_TFE_OUT;
	tfe_acquire.tasklet = tfe_ctx->common.tasklet_info;

	tfe_out_res = &tfe_ctx->res_list_tfe_out[tfe_out_res_id & 0xFF];
	for (i = 0; i < in_port->num_out_res; i++) {
		out_port = &in_port->data[i];

		CAM_DBG(CAM_ISP, "i = %d, tfe_out_res_id = %d, out_port: %d",
			i, tfe_out_res_id, out_port->res_id);

		if (tfe_out_res_id != out_port->res_id)
			continue;

		tfe_acquire.tfe_out.cdm_ops = tfe_ctx->cdm_ops;
		tfe_acquire.priv = tfe_ctx;
		tfe_acquire.tfe_out.out_port_info = out_port;
		tfe_acquire.tfe_out.split_id = CAM_ISP_HW_SPLIT_LEFT;
		tfe_acquire.tfe_out.unique_id = tfe_ctx->ctx_index;
		tfe_acquire.tfe_out.is_dual = 0;
		tfe_acquire.event_cb = cam_tfe_hw_mgr_event_handler;
		hw_intf = tfe_in_res->hw_res[0]->hw_intf;
		rc = hw_intf->hw_ops.reserve(hw_intf->hw_priv,
			&tfe_acquire,
			sizeof(struct cam_tfe_acquire_args));
		if (rc) {
			CAM_ERR(CAM_ISP, "Can not acquire out resource 0x%x",
				 out_port->res_id);
			goto err;
		}
		break;
	}

	if (i == in_port->num_out_res) {
		CAM_ERR(CAM_ISP,
			"Cannot acquire out resource, i=%d, num_out_res=%d",
			i, in_port->num_out_res);
		goto err;
	}

	tfe_out_res->hw_res[0] = tfe_acquire.tfe_out.rsrc_node;
	tfe_out_res->is_dual_isp = 0;
	tfe_out_res->res_id = tfe_out_res_id;
	tfe_out_res->res_type = CAM_ISP_RESOURCE_TFE_OUT;
	tfe_in_res->num_children++;

	return 0;
err:
	return rc;
}

static int cam_tfe_hw_mgr_acquire_res_tfe_out_pixel(
	struct cam_tfe_hw_mgr_ctx           *tfe_ctx,
	struct cam_isp_hw_mgr_res           *tfe_in_res,
	struct cam_isp_tfe_in_port_info     *in_port)
{
	int rc = -EINVAL;
	uint32_t  i, j, k;
	struct cam_tfe_acquire_args               tfe_acquire;
	struct cam_isp_tfe_out_port_info          *out_port;
	struct cam_isp_hw_mgr_res                *tfe_out_res;
	struct cam_hw_intf                       *hw_intf;

	for (i = 0; i < in_port->num_out_res; i++) {
		out_port = &in_port->data[i];
		k = out_port->res_id & 0xFF;
		if (k >= CAM_TFE_HW_OUT_RES_MAX) {
			CAM_ERR(CAM_ISP, "invalid output resource type 0x%x",
				 out_port->res_id);
			continue;
		}

		if (cam_tfe_hw_mgr_is_rdi_res(out_port->res_id))
			continue;

		CAM_DBG(CAM_ISP, "res_type 0x%x", out_port->res_id);

		tfe_out_res = &tfe_ctx->res_list_tfe_out[k];
		tfe_out_res->is_dual_isp = in_port->usage_type;

		tfe_acquire.rsrc_type = CAM_ISP_RESOURCE_TFE_OUT;
		tfe_acquire.tasklet = tfe_ctx->common.tasklet_info;
		tfe_acquire.tfe_out.cdm_ops = tfe_ctx->cdm_ops;
		tfe_acquire.priv = tfe_ctx;
		tfe_acquire.tfe_out.out_port_info =  out_port;
		tfe_acquire.tfe_out.is_dual       = tfe_in_res->is_dual_isp;
		tfe_acquire.tfe_out.unique_id     = tfe_ctx->ctx_index;
		tfe_acquire.event_cb = cam_tfe_hw_mgr_event_handler;

		for (j = 0; j < CAM_ISP_HW_SPLIT_MAX; j++) {
			if (!tfe_in_res->hw_res[j])
				continue;

			hw_intf = tfe_in_res->hw_res[j]->hw_intf;

			if (j == CAM_ISP_HW_SPLIT_LEFT) {
				tfe_acquire.tfe_out.split_id  =
					CAM_ISP_HW_SPLIT_LEFT;
				if (tfe_in_res->is_dual_isp)
					tfe_acquire.tfe_out.is_master   = 1;
				else
					tfe_acquire.tfe_out.is_master   = 0;
			} else {
				tfe_acquire.tfe_out.split_id  =
					CAM_ISP_HW_SPLIT_RIGHT;
				tfe_acquire.tfe_out.is_master       = 0;
			}

			rc = hw_intf->hw_ops.reserve(hw_intf->hw_priv,
				&tfe_acquire,
				sizeof(struct cam_tfe_acquire_args));
			if (rc) {
				CAM_ERR(CAM_ISP,
					"Can not acquire out resource 0x%x",
					out_port->res_id);
				goto err;
			}

			tfe_out_res->hw_res[j] =
				tfe_acquire.tfe_out.rsrc_node;
			CAM_DBG(CAM_ISP, "resource type :0x%x res id:0x%x",
				tfe_out_res->hw_res[j]->res_type,
				tfe_out_res->hw_res[j]->res_id);

		}
		tfe_out_res->res_type = CAM_ISP_RESOURCE_TFE_OUT;
		tfe_out_res->res_id = out_port->res_id;
		tfe_in_res->num_children++;
	}

	return 0;
err:
	/* release resource at the entry function */
	return rc;
}

static int cam_tfe_hw_mgr_acquire_res_tfe_out(
	struct cam_tfe_hw_mgr_ctx         *tfe_ctx,
	struct cam_isp_tfe_in_port_info   *in_port)
{
	int rc = -EINVAL;
	struct cam_isp_hw_mgr_res       *tfe_in_res;

	list_for_each_entry(tfe_in_res, &tfe_ctx->res_list_tfe_in, list) {
		if (tfe_in_res->num_children)
			continue;

		switch (tfe_in_res->res_id) {
		case CAM_ISP_HW_TFE_IN_CAMIF:
			rc = cam_tfe_hw_mgr_acquire_res_tfe_out_pixel(tfe_ctx,
				tfe_in_res, in_port);
			break;
		case CAM_ISP_HW_TFE_IN_RDI0:
		case CAM_ISP_HW_TFE_IN_RDI1:
		case CAM_ISP_HW_TFE_IN_RDI2:
			rc = cam_tfe_hw_mgr_acquire_res_tfe_out_rdi(tfe_ctx,
				tfe_in_res, in_port);
			break;
		default:
			CAM_ERR(CAM_ISP, "Unknown TFE SRC resource: %d",
				tfe_in_res->res_id);
			break;
		}
		if (rc)
			goto err;
	}

	return 0;
err:
	/* release resource on entry function */
	return rc;
}

static int cam_tfe_hw_mgr_acquire_res_tfe_in(
	struct cam_tfe_hw_mgr_ctx         *tfe_ctx,
	struct cam_isp_tfe_in_port_info   *in_port,
	uint32_t                          *pdaf_enable)
{
	int rc                = -EINVAL;
	int i;
	struct cam_isp_hw_mgr_res                  *csid_res;
	struct cam_isp_hw_mgr_res                  *tfe_src_res;
	struct cam_tfe_acquire_args                 tfe_acquire;
	struct cam_hw_intf                         *hw_intf;
	struct cam_tfe_hw_mgr                      *tfe_hw_mgr;

	tfe_hw_mgr = tfe_ctx->hw_mgr;

	list_for_each_entry(csid_res, &tfe_ctx->res_list_tfe_csid, list) {
		if (csid_res->num_children)
			continue;

		rc = cam_tfe_hw_mgr_get_res(&tfe_ctx->free_res_list,
			&tfe_src_res);
		if (rc) {
			CAM_ERR(CAM_ISP, "No more free hw mgr resource");
			goto err;
		}
		cam_tfe_hw_mgr_put_res(&tfe_ctx->res_list_tfe_in,
			&tfe_src_res);
		tfe_src_res->hw_res[0] = NULL;
		tfe_src_res->hw_res[1] = NULL;

		tfe_acquire.rsrc_type = CAM_ISP_RESOURCE_TFE_IN;
		tfe_acquire.tasklet = tfe_ctx->common.tasklet_info;
		tfe_acquire.tfe_in.cdm_ops = tfe_ctx->cdm_ops;
		tfe_acquire.tfe_in.in_port = in_port;
		tfe_acquire.tfe_in.camif_pd_enable = *pdaf_enable;
		tfe_acquire.priv = tfe_ctx;
		tfe_acquire.event_cb = cam_tfe_hw_mgr_event_handler;

		switch (csid_res->res_id) {
		case CAM_TFE_CSID_PATH_RES_IPP:
			tfe_acquire.tfe_in.res_id =
				CAM_ISP_HW_TFE_IN_CAMIF;

			if (csid_res->is_dual_isp)
				tfe_acquire.tfe_in.sync_mode =
				CAM_ISP_HW_SYNC_MASTER;
			else
				tfe_acquire.tfe_in.sync_mode =
				CAM_ISP_HW_SYNC_NONE;

			break;
		case CAM_TFE_CSID_PATH_RES_RDI_0:
			tfe_acquire.tfe_in.res_id = CAM_ISP_HW_TFE_IN_RDI0;
			tfe_acquire.tfe_in.sync_mode = CAM_ISP_HW_SYNC_NONE;
			break;
		case CAM_TFE_CSID_PATH_RES_RDI_1:
			tfe_acquire.tfe_in.res_id = CAM_ISP_HW_TFE_IN_RDI1;
			tfe_acquire.tfe_in.sync_mode = CAM_ISP_HW_SYNC_NONE;
			break;
		case CAM_TFE_CSID_PATH_RES_RDI_2:
			tfe_acquire.tfe_in.res_id = CAM_ISP_HW_TFE_IN_RDI2;
			tfe_acquire.tfe_in.sync_mode = CAM_ISP_HW_SYNC_NONE;
			break;
		default:
			CAM_ERR(CAM_ISP, "Wrong TFE CSID Resource Node");
			goto err;
		}
		tfe_src_res->res_type = tfe_acquire.rsrc_type;
		tfe_src_res->res_id = tfe_acquire.tfe_in.res_id;
		tfe_src_res->is_dual_isp = csid_res->is_dual_isp;

		for (i = 0; i < CAM_ISP_HW_SPLIT_MAX; i++) {
			if (!csid_res->hw_res[i])
				continue;

			hw_intf = tfe_hw_mgr->tfe_devices[
				csid_res->hw_res[i]->hw_intf->hw_idx]->hw_intf;

			/* fill in more acquire information as needed */
			/* slave Camif resource, */
			if (i == CAM_ISP_HW_SPLIT_RIGHT &&
				tfe_src_res->is_dual_isp) {
				tfe_acquire.tfe_in.sync_mode =
				CAM_ISP_HW_SYNC_SLAVE;
				tfe_acquire.tfe_in.dual_tfe_sync_sel_idx =
					csid_res->hw_res[0]->hw_intf->hw_idx;
			} else if (i == CAM_ISP_HW_SPLIT_LEFT &&
				tfe_src_res->is_dual_isp)
				tfe_acquire.tfe_in.dual_tfe_sync_sel_idx =
					csid_res->hw_res[1]->hw_intf->hw_idx;

			rc = hw_intf->hw_ops.reserve(hw_intf->hw_priv,
					&tfe_acquire,
					sizeof(struct cam_tfe_acquire_args));
			if (rc) {
				CAM_ERR(CAM_ISP,
					"Can not acquire TFE HW res %d",
					csid_res->res_id);
				goto err;
			}
			tfe_src_res->hw_res[i] = tfe_acquire.tfe_in.rsrc_node;
			CAM_DBG(CAM_ISP,
				"acquire success TFE:%d  res type :0x%x res id:0x%x",
				hw_intf->hw_idx,
				tfe_src_res->hw_res[i]->res_type,
				tfe_src_res->hw_res[i]->res_id);

		}
		csid_res->num_children++;
	}

	return 0;
err:
	/* release resource at the entry function */
	return rc;
}

static int cam_tfe_hw_mgr_acquire_res_tfe_csid_pxl(
	struct cam_tfe_hw_mgr_ctx              *tfe_ctx,
	struct cam_isp_tfe_in_port_info        *in_port)
{
	int rc = -EINVAL;
	int i, j;
	uint32_t acquired_cnt = 0;
	struct cam_tfe_hw_mgr                        *tfe_hw_mgr;
	struct cam_isp_hw_mgr_res                    *csid_res;
	struct cam_hw_intf                           *hw_intf;
	struct cam_tfe_csid_hw_reserve_resource_args  csid_acquire;
	enum cam_tfe_csid_path_res_id                 path_res_id;
	struct cam_isp_hw_mgr_res        *csid_res_temp, *csid_res_iterator;
	struct cam_isp_tfe_out_port_info        *out_port = NULL;

	tfe_hw_mgr = tfe_ctx->hw_mgr;
	/* get csid resource */
	path_res_id = CAM_TFE_CSID_PATH_RES_IPP;

	rc = cam_tfe_hw_mgr_get_res(&tfe_ctx->free_res_list, &csid_res);
	if (rc) {
		CAM_ERR(CAM_ISP, "No more free hw mgr resource");
		goto end;
	}

	csid_res_temp = csid_res;

	csid_acquire.res_type = CAM_ISP_RESOURCE_PIX_PATH;
	csid_acquire.res_id = path_res_id;
	csid_acquire.in_port = in_port;
	csid_acquire.out_port = in_port->data;
	csid_acquire.node_res = NULL;
	csid_acquire.event_cb_prv = tfe_ctx;
	csid_acquire.event_cb = cam_tfe_hw_mgr_event_handler;
	if (in_port->num_out_res)
		out_port = &(in_port->data[0]);

	if (tfe_ctx->is_tpg) {
		if (tfe_ctx->res_list_tpg.hw_res[0]->hw_intf->hw_idx == 0)
			csid_acquire.phy_sel = CAM_ISP_TFE_IN_RES_PHY_0;
		else
			csid_acquire.phy_sel = CAM_ISP_TFE_IN_RES_PHY_1;
	}

	if (in_port->usage_type)
		csid_acquire.sync_mode = CAM_ISP_HW_SYNC_MASTER;
	else
		csid_acquire.sync_mode = CAM_ISP_HW_SYNC_NONE;

	/* Try acquiring CSID resource from previously acquired HW */
	list_for_each_entry(csid_res_iterator, &tfe_ctx->res_list_tfe_csid,
		list) {

		for (i = 0; i < CAM_ISP_HW_SPLIT_MAX; i++) {
			if (!csid_res_iterator->hw_res[i])
				continue;

			if (csid_res_iterator->is_secure == 1 ||
				(csid_res_iterator->is_secure == 0 &&
				in_port->num_out_res &&
				out_port->secure_mode == 1))
				continue;

			hw_intf = csid_res_iterator->hw_res[i]->hw_intf;
			csid_acquire.master_idx = hw_intf->hw_idx;

			rc = hw_intf->hw_ops.reserve(hw_intf->hw_priv,
				&csid_acquire, sizeof(csid_acquire));
			if (rc) {
				CAM_DBG(CAM_ISP,
					"No tfe csid resource from hw %d",
					hw_intf->hw_idx);
				continue;
			}

			csid_res_temp->hw_res[acquired_cnt++] =
				csid_acquire.node_res;

			CAM_DBG(CAM_ISP,
				"acquired from old csid(%s)=%d CSID rsrc successfully",
				(i == 0) ? "left" : "right",
				hw_intf->hw_idx);

			if (in_port->usage_type && acquired_cnt == 1 &&
				path_res_id == CAM_TFE_CSID_PATH_RES_IPP)
				/*
				 * Continue to acquire Right for IPP.
				 * Dual TFE for RDI is not currently
				 * supported.
				 */
				continue;

			if (acquired_cnt)
				/*
				 * If successfully acquired CSID from
				 * previously acquired HW, skip the next
				 * part
				 */
				goto acquire_successful;
		}
	}

	/*
	 * If successfully acquired CSID from
	 * previously acquired HW, skip the next
	 * part
	 */
	if (acquired_cnt)
		goto acquire_successful;

	/* Acquire Left if not already acquired */
	if (in_port->usage_type) {
		for (i = 0; i < CAM_TFE_CSID_HW_NUM_MAX; i++) {
			if (!tfe_hw_mgr->csid_devices[i])
				continue;

			hw_intf = tfe_hw_mgr->csid_devices[i];
			csid_acquire.master_idx = hw_intf->hw_idx;
			rc = hw_intf->hw_ops.reserve(hw_intf->hw_priv,
				&csid_acquire, sizeof(csid_acquire));
			if (rc)
				continue;
			else {
				csid_res_temp->hw_res[acquired_cnt++] =
					csid_acquire.node_res;
				break;
			}
		}

		if (i == CAM_TFE_CSID_HW_NUM_MAX || !csid_acquire.node_res) {
			CAM_ERR(CAM_ISP,
				"Can not acquire left tfe csid path resource %d",
				path_res_id);
			goto put_res;
		}
	} else {
		for (i = (CAM_TFE_CSID_HW_NUM_MAX - 1); i >= 0; i--) {
			if (!tfe_hw_mgr->csid_devices[i])
				continue;

			hw_intf = tfe_hw_mgr->csid_devices[i];
			csid_acquire.master_idx = hw_intf->hw_idx;
			rc = hw_intf->hw_ops.reserve(hw_intf->hw_priv,
				&csid_acquire, sizeof(csid_acquire));
			if (rc)
				continue;
			else {
				csid_res_temp->hw_res[acquired_cnt++] =
					csid_acquire.node_res;
				break;
			}
		}

		if (i == -1 || !csid_acquire.node_res) {
			CAM_ERR(CAM_ISP,
				"Can not acquire tfe csid path resource %d",
				path_res_id);
			goto put_res;
		}
	}
acquire_successful:
	CAM_DBG(CAM_ISP, "CSID path left acquired success. is_dual %d",
		in_port->usage_type);

	csid_res_temp->res_type = CAM_ISP_RESOURCE_PIX_PATH;
	csid_res_temp->res_id = path_res_id;

	if (in_port->usage_type) {
		csid_res_temp->is_dual_isp = 1;
		tfe_ctx->is_dual = true;
		tfe_ctx->master_hw_idx =
			csid_res_temp->hw_res[0]->hw_intf->hw_idx;
	} else
		csid_res_temp->is_dual_isp = 0;

	if (in_port->num_out_res)
		csid_res_temp->is_secure = out_port->secure_mode;

	cam_tfe_hw_mgr_put_res(&tfe_ctx->res_list_tfe_csid, &csid_res);

	/*
	 * Acquire Right if not already acquired.
	 * Dual TFE for RDI is not currently supported.
	 */
	if (in_port->usage_type && (path_res_id == CAM_TFE_CSID_PATH_RES_IPP)
		&& (acquired_cnt == 1)) {
		memset(&csid_acquire, 0, sizeof(csid_acquire));
		csid_acquire.node_res = NULL;
		csid_acquire.res_type = CAM_ISP_RESOURCE_PIX_PATH;
		csid_acquire.res_id = path_res_id;
		csid_acquire.in_port = in_port;
		csid_acquire.master_idx =
			csid_res_temp->hw_res[0]->hw_intf->hw_idx;
		csid_acquire.sync_mode = CAM_ISP_HW_SYNC_SLAVE;
		csid_acquire.node_res = NULL;
		csid_acquire.out_port = in_port->data;
		csid_acquire.event_cb_prv = tfe_ctx;
		csid_acquire.event_cb = cam_tfe_hw_mgr_event_handler;

		if (tfe_ctx->is_tpg) {
			if (tfe_ctx->res_list_tpg.hw_res[0]->hw_intf->hw_idx
				== 0)
				csid_acquire.phy_sel = CAM_ISP_TFE_IN_RES_PHY_0;
			else
				csid_acquire.phy_sel = CAM_ISP_TFE_IN_RES_PHY_1;
		}

		for (j = 0; j < CAM_TFE_CSID_HW_NUM_MAX; j++) {
			if (!tfe_hw_mgr->csid_devices[j])
				continue;

			if (j == csid_res_temp->hw_res[0]->hw_intf->hw_idx)
				continue;

			hw_intf = tfe_hw_mgr->csid_devices[j];
			rc = hw_intf->hw_ops.reserve(hw_intf->hw_priv,
				&csid_acquire, sizeof(csid_acquire));
			if (rc)
				continue;
			else
				break;
		}

		if (j == CAM_TFE_CSID_HW_NUM_MAX) {
			CAM_ERR(CAM_ISP,
				"Can not acquire tfe csid pixel resource");
			goto end;
		}
		csid_res_temp->hw_res[1] = csid_acquire.node_res;
		tfe_ctx->slave_hw_idx =
			csid_res_temp->hw_res[1]->hw_intf->hw_idx;
		CAM_DBG(CAM_ISP, "CSID right acquired success is_dual %d",
			in_port->usage_type);
	}

	return 0;
put_res:
	cam_tfe_hw_mgr_put_res(&tfe_ctx->free_res_list, &csid_res);
end:
	return rc;
}

static int cam_tfe_hw_mgr_acquire_tpg(
	struct cam_tfe_hw_mgr_ctx               *tfe_ctx,
	struct cam_isp_tfe_in_port_info        **in_port,
	uint32_t                                 num_inport)
{
	int rc = -EINVAL;
	uint32_t i, j = 0;
	struct cam_tfe_hw_mgr                        *tfe_hw_mgr;
	struct cam_hw_intf                           *hw_intf;
	struct cam_top_tpg_ver1_reserve_args          tpg_reserve;

	tfe_hw_mgr = tfe_ctx->hw_mgr;

	for (i = 0; i < CAM_TOP_TPG_HW_NUM_MAX; i++) {
		if (!tfe_hw_mgr->tpg_devices[i])
			continue;

		hw_intf = tfe_hw_mgr->tpg_devices[i];
		tpg_reserve.num_inport = num_inport;
		tpg_reserve.node_res = NULL;
		for (j = 0; j < num_inport; j++)
			tpg_reserve.in_port[j] = in_port[j];

		rc = hw_intf->hw_ops.reserve(hw_intf->hw_priv,
			&tpg_reserve, sizeof(tpg_reserve));
		if (!rc)
			break;
	}

	if (i == CAM_TOP_TPG_HW_NUM_MAX || !tpg_reserve.node_res) {
		CAM_ERR(CAM_ISP, "Can not acquire tfe TPG");
		rc = -EINVAL;
		goto end;
	}

	tfe_ctx->res_list_tpg.res_type = CAM_ISP_RESOURCE_TPG;
	tfe_ctx->res_list_tpg.hw_res[0] = tpg_reserve.node_res;

end:
	return rc;
}

static enum cam_tfe_csid_path_res_id
	cam_tfe_hw_mgr_get_tfe_csid_rdi_res_type(
	uint32_t                 out_port_type)
{
	enum cam_tfe_csid_path_res_id path_id;

	CAM_DBG(CAM_ISP, "out_port_type %x", out_port_type);
	switch (out_port_type) {
	case CAM_ISP_TFE_OUT_RES_RDI_0:
		path_id = CAM_TFE_CSID_PATH_RES_RDI_0;
		break;
	case CAM_ISP_TFE_OUT_RES_RDI_1:
		path_id = CAM_TFE_CSID_PATH_RES_RDI_1;
		break;
	case CAM_ISP_TFE_OUT_RES_RDI_2:
		path_id = CAM_TFE_CSID_PATH_RES_RDI_2;
		break;
	default:
		path_id = CAM_TFE_CSID_PATH_RES_MAX;
		CAM_DBG(CAM_ISP, "maximum rdi type exceeded out_port_type:%d ",
			out_port_type);
		break;
	}

	CAM_DBG(CAM_ISP, "out_port %x path_id %d", out_port_type, path_id);

	return path_id;
}

static int cam_tfe_hw_mgr_acquire_res_tfe_csid_rdi(
	struct cam_tfe_hw_mgr_ctx         *tfe_ctx,
	struct cam_isp_tfe_in_port_info   *in_port)
{
	int rc = -EINVAL;
	int i, j;

	struct cam_tfe_hw_mgr               *tfe_hw_mgr;
	struct cam_isp_hw_mgr_res           *csid_res;
	struct cam_hw_intf                  *hw_intf;
	struct cam_isp_tfe_out_port_info    *out_port;
	struct cam_tfe_csid_hw_reserve_resource_args  csid_acquire;
	struct cam_isp_hw_mgr_res             *csid_res_iterator;
	enum cam_tfe_csid_path_res_id        path_res_id;

	tfe_hw_mgr = tfe_ctx->hw_mgr;

	for (j = 0; j < in_port->num_out_res; j++) {
		out_port = &in_port->data[j];
		path_res_id = cam_tfe_hw_mgr_get_tfe_csid_rdi_res_type(
			out_port->res_id);

		if (path_res_id == CAM_TFE_CSID_PATH_RES_MAX)
			continue;

		rc = cam_tfe_hw_mgr_get_res(&tfe_ctx->free_res_list, &csid_res);
		if (rc) {
			CAM_ERR(CAM_ISP, "No more free hw mgr resource");
			goto end;
		}

		memset(&csid_acquire, 0, sizeof(csid_acquire));
		csid_acquire.res_type = CAM_ISP_RESOURCE_PIX_PATH;
		csid_acquire.res_id = path_res_id;
		csid_acquire.in_port = in_port;
		csid_acquire.out_port = out_port;
		csid_acquire.sync_mode = CAM_ISP_HW_SYNC_NONE;
		csid_acquire.node_res = NULL;
		csid_acquire.event_cb = cam_tfe_hw_mgr_event_handler;
		csid_acquire.event_cb_prv = tfe_ctx;

		if (tfe_ctx->is_tpg) {
			if (tfe_ctx->res_list_tpg.hw_res[0]->hw_intf->hw_idx ==
				0)
				csid_acquire.phy_sel = CAM_ISP_TFE_IN_RES_PHY_0;
			else
				csid_acquire.phy_sel = CAM_ISP_TFE_IN_RES_PHY_1;
		}

		/* Try acquiring CSID resource from previously acquired HW */
		list_for_each_entry(csid_res_iterator,
			&tfe_ctx->res_list_tfe_csid, list) {

			for (i = 0; i < CAM_ISP_HW_SPLIT_MAX; i++) {
				if (!csid_res_iterator->hw_res[i])
					continue;

				if (csid_res_iterator->is_secure == 1 ||
					(csid_res_iterator->is_secure == 0 &&
					in_port->num_out_res &&
					out_port->secure_mode == 1))
					continue;

				hw_intf = csid_res_iterator->hw_res[i]->hw_intf;

				rc = hw_intf->hw_ops.reserve(hw_intf->hw_priv,
					&csid_acquire, sizeof(csid_acquire));
				if (rc) {
					CAM_DBG(CAM_ISP,
						"No tfe csid resource from hw %d",
						hw_intf->hw_idx);
					continue;
				}

				if (csid_acquire.node_res == NULL) {
					CAM_ERR(CAM_ISP,
						"Acquire RDI:%d rsrc failed",
						path_res_id);
					goto put_res;
				}

				csid_res->hw_res[0] = csid_acquire.node_res;

				CAM_DBG(CAM_ISP,
					"acquired from old csid(%s)=%d CSID rsrc successfully",
					(i == 0) ? "left" : "right",
					hw_intf->hw_idx);
				/*
				 * If successfully acquired CSID from
				 * previously acquired HW, skip the next
				 * part
				 */
				goto acquire_successful;
			}
		}

		/* Acquire if not already acquired */
		if (tfe_ctx->is_dual) {
			for (i = 0; i < CAM_TFE_CSID_HW_NUM_MAX; i++) {
				if (!tfe_hw_mgr->csid_devices[i])
					continue;

				hw_intf = tfe_hw_mgr->csid_devices[i];
				rc = hw_intf->hw_ops.reserve(hw_intf->hw_priv,
					&csid_acquire, sizeof(csid_acquire));
				if (rc)
					continue;
				else {
					csid_res->hw_res[0] =
						csid_acquire.node_res;
					break;
				}
			}

			if (i == CAM_TFE_CSID_HW_NUM_MAX ||
				!csid_acquire.node_res) {
				CAM_ERR(CAM_ISP,
					"Can not acquire tfe csid rdi path%d",
					path_res_id);

				rc = -EINVAL;
				goto put_res;
			}
		} else {
			for (i = CAM_TFE_CSID_HW_NUM_MAX - 1; i >= 0; i--) {
				if (!tfe_hw_mgr->csid_devices[i])
					continue;

				hw_intf = tfe_hw_mgr->csid_devices[i];
				rc = hw_intf->hw_ops.reserve(hw_intf->hw_priv,
					&csid_acquire, sizeof(csid_acquire));
				if (rc)
					continue;
				else {
					csid_res->hw_res[0] =
						csid_acquire.node_res;
					break;
				}
			}

			if (i == -1 || !csid_acquire.node_res) {
				CAM_ERR(CAM_ISP,
					"Can not acquire tfe csid rdi path %d",
					path_res_id);

				rc = -EINVAL;
				goto put_res;
			}
		}

acquire_successful:
		CAM_DBG(CAM_ISP, "CSID path :%d acquired success", path_res_id);
		csid_res->res_type = CAM_ISP_RESOURCE_PIX_PATH;
		csid_res->res_id = path_res_id;
		csid_res->hw_res[1] = NULL;
		csid_res->is_dual_isp = 0;

		if (in_port->num_out_res)
			csid_res->is_secure = out_port->secure_mode;

		cam_tfe_hw_mgr_put_res(&tfe_ctx->res_list_tfe_csid, &csid_res);
	}

	return 0;
put_res:
	cam_tfe_hw_mgr_put_res(&tfe_ctx->free_res_list, &csid_res);
end:
	return rc;
}

static int cam_tfe_hw_mgr_preprocess_port(
	struct cam_tfe_hw_mgr_ctx       *tfe_ctx,
	struct cam_isp_tfe_in_port_info *in_port,
	int                             *ipp_count,
	int                             *rdi_count,
	int                             *pdaf_enable)
{
	int ipp_num        = 0;
	int rdi_num        = 0;
	bool rdi2_enable   = false;
	uint32_t i;
	struct cam_isp_tfe_out_port_info      *out_port;
	struct cam_tfe_hw_mgr                 *tfe_hw_mgr;

	tfe_hw_mgr = tfe_ctx->hw_mgr;


	for (i = 0; i < in_port->num_out_res; i++) {
		out_port = &in_port->data[i];
		CAM_DBG(CAM_ISP, "out_res id %d", out_port->res_id);

		if (cam_tfe_hw_mgr_is_rdi_res(out_port->res_id)) {
			rdi_num++;
			if (out_port->res_id == CAM_ISP_TFE_OUT_RES_RDI_2)
				rdi2_enable = true;
		} else {
			ipp_num++;
			if (out_port->res_id == CAM_ISP_TFE_OUT_RES_PDAF)
				*pdaf_enable = 1;
		}
	}

	if (*pdaf_enable && rdi2_enable) {
		CAM_ERR(CAM_ISP, "invalid outports both RDI2 and PDAF enabled");
		return -EINVAL;
	}

	*ipp_count = ipp_num;
	*rdi_count = rdi_num;

	CAM_DBG(CAM_ISP, "rdi: %d ipp: %d pdaf:%d", rdi_num, ipp_num,
		*pdaf_enable);

	return 0;
}

static int cam_tfe_mgr_acquire_hw_for_ctx(
	struct cam_tfe_hw_mgr_ctx              *tfe_ctx,
	struct cam_isp_tfe_in_port_info        *in_port,
	uint32_t *num_pix_port, uint32_t  *num_rdi_port,
	uint32_t *pdaf_enable)
{
	int rc                                    = -EINVAL;
	int is_dual_isp                           = 0;
	int ipp_count                             = 0;
	int rdi_count                             = 0;

	is_dual_isp = in_port->usage_type;

	cam_tfe_hw_mgr_preprocess_port(tfe_ctx, in_port, &ipp_count,
		&rdi_count, pdaf_enable);

	if (!ipp_count && !rdi_count) {
		CAM_ERR(CAM_ISP,
			"No PIX or RDI");
		return -EINVAL;
	}

	if (ipp_count) {
		/* get tfe csid IPP resource */
		rc = cam_tfe_hw_mgr_acquire_res_tfe_csid_pxl(tfe_ctx,
			in_port);
		if (rc) {
			CAM_ERR(CAM_ISP,
				"Acquire TFE CSID IPP resource Failed dual:%d",
				in_port->usage_type);
			goto err;
		}
	}

	if (rdi_count) {
		/* get tfe csid rdi resource */
		rc = cam_tfe_hw_mgr_acquire_res_tfe_csid_rdi(tfe_ctx, in_port);
		if (rc) {
			CAM_ERR(CAM_ISP,
				"Acquire TFE CSID RDI resource Failed dual:%d",
				in_port->usage_type);
			goto err;
		}
	}

	rc = cam_tfe_hw_mgr_acquire_res_tfe_in(tfe_ctx, in_port, pdaf_enable);
	if (rc) {
		CAM_ERR(CAM_ISP,
		"Acquire TFE IN resource Failed dual:%d", in_port->usage_type);
		goto err;
	}

	CAM_DBG(CAM_ISP, "Acquiring TFE OUT resource...");
	rc = cam_tfe_hw_mgr_acquire_res_tfe_out(tfe_ctx, in_port);
	if (rc) {
		CAM_ERR(CAM_ISP, "Acquire TFE OUT resource Failed dual:%d",
			in_port->usage_type);
		goto err;
	}

	*num_pix_port += ipp_count;
	*num_rdi_port += rdi_count;

	return 0;
err:
	/* release resource at the acquire entry funciton */
	return rc;
}

void cam_tfe_cam_cdm_callback(uint32_t handle, void *userdata,
	enum cam_cdm_cb_status status, uint64_t cookie)
{
	struct cam_isp_prepare_hw_update_data *hw_update_data = NULL;
	struct cam_tfe_hw_mgr_ctx *ctx = NULL;
	uint32_t *buf_start, *buf_end;
	int i, rc = 0;
	size_t len = 0;
	uint32_t *buf_addr;

	if (!userdata) {
		CAM_ERR(CAM_ISP, "Invalid args");
		return;
	}

	if (status == CAM_CDM_CB_STATUS_BL_SUCCESS) {
		hw_update_data =
			(struct cam_isp_prepare_hw_update_data *)userdata;
		ctx =
		(struct cam_tfe_hw_mgr_ctx *)hw_update_data->isp_mgr_ctx;
		complete_all(&ctx->config_done_complete);
		atomic_set(&ctx->cdm_done, 1);
		if (g_tfe_hw_mgr.debug_cfg.per_req_reg_dump)
			cam_tfe_mgr_handle_reg_dump(ctx,
				hw_update_data->reg_dump_buf_desc,
				hw_update_data->num_reg_dump_buf,
				CAM_ISP_TFE_PACKET_META_REG_DUMP_PER_REQUEST,
				NULL, false);
		CAM_DBG(CAM_ISP,
			"Called by CDM hdl=%x, udata=%pK, status=%d, cookie=%llu ctx_index=%d",
			 handle, userdata, status, cookie, ctx->ctx_index);
	} else if (status == CAM_CDM_CB_STATUS_PAGEFAULT ||
		status == CAM_CDM_CB_STATUS_INVALID_BL_CMD ||
		status == CAM_CDM_CB_STATUS_HW_ERROR) {
		ctx = userdata;
		CAM_INFO(CAM_ISP,
			"req_id =%d ctx_id =%d Bl_cmd_count =%d status=%d",
			ctx->applied_req_id, ctx->ctx_index,
			ctx->last_submit_bl_cmd.bl_count, status);

		for (i = 0; i < ctx->last_submit_bl_cmd.bl_count; i++) {
			CAM_INFO(CAM_ISP,
				"BL(%d) hdl=0x%x addr=0x%x len=%d input_len =%d offset=0x%x type=%d",
				i, ctx->last_submit_bl_cmd.cmd[i].mem_handle,
				ctx->last_submit_bl_cmd.cmd[i].hw_addr,
				ctx->last_submit_bl_cmd.cmd[i].len,
				ctx->last_submit_bl_cmd.cmd[i].input_len,
				ctx->last_submit_bl_cmd.cmd[i].offset,
				ctx->last_submit_bl_cmd.cmd[i].type);

			rc = cam_packet_util_get_cmd_mem_addr(
				ctx->last_submit_bl_cmd.cmd[i].mem_handle,
				&buf_addr, &len);

			buf_start = (uint32_t *)((uint8_t *) buf_addr +
				ctx->last_submit_bl_cmd.cmd[i].offset);
			buf_end = (uint32_t *)((uint8_t *) buf_start +
				ctx->last_submit_bl_cmd.cmd[i].input_len - 1);

			cam_cdm_util_dump_cmd_buf(buf_start, buf_end);
		}
		if (ctx->packet != NULL)
			cam_packet_dump_patch_info(ctx->packet,
				g_tfe_hw_mgr.mgr_common.img_iommu_hdl,
				g_tfe_hw_mgr.mgr_common.img_iommu_hdl_secure);
	} else {
		CAM_WARN(CAM_ISP,
			"Called by CDM hdl=%x, udata=%pK, status=%d, cookie=%llu",
			 handle, userdata, status, cookie);
	}
}

/* entry function: acquire_hw */
static int cam_tfe_mgr_acquire_hw(void *hw_mgr_priv, void *acquire_hw_args)
{
	struct cam_tfe_hw_mgr *tfe_hw_mgr            = hw_mgr_priv;
	struct cam_hw_acquire_args *acquire_args     = acquire_hw_args;
	int rc                                       = -EINVAL;
	int i, j;
	struct cam_tfe_hw_mgr_ctx          *tfe_ctx;
	struct cam_isp_tfe_in_port_info    *in_port = NULL;
	struct cam_cdm_acquire_data         cdm_acquire;
	uint32_t                            num_pix_port_per_in = 0;
	uint32_t                            num_rdi_port_per_in = 0;
	uint32_t                            pdaf_enable = 0;
	uint32_t                            total_pix_port = 0;
	uint32_t                            total_rdi_port = 0;
	uint32_t                            in_port_length = 0;
	uint32_t                            total_in_port_length = 0;
	struct cam_isp_tfe_acquire_hw_info *acquire_hw_info = NULL;
	struct cam_isp_tfe_in_port_info
		*tpg_inport[CAM_TOP_TPG_MAX_SUPPORTED_DT] = {0, 0, 0, 0};

	CAM_DBG(CAM_ISP, "Enter...");

	if (!acquire_args || acquire_args->num_acq <= 0) {
		CAM_ERR(CAM_ISP, "Nothing to acquire. Seems like error");
		return -EINVAL;
	}

	/* get the tfe ctx */
	rc = cam_tfe_hw_mgr_get_ctx(&tfe_hw_mgr->free_ctx_list, &tfe_ctx);
	if (rc || !tfe_ctx) {
		CAM_ERR(CAM_ISP, "Get tfe hw context failed");
		goto err;
	}

	tfe_ctx->common.cb_priv = acquire_args->context_data;
	for (i = 0; i < CAM_ISP_HW_EVENT_MAX; i++)
		tfe_ctx->common.event_cb[i] = acquire_args->event_cb;

	tfe_ctx->hw_mgr = tfe_hw_mgr;

	memcpy(cdm_acquire.identifier, "tfe", sizeof("tfe"));
	cdm_acquire.cell_index = 0;
	cdm_acquire.handle = 0;
	cdm_acquire.userdata = tfe_ctx;
	cdm_acquire.priority = CAM_CDM_BL_FIFO_0;
	cdm_acquire.base_array_cnt = CAM_TFE_HW_NUM_MAX;
	for (i = 0, j = 0; i < CAM_TFE_HW_NUM_MAX; i++) {
		if (tfe_hw_mgr->cdm_reg_map[i])
			cdm_acquire.base_array[j++] =
				tfe_hw_mgr->cdm_reg_map[i];
	}
	cdm_acquire.base_array_cnt = j;

	cdm_acquire.id = CAM_CDM_VIRTUAL;
	cdm_acquire.cam_cdm_callback = cam_tfe_cam_cdm_callback;
	rc = cam_cdm_acquire(&cdm_acquire);
	if (rc) {
		CAM_ERR(CAM_ISP, "Failed to acquire the CDM HW");
		goto free_ctx;
	}

	CAM_DBG(CAM_ISP, "Successfully acquired the CDM HW hdl=%x",
		cdm_acquire.handle);
	tfe_ctx->cdm_handle = cdm_acquire.handle;
	tfe_ctx->cdm_ops = cdm_acquire.ops;
	atomic_set(&tfe_ctx->cdm_done, 1);

	acquire_hw_info = (struct cam_isp_tfe_acquire_hw_info *)
		acquire_args->acquire_info;
	in_port = (struct cam_isp_tfe_in_port_info *)
		((uint8_t *)&acquire_hw_info->data +
		 acquire_hw_info->input_info_offset);

	/* Check any inport has dual tfe usage  */
	tfe_ctx->is_dual = false;
	for (i = 0; i < acquire_hw_info->num_inputs; i++) {
		if (in_port->usage_type)
			tfe_ctx->is_dual = true;

		in_port_length =
			sizeof(struct cam_isp_tfe_in_port_info) +
			(in_port->num_out_res - 1) *
			sizeof(struct cam_isp_tfe_out_port_info);
		total_in_port_length += in_port_length;
		if (total_in_port_length >
			acquire_hw_info->input_info_size) {
			CAM_ERR(CAM_ISP,
				"buffer size is not enough %d %d",
				total_in_port_length,
				acquire_hw_info->input_info_size);
			rc = -EINVAL;
			goto free_cdm;
		}

		in_port = (struct cam_isp_tfe_in_port_info *)
			((uint8_t *)in_port + in_port_length);
	}

	in_port_length = 0;
	total_in_port_length = 0;
	in_port = (struct cam_isp_tfe_in_port_info *)
		((uint8_t *)&acquire_hw_info->data +
		 acquire_hw_info->input_info_offset);

	if (in_port->res_id == CAM_ISP_TFE_IN_RES_TPG) {
		if (acquire_hw_info->num_inputs >
			CAM_TOP_TPG_MAX_SUPPORTED_DT) {
			CAM_ERR(CAM_ISP, "too many number inport:%d for TPG ",
				acquire_hw_info->num_inputs);
			rc = -EINVAL;
			goto free_cdm;
		}

		for (i = 0; i < acquire_hw_info->num_inputs; i++) {
			if (in_port->res_id != CAM_ISP_TFE_IN_RES_TPG) {
				CAM_ERR(CAM_ISP, "Inval :%d inport res id:0x%x",
					i, in_port->res_id);
				rc = -EINVAL;
				goto free_cdm;
			}

			tpg_inport[i] = in_port;
			in_port_length =
				sizeof(struct cam_isp_tfe_in_port_info) +
				(in_port->num_out_res - 1) *
				sizeof(struct cam_isp_tfe_out_port_info);
			total_in_port_length += in_port_length;
			if (total_in_port_length >
				acquire_hw_info->input_info_size) {
				CAM_ERR(CAM_ISP,
					"buffer size is not enough %d %d",
					total_in_port_length,
					acquire_hw_info->input_info_size);
				rc = -EINVAL;
				goto free_cdm;
			}

			in_port = (struct cam_isp_tfe_in_port_info *)
				((uint8_t *)in_port + in_port_length);
		}

		rc = cam_tfe_hw_mgr_acquire_tpg(tfe_ctx, tpg_inport,
			acquire_hw_info->num_inputs);
		if (rc)
			goto free_cdm;

		tfe_ctx->is_tpg = true;
	}

	in_port = (struct cam_isp_tfe_in_port_info *)
		((uint8_t *)&acquire_hw_info->data +
		 acquire_hw_info->input_info_offset);
	in_port_length = 0;
	total_in_port_length = 0;

	/* acquire HW resources */
	for (i = 0; i < acquire_hw_info->num_inputs; i++) {

		if (in_port->num_out_res > CAM_TFE_HW_OUT_RES_MAX) {
			CAM_ERR(CAM_ISP, "too many output res %d",
				in_port->num_out_res);
			rc = -EINVAL;
			goto free_res;
		}

		in_port_length = sizeof(struct cam_isp_tfe_in_port_info) +
			(in_port->num_out_res - 1) *
			sizeof(struct cam_isp_tfe_out_port_info);
		total_in_port_length += in_port_length;

		if (total_in_port_length > acquire_hw_info->input_info_size) {
			CAM_ERR(CAM_ISP, "buffer size is not enough");
			rc = -EINVAL;
			goto free_res;
		}
		CAM_DBG(CAM_ISP, "in_res_id %x", in_port->res_id);
		rc = cam_tfe_mgr_acquire_hw_for_ctx(tfe_ctx, in_port,
			&num_pix_port_per_in, &num_rdi_port_per_in,
			&pdaf_enable);
		total_pix_port += num_pix_port_per_in;
		total_rdi_port += num_rdi_port_per_in;

		if (rc) {
			CAM_ERR(CAM_ISP, "can not acquire resource");
			goto free_res;
		}
		in_port = (struct cam_isp_tfe_in_port_info *)
			((uint8_t *)in_port + in_port_length);
	}

	/* Check whether context has only RDI resource */
	if (!total_pix_port) {
		tfe_ctx->is_rdi_only_context = 1;
		CAM_DBG(CAM_ISP, "RDI only context");
	} else
		tfe_ctx->is_rdi_only_context = 0;

	/* Process base info */
	rc = cam_tfe_mgr_process_base_info(tfe_ctx);
	if (rc) {
		CAM_ERR(CAM_ISP, "Process base info failed");
		goto free_res;
	}

	acquire_args->ctxt_to_hw_map = tfe_ctx;
	tfe_ctx->ctx_in_use = 1;
	tfe_ctx->num_reg_dump_buf = 0;

	acquire_args->support_consumed_addr =
		g_tfe_hw_mgr.support_consumed_addr;

	cam_tfe_hw_mgr_put_ctx(&tfe_hw_mgr->used_ctx_list, &tfe_ctx);

	CAM_DBG(CAM_ISP, "Exit...(success)");

	return 0;
free_res:
	cam_tfe_hw_mgr_release_hw_for_ctx(tfe_ctx);
	tfe_ctx->ctx_in_use = 0;
	tfe_ctx->is_rdi_only_context = 0;
	tfe_ctx->cdm_handle = 0;
	tfe_ctx->cdm_ops = NULL;
	tfe_ctx->init_done = false;
	tfe_ctx->is_dual = false;
	tfe_ctx->is_tpg  = false;
	tfe_ctx->res_list_tpg.res_type = CAM_ISP_RESOURCE_MAX;
free_cdm:
	cam_cdm_release(tfe_ctx->cdm_handle);
free_ctx:
	cam_tfe_hw_mgr_put_ctx(&tfe_hw_mgr->free_ctx_list, &tfe_ctx);
err:
	/* Dump all the current acquired HW */
	cam_tfe_hw_mgr_dump_all_ctx();

	CAM_ERR_RATE_LIMIT(CAM_ISP, "Exit...(rc=%d)", rc);
	return rc;
}

/* entry function: acquire_hw */
static int cam_tfe_mgr_acquire_dev(void *hw_mgr_priv, void *acquire_hw_args)
{
	struct cam_tfe_hw_mgr *tfe_hw_mgr            = hw_mgr_priv;
	struct cam_hw_acquire_args *acquire_args     = acquire_hw_args;
	int rc                                       = -EINVAL;
	int i, j;
	struct cam_tfe_hw_mgr_ctx         *tfe_ctx;
	struct cam_isp_tfe_in_port_info   *in_port = NULL;
	struct cam_isp_resource           *isp_resource = NULL;
	struct cam_cdm_acquire_data        cdm_acquire;
	uint32_t                           num_pix_port_per_in = 0;
	uint32_t                           num_rdi_port_per_in = 0;
	uint32_t                           pdad_enable         = 0;
	uint32_t                           total_pix_port = 0;
	uint32_t                           total_rdi_port = 0;
	uint32_t                           in_port_length = 0;

	CAM_DBG(CAM_ISP, "Enter...");

	if (!acquire_args || acquire_args->num_acq <= 0) {
		CAM_ERR(CAM_ISP, "Nothing to acquire. Seems like error");
		return -EINVAL;
	}

	/* get the tfe ctx */
	rc = cam_tfe_hw_mgr_get_ctx(&tfe_hw_mgr->free_ctx_list, &tfe_ctx);
	if (rc || !tfe_ctx) {
		CAM_ERR(CAM_ISP, "Get tfe hw context failed");
		goto err;
	}

	tfe_ctx->common.cb_priv = acquire_args->context_data;
	for (i = 0; i < CAM_ISP_HW_EVENT_MAX; i++)
		tfe_ctx->common.event_cb[i] = acquire_args->event_cb;

	tfe_ctx->hw_mgr = tfe_hw_mgr;

	memcpy(cdm_acquire.identifier, "tfe", sizeof("tfe"));
	cdm_acquire.cell_index = 0;
	cdm_acquire.handle = 0;
	cdm_acquire.userdata = tfe_ctx;
	cdm_acquire.base_array_cnt = CAM_TFE_HW_NUM_MAX;
	for (i = 0, j = 0; i < CAM_TFE_HW_NUM_MAX; i++) {
		if (tfe_hw_mgr->cdm_reg_map[i])
			cdm_acquire.base_array[j++] =
				tfe_hw_mgr->cdm_reg_map[i];
	}
	cdm_acquire.base_array_cnt = j;


	cdm_acquire.id = CAM_CDM_VIRTUAL;
	cdm_acquire.cam_cdm_callback = cam_tfe_cam_cdm_callback;
	rc = cam_cdm_acquire(&cdm_acquire);
	if (rc) {
		CAM_ERR(CAM_ISP, "Failed to acquire the CDM HW");
		goto free_ctx;
	}

	CAM_DBG(CAM_ISP, "Successfully acquired the CDM HW hdl=%x",
		cdm_acquire.handle);
	tfe_ctx->cdm_handle = cdm_acquire.handle;
	tfe_ctx->cdm_ops = cdm_acquire.ops;
	atomic_set(&tfe_ctx->cdm_done, 1);

	isp_resource = (struct cam_isp_resource *)acquire_args->acquire_info;

	/* acquire HW resources */
	for (i = 0; i < acquire_args->num_acq; i++) {
		if (isp_resource[i].resource_id != CAM_ISP_RES_ID_PORT)
			continue;

		CAM_DBG(CAM_ISP, "acquire no = %d total = %d", i,
			acquire_args->num_acq);
		CAM_DBG(CAM_ISP,
			"start copy from user handle %lld with len = %d",
			isp_resource[i].res_hdl,
			isp_resource[i].length);

		in_port_length = sizeof(struct cam_isp_tfe_in_port_info);

		if (in_port_length > isp_resource[i].length) {
			CAM_ERR(CAM_ISP, "buffer size is not enough");
			rc = -EINVAL;
			goto free_res;
		}

		in_port = memdup_user(
			u64_to_user_ptr(isp_resource[i].res_hdl),
			isp_resource[i].length);
		if (!IS_ERR(in_port)) {
			if (in_port->num_out_res > CAM_TFE_HW_OUT_RES_MAX) {
				CAM_ERR(CAM_ISP, "too many output res %d",
					in_port->num_out_res);
				rc = -EINVAL;
				kfree(in_port);
				goto free_res;
			}

			in_port_length =
				sizeof(struct cam_isp_tfe_in_port_info) +
				(in_port->num_out_res - 1) *
				sizeof(struct cam_isp_tfe_out_port_info);
			if (in_port_length > isp_resource[i].length) {
				CAM_ERR(CAM_ISP, "buffer size is not enough");
				rc = -EINVAL;
				kfree(in_port);
				goto free_res;
			}

			rc = cam_tfe_mgr_acquire_hw_for_ctx(tfe_ctx, in_port,
				&num_pix_port_per_in, &num_rdi_port_per_in,
				&pdad_enable);
			total_pix_port += num_pix_port_per_in;
			total_rdi_port += num_rdi_port_per_in;

			kfree(in_port);
			if (rc) {
				CAM_ERR(CAM_ISP, "can not acquire resource");
				goto free_res;
			}
		} else {
			CAM_ERR(CAM_ISP,
				"Copy from user failed with in_port = %pK",
				in_port);
			rc = -EFAULT;
			goto free_res;
		}
	}

	/* Check whether context has only RDI resource */
	if (!total_pix_port) {
		tfe_ctx->is_rdi_only_context = 1;
		CAM_DBG(CAM_ISP, "RDI only context");
	} else
		tfe_ctx->is_rdi_only_context = 0;

	/* Process base info */
	rc = cam_tfe_mgr_process_base_info(tfe_ctx);
	if (rc) {
		CAM_ERR(CAM_ISP, "Process base info failed");
		goto free_res;
	}

	acquire_args->ctxt_to_hw_map = tfe_ctx;
	tfe_ctx->ctx_in_use = 1;

	cam_tfe_hw_mgr_put_ctx(&tfe_hw_mgr->used_ctx_list, &tfe_ctx);

	CAM_DBG(CAM_ISP, "Exit...(success)");

	return 0;
free_res:
	cam_tfe_hw_mgr_release_hw_for_ctx(tfe_ctx);
	cam_cdm_release(tfe_ctx->cdm_handle);
free_ctx:
	cam_tfe_hw_mgr_put_ctx(&tfe_hw_mgr->free_ctx_list, &tfe_ctx);
err:
	CAM_ERR_RATE_LIMIT(CAM_ISP, "Exit...(rc=%d)", rc);
	return rc;
}

/* entry function: acquire_hw */
static int cam_tfe_mgr_acquire(void *hw_mgr_priv,
	void *acquire_hw_args)
{
	struct cam_hw_acquire_args *acquire_args     = acquire_hw_args;
	int rc                                       = -EINVAL;

	CAM_DBG(CAM_ISP, "Enter...");

	if (!acquire_args || acquire_args->num_acq <= 0) {
		CAM_ERR(CAM_ISP, "Nothing to acquire. Seems like error");
		return -EINVAL;
	}

	if (acquire_args->num_acq == CAM_API_COMPAT_CONSTANT)
		rc = cam_tfe_mgr_acquire_hw(hw_mgr_priv, acquire_hw_args);
	else
		rc = cam_tfe_mgr_acquire_dev(hw_mgr_priv, acquire_hw_args);

	CAM_DBG(CAM_ISP, "Exit...(rc=%d)", rc);
	return rc;
}

static const char *cam_tfe_util_usage_data_to_string(
	uint32_t usage_data)
{
	switch (usage_data) {
	case CAM_ISP_TFE_USAGE_LEFT_PX:
		return "LEFT_PX";
	case CAM_ISP_TFE_USAGE_RIGHT_PX:
		return "RIGHT_PX";
	case CAM_ISP_TFE_USAGE_RDI:
		return "RDI";
	default:
		return "USAGE_INVALID";
	}
}

static int cam_tfe_classify_vote_info(
	struct cam_isp_hw_mgr_res            *hw_mgr_res,
	struct cam_isp_bw_config_internal_v2 *bw_config,
	struct cam_axi_vote                  *isp_vote,
	uint32_t                              split_idx,
	bool                                 *camif_l_bw_updated,
	bool                                 *camif_r_bw_updated)
{
	int                                   rc = 0, i, j = 0;

	if (hw_mgr_res->res_id == CAM_ISP_HW_TFE_IN_CAMIF) {
		if (split_idx == CAM_ISP_HW_SPLIT_LEFT) {
			if (*camif_l_bw_updated)
				return rc;

			for (i = 0; i < bw_config->num_paths; i++) {
				if (bw_config->axi_path[i].usage_data ==
					CAM_ISP_TFE_USAGE_LEFT_PX) {
					memcpy(&isp_vote->axi_path[j],
						&bw_config->axi_path[i],
						sizeof(struct
						cam_axi_per_path_bw_vote));
					j++;
				}
			}
			isp_vote->num_paths = j;

			*camif_l_bw_updated = true;
		} else {
			if (*camif_r_bw_updated)
				return rc;

			for (i = 0; i < bw_config->num_paths; i++) {
				if (bw_config->axi_path[i].usage_data ==
					CAM_ISP_TFE_USAGE_RIGHT_PX) {
					memcpy(&isp_vote->axi_path[j],
						&bw_config->axi_path[i],
						sizeof(struct
						cam_axi_per_path_bw_vote));
					j++;
				}
			}
			isp_vote->num_paths = j;

			*camif_r_bw_updated = true;
		}
	} else if ((hw_mgr_res->res_id >= CAM_ISP_HW_TFE_IN_RDI0)
		&& (hw_mgr_res->res_id <=
		CAM_ISP_HW_TFE_IN_RDI2)) {
		for (i = 0; i < bw_config->num_paths; i++) {
			if ((bw_config->axi_path[i].usage_data ==
				CAM_ISP_TFE_USAGE_RDI) &&
				((bw_config->axi_path[i].path_data_type -
				CAM_AXI_PATH_DATA_IFE_RDI0) ==
				(hw_mgr_res->res_id -
				CAM_ISP_HW_TFE_IN_RDI0))) {
				memcpy(&isp_vote->axi_path[j],
					&bw_config->axi_path[i],
					sizeof(struct
					cam_axi_per_path_bw_vote));
				j++;
			}
		}
		isp_vote->num_paths = j;

	} else {
		if (hw_mgr_res->hw_res[split_idx]) {
			CAM_ERR(CAM_ISP, "Invalid res_id %u, split_idx: %u",
				hw_mgr_res->res_id, split_idx);
			rc = -EINVAL;
			return rc;
		}
	}

	for (i = 0; i < isp_vote->num_paths; i++) {
		CAM_DBG(CAM_PERF,
			"CLASSIFY_VOTE [%s] [%s] [%s] [%llu] [%llu] [%llu]",
			cam_tfe_util_usage_data_to_string(
			isp_vote->axi_path[i].usage_data),
			cam_cpas_axi_util_path_type_to_string(
			isp_vote->axi_path[i].path_data_type),
			cam_cpas_axi_util_trans_type_to_string(
			isp_vote->axi_path[i].transac_type),
			isp_vote->axi_path[i].camnoc_bw,
			isp_vote->axi_path[i].mnoc_ab_bw,
			isp_vote->axi_path[i].mnoc_ib_bw);
	}

	return rc;
}

static int cam_isp_tfe_blob_bw_update(
	struct cam_isp_bw_config_internal_v2  *bw_config,
	struct cam_tfe_hw_mgr_ctx             *ctx)
{
	struct cam_isp_hw_mgr_res             *hw_mgr_res;
	struct cam_hw_intf                    *hw_intf;
	struct cam_tfe_bw_update_args          *bw_upd_args = NULL;
	int                                    rc = -EINVAL;
	uint32_t                               i, split_idx;
	bool                                   camif_l_bw_updated = false;
	bool                                   camif_r_bw_updated = false;

	for (i = 0; i < bw_config->num_paths; i++) {
		CAM_DBG(CAM_PERF,
			"ISP_BLOB usage_type=%u [%s] [%s] [%s] [%llu] [%llu] [%llu]",
			bw_config->usage_type,
			cam_tfe_util_usage_data_to_string(
			bw_config->axi_path[i].usage_data),
			cam_cpas_axi_util_path_type_to_string(
			bw_config->axi_path[i].path_data_type),
			cam_cpas_axi_util_trans_type_to_string(
			bw_config->axi_path[i].transac_type),
			bw_config->axi_path[i].camnoc_bw,
			bw_config->axi_path[i].mnoc_ab_bw,
			bw_config->axi_path[i].mnoc_ib_bw);
	}

	bw_upd_args = kzalloc(sizeof(struct cam_tfe_bw_update_args),
		GFP_KERNEL);
	if (!bw_upd_args) {
		CAM_ERR(CAM_ISP, "Out of memory");
		return -ENOMEM;
	}
	list_for_each_entry(hw_mgr_res, &ctx->res_list_tfe_in, list) {
		for (split_idx = 0; split_idx < CAM_ISP_HW_SPLIT_MAX;
			split_idx++) {
			if (!hw_mgr_res->hw_res[split_idx])
				continue;

			memset(&bw_upd_args->isp_vote, 0,
				sizeof(struct cam_axi_vote));
			rc = cam_tfe_classify_vote_info(hw_mgr_res, bw_config,
				&bw_upd_args->isp_vote, split_idx,
				&camif_l_bw_updated, &camif_r_bw_updated);
			if (rc)
				goto end;

			if (!bw_upd_args->isp_vote.num_paths)
				continue;

			hw_intf = hw_mgr_res->hw_res[split_idx]->hw_intf;
			if (hw_intf && hw_intf->hw_ops.process_cmd) {
				bw_upd_args->node_res =
					hw_mgr_res->hw_res[split_idx];

				rc = hw_intf->hw_ops.process_cmd(
					hw_intf->hw_priv,
					CAM_ISP_HW_CMD_BW_UPDATE_V2,
					bw_upd_args,
					sizeof(
					struct cam_tfe_bw_update_args));
				if (rc)
					CAM_ERR(CAM_ISP,
						"BW Update failed rc: %d", rc);
			} else {
				CAM_WARN(CAM_ISP, "NULL hw_intf!");
			}
		}
	}

end:
	kzfree(bw_upd_args);
	bw_upd_args = NULL;
	return rc;
}

/* entry function: config_hw */
static int cam_tfe_mgr_config_hw(void *hw_mgr_priv,
	void *config_hw_args)
{
	int rc = -EINVAL, i, skip = 0;
	struct cam_hw_config_args *cfg;
	struct cam_hw_update_entry *cmd;
	struct cam_cdm_bl_request *cdm_cmd;
	struct cam_tfe_hw_mgr_ctx *ctx;
	struct cam_isp_prepare_hw_update_data *hw_update_data;

	if (!hw_mgr_priv || !config_hw_args) {
		CAM_ERR(CAM_ISP, "Invalid arguments");
		return -EINVAL;
	}

	cfg = config_hw_args;
	ctx = (struct cam_tfe_hw_mgr_ctx *)cfg->ctxt_to_hw_map;
	if (!ctx) {
		CAM_ERR(CAM_ISP, "Invalid context is used");
		return -EPERM;
	}

	if (!ctx->ctx_in_use || !ctx->cdm_cmd) {
		CAM_ERR(CAM_ISP, "Invalid context parameters");
		return -EPERM;
	}
	if (atomic_read(&ctx->overflow_pending))
		return -EINVAL;

	hw_update_data = (struct cam_isp_prepare_hw_update_data  *) cfg->priv;
	hw_update_data->isp_mgr_ctx = ctx;

	for (i = 0; i < CAM_TFE_HW_NUM_MAX; i++) {
		if (hw_update_data->bw_config_valid[i] == true) {

			CAM_DBG(CAM_ISP, "idx=%d, bw_config_version=%d",
				ctx->ctx_index, i,
				hw_update_data->bw_config_version);
			if (hw_update_data->bw_config_version ==
				CAM_ISP_BW_CONFIG_V2) {
				rc = cam_isp_tfe_blob_bw_update(
					&hw_update_data->bw_config_v2[i], ctx);
				if (rc)
					CAM_ERR(CAM_ISP,
					"Bandwidth Update Failed rc: %d", rc);
			} else {
				CAM_ERR(CAM_ISP,
					"Invalid bw config version: %d",
					hw_update_data->bw_config_version);
			}
		}
	}

	CAM_DBG(CAM_ISP,
		"Enter ctx id:%d num_hw_upd_entries %d request id: %llu",
		ctx->ctx_index, cfg->num_hw_update_entries, cfg->request_id);

	if (cfg->num_hw_update_entries <= 0) {
		CAM_ERR_RATE_LIMIT(CAM_ISP,
			"Enter ctx id:%d no valid hw entries:%d request id: %llu",
			ctx->ctx_index, cfg->num_hw_update_entries,
			cfg->request_id);
		goto end;
	}

	cdm_cmd                       = ctx->cdm_cmd;
	cdm_cmd->cmd_arrary_count     = cfg->num_hw_update_entries;
	cdm_cmd->type                 = CAM_CDM_BL_CMD_TYPE_MEM_HANDLE;
	cdm_cmd->flag                 = true;
	cdm_cmd->userdata             = hw_update_data;
	cdm_cmd->cookie               = cfg->request_id;
	cdm_cmd->gen_irq_arb          = false;

	for (i = 0; i < cfg->num_hw_update_entries; i++) {
		cmd = (cfg->hw_update_entries + i);
		if (cfg->reapply && cmd->flags == CAM_ISP_IQ_BL) {
			skip++;
			continue;
		}

			if (cmd->flags == CAM_ISP_UNUSED_BL ||
				cmd->flags >= CAM_ISP_BL_MAX)
				CAM_ERR(CAM_ISP, "Unexpected BL type %d",
					cmd->flags);

			cdm_cmd->cmd[i - skip].bl_addr.mem_handle = cmd->handle;
			cdm_cmd->cmd[i - skip].offset = cmd->offset;
			cdm_cmd->cmd[i - skip].len = cmd->len;
			cdm_cmd->cmd[i - skip].arbitrate = false;
		}
		cdm_cmd->cmd_arrary_count = cfg->num_hw_update_entries - skip;
		reinit_completion(&ctx->config_done_complete);
		ctx->applied_req_id = cfg->request_id;
		CAM_DBG(CAM_ISP, "Submit to CDM");

		atomic_set(&ctx->cdm_done, 0);

		rc = cam_cdm_submit_bls(ctx->cdm_handle, cdm_cmd);
		if (rc) {
			CAM_ERR(CAM_ISP,
				"Failed to apply the configs for req %llu, rc %d",
				cfg->request_id, rc);
			return rc;
		}

	ctx->packet = (struct cam_packet *)hw_update_data->packet;
	ctx->last_submit_bl_cmd.bl_count = cdm_cmd->cmd_arrary_count;

	for (i = 0; i < cdm_cmd->cmd_arrary_count; i++) {
		if (cdm_cmd->type == CAM_CDM_BL_CMD_TYPE_MEM_HANDLE) {
			ctx->last_submit_bl_cmd.cmd[i].mem_handle =
				cdm_cmd->cmd[i].bl_addr.mem_handle;

			rc = cam_mem_get_io_buf(
			cdm_cmd->cmd[i].bl_addr.mem_handle,
			g_tfe_hw_mgr.mgr_common.cmd_iommu_hdl,
			&ctx->last_submit_bl_cmd.cmd[i].hw_addr,
			&ctx->last_submit_bl_cmd.cmd[i].len);
		} else if (cdm_cmd->type ==
			CAM_CDM_BL_CMD_TYPE_HW_IOVA) {
			if (!cdm_cmd->cmd[i].bl_addr.hw_iova) {
				CAM_ERR(CAM_CDM,
					"Submitted Hw bl hw_iova is invalid %d:%d",
					i, cdm_cmd->cmd_arrary_count);
				rc = -EINVAL;
				break;
			}
			rc = 0;
			ctx->last_submit_bl_cmd.cmd[i].hw_addr =
			(uint64_t)cdm_cmd->cmd[i].bl_addr.hw_iova;
			ctx->last_submit_bl_cmd.cmd[i].len =
			cdm_cmd->cmd[i].len + cdm_cmd->cmd[i].offset;
			ctx->last_submit_bl_cmd.cmd[i].mem_handle = 0;
		} else
			CAM_INFO(CAM_ISP,
				"submitted invalid bl cmd addr type :%d for Bl(%d)",
				cdm_cmd->type, i);

		ctx->last_submit_bl_cmd.cmd[i].offset =
			cdm_cmd->cmd[i].offset;
		ctx->last_submit_bl_cmd.cmd[i].type =
			cdm_cmd->type;
		ctx->last_submit_bl_cmd.cmd[i].input_len =
		 cdm_cmd->cmd[i].len;
	}

	if (!cfg->init_packet)
		goto end;

	for (i = 0; i < CAM_TFE_HW_CONFIG_WAIT_MAX_TRY; i++) {
		rc = wait_for_completion_timeout(
			&ctx->config_done_complete,
			msecs_to_jiffies(
			CAM_TFE_HW_CONFIG_TIMEOUT));
		if (rc <= 0) {
			if (!cam_cdm_detect_hang_error(ctx->cdm_handle)) {
				CAM_ERR(CAM_ISP,
					"CDM workqueue delay detected, wait for some more time req_id=%llu rc=%d ctx_index %d",
					cfg->request_id, rc,
					ctx->ctx_index);
				cam_req_mgr_debug_delay_detect();
				trace_cam_delay_detect("CDM",
					"CDM workqueue delay detected",
					cfg->request_id, ctx->ctx_index,
					CAM_DEFAULT_VALUE,
					CAM_DEFAULT_VALUE, rc);
				continue;
			}

			CAM_ERR(CAM_ISP,
				"config done completion timeout for req_id=%llu rc=%d ctx_index %d",
				cfg->request_id, rc,
				ctx->ctx_index);

			cam_req_mgr_debug_delay_detect();
			trace_cam_delay_detect("ISP",
				"config done completion timeout",
				cfg->request_id, ctx->ctx_index,
				CAM_DEFAULT_VALUE, CAM_DEFAULT_VALUE,
				rc);

			if (rc == 0)
				rc = -ETIMEDOUT;

			goto end;
		} else {
			rc = 0;
			CAM_DBG(CAM_ISP,
				"config done Success for req_id=%llu ctx_index %d",
				cfg->request_id, ctx->ctx_index);
			break;
		}
	}

	if ((i == CAM_TFE_HW_CONFIG_WAIT_MAX_TRY) && (rc == 0))
		rc = -ETIMEDOUT;

end:
	CAM_DBG(CAM_ISP, "Exit: Config Done: %llu",  cfg->request_id);

	return rc;
}

static int cam_tfe_mgr_stop_hw_in_overflow(void *stop_hw_args)
{
	int                               rc        = 0;
	struct cam_hw_stop_args          *stop_args = stop_hw_args;
	struct cam_isp_hw_mgr_res        *hw_mgr_res;
	struct cam_tfe_hw_mgr_ctx        *ctx;
	uint32_t                          i, master_base_idx = 0;

	if (!stop_hw_args) {
		CAM_ERR(CAM_ISP, "Invalid arguments");
		return -EINVAL;
	}
	ctx = (struct cam_tfe_hw_mgr_ctx *)stop_args->ctxt_to_hw_map;
	if (!ctx || !ctx->ctx_in_use) {
		CAM_ERR(CAM_ISP, "Invalid context is used");
		return -EPERM;
	}

	CAM_DBG(CAM_ISP, "Enter...ctx id:%d",
		ctx->ctx_index);

	if (!ctx->num_base) {
		CAM_ERR(CAM_ISP, "Number of bases are zero");
		return -EINVAL;
	}

	/* get master base index first */
	for (i = 0; i < ctx->num_base; i++) {
		if (ctx->base[i].split_id == CAM_ISP_HW_SPLIT_LEFT) {
			master_base_idx = ctx->base[i].idx;
			break;
		}
	}

	if (i == ctx->num_base)
		master_base_idx = ctx->base[0].idx;


	/* stop the master CSID path first */
	cam_tfe_mgr_csid_stop_hw(ctx, &ctx->res_list_tfe_csid,
		master_base_idx, CAM_TFE_CSID_HALT_IMMEDIATELY);

	/* Stop rest of the CSID paths  */
	for (i = 0; i < ctx->num_base; i++) {
		if (i == master_base_idx)
			continue;

		cam_tfe_mgr_csid_stop_hw(ctx, &ctx->res_list_tfe_csid,
			ctx->base[i].idx, CAM_TFE_CSID_HALT_IMMEDIATELY);
	}

	/* TFE in resources */
	list_for_each_entry(hw_mgr_res, &ctx->res_list_tfe_in, list) {
		cam_tfe_hw_mgr_stop_hw_res(hw_mgr_res);
	}

	/* TFE out resources */
	for (i = 0; i < CAM_TFE_HW_OUT_RES_MAX; i++)
		cam_tfe_hw_mgr_stop_hw_res(&ctx->res_list_tfe_out[i]);

	if (ctx->is_tpg)
		cam_tfe_hw_mgr_stop_hw_res(&ctx->res_list_tpg);

	/* Stop tasklet for context */
	cam_tasklet_stop(ctx->common.tasklet_info);
	CAM_DBG(CAM_ISP, "Exit...ctx id:%d rc :%d",
		ctx->ctx_index, rc);

	return rc;
}

static int cam_tfe_mgr_bw_control(struct cam_tfe_hw_mgr_ctx *ctx,
	enum cam_tfe_bw_control_action action)
{
	struct cam_isp_hw_mgr_res             *hw_mgr_res;
	struct cam_hw_intf                    *hw_intf;
	struct cam_tfe_bw_control_args         bw_ctrl_args;
	int                                    rc = -EINVAL;
	uint32_t                               i;

	CAM_DBG(CAM_ISP, "Enter...ctx id:%d", ctx->ctx_index);

	list_for_each_entry(hw_mgr_res, &ctx->res_list_tfe_in, list) {
		for (i = 0; i < CAM_ISP_HW_SPLIT_MAX; i++) {
			if (!hw_mgr_res->hw_res[i])
				continue;

			hw_intf = hw_mgr_res->hw_res[i]->hw_intf;
			if (hw_intf && hw_intf->hw_ops.process_cmd) {
				bw_ctrl_args.node_res =
					hw_mgr_res->hw_res[i];
				bw_ctrl_args.action = action;

				rc = hw_intf->hw_ops.process_cmd(
					hw_intf->hw_priv,
					CAM_ISP_HW_CMD_BW_CONTROL,
					&bw_ctrl_args,
					sizeof(struct cam_tfe_bw_control_args));
				if (rc)
					CAM_ERR(CAM_ISP, "BW Update failed");
			} else
				CAM_WARN(CAM_ISP, "NULL hw_intf!");
		}
	}

	return rc;
}

static int cam_tfe_mgr_pause_hw(struct cam_tfe_hw_mgr_ctx *ctx)
{
	return cam_tfe_mgr_bw_control(ctx, CAM_TFE_BW_CONTROL_EXCLUDE);
}

/* entry function: stop_hw */
static int cam_tfe_mgr_stop_hw(void *hw_mgr_priv, void *stop_hw_args)
{
	int                               rc        = 0;
	struct cam_hw_stop_args          *stop_args = stop_hw_args;
	struct cam_isp_stop_args         *stop_isp;
	struct cam_isp_hw_mgr_res        *hw_mgr_res;
	struct cam_tfe_hw_mgr_ctx        *ctx;
	enum cam_tfe_csid_halt_cmd        csid_halt_type;
	uint32_t                          i, master_base_idx = 0;

	if (!hw_mgr_priv || !stop_hw_args) {
		CAM_ERR(CAM_ISP, "Invalid arguments");
		return -EINVAL;
	}

	ctx = (struct cam_tfe_hw_mgr_ctx *)stop_args->ctxt_to_hw_map;
	if (!ctx || !ctx->ctx_in_use) {
		CAM_ERR(CAM_ISP, "Invalid context is used");
		return -EPERM;
	}

	CAM_DBG(CAM_ISP, " Enter...ctx id:%d", ctx->ctx_index);
	stop_isp = (struct cam_isp_stop_args    *)stop_args->args;

	/* Set the csid halt command */
	if (stop_isp->hw_stop_cmd == CAM_ISP_HW_STOP_AT_FRAME_BOUNDARY)
		csid_halt_type = CAM_TFE_CSID_HALT_AT_FRAME_BOUNDARY;
	else
		csid_halt_type = CAM_TFE_CSID_HALT_IMMEDIATELY;

	/* Note:stop resource will remove the irq mask from the hardware */

	if (!ctx->num_base) {
		CAM_ERR(CAM_ISP, "number of bases are zero");
		return -EINVAL;
	}

	CAM_DBG(CAM_ISP, "Halting CSIDs");

	/* get master base index first */
	for (i = 0; i < ctx->num_base; i++) {
		if (ctx->base[i].split_id == CAM_ISP_HW_SPLIT_LEFT) {
			master_base_idx = ctx->base[i].idx;
			break;
		}
	}

	/*
	 * If Context does not have PIX resources and has only RDI resource
	 * then take the first base index.
	 */
	if (i == ctx->num_base)
		master_base_idx = ctx->base[0].idx;

	/*Change slave mode*/
	if (csid_halt_type == CAM_CSID_HALT_IMMEDIATELY)
		cam_tfe_mgr_csid_change_halt_mode(ctx,
			CAM_TFE_CSID_HALT_MODE_INTERNAL);

	CAM_DBG(CAM_ISP, "Stopping master CSID idx %d", master_base_idx);

	/* Stop the master CSID path first */
	cam_tfe_mgr_csid_stop_hw(ctx, &ctx->res_list_tfe_csid,
		master_base_idx, csid_halt_type);

	/* stop rest of the CSID paths  */
	for (i = 0; i < ctx->num_base; i++) {
		if (ctx->base[i].idx == master_base_idx)
			continue;
		CAM_DBG(CAM_ISP, "Stopping CSID idx %d i %d master %d",
			ctx->base[i].idx, i, master_base_idx);

		cam_tfe_mgr_csid_stop_hw(ctx, &ctx->res_list_tfe_csid,
			ctx->base[i].idx, csid_halt_type);
	}

	CAM_DBG(CAM_ISP, "Going to stop TFE Out");

	/* TFE out resources */
	for (i = 0; i < CAM_TFE_HW_OUT_RES_MAX; i++)
		cam_tfe_hw_mgr_stop_hw_res(&ctx->res_list_tfe_out[i]);

	CAM_DBG(CAM_ISP, "Going to stop TFE IN");

	/* TFE in resources */
	list_for_each_entry(hw_mgr_res, &ctx->res_list_tfe_in, list) {
		cam_tfe_hw_mgr_stop_hw_res(hw_mgr_res);
	}

	cam_tasklet_stop(ctx->common.tasklet_info);

	cam_tfe_mgr_pause_hw(ctx);

	wait_for_completion_timeout(&ctx->config_done_complete,
		msecs_to_jiffies(5));

	if (ctx->is_tpg)
		cam_tfe_hw_mgr_stop_hw_res(&ctx->res_list_tpg);

	if (stop_isp->stop_only)
		goto end;

	if (cam_cdm_stream_off(ctx->cdm_handle))
		CAM_ERR(CAM_ISP, "CDM stream off failed %d", ctx->cdm_handle);

	cam_tfe_hw_mgr_deinit_hw(ctx);

	CAM_DBG(CAM_ISP,
		"Stop success for ctx id:%d rc :%d", ctx->ctx_index, rc);

	mutex_lock(&g_tfe_hw_mgr.ctx_mutex);
	atomic_dec_return(&g_tfe_hw_mgr.active_ctx_cnt);
	mutex_unlock(&g_tfe_hw_mgr.ctx_mutex);

	for (i = 0; i < ctx->last_submit_bl_cmd.bl_count; i++) {
		ctx->last_submit_bl_cmd.cmd[i].mem_handle = 0;
		ctx->last_submit_bl_cmd.cmd[i].hw_addr = 0;
		ctx->last_submit_bl_cmd.cmd[i].len = 0;
		ctx->last_submit_bl_cmd.cmd[i].offset = 0;
		ctx->last_submit_bl_cmd.cmd[i].type = 0;
		ctx->last_submit_bl_cmd.cmd[i].input_len = 0;
	}
	ctx->last_submit_bl_cmd.bl_count = 0;
	ctx->packet = NULL;

end:
	return rc;
}

static int cam_tfe_mgr_reset_tfe_hw(struct cam_tfe_hw_mgr *hw_mgr,
	uint32_t hw_idx)
{
	uint32_t i = 0;
	struct cam_hw_intf             *tfe_hw_intf;
	uint32_t tfe_reset_type;

	if (!hw_mgr) {
		CAM_DBG(CAM_ISP, "Invalid arguments");
		return -EINVAL;
	}
	/* Reset TFE HW*/
	tfe_reset_type = CAM_TFE_HW_RESET_HW;

	for (i = 0; i < CAM_TFE_HW_NUM_MAX; i++) {
		if (!hw_mgr->tfe_devices[i])
			continue;

		if (hw_idx != hw_mgr->tfe_devices[i]->hw_intf->hw_idx)
			continue;
		CAM_DBG(CAM_ISP, "TFE (id = %d) reset", hw_idx);
		tfe_hw_intf = hw_mgr->tfe_devices[i]->hw_intf;
		tfe_hw_intf->hw_ops.reset(tfe_hw_intf->hw_priv,
			&tfe_reset_type, sizeof(tfe_reset_type));
		break;
	}

	CAM_DBG(CAM_ISP, "Exit Successfully");
	return 0;
}

static int cam_tfe_mgr_restart_hw(void *start_hw_args)
{
	int                               rc = -EINVAL;
	struct cam_hw_start_args         *start_args = start_hw_args;
	struct cam_tfe_hw_mgr_ctx        *ctx;
	struct cam_isp_hw_mgr_res        *hw_mgr_res;
	uint32_t                          i;

	if (!start_hw_args) {
		CAM_ERR(CAM_ISP, "Invalid arguments");
		return -EINVAL;
	}

	ctx = (struct cam_tfe_hw_mgr_ctx *)start_args->ctxt_to_hw_map;
	if (!ctx || !ctx->ctx_in_use) {
		CAM_ERR(CAM_ISP, "Invalid context is used");
		return -EPERM;
	}

	CAM_DBG(CAM_ISP, "START TFE OUT ... in ctx id:%d", ctx->ctx_index);

	cam_tasklet_start(ctx->common.tasklet_info);

	/* start the TFE out devices */
	for (i = 0; i < CAM_TFE_HW_OUT_RES_MAX; i++) {
		rc = cam_tfe_hw_mgr_start_hw_res(
			&ctx->res_list_tfe_out[i], ctx);
		if (rc) {
			CAM_ERR(CAM_ISP, "Can not start TFE OUT (%d)", i);
			goto err;
		}
	}

	CAM_DBG(CAM_ISP, "START TFE SRC ... in ctx id:%d", ctx->ctx_index);

	/* Start the TFE in devices */
	list_for_each_entry(hw_mgr_res, &ctx->res_list_tfe_in, list) {
		rc = cam_tfe_hw_mgr_start_hw_res(hw_mgr_res, ctx);
		if (rc) {
			CAM_ERR(CAM_ISP, "Can not start TFE IN (%d)",
				 hw_mgr_res->res_id);
			goto err;
		}
	}

	CAM_DBG(CAM_ISP, "START CSID HW ... in ctx id:%d", ctx->ctx_index);
	/* Start the TFE CSID HW devices */
	list_for_each_entry(hw_mgr_res, &ctx->res_list_tfe_csid, list) {
		rc = cam_tfe_hw_mgr_start_hw_res(hw_mgr_res, ctx);
		if (rc) {
			CAM_ERR(CAM_ISP, "Can not start TFE CSID (%d)",
				 hw_mgr_res->res_id);
			goto err;
		}
	}

	CAM_DBG(CAM_ISP, "Exit...(success)");
	return 0;

err:
	cam_tfe_mgr_stop_hw_in_overflow(start_hw_args);
	CAM_DBG(CAM_ISP, "Exit...(rc=%d)", rc);
	return rc;
}

static int cam_tfe_mgr_start_hw(void *hw_mgr_priv, void *start_hw_args)
{
	int                               rc = -EINVAL;
	struct cam_isp_start_args        *start_isp = start_hw_args;
	struct cam_hw_stop_args           stop_args;
	struct cam_isp_stop_args          stop_isp;
	struct cam_tfe_hw_mgr_ctx        *ctx;
	struct cam_isp_hw_mgr_res        *hw_mgr_res;
	struct cam_isp_resource_node     *rsrc_node = NULL;
	uint32_t                          i, camif_debug;
	bool                              res_rdi_context_set = false;
	uint32_t                          primary_rdi_in_res;
	uint32_t                          primary_rdi_out_res;

	primary_rdi_in_res = CAM_ISP_HW_TFE_IN_MAX;
	primary_rdi_out_res = CAM_ISP_TFE_OUT_RES_MAX;

	if (!hw_mgr_priv || !start_isp) {
		CAM_ERR(CAM_ISP, "Invalid arguments");
		return -EINVAL;
	}

	ctx = (struct cam_tfe_hw_mgr_ctx *)
		start_isp->hw_config.ctxt_to_hw_map;
	if (!ctx || !ctx->ctx_in_use) {
		CAM_ERR(CAM_ISP, "Invalid context is used");
		return -EPERM;
	}

	if ((!ctx->init_done) && start_isp->start_only) {
		CAM_ERR(CAM_ISP, "Invalid args init_done %d start_only %d",
			ctx->init_done, start_isp->start_only);
		return -EINVAL;
	}

	CAM_DBG(CAM_ISP, "Enter... ctx id:%d",
		ctx->ctx_index);

	/* update Bandwidth should be done at the hw layer */

	cam_tasklet_start(ctx->common.tasklet_info);

	if (ctx->init_done && start_isp->start_only)
		goto start_only;

	/* set current csid debug information to CSID HW */
	for (i = 0; i < CAM_TFE_CSID_HW_NUM_MAX; i++) {
		if (g_tfe_hw_mgr.csid_devices[i])
			rc = g_tfe_hw_mgr.csid_devices[i]->hw_ops.process_cmd(
				g_tfe_hw_mgr.csid_devices[i]->hw_priv,
				CAM_TFE_CSID_SET_CSID_DEBUG,
				&g_tfe_hw_mgr.debug_cfg.csid_debug,
				sizeof(g_tfe_hw_mgr.debug_cfg.csid_debug));
	}

	camif_debug = g_tfe_hw_mgr.debug_cfg.camif_debug;
	list_for_each_entry(hw_mgr_res, &ctx->res_list_tfe_in, list) {
		for (i = 0; i < CAM_ISP_HW_SPLIT_MAX; i++) {
			if (!hw_mgr_res->hw_res[i])
				continue;

			rsrc_node = hw_mgr_res->hw_res[i];
			if (rsrc_node->process_cmd && (rsrc_node->res_id ==
				CAM_ISP_HW_TFE_IN_CAMIF)) {
				rc = hw_mgr_res->hw_res[i]->process_cmd(
					hw_mgr_res->hw_res[i],
					CAM_ISP_HW_CMD_SET_CAMIF_DEBUG,
					&camif_debug,
					sizeof(camif_debug));
			}
		}
	}

	rc = cam_tfe_hw_mgr_init_hw(ctx);
	if (rc) {
		CAM_ERR(CAM_ISP, "Init failed");
		goto tasklet_stop;
	}

	ctx->init_done = true;

	mutex_lock(&g_tfe_hw_mgr.ctx_mutex);
	atomic_fetch_inc(&g_tfe_hw_mgr.active_ctx_cnt);
	mutex_unlock(&g_tfe_hw_mgr.ctx_mutex);

	CAM_DBG(CAM_ISP, "start cdm interface");
	rc = cam_cdm_stream_on(ctx->cdm_handle);
	if (rc) {
		CAM_ERR(CAM_ISP, "Can not start cdm (%d)",
			 ctx->cdm_handle);
		goto deinit_hw;
	}

start_only:
	/* Apply initial configuration */
	CAM_DBG(CAM_ISP, "Config HW");
	rc = cam_tfe_mgr_config_hw(hw_mgr_priv, &start_isp->hw_config);
	if (rc) {
		CAM_ERR(CAM_ISP, "Config HW failed");
		goto cdm_streamoff;
	}

	CAM_DBG(CAM_ISP, "START TFE OUT ... in ctx id:%d",
		ctx->ctx_index);
	/* start the TFE out devices */
	for (i = 0; i < CAM_TFE_HW_OUT_RES_MAX; i++) {
		hw_mgr_res = &ctx->res_list_tfe_out[i];
		switch (hw_mgr_res->res_id) {
		case CAM_ISP_TFE_OUT_RES_RDI_0:
		case CAM_ISP_TFE_OUT_RES_RDI_1:
		case CAM_ISP_TFE_OUT_RES_RDI_2:
			if (!res_rdi_context_set && ctx->is_rdi_only_context) {
				hw_mgr_res->hw_res[0]->rdi_only_ctx =
					ctx->is_rdi_only_context;
				res_rdi_context_set = true;
				primary_rdi_out_res = hw_mgr_res->res_id;
			}
		}

		rc = cam_tfe_hw_mgr_start_hw_res(
			&ctx->res_list_tfe_out[i], ctx);
		if (rc) {
			CAM_ERR(CAM_ISP, "Can not start TFE OUT (%d)",
				 i);
			goto err;
		}
	}

	if (primary_rdi_out_res < CAM_ISP_TFE_OUT_RES_MAX)
		primary_rdi_in_res =
			cam_tfe_hw_mgr_convert_rdi_out_res_id_to_in_res(
			primary_rdi_out_res);

	CAM_DBG(CAM_ISP, "START TFE IN ... in ctx id:%d",
		ctx->ctx_index);
	/* Start the TFE in resources devices */
	list_for_each_entry(hw_mgr_res, &ctx->res_list_tfe_in, list) {
		/*
		 * if rdi only context has two rdi resources then only one irq
		 * subscription should be sufficient
		 */
		if (primary_rdi_in_res == hw_mgr_res->res_id)
			hw_mgr_res->hw_res[0]->rdi_only_ctx =
				ctx->is_rdi_only_context;

		rc = cam_tfe_hw_mgr_start_hw_res(hw_mgr_res, ctx);
		if (rc) {
			CAM_ERR(CAM_ISP, "Can not start TFE in resource (%d)",
				 hw_mgr_res->res_id);
			goto err;
		}
	}

	CAM_DBG(CAM_ISP, "START CSID HW ... in ctx id:%d",
		ctx->ctx_index);
	/* Start the TFE CSID HW devices */
	list_for_each_entry(hw_mgr_res, &ctx->res_list_tfe_csid, list) {
		rc = cam_tfe_hw_mgr_start_hw_res(hw_mgr_res, ctx);
		if (rc) {
			CAM_ERR(CAM_ISP, "Can not start TFE CSID (%d)",
				 hw_mgr_res->res_id);
			goto err;
		}
	}

	if (ctx->is_tpg) {
		CAM_DBG(CAM_ISP, "START TPG HW ... in ctx id:%d",
			ctx->ctx_index);
		rc = cam_tfe_hw_mgr_start_hw_res(&ctx->res_list_tpg, ctx);
		if (rc) {
			CAM_ERR(CAM_ISP, "Can not start TFE TPG (%d)",
				ctx->res_list_tpg.res_id);
			goto err;
		}
	}

	return 0;

err:
	stop_isp.stop_only = false;
	stop_isp.hw_stop_cmd = CAM_ISP_HW_STOP_IMMEDIATELY;
	stop_args.ctxt_to_hw_map = start_isp->hw_config.ctxt_to_hw_map;
	stop_args.args = (void *)(&stop_isp);

	cam_tfe_mgr_stop_hw(hw_mgr_priv, &stop_args);
	CAM_DBG(CAM_ISP, "Exit...(rc=%d)", rc);
	return rc;

cdm_streamoff:
	cam_cdm_stream_off(ctx->cdm_handle);

deinit_hw:
	cam_tfe_hw_mgr_deinit_hw(ctx);

tasklet_stop:
	cam_tasklet_stop(ctx->common.tasklet_info);

	return rc;
}

static int cam_tfe_mgr_read(void *hw_mgr_priv, void *read_args)
{
	return -EPERM;
}

static int cam_tfe_mgr_write(void *hw_mgr_priv, void *write_args)
{
	return -EPERM;
}

static int cam_tfe_mgr_user_dump_hw(
		struct cam_tfe_hw_mgr_ctx *tfe_ctx,
		struct cam_hw_dump_args *dump_args)
{
	int rc = 0;
	struct cam_hw_soc_dump_args soc_dump_args;

	if (!tfe_ctx || !dump_args) {
		CAM_ERR(CAM_ISP, "Invalid parameters %pK %pK",
			tfe_ctx, dump_args);
		return -EINVAL;
	}
	soc_dump_args.buf_handle = dump_args->buf_handle;
	soc_dump_args.request_id = dump_args->request_id;
	soc_dump_args.offset = dump_args->offset;

	rc = cam_tfe_mgr_handle_reg_dump(tfe_ctx,
		tfe_ctx->reg_dump_buf_desc,
		tfe_ctx->num_reg_dump_buf,
		CAM_ISP_TFE_PACKET_META_REG_DUMP_ON_ERROR,
		&soc_dump_args,
		true);
	if (rc) {
		CAM_DBG(CAM_ISP,
			"Dump failed req: %lld handle %u offset %u rc %d",
			dump_args->request_id,
			dump_args->buf_handle,
			dump_args->offset,
			rc);
		return rc;
	}
	dump_args->offset = soc_dump_args.offset;
	return rc;
}

static int cam_tfe_mgr_dump(void *hw_mgr_priv, void *args)
{

	struct cam_isp_hw_dump_args isp_hw_dump_args;
	struct cam_hw_dump_args *dump_args = (struct cam_hw_dump_args *)args;
	struct cam_isp_hw_mgr_res            *hw_mgr_res;
	struct cam_hw_intf                   *hw_intf;
	struct cam_tfe_hw_mgr_ctx *tfe_ctx = (struct cam_tfe_hw_mgr_ctx *)
						dump_args->ctxt_to_hw_map;
	int i;
	int rc = 0;

	/* for some targets, information about the TFE registers to be dumped
	 * is already submitted with the hw manager. In this case, we
	 * can dump just the related registers and skip going to core files.
	 * If dump to this buffer falis due to any reason, fallback to dump
	 * to the LDAR buffer
	 */
	isp_hw_dump_args.is_dump_all = true;
	if (tfe_ctx->num_reg_dump_buf) {
		rc = cam_tfe_mgr_user_dump_hw(tfe_ctx, dump_args);
		if (!rc)
			isp_hw_dump_args.is_dump_all = false;
	}

	rc  = cam_mem_get_cpu_buf(dump_args->buf_handle,
		&isp_hw_dump_args.cpu_addr,
		&isp_hw_dump_args.buf_len);

	if (rc) {
		CAM_ERR(CAM_ISP, "Invalid handle %u rc %d",
			dump_args->buf_handle, rc);
		return rc;
	}

	isp_hw_dump_args.offset = dump_args->offset;
	isp_hw_dump_args.req_id = dump_args->request_id;

	list_for_each_entry(hw_mgr_res, &tfe_ctx->res_list_tfe_csid, list) {
		for (i = 0; i < CAM_ISP_HW_SPLIT_MAX; i++) {
			if (!hw_mgr_res->hw_res[i])
				continue;
			hw_intf = hw_mgr_res->hw_res[i]->hw_intf;
			switch (hw_mgr_res->hw_res[i]->res_id) {
			case CAM_TFE_CSID_PATH_RES_RDI_0:
			case CAM_TFE_CSID_PATH_RES_RDI_1:
			case CAM_TFE_CSID_PATH_RES_RDI_2:
				if (tfe_ctx->is_rdi_only_context &&
					hw_intf->hw_ops.process_cmd) {
					rc = hw_intf->hw_ops.process_cmd(
						hw_intf->hw_priv,
						CAM_ISP_HW_CMD_DUMP_HW,
						&isp_hw_dump_args,
						sizeof(struct
						    cam_isp_hw_dump_args));
				}
				break;

			case CAM_TFE_CSID_PATH_RES_IPP:
				if (hw_intf->hw_ops.process_cmd) {
					rc = hw_intf->hw_ops.process_cmd(
						hw_intf->hw_priv,
						CAM_ISP_HW_CMD_DUMP_HW,
						&isp_hw_dump_args,
						sizeof(struct
						    cam_isp_hw_dump_args));
				}
				break;
			default:
				CAM_DBG(CAM_ISP, "not a valid res %d",
				hw_mgr_res->res_id);
				break;
			}
		}
	}

	list_for_each_entry(hw_mgr_res, &tfe_ctx->res_list_tfe_in, list) {
		for (i = 0; i < CAM_ISP_HW_SPLIT_MAX; i++) {
			if (!hw_mgr_res->hw_res[i])
				continue;
			hw_intf = hw_mgr_res->hw_res[i]->hw_intf;
			switch (hw_mgr_res->hw_res[i]->res_id) {
			case CAM_ISP_HW_TFE_IN_RDI0:
			case CAM_ISP_HW_TFE_IN_RDI1:
			case CAM_ISP_HW_TFE_IN_RDI2:
				if (tfe_ctx->is_rdi_only_context &&
					hw_intf->hw_ops.process_cmd) {
					rc = hw_intf->hw_ops.process_cmd(
						hw_intf->hw_priv,
						CAM_ISP_HW_CMD_DUMP_HW,
						&isp_hw_dump_args,
						sizeof(struct
						    cam_isp_hw_dump_args));
				}
				break;

			case CAM_ISP_HW_TFE_IN_CAMIF:
				if (hw_intf->hw_ops.process_cmd) {
					rc = hw_intf->hw_ops.process_cmd(
						hw_intf->hw_priv,
						CAM_ISP_HW_CMD_DUMP_HW,
						&isp_hw_dump_args,
						sizeof(struct
						    cam_isp_hw_dump_args));
				}
				break;
			default:
				CAM_DBG(CAM_ISP, "not a valid res %d",
				hw_mgr_res->res_id);
				break;
			}
		}
	}
	dump_args->offset = isp_hw_dump_args.offset;
	CAM_DBG(CAM_ISP, "offset %u", dump_args->offset);
	return rc;
}

static int cam_tfe_mgr_reset(void *hw_mgr_priv, void *hw_reset_args)
{
	struct cam_tfe_hw_mgr            *hw_mgr = hw_mgr_priv;
	struct cam_hw_reset_args         *reset_args = hw_reset_args;
	struct cam_tfe_hw_mgr_ctx        *ctx;
	struct cam_isp_hw_mgr_res        *hw_mgr_res;
	int                               rc = 0, i = 0;

	if (!hw_mgr_priv || !hw_reset_args) {
		CAM_ERR(CAM_ISP, "Invalid arguments");
		return -EINVAL;
	}

	ctx = (struct cam_tfe_hw_mgr_ctx *)reset_args->ctxt_to_hw_map;
	if (!ctx || !ctx->ctx_in_use) {
		CAM_ERR(CAM_ISP, "Invalid context is used");
		return -EPERM;
	}

	CAM_DBG(CAM_ISP, "Reset CSID and TFE");
	list_for_each_entry(hw_mgr_res, &ctx->res_list_tfe_csid, list) {
		rc = cam_tfe_hw_mgr_reset_csid_res(hw_mgr_res);
		if (rc) {
			CAM_ERR(CAM_ISP, "Failed to reset CSID:%d rc: %d",
				hw_mgr_res->res_id, rc);
			goto end;
		}
	}

	for (i = 0; i < ctx->num_base; i++) {
		rc = cam_tfe_mgr_reset_tfe_hw(hw_mgr, ctx->base[i].idx);
		if (rc) {
			CAM_ERR(CAM_ISP, "Failed to reset TFE:%d rc: %d",
				ctx->base[i].idx, rc);
			goto end;
		}
	}

	atomic_set(&ctx->overflow_pending, 0);
end:
	return rc;
}

static int cam_tfe_mgr_release_hw(void *hw_mgr_priv,
					void *release_hw_args)
{
	int                               rc           = 0;
	struct cam_hw_release_args       *release_args = release_hw_args;
	struct cam_tfe_hw_mgr            *hw_mgr       = hw_mgr_priv;
	struct cam_tfe_hw_mgr_ctx        *ctx;
	uint32_t                          i;

	if (!hw_mgr_priv || !release_hw_args) {
		CAM_ERR(CAM_ISP, "Invalid arguments");
		return -EINVAL;
	}

	ctx = (struct cam_tfe_hw_mgr_ctx *)release_args->ctxt_to_hw_map;
	if (!ctx || !ctx->ctx_in_use) {
		CAM_ERR(CAM_ISP, "Invalid context is used");
		return -EPERM;
	}

	CAM_DBG(CAM_ISP, "Enter...ctx id:%d",
		ctx->ctx_index);

	if (ctx->init_done)
		cam_tfe_hw_mgr_deinit_hw(ctx);

	/* we should called the stop hw before this already */
	cam_tfe_hw_mgr_release_hw_for_ctx(ctx);

	/* reset base info */
	ctx->num_base = 0;
	memset(ctx->base, 0, sizeof(ctx->base));

	/* release cdm handle */
	cam_cdm_release(ctx->cdm_handle);

	/* clean context */
	list_del_init(&ctx->list);
	ctx->ctx_in_use = 0;
	ctx->is_rdi_only_context = 0;
	ctx->cdm_handle = 0;
	ctx->cdm_ops = NULL;
	ctx->init_done = false;
	ctx->is_dual = false;
	ctx->is_tpg  = false;
	ctx->num_reg_dump_buf = 0;
	ctx->res_list_tpg.res_type = CAM_ISP_RESOURCE_MAX;
	atomic_set(&ctx->overflow_pending, 0);

	for (i = 0; i < ctx->last_submit_bl_cmd.bl_count; i++) {
		ctx->last_submit_bl_cmd.cmd[i].mem_handle = 0;
		ctx->last_submit_bl_cmd.cmd[i].hw_addr = 0;
		ctx->last_submit_bl_cmd.cmd[i].len = 0;
		ctx->last_submit_bl_cmd.cmd[i].offset = 0;
		ctx->last_submit_bl_cmd.cmd[i].type = 0;
		ctx->last_submit_bl_cmd.cmd[i].input_len = 0;
<<<<<<< HEAD
	}
	ctx->last_submit_bl_cmd.bl_count = 0;
	ctx->packet = NULL;

	for (i = 0; i < CAM_TFE_HW_NUM_MAX; i++) {
		ctx->sof_cnt[i] = 0;
		ctx->eof_cnt[i] = 0;
		ctx->epoch_cnt[i] = 0;
=======
>>>>>>> ce4e3d72
	}
	ctx->last_submit_bl_cmd.bl_count = 0;
	ctx->packet = NULL;

	CAM_DBG(CAM_ISP, "Exit...ctx id:%d",
		ctx->ctx_index);
	cam_tfe_hw_mgr_put_ctx(&hw_mgr->free_ctx_list, &ctx);
	return rc;
}

static int cam_isp_tfe_blob_hfr_update(
	uint32_t                                  blob_type,
	struct cam_isp_generic_blob_info         *blob_info,
	struct cam_isp_tfe_resource_hfr_config   *hfr_config,
	struct cam_hw_prepare_update_args        *prepare)
{
	struct cam_isp_tfe_port_hfr_config    *port_hfr_config;
	struct cam_kmd_buf_info               *kmd_buf_info;
	struct cam_tfe_hw_mgr_ctx             *ctx = NULL;
	struct cam_isp_hw_mgr_res             *hw_mgr_res;
	uint32_t                               res_id_out, i;
	uint32_t                               total_used_bytes = 0;
	uint32_t                               kmd_buf_remain_size;
	uint32_t                              *cmd_buf_addr;
	uint32_t                               bytes_used = 0;
	int                                    num_ent, rc = 0;

	ctx = prepare->ctxt_to_hw_map;
	CAM_DBG(CAM_ISP, "num_ports= %d", hfr_config->num_ports);

	/* Max one hw entries required for hfr config update */
	if (prepare->num_hw_update_entries + 1 >=
			prepare->max_hw_update_entries) {
		CAM_ERR(CAM_ISP, "Insufficient  HW entries :%d %d",
			prepare->num_hw_update_entries,
			prepare->max_hw_update_entries);
		return -EINVAL;
	}

	kmd_buf_info = blob_info->kmd_buf_info;
	for (i = 0; i < hfr_config->num_ports; i++) {
		port_hfr_config = &hfr_config->port_hfr_config[i];
		res_id_out = port_hfr_config->resource_type & 0xFF;

		CAM_DBG(CAM_ISP, "hfr config idx %d, type=%d", i,
			res_id_out);

		if (res_id_out >= CAM_TFE_HW_OUT_RES_MAX) {
			CAM_ERR(CAM_ISP, "invalid out restype:%x",
				port_hfr_config->resource_type);
			return -EINVAL;
		}

		if ((kmd_buf_info->used_bytes
			+ total_used_bytes) < kmd_buf_info->size) {
			kmd_buf_remain_size = kmd_buf_info->size -
			(kmd_buf_info->used_bytes +
			total_used_bytes);
		} else {
			CAM_ERR(CAM_ISP,
			"no free kmd memory for base %d",
			blob_info->base_info->idx);
			rc = -ENOMEM;
			return rc;
		}

		cmd_buf_addr = kmd_buf_info->cpu_addr +
			kmd_buf_info->used_bytes/4 +
			total_used_bytes/4;
		hw_mgr_res = &ctx->res_list_tfe_out[res_id_out];

		rc = cam_isp_add_cmd_buf_update(
			hw_mgr_res, blob_type, CAM_ISP_HW_CMD_GET_HFR_UPDATE,
			blob_info->base_info->idx,
			(void *)cmd_buf_addr,
			kmd_buf_remain_size,
			(void *)port_hfr_config,
			&bytes_used);
		if (rc < 0) {
			CAM_ERR(CAM_ISP,
				"Failed cmd_update, base_idx=%d, rc=%d",
				blob_info->base_info->idx, bytes_used);
			return rc;
		}

		total_used_bytes += bytes_used;
	}

	if (total_used_bytes) {
		/* Update the HW entries */
		num_ent = prepare->num_hw_update_entries;
		prepare->hw_update_entries[num_ent].handle =
			kmd_buf_info->handle;
		prepare->hw_update_entries[num_ent].len = total_used_bytes;
		prepare->hw_update_entries[num_ent].offset =
			kmd_buf_info->offset;
		num_ent++;
		kmd_buf_info->used_bytes += total_used_bytes;
		kmd_buf_info->offset     += total_used_bytes;
		prepare->num_hw_update_entries = num_ent;
	}

	return rc;
}

static int cam_isp_tfe_blob_csid_clock_update(
	uint32_t                                   blob_type,
	struct cam_isp_generic_blob_info          *blob_info,
	struct cam_isp_tfe_csid_clock_config      *clock_config,
	struct cam_hw_prepare_update_args         *prepare)
{
	struct cam_tfe_hw_mgr_ctx             *ctx = NULL;
	struct cam_isp_hw_mgr_res             *hw_mgr_res;
	struct cam_hw_intf                    *hw_intf;
	struct cam_tfe_csid_clock_update_args  csid_clock_upd_args;
	struct cam_top_tpg_clock_update_args   tpg_clock_upd_args;
	uint64_t                               clk_rate = 0;
	int                                    rc = -EINVAL;
	uint32_t                               i;

	ctx = prepare->ctxt_to_hw_map;

	CAM_DBG(CAM_ISP, "csid clk=%llu", clock_config->csid_clock);

	list_for_each_entry(hw_mgr_res, &ctx->res_list_tfe_csid, list) {
		for (i = 0; i < CAM_ISP_HW_SPLIT_MAX; i++) {
			clk_rate = 0;
			if (!hw_mgr_res->hw_res[i])
				continue;
			clk_rate = clock_config->csid_clock;
			hw_intf = hw_mgr_res->hw_res[i]->hw_intf;
			if (hw_intf && hw_intf->hw_ops.process_cmd) {
				csid_clock_upd_args.clk_rate = clk_rate;
				CAM_DBG(CAM_ISP, "i= %d csid clk=%llu",
				i, csid_clock_upd_args.clk_rate);

				rc = hw_intf->hw_ops.process_cmd(
					hw_intf->hw_priv,
					CAM_ISP_HW_CMD_CSID_CLOCK_UPDATE,
					&csid_clock_upd_args,
					sizeof(
					struct cam_tfe_csid_clock_update_args));
				if (rc)
					CAM_ERR(CAM_ISP, "Clock Update failed");
			} else
				CAM_ERR(CAM_ISP, "NULL hw_intf!");
		}
	}

	if (ctx->res_list_tpg.res_type == CAM_ISP_RESOURCE_TPG) {
		tpg_clock_upd_args.clk_rate = clock_config->phy_clock;
		hw_intf = ctx->res_list_tpg.hw_res[0]->hw_intf;
		if (hw_intf && hw_intf->hw_ops.process_cmd) {
			CAM_DBG(CAM_ISP, "i= %d phy clk=%llu",
				tpg_clock_upd_args.clk_rate);
			rc = hw_intf->hw_ops.process_cmd(
				hw_intf->hw_priv,
				CAM_ISP_HW_CMD_TPG_PHY_CLOCK_UPDATE,
				&tpg_clock_upd_args,
				sizeof(struct cam_top_tpg_clock_update_args));
			if (rc)
				CAM_ERR(CAM_ISP, "Clock Update failed");
		} else
			CAM_ERR(CAM_ISP, "NULL hw_intf!");
	}

	return rc;
}

static int cam_isp_tfe_blob_clock_update(
	uint32_t                               blob_type,
	struct cam_isp_generic_blob_info      *blob_info,
	struct cam_isp_tfe_clock_config       *clock_config,
	struct cam_hw_prepare_update_args     *prepare)
{
	struct cam_tfe_hw_mgr_ctx             *ctx = NULL;
	struct cam_isp_hw_mgr_res             *hw_mgr_res;
	struct cam_hw_intf                    *hw_intf;
	struct cam_tfe_clock_update_args       clock_upd_args;
	uint64_t                               clk_rate = 0;
	int                                    rc = -EINVAL;
	uint32_t                               i;
	uint32_t                               j;
	bool                                   camif_l_clk_updated = false;
	bool                                   camif_r_clk_updated = false;

	ctx = prepare->ctxt_to_hw_map;

	CAM_DBG(CAM_PERF,
		"usage=%u left_clk= %lu right_clk=%lu",
		clock_config->usage_type,
		clock_config->left_pix_hz,
		clock_config->right_pix_hz);

	list_for_each_entry(hw_mgr_res, &ctx->res_list_tfe_in, list) {
		for (i = 0; i < CAM_ISP_HW_SPLIT_MAX; i++) {
			clk_rate = 0;
			if (!hw_mgr_res->hw_res[i])
				continue;

			if (hw_mgr_res->res_id == CAM_ISP_HW_TFE_IN_CAMIF) {
				if (i == CAM_ISP_HW_SPLIT_LEFT) {
					if (camif_l_clk_updated)
						continue;

					clk_rate =
						clock_config->left_pix_hz;

					camif_l_clk_updated = true;
				} else {
					if (camif_r_clk_updated)
						continue;

					clk_rate =
						clock_config->right_pix_hz;

					camif_r_clk_updated = true;
				}
			} else if ((hw_mgr_res->res_id >=
				CAM_ISP_HW_TFE_IN_RDI0) && (hw_mgr_res->res_id
				<= CAM_ISP_HW_TFE_IN_RDI2)) {
				for (j = 0; j < clock_config->num_rdi; j++)
					clk_rate = max(clock_config->rdi_hz[j],
						clk_rate);
			} else {
				CAM_ERR(CAM_ISP, "Invalid res_id %u",
					hw_mgr_res->res_id);
				rc = -EINVAL;
				return rc;
			}

			hw_intf = hw_mgr_res->hw_res[i]->hw_intf;
			if (hw_intf && hw_intf->hw_ops.process_cmd) {
				clock_upd_args.node_res =
					hw_mgr_res->hw_res[i];
				CAM_DBG(CAM_ISP,
				"res_id=%u i= %d clk=%llu",
				hw_mgr_res->res_id, i, clk_rate);

				clock_upd_args.clk_rate = clk_rate;

				rc = hw_intf->hw_ops.process_cmd(
					hw_intf->hw_priv,
					CAM_ISP_HW_CMD_CLOCK_UPDATE,
					&clock_upd_args,
					sizeof(
					struct cam_tfe_clock_update_args));
				if (rc)
					CAM_ERR(CAM_ISP, "Clock Update failed");
			} else
				CAM_WARN(CAM_ISP, "NULL hw_intf!");
		}
	}

	return rc;
}

static int cam_isp_tfe_packet_generic_blob_handler(void *user_data,
	uint32_t blob_type, uint32_t blob_size, uint8_t *blob_data)
{
	int rc = 0;
	struct cam_isp_generic_blob_info  *blob_info = user_data;
	struct cam_hw_prepare_update_args *prepare = NULL;

	if (!blob_data || (blob_size == 0) || !blob_info) {
		CAM_ERR(CAM_ISP, "Invalid args data %pK size %d info %pK",
			blob_data, blob_size, blob_info);
		return -EINVAL;
	}

	prepare = blob_info->prepare;
	if (!prepare) {
		CAM_ERR(CAM_ISP, "Failed. prepare is NULL, blob_type %d",
			blob_type);
		return -EINVAL;
	}

	CAM_DBG(CAM_ISP, "BLOB Type: %d", blob_type);
	switch (blob_type) {
	case CAM_ISP_TFE_GENERIC_BLOB_TYPE_HFR_CONFIG: {
		struct cam_isp_tfe_resource_hfr_config    *hfr_config =
			(struct cam_isp_tfe_resource_hfr_config *)blob_data;

		if (blob_size <
			sizeof(struct cam_isp_tfe_resource_hfr_config)) {
			CAM_ERR(CAM_ISP, "Invalid blob size %u", blob_size);
			return -EINVAL;
		}

		if (hfr_config->num_ports > CAM_ISP_TFE_OUT_RES_MAX) {
			CAM_ERR(CAM_ISP, "Invalid num_ports %u in hfr config",
				hfr_config->num_ports);
			return -EINVAL;
		}

		/* Check for integer overflow */
		if (hfr_config->num_ports > 1) {
			if (sizeof(struct cam_isp_tfe_resource_hfr_config) >
				((UINT_MAX -
				sizeof(struct cam_isp_tfe_resource_hfr_config))
				/ (hfr_config->num_ports - 1))) {
				CAM_ERR(CAM_ISP,
					"Max size exceeded in hfr config num_ports:%u size per port:%lu",
					hfr_config->num_ports,
					sizeof(struct
					cam_isp_tfe_resource_hfr_config));
				return -EINVAL;
			}
		}

		if ((hfr_config->num_ports != 0) && (blob_size <
			(sizeof(struct cam_isp_tfe_resource_hfr_config) +
			(hfr_config->num_ports - 1) *
			sizeof(struct cam_isp_tfe_port_hfr_config)))) {
			CAM_ERR(CAM_ISP, "Invalid blob size %u expected %lu",
				blob_size,
				sizeof(struct cam_isp_tfe_resource_hfr_config) +
				(hfr_config->num_ports - 1) *
				sizeof(struct cam_isp_tfe_resource_hfr_config));
			return -EINVAL;
		}

		rc = cam_isp_tfe_blob_hfr_update(blob_type, blob_info,
			hfr_config, prepare);
		if (rc)
			CAM_ERR(CAM_ISP, "HFR Update Failed");
	}
		break;
	case CAM_ISP_TFE_GENERIC_BLOB_TYPE_CLOCK_CONFIG: {
		struct cam_isp_tfe_clock_config    *clock_config =
			(struct cam_isp_tfe_clock_config *)blob_data;

		if (blob_size < sizeof(struct cam_isp_tfe_clock_config)) {
			CAM_ERR(CAM_ISP, "Invalid blob size %u", blob_size);
			return -EINVAL;
		}

		if (clock_config->num_rdi > CAM_TFE_RDI_NUM_MAX) {
			CAM_ERR(CAM_ISP, "Invalid num_rdi %u in clock config",
				clock_config->num_rdi);
			return -EINVAL;
		}
		/* Check integer overflow */
		if (clock_config->num_rdi > 1) {
			if (sizeof(uint64_t) > ((UINT_MAX-
				sizeof(struct cam_isp_tfe_clock_config))/
				(clock_config->num_rdi - 1))) {
				CAM_ERR(CAM_ISP,
					"Max size exceeded in clock config num_rdi:%u size per port:%lu",
					clock_config->num_rdi,
					sizeof(uint64_t));
				return -EINVAL;
			}
		}

		if ((clock_config->num_rdi != 0) && (blob_size <
			(sizeof(struct cam_isp_tfe_clock_config) +
			sizeof(uint64_t) * (clock_config->num_rdi - 1)))) {
			CAM_ERR(CAM_ISP, "Invalid blob size %u expected %lu",
				blob_size,
				sizeof(uint32_t) * 2 + sizeof(uint64_t) *
				(clock_config->num_rdi + 2));
			return -EINVAL;
		}

		rc = cam_isp_tfe_blob_clock_update(blob_type, blob_info,
			clock_config, prepare);
		if (rc)
			CAM_ERR(CAM_ISP, "Clock Update Failed");
	}
		break;
	case CAM_ISP_TFE_GENERIC_BLOB_TYPE_BW_CONFIG_V2: {
		size_t bw_config_size = 0;
		struct cam_isp_tfe_bw_config_v2    *bw_config =
			(struct cam_isp_tfe_bw_config_v2 *)blob_data;
		struct cam_isp_prepare_hw_update_data   *prepare_hw_data;

		if (blob_size < sizeof(struct cam_isp_tfe_bw_config_v2)) {
			CAM_ERR(CAM_ISP, "Invalid blob size %u", blob_size);
			return -EINVAL;
		}

		if ((bw_config->num_paths > CAM_ISP_MAX_PER_PATH_VOTES) ||
			!bw_config->num_paths) {
			CAM_ERR(CAM_ISP, "Invalid num paths %d",
				bw_config->num_paths);
			return -EINVAL;
		}

		/* Check for integer overflow */
		if (bw_config->num_paths > 1) {
			if (sizeof(struct cam_axi_per_path_bw_vote) >
				((UINT_MAX -
				sizeof(struct cam_isp_tfe_bw_config_v2)) /
				(bw_config->num_paths - 1))) {
				CAM_ERR(CAM_ISP,
					"Size exceeds limit paths:%u size per path:%lu",
					bw_config->num_paths - 1,
					sizeof(
					struct cam_axi_per_path_bw_vote));
				return -EINVAL;
			}
		}

		if ((bw_config->num_paths != 0) && (blob_size <
			(sizeof(struct cam_isp_tfe_bw_config_v2) +
			((bw_config->num_paths - 1) *
			sizeof(struct cam_axi_per_path_bw_vote))))) {
			CAM_ERR(CAM_ISP,
				"Invalid blob size: %u, num_paths: %u, bw_config size: %lu, per_path_vote size: %lu",
				blob_size, bw_config->num_paths,
				sizeof(struct cam_isp_tfe_bw_config_v2),
				sizeof(struct cam_axi_per_path_bw_vote));
			return -EINVAL;
		}

		if (!prepare || !prepare->priv ||
			(bw_config->usage_type >= CAM_TFE_HW_NUM_MAX)) {
			CAM_ERR(CAM_ISP, "Invalid inputs");
			return -EINVAL;
		}

		prepare_hw_data = (struct cam_isp_prepare_hw_update_data  *)
			prepare->priv;

		memset(&prepare_hw_data->bw_config_v2[bw_config->usage_type],
			0, sizeof(
			prepare_hw_data->bw_config_v2[bw_config->usage_type]));
		bw_config_size = sizeof(struct cam_isp_tfe_bw_config_v2) +
			((bw_config->num_paths - 1) *
			sizeof(struct cam_axi_per_path_bw_vote));
		memcpy(&prepare_hw_data->bw_config_v2[bw_config->usage_type],
			bw_config, bw_config_size);

		prepare_hw_data->bw_config_version = CAM_ISP_BW_CONFIG_V2;
		prepare_hw_data->bw_config_valid[bw_config->usage_type] = true;
	}

		break;
	case CAM_ISP_TFE_GENERIC_BLOB_TYPE_CSID_CLOCK_CONFIG: {
		struct cam_isp_tfe_csid_clock_config    *clock_config =
			(struct cam_isp_tfe_csid_clock_config *)blob_data;

		if (blob_size < sizeof(struct cam_isp_tfe_csid_clock_config)) {
			CAM_ERR(CAM_ISP, "Invalid blob size %u expected %u",
				blob_size,
				sizeof(struct cam_isp_tfe_csid_clock_config));
			return -EINVAL;
		}
		rc = cam_isp_tfe_blob_csid_clock_update(blob_type, blob_info,
			clock_config, prepare);
		if (rc)
			CAM_ERR(CAM_ISP, "Clock Update Failed");
	}
		break;
	default:
		CAM_WARN(CAM_ISP, "Invalid blob type %d", blob_type);
		break;
	}

	return rc;
}

static int cam_tfe_update_dual_config(
	struct cam_cmd_buf_desc            *cmd_desc,
	uint32_t                            split_id,
	uint32_t                            base_idx,
	struct cam_isp_hw_mgr_res          *res_list_isp_out,
	uint32_t                            size_isp_out)
{
	int rc = -EINVAL;
	struct cam_isp_tfe_dual_config             *dual_config;
	struct cam_isp_hw_mgr_res                  *hw_mgr_res;
	struct cam_isp_resource_node               *res;
	struct cam_tfe_dual_update_args             dual_isp_update_args;
	uint32_t                                    outport_id;
	size_t                                      len = 0, remain_len = 0;
	uint32_t                                   *cpu_addr;
	uint32_t                                    i, j, stp_index;

	CAM_DBG(CAM_ISP, "cmd des size %d, length: %d",
		cmd_desc->size, cmd_desc->length);

	rc = cam_packet_util_get_cmd_mem_addr(
		cmd_desc->mem_handle, &cpu_addr, &len);
	if (rc) {
		CAM_DBG(CAM_ISP, "unable to get cmd mem addr handle:0x%x",
			cmd_desc->mem_handle);
		return rc;
	}

	if ((len < sizeof(struct cam_isp_tfe_dual_config)) ||
		(cmd_desc->offset >=
			(len - sizeof(struct cam_isp_tfe_dual_config)))) {
		CAM_ERR(CAM_ISP, "not enough buffer provided");
		return -EINVAL;
	}

	remain_len = len - cmd_desc->offset;
	cpu_addr += (cmd_desc->offset / 4);
	dual_config = (struct cam_isp_tfe_dual_config *)cpu_addr;

	if ((dual_config->num_ports *
		sizeof(struct cam_isp_tfe_dual_stripe_config)) >
		(remain_len -
			offsetof(struct cam_isp_tfe_dual_config, stripes))) {
		CAM_ERR(CAM_ISP, "not enough buffer for all the dual configs");
		return -EINVAL;
	}

	CAM_DBG(CAM_ISP, "num_ports:%d", dual_config->num_ports);
	if (dual_config->num_ports >= size_isp_out) {
		CAM_ERR(CAM_UTIL,
			"inval num ports %d max num tfe ports:%d",
			dual_config->num_ports, size_isp_out);
		rc = -EINVAL;
		goto end;
	}

	for (i = 0; i < dual_config->num_ports; i++) {
		for (j = 0; j < CAM_ISP_HW_SPLIT_MAX; j++) {
			stp_index = (i * CAM_PACKET_MAX_PLANES) +
				(j * (CAM_PACKET_MAX_PLANES *
				dual_config->num_ports));

			if (!dual_config->stripes[stp_index].port_id)
				continue;

			outport_id = dual_config->stripes[stp_index].port_id;
			if (outport_id >= size_isp_out) {
				CAM_ERR(CAM_UTIL,
					"inval outport id:%d i:%d j:%d num ports:%d ",
					outport_id, i, j,
					dual_config->num_ports);
					rc = -EINVAL;
					goto end;
			}

			hw_mgr_res = &res_list_isp_out[outport_id];
			if (!hw_mgr_res->hw_res[j])
				continue;

			if (hw_mgr_res->hw_res[j]->hw_intf->hw_idx != base_idx)
				continue;

			res = hw_mgr_res->hw_res[j];

			if (res->res_id < CAM_ISP_TFE_OUT_RES_BASE ||
				res->res_id >= CAM_ISP_TFE_OUT_RES_MAX) {
				CAM_DBG(CAM_ISP, "res id :%d", res->res_id);
				continue;
			}

			dual_isp_update_args.split_id = j;
			dual_isp_update_args.res      = res;
			dual_isp_update_args.stripe_config =
				&dual_config->stripes[stp_index];
			rc = res->hw_intf->hw_ops.process_cmd(
				res->hw_intf->hw_priv,
				CAM_ISP_HW_CMD_STRIPE_UPDATE,
				&dual_isp_update_args,
				sizeof(struct cam_tfe_dual_update_args));
			if (rc)
				goto end;
		}
	}

end:
	return rc;
}

int cam_tfe_add_command_buffers(
	struct cam_hw_prepare_update_args  *prepare,
	struct cam_kmd_buf_info            *kmd_buf_info,
	struct cam_isp_ctx_base_info       *base_info,
	cam_packet_generic_blob_handler     blob_handler_cb,
	struct cam_isp_hw_mgr_res          *res_list_isp_out,
	uint32_t                            size_isp_out)
{
	int rc = 0;
	uint32_t                           cmd_meta_data, num_ent, i;
	uint32_t                           base_idx;
	enum cam_isp_hw_split_id           split_id;
	struct cam_cmd_buf_desc           *cmd_desc = NULL;
	struct cam_hw_update_entry        *hw_entry = NULL;

	split_id = base_info->split_id;
	base_idx = base_info->idx;
	hw_entry = prepare->hw_update_entries;
	/*
	 * set the cmd_desc to point the first command descriptor in the
	 * packet
	 */
	cmd_desc = (struct cam_cmd_buf_desc *)
			((uint8_t *)&prepare->packet->payload +
			prepare->packet->cmd_buf_offset);

	CAM_DBG(CAM_ISP, "split id = %d, number of command buffers:%d",
		split_id, prepare->packet->num_cmd_buf);

	for (i = 0; i < prepare->packet->num_cmd_buf; i++) {
		num_ent = prepare->num_hw_update_entries;
		if (!cmd_desc[i].length)
			continue;

		/* One hw entry space required for left or right or common */
		if (num_ent + 1 >= prepare->max_hw_update_entries) {
			CAM_ERR(CAM_ISP, "Insufficient  HW entries :%d %d",
				num_ent, prepare->max_hw_update_entries);
			return -EINVAL;
		}

		rc = cam_packet_util_validate_cmd_desc(&cmd_desc[i]);
		if (rc)
			return rc;

		cmd_meta_data = cmd_desc[i].meta_data;

		CAM_DBG(CAM_ISP, "meta type: %d, split_id: %d",
			cmd_meta_data, split_id);

		switch (cmd_meta_data) {
		case CAM_ISP_TFE_PACKET_META_BASE:
		case CAM_ISP_TFE_PACKET_META_LEFT:
			if (split_id == CAM_ISP_HW_SPLIT_LEFT) {
				hw_entry[num_ent].len = cmd_desc[i].length;
				hw_entry[num_ent].handle =
					cmd_desc[i].mem_handle;
				hw_entry[num_ent].offset = cmd_desc[i].offset;
				hw_entry[num_ent].flags = CAM_ISP_IQ_BL;
				CAM_DBG(CAM_ISP,
					"Meta_Left num_ent=%d handle=0x%x, len=%u, offset=%u",
					num_ent,
					hw_entry[num_ent].handle,
					hw_entry[num_ent].len,
					hw_entry[num_ent].offset);

				num_ent++;
			}
			break;
		case CAM_ISP_TFE_PACKET_META_RIGHT:
			if (split_id == CAM_ISP_HW_SPLIT_RIGHT) {
				hw_entry[num_ent].len = cmd_desc[i].length;
				hw_entry[num_ent].handle =
					cmd_desc[i].mem_handle;
				hw_entry[num_ent].offset = cmd_desc[i].offset;
				hw_entry[num_ent].flags = CAM_ISP_IQ_BL;
				CAM_DBG(CAM_ISP,
					"Meta_Right num_ent=%d handle=0x%x, len=%u, offset=%u",
					num_ent,
					hw_entry[num_ent].handle,
					hw_entry[num_ent].len,
					hw_entry[num_ent].offset);

				num_ent++;
			}
			break;
		case CAM_ISP_TFE_PACKET_META_COMMON:
			hw_entry[num_ent].len = cmd_desc[i].length;
			hw_entry[num_ent].handle =
				cmd_desc[i].mem_handle;
			hw_entry[num_ent].offset = cmd_desc[i].offset;
			hw_entry[num_ent].flags = CAM_ISP_IQ_BL;
			CAM_DBG(CAM_ISP,
				"Meta_Common num_ent=%d handle=0x%x, len=%u, offset=%u",
				num_ent,
				hw_entry[num_ent].handle,
				hw_entry[num_ent].len,
				hw_entry[num_ent].offset);
			if (cmd_meta_data == CAM_ISP_PACKET_META_DMI_COMMON)
				hw_entry[num_ent].flags = 0x1;

			num_ent++;
			break;
		case CAM_ISP_TFE_PACKET_META_DUAL_CONFIG:

			rc = cam_tfe_update_dual_config(&cmd_desc[i], split_id,
				base_idx, res_list_isp_out, size_isp_out);

			if (rc)
				return rc;
			break;
		case CAM_ISP_TFE_PACKET_META_GENERIC_BLOB_COMMON: {
			struct cam_isp_generic_blob_info   blob_info;

			prepare->num_hw_update_entries = num_ent;
			blob_info.prepare = prepare;
			blob_info.base_info = base_info;
			blob_info.kmd_buf_info = kmd_buf_info;

			rc = cam_packet_util_process_generic_cmd_buffer(
				&cmd_desc[i],
				blob_handler_cb,
				&blob_info);
			if (rc) {
				CAM_ERR(CAM_ISP,
					"Failed in processing blobs %d", rc);
				return rc;
			}
			hw_entry[num_ent].flags = CAM_ISP_IQ_BL;
			num_ent = prepare->num_hw_update_entries;
		}
			break;
		case CAM_ISP_TFE_PACKET_META_REG_DUMP_ON_FLUSH:
		case CAM_ISP_TFE_PACKET_META_REG_DUMP_ON_ERROR:
		case CAM_ISP_TFE_PACKET_META_REG_DUMP_PER_REQUEST:
			if (split_id == CAM_ISP_HW_SPLIT_LEFT) {
				if (prepare->num_reg_dump_buf >=
					CAM_REG_DUMP_MAX_BUF_ENTRIES) {
					CAM_ERR(CAM_ISP,
					"Descriptor count out of bounds: %d",
					prepare->num_reg_dump_buf);
					return -EINVAL;
				}
				prepare->reg_dump_buf_desc[
					prepare->num_reg_dump_buf] =
					cmd_desc[i];
				prepare->num_reg_dump_buf++;
				CAM_DBG(CAM_ISP,
					"Added command buffer: %d desc_count: %d",
					cmd_desc[i].meta_data,
					prepare->num_reg_dump_buf);
			}
			break;
		default:
			CAM_ERR(CAM_ISP, "invalid cdm command meta data %d",
				cmd_meta_data);
			return -EINVAL;
		}
		prepare->num_hw_update_entries = num_ent;
	}

	return rc;
}

static int cam_tfe_mgr_prepare_hw_update(void *hw_mgr_priv,
	void *prepare_hw_update_args)
{
	int rc = 0;
	struct cam_hw_prepare_update_args       *prepare =
		(struct cam_hw_prepare_update_args *) prepare_hw_update_args;
	struct cam_tfe_hw_mgr_ctx               *ctx;
	struct cam_tfe_hw_mgr                   *hw_mgr;
	struct cam_kmd_buf_info                  kmd_buf;
	uint32_t                                 i;
	bool                                     fill_fence = true;
	struct cam_isp_prepare_hw_update_data   *prepare_hw_data;
	struct cam_isp_frame_header_info         frame_header_info;
	struct cam_isp_change_base_args          change_base_info = {0};

	if (!hw_mgr_priv || !prepare_hw_update_args) {
		CAM_ERR(CAM_ISP, "Invalid args");
		return -EINVAL;
	}

	CAM_DBG(CAM_REQ, "Enter for req_id %lld",
		prepare->packet->header.request_id);

	prepare_hw_data = (struct cam_isp_prepare_hw_update_data  *)
		prepare->priv;

	ctx = (struct cam_tfe_hw_mgr_ctx *) prepare->ctxt_to_hw_map;
	hw_mgr = (struct cam_tfe_hw_mgr *)hw_mgr_priv;

	rc = cam_packet_util_validate_packet(prepare->packet,
		prepare->remain_len);
	if (rc)
		return rc;

	/* Pre parse the packet*/
	rc = cam_packet_util_get_kmd_buffer(prepare->packet, &kmd_buf);
	if (rc)
		return rc;

	rc = cam_packet_util_process_patches(prepare->packet,
		hw_mgr->mgr_common.cmd_iommu_hdl,
		hw_mgr->mgr_common.cmd_iommu_hdl_secure);
	if (rc) {
		CAM_ERR(CAM_ISP, "Patch ISP packet failed.");
		return rc;
	}

	prepare->num_hw_update_entries = 0;
	prepare->num_in_map_entries = 0;
	prepare->num_out_map_entries = 0;
	prepare->num_reg_dump_buf = 0;

	memset(&prepare_hw_data->bw_config[0], 0x0,
		sizeof(prepare_hw_data->bw_config[0]) *
		CAM_TFE_HW_NUM_MAX);
	memset(&prepare_hw_data->bw_config_valid[0], 0x0,
		sizeof(prepare_hw_data->bw_config_valid[0]) *
		CAM_TFE_HW_NUM_MAX);

	for (i = 0; i < ctx->num_base; i++) {
		CAM_DBG(CAM_ISP, "process cmd buffer for device %d", i);

		CAM_DBG(CAM_ISP,
			"change base i=%d, idx=%d",
			i, ctx->base[i].idx);

		change_base_info.base_idx = ctx->base[i].idx;
		change_base_info.cdm_id = CAM_CDM_MAX;

		/* Add change base */
		rc = cam_isp_add_change_base(prepare, &ctx->res_list_tfe_in,
			&change_base_info, &kmd_buf);
		if (rc) {
			CAM_ERR(CAM_ISP,
				"Failed in change base i=%d, idx=%d, rc=%d",
				i, ctx->base[i].idx, rc);
			goto end;
		}


		/* get command buffers */
		if (ctx->base[i].split_id != CAM_ISP_HW_SPLIT_MAX) {
			rc = cam_tfe_add_command_buffers(prepare, &kmd_buf,
				&ctx->base[i],
				cam_isp_tfe_packet_generic_blob_handler,
				ctx->res_list_tfe_out, CAM_TFE_HW_OUT_RES_MAX);
			if (rc) {
				CAM_ERR(CAM_ISP,
					"Failed in add cmdbuf, i=%d, split_id=%d, rc=%d",
					i, ctx->base[i].split_id, rc);
				goto end;
			}
		}

		memset(&frame_header_info, 0,
			sizeof(struct cam_isp_frame_header_info));
		frame_header_info.frame_header_enable = false;

		/* get IO buffers */
		rc = cam_isp_add_io_buffers(hw_mgr->mgr_common.img_iommu_hdl,
			hw_mgr->mgr_common.img_iommu_hdl_secure,
			prepare, ctx->base[i].idx,
			&kmd_buf, ctx->res_list_tfe_out,
			NULL,
			CAM_TFE_HW_OUT_RES_MAX, fill_fence,
			&frame_header_info);

		if (rc) {
			CAM_ERR(CAM_ISP,
				"Failed in io buffers, i=%d, rc=%d",
				i, rc);
			goto end;
		}

		/* fence map table entries need to fill only once in the loop */
		if (fill_fence)
			fill_fence = false;
	}

	CAM_DBG(CAM_ISP,
		"num_reg_dump_buf=%d ope code:%d",
		prepare->num_reg_dump_buf, prepare->packet->header.op_code);

	/* reg update will be done later for the initial configure */
	if (((prepare->packet->header.op_code) & 0xF) ==
		CAM_ISP_PACKET_INIT_DEV) {
		prepare_hw_data->packet_opcode_type =
			CAM_ISP_TFE_PACKET_INIT_DEV;

		if ((!prepare->num_reg_dump_buf) || (prepare->num_reg_dump_buf >
			CAM_REG_DUMP_MAX_BUF_ENTRIES))
			goto end;

		if (!ctx->num_reg_dump_buf) {
			ctx->num_reg_dump_buf =
				prepare->num_reg_dump_buf;
			memcpy(ctx->reg_dump_buf_desc,
				prepare->reg_dump_buf_desc,
				sizeof(struct cam_cmd_buf_desc) *
				prepare->num_reg_dump_buf);
		} else {
			prepare_hw_data->num_reg_dump_buf =
				prepare->num_reg_dump_buf;
			memcpy(prepare_hw_data->reg_dump_buf_desc,
				prepare->reg_dump_buf_desc,
				sizeof(struct cam_cmd_buf_desc) *
				prepare_hw_data->num_reg_dump_buf);
		}

		goto end;
	} else  {
		prepare_hw_data->packet_opcode_type =
		CAM_ISP_TFE_PACKET_CONFIG_DEV;
		prepare_hw_data->num_reg_dump_buf = prepare->num_reg_dump_buf;
		if ((prepare_hw_data->num_reg_dump_buf) &&
			(prepare_hw_data->num_reg_dump_buf <
			CAM_REG_DUMP_MAX_BUF_ENTRIES)) {
			memcpy(prepare_hw_data->reg_dump_buf_desc,
				prepare->reg_dump_buf_desc,
				sizeof(struct cam_cmd_buf_desc) *
				prepare_hw_data->num_reg_dump_buf);
		}
	}

	/* add reg update commands */
	for (i = 0; i < ctx->num_base; i++) {
		change_base_info.base_idx = ctx->base[i].idx;
		change_base_info.cdm_id = CAM_CDM_MAX;
		/* Add change base */
		rc = cam_isp_add_change_base(prepare, &ctx->res_list_tfe_in,
			&change_base_info, &kmd_buf);
		if (rc) {
			CAM_ERR(CAM_ISP,
				"Failed in change base adding reg_update cmd i=%d, idx=%d, rc=%d",
				i, ctx->base[i].idx, rc);
			goto end;
		}

		/*Add reg update */
		rc = cam_isp_add_reg_update(prepare, &ctx->res_list_tfe_in,
			ctx->base[i].idx, &kmd_buf);
		if (rc) {
			CAM_ERR(CAM_ISP,
				"Add Reg_update cmd Failed i=%d, idx=%d, rc=%d",
				i, ctx->base[i].idx, rc);
			goto end;
		}
	}

end:
	return rc;
}

static int cam_tfe_mgr_resume_hw(struct cam_tfe_hw_mgr_ctx *ctx)
{
	return cam_tfe_mgr_bw_control(ctx, CAM_TFE_BW_CONTROL_INCLUDE);
}

static int cam_tfe_mgr_sof_irq_debug(
	struct cam_tfe_hw_mgr_ctx *ctx,
	uint32_t sof_irq_enable)
{
	int rc = 0;
	uint32_t i = 0;
	struct cam_isp_hw_mgr_res     *hw_mgr_res = NULL;
	struct cam_hw_intf            *hw_intf = NULL;
	struct cam_isp_resource_node  *rsrc_node = NULL;

	list_for_each_entry(hw_mgr_res, &ctx->res_list_tfe_csid, list) {
		for (i = 0; i < CAM_ISP_HW_SPLIT_MAX; i++) {
			if (!hw_mgr_res->hw_res[i])
				continue;

			hw_intf = hw_mgr_res->hw_res[i]->hw_intf;
			if (hw_intf->hw_ops.process_cmd) {
				rc |= hw_intf->hw_ops.process_cmd(
					hw_intf->hw_priv,
					CAM_TFE_CSID_SOF_IRQ_DEBUG,
					&sof_irq_enable,
					sizeof(sof_irq_enable));
			}
		}
	}

	list_for_each_entry(hw_mgr_res, &ctx->res_list_tfe_in, list) {
		for (i = 0; i < CAM_ISP_HW_SPLIT_MAX; i++) {
			if (!hw_mgr_res->hw_res[i])
				continue;

			rsrc_node = hw_mgr_res->hw_res[i];
			if (rsrc_node->process_cmd && (rsrc_node->res_id ==
				CAM_ISP_HW_TFE_IN_CAMIF)) {
				rc |= hw_mgr_res->hw_res[i]->process_cmd(
					hw_mgr_res->hw_res[i],
					CAM_ISP_HW_CMD_SOF_IRQ_DEBUG,
					&sof_irq_enable,
					sizeof(sof_irq_enable));
			}
		}
	}

	return rc;
}

static void cam_tfe_mgr_print_io_bufs(struct cam_tfe_hw_mgr  *hw_mgr,
		uint32_t res_id, struct cam_packet *packet,
		bool    *ctx_found, struct cam_tfe_hw_mgr_ctx *ctx)
{

	struct cam_buf_io_cfg  *io_cfg = NULL;
	int32_t      mmu_hdl, iommu_hdl, sec_mmu_hdl;
	dma_addr_t   iova_addr;
	size_t        src_buf_size;
	int  i, j, rc = 0;

	iommu_hdl = hw_mgr->mgr_common.img_iommu_hdl;
	sec_mmu_hdl = hw_mgr->mgr_common.img_iommu_hdl_secure;

	io_cfg = (struct cam_buf_io_cfg *)((uint32_t *)&packet->payload +
		packet->io_configs_offset / 4);

	for (i = 0; i < packet->num_io_configs; i++) {
		if (io_cfg[i].resource_type != res_id)
			continue;
		else
			break;
	}

	if (i == packet->num_io_configs) {
		CAM_ERR(CAM_ISP,
			"getting io port for mid resource id failed ctx id:%d req id:%lld res id:0x%x",
			ctx->ctx_index, packet->header.request_id,
			res_id);
		return;
	}

	for (j = 0; j < CAM_PACKET_MAX_PLANES; j++) {
		if (!io_cfg[i].mem_handle[j])
			break;

		CAM_INFO(CAM_ISP, "port: 0x%x f: %u format: %d dir %d",
			io_cfg[i].resource_type,
			io_cfg[i].fence,
			io_cfg[i].format,
			io_cfg[i].direction);

		mmu_hdl = cam_mem_is_secure_buf(
			io_cfg[i].mem_handle[j]) ? sec_mmu_hdl :
			iommu_hdl;
		rc = cam_mem_get_io_buf(io_cfg[i].mem_handle[j],
			mmu_hdl, &iova_addr, &src_buf_size);
		if (rc < 0) {
			CAM_ERR(CAM_ISP,
				"get src buf address fail mem_handle 0x%x",
				io_cfg[i].mem_handle[j]);
			continue;
		}
		if ((iova_addr & 0xFFFFFFFF) != iova_addr) {
			CAM_ERR(CAM_ISP, "Invalid mapped address");
			rc = -EINVAL;
			continue;
		}

		CAM_INFO(CAM_ISP,
			"pln %d w %d h %d s %u size 0x%x addr 0x%x end_addr 0x%x offset %x memh %x",
			j, io_cfg[i].planes[j].width,
			io_cfg[i].planes[j].height,
			io_cfg[i].planes[j].plane_stride,
			(unsigned int)src_buf_size,
			(unsigned int)iova_addr,
			(unsigned int)iova_addr +
			(unsigned int)src_buf_size,
			io_cfg[i].offsets[j],
			io_cfg[i].mem_handle[j]);
	}
}

static void cam_tfe_mgr_pf_dump(uint32_t res_id,
	struct cam_tfe_hw_mgr_ctx *ctx)
{
	struct cam_isp_hw_mgr_res        *hw_mgr_res;
	struct cam_hw_intf               *hw_intf;
	struct cam_isp_hw_get_cmd_update  cmd_update;
	uint32_t                          res_id_out;
	int  i, rc = 0;

	/* dump the registers  */
	rc = cam_tfe_mgr_handle_reg_dump(ctx, ctx->reg_dump_buf_desc,
		ctx->num_reg_dump_buf,
		CAM_ISP_TFE_PACKET_META_REG_DUMP_ON_ERROR, NULL, false);
	if (rc) {
		CAM_ERR(CAM_ISP,
			"Reg dump on pf failed req id: %llu rc: %d",
			ctx->applied_req_id, rc);
	}

	/* dump the acquire data */
	list_for_each_entry(hw_mgr_res, &ctx->res_list_tfe_csid, list) {
		for (i = 0; i < CAM_ISP_HW_SPLIT_MAX; i++) {
			if (!hw_mgr_res->hw_res[i])
				continue;

			hw_intf = hw_mgr_res->hw_res[i]->hw_intf;
			if (hw_intf && hw_intf->hw_ops.process_cmd) {
				rc = hw_intf->hw_ops.process_cmd(
					hw_intf->hw_priv,
					CAM_TFE_CSID_LOG_ACQUIRE_DATA,
					hw_mgr_res->hw_res[i],
					sizeof(void *));
				if (rc)
					CAM_ERR(CAM_ISP,
						"acquire dump data failed");
			} else
				CAM_ERR(CAM_ISP, "NULL hw_intf!");
		}
	}

	res_id_out = res_id & 0xFF;

	if (res_id_out >= CAM_TFE_HW_OUT_RES_MAX) {
		CAM_ERR(CAM_ISP, "Invalid out resource id :%x",
			res_id);
		return;
	}

	hw_mgr_res =
		&ctx->res_list_tfe_out[res_id_out];
	for (i = 0; i < CAM_ISP_HW_SPLIT_MAX; i++) {
		if (!hw_mgr_res->hw_res[i])
			continue;

		cmd_update.cmd_type = CAM_ISP_HW_CMD_DUMP_BUS_INFO;
		cmd_update.res = hw_mgr_res->hw_res[i];
		hw_intf = hw_mgr_res->hw_res[i]->hw_intf;
		if (hw_intf->hw_ops.process_cmd) {
			rc = hw_intf->hw_ops.process_cmd(
				hw_intf->hw_priv,
				CAM_ISP_HW_CMD_DUMP_BUS_INFO,
				(void *)&cmd_update,
				sizeof(struct cam_isp_hw_get_cmd_update));
		}
	}
}

static void cam_tfe_mgr_dump_pf_data(
	struct cam_tfe_hw_mgr  *hw_mgr,
	struct cam_hw_cmd_args *hw_cmd_args)
{
	struct cam_tfe_hw_mgr_ctx           *ctx;
	struct cam_isp_hw_mgr_res           *hw_mgr_res;
	struct cam_isp_hw_get_cmd_update     cmd_update;
	struct cam_isp_hw_get_res_for_mid    get_res;
	struct cam_packet                   *packet;
	uint32_t  *resource_type;
	uint32_t   hw_id;
	bool      *ctx_found, hw_id_found = false;
	int        i, j, rc = 0;

	ctx = (struct cam_tfe_hw_mgr_ctx *)hw_cmd_args->ctxt_to_hw_map;

	packet  = hw_cmd_args->u.pf_args.pf_data.packet;
	ctx_found = hw_cmd_args->u.pf_args.ctx_found;
	resource_type = hw_cmd_args->u.pf_args.resource_type;

	if ((*ctx_found) && (*resource_type))
		goto outportlog;

	for (i = 0; i < CAM_TFE_HW_NUM_MAX; i++) {
		if (!g_tfe_hw_mgr.tfe_devices[i])
			continue;

		for (j = 0; j < g_tfe_hw_mgr.tfe_devices[i]->num_hw_pid; j++) {
			if (g_tfe_hw_mgr.tfe_devices[i]->hw_pid[j] ==
				hw_cmd_args->u.pf_args.pid) {
				hw_id_found = true;
				hw_id = i;
				break;
			}
		}
		if (hw_id_found)
			break;
	}

	if (i == CAM_TFE_HW_NUM_MAX) {
		CAM_INFO(CAM_ISP,
			"PID:%d  is not matching with any TFE HW PIDs ctx id:%d",
			hw_cmd_args->u.pf_args.pid,  ctx->ctx_index);
		return;
	}

	for (i = 0; i < ctx->num_base; i++) {
		if (ctx->base[i].idx == hw_id) {
			*ctx_found = true;
			break;
		}
	}

	if (!(*ctx_found)) {
		CAM_INFO(CAM_ISP,
			"This context does not cause pf:pid:%d hw id:%d ctx_id:%d",
			hw_cmd_args->u.pf_args.pid, hw_id, ctx->ctx_index);
		return;
	}

	for (i = 0; i < CAM_TFE_HW_OUT_RES_MAX; i++) {
		hw_mgr_res = &ctx->res_list_tfe_out[i];
		if (!hw_mgr_res->hw_res[0])
			continue;

		break;
	}

	if (i >= CAM_TFE_HW_OUT_RES_MAX) {
		CAM_ERR(CAM_ISP,
			"NO valid outport resources ctx id:%d req id:%lld",
			ctx->ctx_index, packet->header.request_id);
		return;
	}

	get_res.mid = hw_cmd_args->u.pf_args.mid;
	cmd_update.res = hw_mgr_res->hw_res[0];
	cmd_update.cmd_type = CAM_ISP_HW_CMD_GET_RES_FOR_MID;
	cmd_update.data = (void *) &get_res;

	/* get resource id for given mid */
	rc = hw_mgr_res->hw_res[0]->hw_intf->hw_ops.process_cmd(
		hw_mgr_res->hw_res[0]->hw_intf->hw_priv,
		cmd_update.cmd_type, &cmd_update,
		sizeof(struct cam_isp_hw_get_cmd_update));

	if (rc) {
		CAM_ERR(CAM_ISP,
			"getting mid port resource id failed ctx id:%d req id:%lld",
			ctx->ctx_index, packet->header.request_id);
		return;
	}
	CAM_ERR(CAM_ISP,
		"Page fault on resource id:0x%x ctx id:%d req id:%lld",
		get_res.out_res_id, ctx->ctx_index, packet->header.request_id);
	*resource_type = get_res.out_res_id;

	cam_tfe_mgr_pf_dump(get_res.out_res_id, ctx);

outportlog:
	cam_tfe_mgr_print_io_bufs(hw_mgr, *resource_type, packet,
		ctx_found, ctx);


}

static int cam_tfe_mgr_cmd(void *hw_mgr_priv, void *cmd_args)
{
	int rc = 0;
	struct cam_hw_cmd_args *hw_cmd_args = cmd_args;
	struct cam_tfe_hw_mgr  *hw_mgr = hw_mgr_priv;
	struct cam_tfe_hw_mgr_ctx *ctx = (struct cam_tfe_hw_mgr_ctx *)
		hw_cmd_args->ctxt_to_hw_map;
	struct cam_isp_hw_cmd_args *isp_hw_cmd_args = NULL;
	struct cam_packet          *packet;

	if (!hw_mgr_priv || !cmd_args) {
		CAM_ERR(CAM_ISP, "Invalid arguments");
		return -EINVAL;
	}

	if (!ctx || !ctx->ctx_in_use) {
		CAM_ERR(CAM_ISP, "Fatal: Invalid context is used");
		return -EPERM;
	}

	switch (hw_cmd_args->cmd_type) {
	case CAM_HW_MGR_CMD_INTERNAL:
		if (!hw_cmd_args->u.internal_args) {
			CAM_ERR(CAM_ISP, "Invalid cmd arguments");
			return -EINVAL;
		}

		isp_hw_cmd_args = (struct cam_isp_hw_cmd_args *)
			hw_cmd_args->u.internal_args;

		switch (isp_hw_cmd_args->cmd_type) {
		case CAM_ISP_HW_MGR_CMD_PAUSE_HW:
			cam_tfe_mgr_pause_hw(ctx);
			break;
		case CAM_ISP_HW_MGR_CMD_RESUME_HW:
			cam_tfe_mgr_resume_hw(ctx);
			break;
		case CAM_ISP_HW_MGR_CMD_SOF_DEBUG:
			cam_tfe_mgr_sof_irq_debug(ctx,
				isp_hw_cmd_args->u.sof_irq_enable);
			break;
		case CAM_ISP_HW_MGR_CMD_CTX_TYPE:
			if (ctx->is_rdi_only_context)
				isp_hw_cmd_args->u.ctx_type = CAM_ISP_CTX_RDI;
			else
				isp_hw_cmd_args->u.ctx_type = CAM_ISP_CTX_PIX;
			break;
		case CAM_ISP_HW_MGR_GET_PACKET_OPCODE:
			packet = (struct cam_packet *)
				isp_hw_cmd_args->cmd_data;
			if ((packet->header.op_code & 0xF) ==
				CAM_ISP_TFE_PACKET_INIT_DEV)
				isp_hw_cmd_args->u.packet_op_code =
				CAM_ISP_TFE_PACKET_INIT_DEV;
			else
				isp_hw_cmd_args->u.packet_op_code =
				CAM_ISP_TFE_PACKET_CONFIG_DEV;
			break;
		default:
			CAM_ERR(CAM_ISP, "Invalid HW mgr command:0x%x",
				hw_cmd_args->cmd_type);
			rc = -EINVAL;
			break;
		}
		break;
	case CAM_HW_MGR_CMD_DUMP_PF_INFO:
		cam_tfe_mgr_dump_pf_data(hw_mgr, hw_cmd_args);
		break;
	case CAM_HW_MGR_CMD_REG_DUMP_ON_FLUSH:
		if (ctx->last_dump_flush_req_id == ctx->applied_req_id)
			return 0;

		ctx->last_dump_flush_req_id = ctx->applied_req_id;

		rc = cam_tfe_mgr_handle_reg_dump(ctx, ctx->reg_dump_buf_desc,
			ctx->num_reg_dump_buf,
			CAM_ISP_TFE_PACKET_META_REG_DUMP_ON_FLUSH,
			NULL, false);
		if (rc) {
			CAM_ERR(CAM_ISP,
				"Reg dump on flush failed req id: %llu num_reg_dump:0x%x rc: %d",
				ctx->applied_req_id, ctx->num_reg_dump_buf, rc);
			return rc;
		}

		break;
	case CAM_HW_MGR_CMD_REG_DUMP_ON_ERROR:
		if (ctx->last_dump_err_req_id == ctx->applied_req_id)
			return 0;

		ctx->last_dump_err_req_id = ctx->applied_req_id;
		rc = cam_tfe_mgr_handle_reg_dump(ctx, ctx->reg_dump_buf_desc,
			ctx->num_reg_dump_buf,
			CAM_ISP_TFE_PACKET_META_REG_DUMP_ON_ERROR,
			NULL, false);
		if (rc) {
			CAM_ERR(CAM_ISP,
				"Reg dump on error failed req id:%llu num_reg_dump:0x%x rc: %d",
				ctx->applied_req_id, ctx->num_reg_dump_buf, rc);
			return rc;
		}
		break;
	default:
		CAM_ERR(CAM_ISP, "Invalid cmd");
	}

	return rc;
}

static int cam_tfe_mgr_cmd_get_sof_timestamp(
	struct cam_tfe_hw_mgr_ctx            *tfe_ctx,
	uint64_t                             *time_stamp,
	uint64_t                             *boot_time_stamp)
{
	int                                        rc = -EINVAL;
	uint32_t                                   i;
	struct cam_isp_hw_mgr_res                 *hw_mgr_res;
	struct cam_hw_intf                        *hw_intf;
	struct cam_tfe_csid_get_time_stamp_args    csid_get_time;

	hw_mgr_res = list_first_entry(&tfe_ctx->res_list_tfe_csid,
		struct cam_isp_hw_mgr_res, list);

	for (i = 0; i < CAM_ISP_HW_SPLIT_MAX; i++) {
		if (!hw_mgr_res->hw_res[i])
			continue;

		/*
		 * Get the SOF time stamp from left resource only.
		 * Left resource is master for dual tfe case and
		 * Rdi only context case left resource only hold
		 * the RDI resource
		 */

		hw_intf = hw_mgr_res->hw_res[i]->hw_intf;
		if (hw_intf->hw_ops.process_cmd) {
			/*
			 * Single TFE case, Get the time stamp from
			 * available one csid hw in the context
			 * Dual TFE case, get the time stamp from
			 * master(left) would be sufficient
			 */

			csid_get_time.node_res =
				hw_mgr_res->hw_res[i];
			rc = hw_intf->hw_ops.process_cmd(
				hw_intf->hw_priv,
				CAM_TFE_CSID_CMD_GET_TIME_STAMP,
				&csid_get_time,
				sizeof(struct
				cam_tfe_csid_get_time_stamp_args));
			if (!rc && (i == CAM_ISP_HW_SPLIT_LEFT)) {
				*time_stamp =
					csid_get_time.time_stamp_val;
				*boot_time_stamp =
					csid_get_time.boot_timestamp;
				break;
			}
		}
	}

	if (rc)
		CAM_ERR_RATE_LIMIT(CAM_ISP, "Getting sof time stamp failed");

	return rc;
}

static void cam_tfe_mgr_ctx_reg_dump(struct cam_tfe_hw_mgr_ctx  *ctx)
{
	struct cam_isp_hw_mgr_res        *hw_mgr_res;
	struct cam_hw_intf               *hw_intf;
	struct cam_isp_hw_get_cmd_update  cmd_update;
	int i = 0;


	list_for_each_entry(hw_mgr_res, &ctx->res_list_tfe_in,
		list) {
		if (hw_mgr_res->res_type == CAM_ISP_RESOURCE_UNINT)
			continue;

		for (i = 0; i < CAM_ISP_HW_SPLIT_MAX; i++) {
			if (!hw_mgr_res->hw_res[i])
				continue;

			switch (hw_mgr_res->hw_res[i]->res_id) {
			case CAM_ISP_HW_TFE_IN_CAMIF:
				hw_intf = hw_mgr_res->hw_res[i]->hw_intf;
				cmd_update.res = hw_mgr_res->hw_res[i];
				cmd_update.cmd_type =
					CAM_ISP_HW_CMD_GET_REG_DUMP;
				hw_intf->hw_ops.process_cmd(hw_intf->hw_priv,
					CAM_ISP_HW_CMD_GET_REG_DUMP,
					&cmd_update, sizeof(cmd_update));
				break;
			default:
				break;
			}
		}
	}

	/* Dump the TFE CSID registers */
	list_for_each_entry(hw_mgr_res, &ctx->res_list_tfe_csid,
		list) {
		for (i = 0; i < CAM_ISP_HW_SPLIT_MAX; i++) {
			if (!hw_mgr_res->hw_res[i])
				continue;

			hw_intf = hw_mgr_res->hw_res[i]->hw_intf;
			if (hw_intf->hw_ops.process_cmd) {
				hw_intf->hw_ops.process_cmd(
					hw_intf->hw_priv,
					CAM_TFE_CSID_CMD_GET_REG_DUMP,
					hw_mgr_res->hw_res[i],
					sizeof(struct cam_isp_resource_node));
			}
		}
	}
}

static int cam_tfe_mgr_process_recovery_cb(void *priv, void *data)
{
	int32_t rc = 0;
	struct cam_tfe_hw_event_recovery_data   *recovery_data = data;
	struct cam_hw_start_args             start_args;
	struct cam_hw_stop_args              stop_args;
	struct cam_tfe_hw_mgr               *tfe_hw_mgr = priv;
	struct cam_isp_hw_mgr_res           *hw_mgr_res;
	struct cam_tfe_hw_mgr_ctx           *tfe_hw_mgr_ctx;
	uint32_t                             i = 0;

	uint32_t error_type = recovery_data->error_type;
	struct cam_tfe_hw_mgr_ctx        *ctx = NULL;

	/* Here recovery is performed */
	CAM_DBG(CAM_ISP, "ErrorType = %d", error_type);

	switch (error_type) {
	case CAM_ISP_HW_ERROR_OVERFLOW:
	case CAM_ISP_HW_ERROR_BUSIF_OVERFLOW:
		if (!recovery_data->affected_ctx[0]) {
			CAM_ERR(CAM_ISP,
				"No context is affected but recovery called");
			kfree(recovery_data);
			return 0;
		}

		/* stop resources here */
		CAM_DBG(CAM_ISP, "STOP: Number of affected context: %d",
			recovery_data->no_of_context);
		for (i = 0; i < recovery_data->no_of_context; i++) {
			stop_args.ctxt_to_hw_map =
				recovery_data->affected_ctx[i];
			tfe_hw_mgr_ctx = recovery_data->affected_ctx[i];

			if (g_tfe_hw_mgr.debug_cfg.enable_reg_dump)
				cam_tfe_mgr_ctx_reg_dump(tfe_hw_mgr_ctx);

			if (g_tfe_hw_mgr.debug_cfg.enable_recovery) {
				rc = cam_tfe_mgr_stop_hw_in_overflow(
					&stop_args);
				if (rc) {
					CAM_ERR(CAM_ISP,
						"CTX stop failed(%d)", rc);
					return rc;
				}
			}
		}

		if (!g_tfe_hw_mgr.debug_cfg.enable_recovery) {
			CAM_INFO(CAM_ISP, "reg dumping is done ");
			return 0;
		}

		CAM_DBG(CAM_ISP, "RESET: CSID PATH");
		for (i = 0; i < recovery_data->no_of_context; i++) {
			ctx = recovery_data->affected_ctx[i];
			list_for_each_entry(hw_mgr_res, &ctx->res_list_tfe_csid,
				list) {
				rc = cam_tfe_hw_mgr_reset_csid_res(hw_mgr_res);
				if (rc) {
					CAM_ERR(CAM_ISP, "Failed RESET (%d)",
						hw_mgr_res->res_id);
					return rc;
				}
			}
		}

		CAM_DBG(CAM_ISP, "RESET: Calling TFE reset");

		for (i = 0; i < CAM_TFE_HW_NUM_MAX; i++) {
			if (recovery_data->affected_core[i])
				cam_tfe_mgr_reset_tfe_hw(tfe_hw_mgr, i);
		}

		CAM_DBG(CAM_ISP, "START: Number of affected context: %d",
			recovery_data->no_of_context);

		for (i = 0; i < recovery_data->no_of_context; i++) {
			ctx =  recovery_data->affected_ctx[i];
			start_args.ctxt_to_hw_map = ctx;

			atomic_set(&ctx->overflow_pending, 0);

			rc = cam_tfe_mgr_restart_hw(&start_args);
			if (rc) {
				CAM_ERR(CAM_ISP, "CTX start failed(%d)", rc);
				return rc;
			}
			CAM_DBG(CAM_ISP, "Started resources rc (%d)", rc);
		}
		CAM_DBG(CAM_ISP, "Recovery Done rc (%d)", rc);

		break;

	case CAM_ISP_HW_ERROR_P2I_ERROR:
		break;

	case CAM_ISP_HW_ERROR_VIOLATION:
		break;

	default:
		CAM_ERR(CAM_ISP, "Invalid Error");
	}
	CAM_DBG(CAM_ISP, "Exit: ErrorType = %d", error_type);

	kfree(recovery_data);
	return rc;
}

static int cam_tfe_hw_mgr_do_error_recovery(
	struct cam_tfe_hw_event_recovery_data  *tfe_mgr_recovery_data)
{
	int32_t                             rc = 0;
	struct crm_workq_task              *task = NULL;
	struct cam_tfe_hw_event_recovery_data  *recovery_data = NULL;

	recovery_data = kmemdup(tfe_mgr_recovery_data,
		sizeof(struct cam_tfe_hw_event_recovery_data), GFP_ATOMIC);

	if (!recovery_data)
		return -ENOMEM;

	CAM_DBG(CAM_ISP, "Enter: error_type (%d)", recovery_data->error_type);

	task = cam_req_mgr_workq_get_task(g_tfe_hw_mgr.workq);
	if (!task) {
		CAM_ERR_RATE_LIMIT(CAM_ISP, "No empty task frame");
		kfree(recovery_data);
		return -ENOMEM;
	}

	task->process_cb = &cam_tfe_mgr_process_recovery_cb;
	task->payload = recovery_data;
	rc = cam_req_mgr_workq_enqueue_task(task,
		recovery_data->affected_ctx[0]->hw_mgr,
		CRM_TASK_PRIORITY_0);

	return rc;
}

/*
 * This function checks if any of the valid entry in affected_core[]
 * is associated with this context. if YES
 *  a. It fills the other cores associated with this context.in
 *      affected_core[]
 *  b. Return true
 */
static bool cam_tfe_hw_mgr_is_ctx_affected(
	struct cam_tfe_hw_mgr_ctx   *tfe_hwr_mgr_ctx,
	uint32_t                    *affected_core,
	uint32_t                     size)
{

	bool                  rc = false;
	uint32_t              i = 0, j = 0;
	uint32_t              max_idx =  tfe_hwr_mgr_ctx->num_base;
	uint32_t              ctx_affected_core_idx[CAM_TFE_HW_NUM_MAX] = {0};

	CAM_DBG(CAM_ISP, "Enter:max_idx = %d", max_idx);

	if ((max_idx >= CAM_TFE_HW_NUM_MAX) || (size > CAM_TFE_HW_NUM_MAX)) {
		CAM_ERR_RATE_LIMIT(CAM_ISP, "invalid parameter = %d", max_idx);
		return rc;
	}

	for (i = 0; i < max_idx; i++) {
		if (affected_core[tfe_hwr_mgr_ctx->base[i].idx])
			rc = true;
		else {
			ctx_affected_core_idx[j] = tfe_hwr_mgr_ctx->base[i].idx;
			j = j + 1;
		}
	}

	if (rc) {
		while (j) {
			if (affected_core[ctx_affected_core_idx[j-1]] != 1)
				affected_core[ctx_affected_core_idx[j-1]] = 1;
			j = j - 1;
		}
	}
	CAM_DBG(CAM_ISP, "Exit");
	return rc;
}

/*
 * For any dual TFE context, if non-affected TFE is also serving
 * another context, then that context should also be notified with fatal error
 * So Loop through each context and -
 *   a. match core_idx
 *   b. Notify CTX with fatal error
 */
static int  cam_tfe_hw_mgr_find_affected_ctx(
	struct cam_isp_hw_error_event_data    *error_event_data,
	uint32_t                               curr_core_idx,
	struct cam_tfe_hw_event_recovery_data     *recovery_data)
{
	uint32_t affected_core[CAM_TFE_HW_NUM_MAX] = {0};
	struct cam_tfe_hw_mgr_ctx   *tfe_hwr_mgr_ctx = NULL;
	cam_hw_event_cb_func         notify_err_cb;
	struct cam_tfe_hw_mgr       *tfe_hwr_mgr = NULL;
	enum cam_isp_hw_event_type   event_type = CAM_ISP_HW_EVENT_ERROR;
	uint32_t i = 0;

	if (!recovery_data) {
		CAM_ERR(CAM_ISP, "recovery_data parameter is NULL");
		return -EINVAL;
	}

	recovery_data->no_of_context = 0;
	affected_core[curr_core_idx] = 1;
	tfe_hwr_mgr = &g_tfe_hw_mgr;

	list_for_each_entry(tfe_hwr_mgr_ctx,
		&tfe_hwr_mgr->used_ctx_list, list) {
		/*
		 * Check if current core_idx matches the HW associated
		 * with this context
		 */
		if (!cam_tfe_hw_mgr_is_ctx_affected(tfe_hwr_mgr_ctx,
			affected_core, CAM_TFE_HW_NUM_MAX))
			continue;

		if (atomic_read(&tfe_hwr_mgr_ctx->overflow_pending)) {
			CAM_INFO(CAM_ISP, "CTX:%d already error reported",
				tfe_hwr_mgr_ctx->ctx_index);
			continue;
		}

		atomic_set(&tfe_hwr_mgr_ctx->overflow_pending, 1);
		notify_err_cb = tfe_hwr_mgr_ctx->common.event_cb[event_type];

		/* Add affected_context in list of recovery data */
		CAM_DBG(CAM_ISP, "Add affected ctx %d to list",
			tfe_hwr_mgr_ctx->ctx_index);
		if (recovery_data->no_of_context < CAM_TFE_CTX_MAX)
			recovery_data->affected_ctx[
				recovery_data->no_of_context++] =
				tfe_hwr_mgr_ctx;

		/*
		 * In the call back function corresponding ISP context
		 * will update CRM about fatal Error
		 */
		if (notify_err_cb) {
			notify_err_cb(tfe_hwr_mgr_ctx->common.cb_priv,
			CAM_ISP_HW_EVENT_ERROR, error_event_data);
		} else {
			CAM_WARN(CAM_ISP, "Error call back is not set");
			goto end;
		}
	}

	/* fill the affected_core in recovery data */
	for (i = 0; i < CAM_TFE_HW_NUM_MAX; i++) {
		recovery_data->affected_core[i] = affected_core[i];
		CAM_DBG(CAM_ISP, "tfe core %d is affected (%d)",
			 i, recovery_data->affected_core[i]);
	}
end:
	return 0;
}
<<<<<<< HEAD

static int cam_tfe_hw_mgr_handle_csid_event(
	struct cam_isp_hw_event_info *event_info)
{
	struct cam_isp_hw_error_event_data  error_event_data = {0};
	struct cam_tfe_hw_event_recovery_data     recovery_data = {0};

	/* this can be extended based on the types of error
	 * received from CSID
	 */
	switch (event_info->err_type) {
	case CAM_ISP_HW_ERROR_CSID_FATAL: {

		if (!g_tfe_hw_mgr.debug_cfg.enable_csid_recovery)
			break;

=======

static int cam_tfe_hw_mgr_handle_csid_event(
	struct cam_isp_hw_event_info *event_info)
{
	struct cam_isp_hw_error_event_data  error_event_data = {0};
	struct cam_tfe_hw_event_recovery_data     recovery_data = {0};

	/* this can be extended based on the types of error
	 * received from CSID
	 */
	switch (event_info->err_type) {
	case CAM_ISP_HW_ERROR_CSID_FATAL: {

		if (!g_tfe_hw_mgr.debug_cfg.enable_csid_recovery)
			break;

>>>>>>> ce4e3d72
		error_event_data.error_type = event_info->err_type;
		cam_tfe_hw_mgr_find_affected_ctx(&error_event_data,
			event_info->hw_idx,
			&recovery_data);
		break;
	}
	default:
		break;
	}
	return 0;
}

static int cam_tfe_hw_mgr_handle_hw_err(
	void                                *evt_info)
{
	struct cam_isp_hw_event_info            *event_info = evt_info;
	struct cam_isp_hw_error_event_data       error_event_data = {0};
	struct cam_tfe_hw_event_recovery_data    recovery_data = {0};
	int    rc = -EINVAL;
	uint32_t core_idx;

	if (event_info->err_type == CAM_TFE_IRQ_STATUS_VIOLATION)
		error_event_data.error_type = CAM_ISP_HW_ERROR_VIOLATION;
	else if (event_info->res_type == CAM_ISP_RESOURCE_TFE_IN ||
		event_info->res_type == CAM_ISP_RESOURCE_PIX_PATH)
		error_event_data.error_type = CAM_ISP_HW_ERROR_OVERFLOW;
	else if (event_info->res_type == CAM_ISP_RESOURCE_TFE_OUT)
		error_event_data.error_type = CAM_ISP_HW_ERROR_BUSIF_OVERFLOW;

	spin_lock(&g_tfe_hw_mgr.ctx_lock);
	if (event_info->err_type == CAM_ISP_HW_ERROR_CSID_FATAL) {
		rc = cam_tfe_hw_mgr_handle_csid_event(event_info);
		spin_unlock(&g_tfe_hw_mgr.ctx_lock);
		return rc;
	}

	core_idx = event_info->hw_idx;

	if (g_tfe_hw_mgr.debug_cfg.enable_recovery)
		error_event_data.recovery_enabled = true;
	else
		error_event_data.recovery_enabled = false;

	rc = cam_tfe_hw_mgr_find_affected_ctx(&error_event_data,
		core_idx, &recovery_data);
	if (rc || !(recovery_data.no_of_context))
		goto end;

	if (event_info->res_type == CAM_ISP_RESOURCE_TFE_OUT) {
		spin_unlock(&g_tfe_hw_mgr.ctx_lock);
		return rc;
	}

	if (g_tfe_hw_mgr.debug_cfg.enable_recovery) {
		/* Trigger for recovery */
		if (event_info->err_type == CAM_TFE_IRQ_STATUS_VIOLATION)
			recovery_data.error_type = CAM_ISP_HW_ERROR_VIOLATION;
		else
			recovery_data.error_type = CAM_ISP_HW_ERROR_OVERFLOW;
		cam_tfe_hw_mgr_do_error_recovery(&recovery_data);
	} else {
		CAM_DBG(CAM_ISP, "recovery is not enabled");
		rc = 0;
	}
end:
	spin_unlock(&g_tfe_hw_mgr.ctx_lock);
	return rc;
}

static int cam_tfe_hw_mgr_handle_hw_rup(
	void                                    *ctx,
	void                                    *evt_info)
{
	struct cam_isp_hw_event_info            *event_info = evt_info;
	struct cam_tfe_hw_mgr_ctx               *tfe_hw_mgr_ctx = ctx;
	cam_hw_event_cb_func                     tfe_hwr_irq_rup_cb;
	struct cam_isp_hw_reg_update_event_data  rup_event_data;

	tfe_hwr_irq_rup_cb =
		tfe_hw_mgr_ctx->common.event_cb[CAM_ISP_HW_EVENT_REG_UPDATE];

	switch (event_info->res_id) {
	case CAM_ISP_HW_TFE_IN_CAMIF:
		if (tfe_hw_mgr_ctx->is_dual)
			if (event_info->hw_idx != tfe_hw_mgr_ctx->master_hw_idx)
				break;

		if (atomic_read(&tfe_hw_mgr_ctx->overflow_pending))
			break;

		tfe_hwr_irq_rup_cb(tfe_hw_mgr_ctx->common.cb_priv,
			CAM_ISP_HW_EVENT_REG_UPDATE, &rup_event_data);
		break;

	case CAM_ISP_HW_TFE_IN_RDI0:
	case CAM_ISP_HW_TFE_IN_RDI1:
	case CAM_ISP_HW_TFE_IN_RDI2:
		if (!tfe_hw_mgr_ctx->is_rdi_only_context)
			break;
		if (atomic_read(&tfe_hw_mgr_ctx->overflow_pending))
			break;
		tfe_hwr_irq_rup_cb(tfe_hw_mgr_ctx->common.cb_priv,
			CAM_ISP_HW_EVENT_REG_UPDATE, &rup_event_data);
		break;

	default:
		CAM_ERR_RATE_LIMIT(CAM_ISP, "Invalid res_id: %d",
			event_info->res_id);
		break;
	}

	CAM_DBG(CAM_ISP, "RUP done for TFE source %d",
		event_info->res_id);

	return 0;
}

<<<<<<< HEAD
static int cam_tfe_hw_mgr_check_irq_for_dual_tfe(
	struct cam_tfe_hw_mgr_ctx            *tfe_hw_mgr_ctx,
	uint32_t                              hw_event_type)
{
	int32_t                               rc = -EINVAL;
	uint32_t                             *event_cnt = NULL;
	uint32_t                              master_hw_idx;
	uint32_t                              slave_hw_idx;

	if (!tfe_hw_mgr_ctx->is_dual)
		return 0;

	master_hw_idx = tfe_hw_mgr_ctx->master_hw_idx;
	slave_hw_idx = tfe_hw_mgr_ctx->slave_hw_idx;

	switch (hw_event_type) {
	case CAM_ISP_HW_EVENT_SOF:
		event_cnt = tfe_hw_mgr_ctx->sof_cnt;
		break;
	case CAM_ISP_HW_EVENT_EPOCH:
		event_cnt = tfe_hw_mgr_ctx->epoch_cnt;
		break;
	case CAM_ISP_HW_EVENT_EOF:
		event_cnt = tfe_hw_mgr_ctx->eof_cnt;
		break;
	default:
		return 0;
	}

	if (event_cnt[master_hw_idx] == event_cnt[slave_hw_idx]) {

		event_cnt[master_hw_idx] = 0;
		event_cnt[slave_hw_idx] = 0;

		return 0;
	}

	if ((event_cnt[master_hw_idx] &&
		(event_cnt[master_hw_idx] - event_cnt[slave_hw_idx] > 1)) ||
		(event_cnt[slave_hw_idx] &&
		(event_cnt[slave_hw_idx] - event_cnt[master_hw_idx] > 1))) {

		if (tfe_hw_mgr_ctx->dual_tfe_irq_mismatch_cnt > 10) {
			rc = -1;
			return rc;
		}

		CAM_ERR_RATE_LIMIT(CAM_ISP,
			"One TFE could not generate hw event %d master id :%d slave id:%d",
			hw_event_type, event_cnt[master_hw_idx],
			event_cnt[slave_hw_idx]);
		if (event_cnt[master_hw_idx] >= 2) {
			event_cnt[master_hw_idx]--;
			tfe_hw_mgr_ctx->dual_tfe_irq_mismatch_cnt++;
		}
		if (event_cnt[slave_hw_idx] >= 2) {
			event_cnt[slave_hw_idx]--;
			tfe_hw_mgr_ctx->dual_tfe_irq_mismatch_cnt++;
		}

		if (tfe_hw_mgr_ctx->dual_tfe_irq_mismatch_cnt == 1) {
			cam_tfe_mgr_ctx_irq_dump(tfe_hw_mgr_ctx);
			trace_cam_delay_detect("ISP", "dual tfe irq mismatch",
				CAM_DEFAULT_VALUE, tfe_hw_mgr_ctx->ctx_index,
				CAM_DEFAULT_VALUE, CAM_DEFAULT_VALUE,
				rc);
		}
		rc = 0;
	}

	CAM_DBG(CAM_ISP, "Only one core_index has given hw event %d",
			hw_event_type);

	return rc;
}

=======
>>>>>>> ce4e3d72
static int cam_tfe_hw_mgr_handle_hw_epoch(
	void                                 *ctx,
	void                                 *evt_info)
{
	struct cam_isp_hw_event_info         *event_info = evt_info;
	struct cam_tfe_hw_mgr_ctx            *tfe_hw_mgr_ctx = ctx;
	cam_hw_event_cb_func                  tfe_hw_irq_epoch_cb;
	struct cam_isp_hw_epoch_event_data    epoch_done_event_data;

	tfe_hw_irq_epoch_cb =
		tfe_hw_mgr_ctx->common.event_cb[CAM_ISP_HW_EVENT_EPOCH];

	switch (event_info->res_id) {
	case CAM_ISP_HW_TFE_IN_CAMIF:
		if (atomic_read(&tfe_hw_mgr_ctx->overflow_pending))
			break;
		tfe_hw_irq_epoch_cb(tfe_hw_mgr_ctx->common.cb_priv,
			CAM_ISP_HW_EVENT_EPOCH, &epoch_done_event_data);
		break;

	case CAM_ISP_HW_TFE_IN_RDI0:
	case CAM_ISP_HW_TFE_IN_RDI1:
	case CAM_ISP_HW_TFE_IN_RDI2:
		break;

	default:
		CAM_ERR_RATE_LIMIT(CAM_ISP, "Invalid res_id: %d",
			event_info->res_id);
		break;
	}

	CAM_DBG(CAM_ISP, "Epoch for TFE source %d", event_info->res_id);

	return 0;
}

static int cam_tfe_hw_mgr_handle_hw_sof(
	void                                 *ctx,
	void                                 *evt_info)
{
	struct cam_isp_hw_event_info         *event_info = evt_info;
	struct cam_tfe_hw_mgr_ctx            *tfe_hw_mgr_ctx = ctx;
	cam_hw_event_cb_func                  tfe_hw_irq_sof_cb;
	struct cam_isp_hw_sof_event_data      sof_done_event_data;

	tfe_hw_irq_sof_cb =
		tfe_hw_mgr_ctx->common.event_cb[CAM_ISP_HW_EVENT_SOF];

	switch (event_info->res_id) {
	case CAM_ISP_HW_TFE_IN_CAMIF:
		cam_tfe_mgr_cmd_get_sof_timestamp(tfe_hw_mgr_ctx,
			&sof_done_event_data.timestamp,
			&sof_done_event_data.boot_time);

		if (atomic_read(&tfe_hw_mgr_ctx->overflow_pending))
			break;

		tfe_hw_irq_sof_cb(tfe_hw_mgr_ctx->common.cb_priv,
			CAM_ISP_HW_EVENT_SOF, &sof_done_event_data);

		break;

	case CAM_ISP_HW_TFE_IN_RDI0:
	case CAM_ISP_HW_TFE_IN_RDI1:
	case CAM_ISP_HW_TFE_IN_RDI2:
		if (!tfe_hw_mgr_ctx->is_rdi_only_context)
			break;
		cam_tfe_mgr_cmd_get_sof_timestamp(tfe_hw_mgr_ctx,
			&sof_done_event_data.timestamp,
			&sof_done_event_data.boot_time);
		if (atomic_read(&tfe_hw_mgr_ctx->overflow_pending))
			break;
		tfe_hw_irq_sof_cb(tfe_hw_mgr_ctx->common.cb_priv,
			CAM_ISP_HW_EVENT_SOF, &sof_done_event_data);
		break;

	default:
		CAM_ERR_RATE_LIMIT(CAM_ISP, "Invalid res_id: %d",
			event_info->res_id);
		break;
	}

	CAM_DBG(CAM_ISP, "SOF for TFE source %d", event_info->res_id);

	return 0;
}

static int cam_tfe_hw_mgr_handle_hw_eof(
	void                                 *ctx,
	void                                 *evt_info)
{
	struct cam_isp_hw_event_info         *event_info = evt_info;
	struct cam_tfe_hw_mgr_ctx            *tfe_hw_mgr_ctx = ctx;
	cam_hw_event_cb_func                  tfe_hw_irq_eof_cb;
	struct cam_isp_hw_eof_event_data      eof_done_event_data;

	tfe_hw_irq_eof_cb =
		tfe_hw_mgr_ctx->common.event_cb[CAM_ISP_HW_EVENT_EOF];

	switch (event_info->res_id) {
	case CAM_ISP_HW_TFE_IN_CAMIF:
		if (atomic_read(&tfe_hw_mgr_ctx->overflow_pending))
			break;
		tfe_hw_irq_eof_cb(tfe_hw_mgr_ctx->common.cb_priv,
			CAM_ISP_HW_EVENT_EOF, &eof_done_event_data);

		break;

	case CAM_ISP_HW_TFE_IN_RDI0:
	case CAM_ISP_HW_TFE_IN_RDI1:
	case CAM_ISP_HW_TFE_IN_RDI2:
		break;

	default:
		CAM_ERR_RATE_LIMIT(CAM_ISP, "Invalid res_id: %d",
			event_info->res_id);
		break;
	}

	CAM_DBG(CAM_ISP, "EOF for out_res->res_id: 0x%x",
		event_info->res_id);

	return 0;
}

static int cam_tfe_hw_mgr_handle_hw_buf_done(
	void                                *ctx,
	void                                *evt_info)
{
	cam_hw_event_cb_func                 tfe_hwr_irq_wm_done_cb;
	struct cam_tfe_hw_mgr_ctx           *tfe_hw_mgr_ctx = ctx;
	struct cam_isp_hw_done_event_data    buf_done_event_data = {0};
	struct cam_isp_hw_event_info        *event_info = evt_info;

	tfe_hwr_irq_wm_done_cb =
		tfe_hw_mgr_ctx->common.event_cb[CAM_ISP_HW_EVENT_DONE];

	buf_done_event_data.num_handles = 1;
	buf_done_event_data.resource_handle[0] = event_info->res_id;
	buf_done_event_data.last_consumed_addr[0] = event_info->reg_val;

	if (atomic_read(&tfe_hw_mgr_ctx->overflow_pending))
		return 0;

	if (buf_done_event_data.num_handles > 0 && tfe_hwr_irq_wm_done_cb) {
		CAM_DBG(CAM_ISP, "Notify ISP context");
		tfe_hwr_irq_wm_done_cb(tfe_hw_mgr_ctx->common.cb_priv,
			CAM_ISP_HW_EVENT_DONE, &buf_done_event_data);
	}

	CAM_DBG(CAM_ISP, "Buf done for out_res->res_id: 0x%x",
		event_info->res_id);

	return 0;
}

static int cam_tfe_hw_mgr_event_handler(
	void                                *priv,
	uint32_t                             evt_id,
	void                                *evt_info)
{
	int                                  rc = 0;

	if (!evt_info)
		return -EINVAL;

	if (!priv)
		if (evt_id != CAM_ISP_HW_EVENT_ERROR)
			return -EINVAL;

	CAM_DBG(CAM_ISP, "Event ID 0x%x", evt_id);

	switch (evt_id) {
	case CAM_ISP_HW_EVENT_SOF:
		rc = cam_tfe_hw_mgr_handle_hw_sof(priv, evt_info);
		break;

	case CAM_ISP_HW_EVENT_REG_UPDATE:
		rc = cam_tfe_hw_mgr_handle_hw_rup(priv, evt_info);
		break;

	case CAM_ISP_HW_EVENT_EPOCH:
		rc = cam_tfe_hw_mgr_handle_hw_epoch(priv, evt_info);
		break;

	case CAM_ISP_HW_EVENT_EOF:
		rc = cam_tfe_hw_mgr_handle_hw_eof(priv, evt_info);
		break;

	case CAM_ISP_HW_EVENT_DONE:
		rc = cam_tfe_hw_mgr_handle_hw_buf_done(priv, evt_info);
		break;

	case CAM_ISP_HW_EVENT_ERROR:
		rc = cam_tfe_hw_mgr_handle_hw_err(evt_info);
		break;

	default:
		CAM_ERR(CAM_ISP, "Invalid event ID %d", evt_id);
		break;
	}

	return rc;
}

static int cam_tfe_hw_mgr_sort_dev_with_caps(
	struct cam_tfe_hw_mgr *tfe_hw_mgr)
{
	int i;

	/* get caps for csid devices */
	for (i = 0; i < CAM_TFE_CSID_HW_NUM_MAX; i++) {
		if (!tfe_hw_mgr->csid_devices[i])
			continue;
		if (tfe_hw_mgr->csid_devices[i]->hw_ops.get_hw_caps) {
			tfe_hw_mgr->csid_devices[i]->hw_ops.get_hw_caps(
				tfe_hw_mgr->csid_devices[i]->hw_priv,
				&tfe_hw_mgr->tfe_csid_dev_caps[i],
				sizeof(tfe_hw_mgr->tfe_csid_dev_caps[i]));
		}
	}

	/* get caps for tfe devices */
	for (i = 0; i < CAM_TFE_HW_NUM_MAX; i++) {
		if (!tfe_hw_mgr->tfe_devices[i])
			continue;

		if (tfe_hw_mgr->tfe_devices[i]->hw_intf->hw_ops.get_hw_caps) {
			tfe_hw_mgr->tfe_devices[i]->hw_intf->hw_ops.get_hw_caps(
				tfe_hw_mgr->tfe_devices[i]->hw_intf->hw_priv,
				&tfe_hw_mgr->tfe_dev_caps[i],
				sizeof(tfe_hw_mgr->tfe_dev_caps[i]));
		}
	}

	return 0;
}

static int cam_tfe_set_csid_debug(void *data, u64 val)
{
	g_tfe_hw_mgr.debug_cfg.csid_debug = val;
	CAM_DBG(CAM_ISP, "Set CSID Debug value :%lld", val);
	return 0;
}

static int cam_tfe_get_csid_debug(void *data, u64 *val)
{
	*val = g_tfe_hw_mgr.debug_cfg.csid_debug;
	CAM_DBG(CAM_ISP, "Get CSID Debug value :%lld",
		g_tfe_hw_mgr.debug_cfg.csid_debug);

	return 0;
}

DEFINE_DEBUGFS_ATTRIBUTE(cam_tfe_csid_debug,
	cam_tfe_get_csid_debug,
	cam_tfe_set_csid_debug, "%16llu");

static int cam_tfe_set_camif_debug(void *data, u64 val)
{
	g_tfe_hw_mgr.debug_cfg.camif_debug = val;
	CAM_DBG(CAM_ISP,
		"Set camif enable_diag_sensor_status value :%lld", val);
	return 0;
}

static int cam_tfe_get_camif_debug(void *data, u64 *val)
{
	*val = g_tfe_hw_mgr.debug_cfg.camif_debug;
	CAM_DBG(CAM_ISP,
		"Set camif enable_diag_sensor_status value :%lld",
		g_tfe_hw_mgr.debug_cfg.csid_debug);

	return 0;
}

DEFINE_DEBUGFS_ATTRIBUTE(cam_tfe_camif_debug,
	cam_tfe_get_camif_debug,
	cam_tfe_set_camif_debug, "%16llu");

#if IS_ENABLED(CONFIG_DEBUG_FS)
static int cam_tfe_hw_mgr_debug_register(void)
{
	int rc = 0;
	struct dentry *dbgfileptr = NULL;

	dbgfileptr = debugfs_create_dir("camera_ife", NULL);
	if (!dbgfileptr) {
		CAM_ERR(CAM_ISP,"DebugFS could not create directory!");
		rc = -ENOENT;
		goto end;
	}
	/* Store parent inode for cleanup in caller */
	g_tfe_hw_mgr.debug_cfg.dentry = dbgfileptr;

	dbgfileptr = debugfs_create_file("tfe_csid_debug", 0644,
		g_tfe_hw_mgr.debug_cfg.dentry, NULL, &cam_tfe_csid_debug);
	dbgfileptr = debugfs_create_u32("enable_recovery", 0644,
		g_tfe_hw_mgr.debug_cfg.dentry,
		&g_tfe_hw_mgr.debug_cfg.enable_recovery);
	dbgfileptr = debugfs_create_u32("enable_reg_dump", 0644,
		g_tfe_hw_mgr.debug_cfg.dentry,
		&g_tfe_hw_mgr.debug_cfg.enable_reg_dump);
	dbgfileptr = debugfs_create_u32("enable_csid_recovery", 0644,
		g_tfe_hw_mgr.debug_cfg.dentry,
		&g_tfe_hw_mgr.debug_cfg.enable_csid_recovery);
	dbgfileptr = debugfs_create_file("tfe_camif_debug", 0644,
		g_tfe_hw_mgr.debug_cfg.dentry, NULL, &cam_tfe_camif_debug);
	dbgfileptr = debugfs_create_u32("per_req_reg_dump", 0644,
		g_tfe_hw_mgr.debug_cfg.dentry,
		&g_tfe_hw_mgr.debug_cfg.per_req_reg_dump);
	if (IS_ERR(dbgfileptr)) {
		if (PTR_ERR(dbgfileptr) == -ENODEV)
			CAM_WARN(CAM_ISP, "DebugFS not enabled in kernel!");
		else
			rc = PTR_ERR(dbgfileptr);
	}
end:
	g_tfe_hw_mgr.debug_cfg.enable_recovery = 0;
	return rc;
}
#else
static inline int cam_tfe_hw_mgr_debug_register(void)
{
	g_tfe_hw_mgr.debug_cfg.enable_recovery = 0;
	CAM_WARN(CAM_ISP, "DebugFS not enabled in kernel");
	return 0;
}
#endif

static void cam_req_mgr_process_tfe_worker(struct work_struct *w)
{
	cam_req_mgr_process_workq(w);
}

int cam_tfe_hw_mgr_init(struct cam_hw_mgr_intf *hw_mgr_intf, int *iommu_hdl)
{
	int rc = -EFAULT;
	int i, j;
	struct cam_iommu_handle cdm_handles;
	struct cam_tfe_hw_mgr_ctx *ctx_pool;
	struct cam_isp_hw_mgr_res *res_list_tfe_out;
	bool support_consumed_addr = false;

	CAM_DBG(CAM_ISP, "Enter");

	memset(&g_tfe_hw_mgr, 0, sizeof(g_tfe_hw_mgr));

	mutex_init(&g_tfe_hw_mgr.ctx_mutex);
	spin_lock_init(&g_tfe_hw_mgr.ctx_lock);

	if (CAM_TFE_HW_NUM_MAX != CAM_TFE_CSID_HW_NUM_MAX) {
		CAM_ERR(CAM_ISP, "CSID num is different then TFE num");
		return -EINVAL;
	}

	/* fill tfe hw intf information */
	for (i = 0, j = 0; i < CAM_TFE_HW_NUM_MAX; i++) {
		rc = cam_tfe_hw_init(&g_tfe_hw_mgr.tfe_devices[i], i);
		if (!rc) {
			struct cam_hw_intf *tfe_device =
				g_tfe_hw_mgr.tfe_devices[i]->hw_intf;
			struct cam_hw_info *tfe_hw = (struct cam_hw_info *)
				g_tfe_hw_mgr.tfe_devices[i]->hw_intf->hw_priv;
			struct cam_hw_soc_info *soc_info = &tfe_hw->soc_info;

			if (j == 0)
				tfe_device->hw_ops.process_cmd(
					tfe_hw,
					CAM_ISP_HW_CMD_IS_CONSUMED_ADDR_SUPPORT,
					&support_consumed_addr,
					sizeof(support_consumed_addr));

			j++;

			g_tfe_hw_mgr.cdm_reg_map[i] = &soc_info->reg_map[0];
			CAM_DBG(CAM_ISP,
				"reg_map: mem base = %pK cam_base = 0x%llx",
				(void __iomem *)soc_info->reg_map[0].mem_base,
				(uint64_t) soc_info->reg_map[0].mem_cam_base);
		} else {
			g_tfe_hw_mgr.cdm_reg_map[i] = NULL;
		}
	}
	if (j == 0) {
		CAM_ERR(CAM_ISP, "no valid TFE HW");
		return -EINVAL;
	}

	g_tfe_hw_mgr.support_consumed_addr = support_consumed_addr;
	/* fill csid hw intf information */
	for (i = 0, j = 0; i < CAM_TFE_CSID_HW_NUM_MAX; i++) {
		rc = cam_tfe_csid_hw_init(&g_tfe_hw_mgr.csid_devices[i], i);
		if (!rc)
			j++;
	}
	if (!j) {
		CAM_ERR(CAM_ISP, "no valid TFE CSID HW");
		return -EINVAL;
	}

	/* fill tpg hw intf information */
	for (i = 0, j = 0; i < CAM_TOP_TPG_HW_NUM_MAX; i++) {
		rc = cam_top_tpg_hw_init(&g_tfe_hw_mgr.tpg_devices[i], i);
		if (!rc)
			j++;
	}
	if (!j) {
		CAM_ERR(CAM_ISP, "no valid TFE TPG HW");
		return -EINVAL;
	}

	cam_tfe_hw_mgr_sort_dev_with_caps(&g_tfe_hw_mgr);

	/* setup tfe context list */
	INIT_LIST_HEAD(&g_tfe_hw_mgr.free_ctx_list);
	INIT_LIST_HEAD(&g_tfe_hw_mgr.used_ctx_list);

	/*
	 *  for now, we only support one iommu handle. later
	 *  we will need to setup more iommu handle for other
	 *  use cases.
	 *  Also, we have to release them once we have the
	 *  deinit support
	 */
	if (cam_smmu_get_handle("tfe",
		&g_tfe_hw_mgr.mgr_common.img_iommu_hdl)) {
		CAM_ERR(CAM_ISP, "Can not get iommu handle");
		return -EINVAL;
	}

	if (cam_smmu_get_handle("cam-secure",
		&g_tfe_hw_mgr.mgr_common.img_iommu_hdl_secure)) {
		CAM_ERR(CAM_ISP, "Failed to get secure iommu handle");
		goto secure_fail;
	}

	CAM_DBG(CAM_ISP, "iommu_handles: non-secure[0x%x], secure[0x%x]",
		g_tfe_hw_mgr.mgr_common.img_iommu_hdl,
		g_tfe_hw_mgr.mgr_common.img_iommu_hdl_secure);

	if (!cam_cdm_get_iommu_handle("tfe0", &cdm_handles)) {
		CAM_DBG(CAM_ISP, "Successfully acquired the CDM iommu handles");
		g_tfe_hw_mgr.mgr_common.cmd_iommu_hdl = cdm_handles.non_secure;
		g_tfe_hw_mgr.mgr_common.cmd_iommu_hdl_secure =
			cdm_handles.secure;
	} else {
		CAM_DBG(CAM_ISP, "Failed to acquire the CDM iommu handles");
		g_tfe_hw_mgr.mgr_common.cmd_iommu_hdl = -1;
		g_tfe_hw_mgr.mgr_common.cmd_iommu_hdl_secure = -1;
	}

	atomic_set(&g_tfe_hw_mgr.active_ctx_cnt, 0);
	for (i = 0; i < CAM_TFE_CTX_MAX; i++) {
		memset(&g_tfe_hw_mgr.ctx_pool[i], 0,
			sizeof(g_tfe_hw_mgr.ctx_pool[i]));
		INIT_LIST_HEAD(&g_tfe_hw_mgr.ctx_pool[i].list);
		INIT_LIST_HEAD(&g_tfe_hw_mgr.ctx_pool[i].res_list_tfe_csid);
		INIT_LIST_HEAD(&g_tfe_hw_mgr.ctx_pool[i].res_list_tfe_in);
		ctx_pool = &g_tfe_hw_mgr.ctx_pool[i];
		for (j = 0; j < CAM_TFE_HW_OUT_RES_MAX; j++) {
			res_list_tfe_out = &ctx_pool->res_list_tfe_out[j];
			INIT_LIST_HEAD(&res_list_tfe_out->list);
		}

		/* init context pool */
		INIT_LIST_HEAD(&g_tfe_hw_mgr.ctx_pool[i].free_res_list);
		for (j = 0; j < CAM_TFE_HW_RES_POOL_MAX; j++) {
			INIT_LIST_HEAD(
				&g_tfe_hw_mgr.ctx_pool[i].res_pool[j].list);
			list_add_tail(
				&g_tfe_hw_mgr.ctx_pool[i].res_pool[j].list,
				&g_tfe_hw_mgr.ctx_pool[i].free_res_list);
		}

		g_tfe_hw_mgr.ctx_pool[i].cdm_cmd =
			kzalloc(((sizeof(struct cam_cdm_bl_request)) +
				((CAM_TFE_HW_ENTRIES_MAX - 1) *
				 sizeof(struct cam_cdm_bl_cmd))), GFP_KERNEL);
		if (!g_tfe_hw_mgr.ctx_pool[i].cdm_cmd) {
			rc = -ENOMEM;
			CAM_ERR(CAM_ISP, "Allocation Failed for cdm command");
			goto end;
		}

		g_tfe_hw_mgr.ctx_pool[i].ctx_index = i;
		g_tfe_hw_mgr.ctx_pool[i].hw_mgr = &g_tfe_hw_mgr;

		cam_tasklet_init(&g_tfe_hw_mgr.mgr_common.tasklet_pool[i],
			&g_tfe_hw_mgr.ctx_pool[i], i);
		g_tfe_hw_mgr.ctx_pool[i].common.tasklet_info =
			g_tfe_hw_mgr.mgr_common.tasklet_pool[i];


		init_completion(&g_tfe_hw_mgr.ctx_pool[i].config_done_complete);
		list_add_tail(&g_tfe_hw_mgr.ctx_pool[i].list,
			&g_tfe_hw_mgr.free_ctx_list);
	}

	/* Create Worker for tfe_hw_mgr with 10 tasks */
	rc = cam_req_mgr_workq_create("cam_tfe_worker", 10,
		&g_tfe_hw_mgr.workq, CRM_WORKQ_USAGE_NON_IRQ, 0,
		cam_req_mgr_process_tfe_worker);
	if (rc < 0) {
		CAM_ERR(CAM_ISP, "Unable to create worker");
		goto end;
	}

	/* fill return structure */
	hw_mgr_intf->hw_mgr_priv = &g_tfe_hw_mgr;
	hw_mgr_intf->hw_get_caps = cam_tfe_mgr_get_hw_caps;
	hw_mgr_intf->hw_acquire = cam_tfe_mgr_acquire;
	hw_mgr_intf->hw_start = cam_tfe_mgr_start_hw;
	hw_mgr_intf->hw_stop = cam_tfe_mgr_stop_hw;
	hw_mgr_intf->hw_read = cam_tfe_mgr_read;
	hw_mgr_intf->hw_write = cam_tfe_mgr_write;
	hw_mgr_intf->hw_release = cam_tfe_mgr_release_hw;
	hw_mgr_intf->hw_prepare_update = cam_tfe_mgr_prepare_hw_update;
	hw_mgr_intf->hw_config = cam_tfe_mgr_config_hw;
	hw_mgr_intf->hw_cmd = cam_tfe_mgr_cmd;
	hw_mgr_intf->hw_reset = cam_tfe_mgr_reset;
	hw_mgr_intf->hw_dump = cam_tfe_mgr_dump;

	if (iommu_hdl)
		*iommu_hdl = g_tfe_hw_mgr.mgr_common.img_iommu_hdl;

	cam_tfe_hw_mgr_debug_register();
	CAM_DBG(CAM_ISP, "Exit");

	return 0;
end:
	if (rc) {
		for (i = 0; i < CAM_TFE_CTX_MAX; i++) {
			cam_tasklet_deinit(
				&g_tfe_hw_mgr.mgr_common.tasklet_pool[i]);
			kfree(g_tfe_hw_mgr.ctx_pool[i].cdm_cmd);
			g_tfe_hw_mgr.ctx_pool[i].cdm_cmd = NULL;
			g_tfe_hw_mgr.ctx_pool[i].common.tasklet_info = NULL;
		}
	}
	cam_smmu_destroy_handle(
		g_tfe_hw_mgr.mgr_common.img_iommu_hdl_secure);
	g_tfe_hw_mgr.mgr_common.img_iommu_hdl_secure = -1;
secure_fail:
	cam_smmu_destroy_handle(g_tfe_hw_mgr.mgr_common.img_iommu_hdl);
	g_tfe_hw_mgr.mgr_common.img_iommu_hdl = -1;
	return rc;
}

void cam_tfe_hw_mgr_deinit(void)
{
	int i = 0;

	cam_req_mgr_workq_destroy(&g_tfe_hw_mgr.workq);
	debugfs_remove_recursive(g_tfe_hw_mgr.debug_cfg.dentry);
	g_tfe_hw_mgr.debug_cfg.dentry = NULL;

	for (i = 0; i < CAM_TFE_CTX_MAX; i++) {
		cam_tasklet_deinit(
			&g_tfe_hw_mgr.mgr_common.tasklet_pool[i]);
		kfree(g_tfe_hw_mgr.ctx_pool[i].cdm_cmd);
		g_tfe_hw_mgr.ctx_pool[i].cdm_cmd = NULL;
		g_tfe_hw_mgr.ctx_pool[i].common.tasklet_info = NULL;
	}

	cam_smmu_destroy_handle(
		g_tfe_hw_mgr.mgr_common.img_iommu_hdl_secure);
	g_tfe_hw_mgr.mgr_common.img_iommu_hdl_secure = -1;

	cam_smmu_destroy_handle(g_tfe_hw_mgr.mgr_common.img_iommu_hdl);
	g_tfe_hw_mgr.mgr_common.img_iommu_hdl = -1;
}<|MERGE_RESOLUTION|>--- conflicted
+++ resolved
@@ -3435,17 +3435,6 @@
 		ctx->last_submit_bl_cmd.cmd[i].offset = 0;
 		ctx->last_submit_bl_cmd.cmd[i].type = 0;
 		ctx->last_submit_bl_cmd.cmd[i].input_len = 0;
-<<<<<<< HEAD
-	}
-	ctx->last_submit_bl_cmd.bl_count = 0;
-	ctx->packet = NULL;
-
-	for (i = 0; i < CAM_TFE_HW_NUM_MAX; i++) {
-		ctx->sof_cnt[i] = 0;
-		ctx->eof_cnt[i] = 0;
-		ctx->epoch_cnt[i] = 0;
-=======
->>>>>>> ce4e3d72
 	}
 	ctx->last_submit_bl_cmd.bl_count = 0;
 	ctx->packet = NULL;
@@ -5153,7 +5142,6 @@
 end:
 	return 0;
 }
-<<<<<<< HEAD
 
 static int cam_tfe_hw_mgr_handle_csid_event(
 	struct cam_isp_hw_event_info *event_info)
@@ -5170,24 +5158,6 @@
 		if (!g_tfe_hw_mgr.debug_cfg.enable_csid_recovery)
 			break;
 
-=======
-
-static int cam_tfe_hw_mgr_handle_csid_event(
-	struct cam_isp_hw_event_info *event_info)
-{
-	struct cam_isp_hw_error_event_data  error_event_data = {0};
-	struct cam_tfe_hw_event_recovery_data     recovery_data = {0};
-
-	/* this can be extended based on the types of error
-	 * received from CSID
-	 */
-	switch (event_info->err_type) {
-	case CAM_ISP_HW_ERROR_CSID_FATAL: {
-
-		if (!g_tfe_hw_mgr.debug_cfg.enable_csid_recovery)
-			break;
-
->>>>>>> ce4e3d72
 		error_event_data.error_type = event_info->err_type;
 		cam_tfe_hw_mgr_find_affected_ctx(&error_event_data,
 			event_info->hw_idx,
@@ -5305,85 +5275,6 @@
 	return 0;
 }
 
-<<<<<<< HEAD
-static int cam_tfe_hw_mgr_check_irq_for_dual_tfe(
-	struct cam_tfe_hw_mgr_ctx            *tfe_hw_mgr_ctx,
-	uint32_t                              hw_event_type)
-{
-	int32_t                               rc = -EINVAL;
-	uint32_t                             *event_cnt = NULL;
-	uint32_t                              master_hw_idx;
-	uint32_t                              slave_hw_idx;
-
-	if (!tfe_hw_mgr_ctx->is_dual)
-		return 0;
-
-	master_hw_idx = tfe_hw_mgr_ctx->master_hw_idx;
-	slave_hw_idx = tfe_hw_mgr_ctx->slave_hw_idx;
-
-	switch (hw_event_type) {
-	case CAM_ISP_HW_EVENT_SOF:
-		event_cnt = tfe_hw_mgr_ctx->sof_cnt;
-		break;
-	case CAM_ISP_HW_EVENT_EPOCH:
-		event_cnt = tfe_hw_mgr_ctx->epoch_cnt;
-		break;
-	case CAM_ISP_HW_EVENT_EOF:
-		event_cnt = tfe_hw_mgr_ctx->eof_cnt;
-		break;
-	default:
-		return 0;
-	}
-
-	if (event_cnt[master_hw_idx] == event_cnt[slave_hw_idx]) {
-
-		event_cnt[master_hw_idx] = 0;
-		event_cnt[slave_hw_idx] = 0;
-
-		return 0;
-	}
-
-	if ((event_cnt[master_hw_idx] &&
-		(event_cnt[master_hw_idx] - event_cnt[slave_hw_idx] > 1)) ||
-		(event_cnt[slave_hw_idx] &&
-		(event_cnt[slave_hw_idx] - event_cnt[master_hw_idx] > 1))) {
-
-		if (tfe_hw_mgr_ctx->dual_tfe_irq_mismatch_cnt > 10) {
-			rc = -1;
-			return rc;
-		}
-
-		CAM_ERR_RATE_LIMIT(CAM_ISP,
-			"One TFE could not generate hw event %d master id :%d slave id:%d",
-			hw_event_type, event_cnt[master_hw_idx],
-			event_cnt[slave_hw_idx]);
-		if (event_cnt[master_hw_idx] >= 2) {
-			event_cnt[master_hw_idx]--;
-			tfe_hw_mgr_ctx->dual_tfe_irq_mismatch_cnt++;
-		}
-		if (event_cnt[slave_hw_idx] >= 2) {
-			event_cnt[slave_hw_idx]--;
-			tfe_hw_mgr_ctx->dual_tfe_irq_mismatch_cnt++;
-		}
-
-		if (tfe_hw_mgr_ctx->dual_tfe_irq_mismatch_cnt == 1) {
-			cam_tfe_mgr_ctx_irq_dump(tfe_hw_mgr_ctx);
-			trace_cam_delay_detect("ISP", "dual tfe irq mismatch",
-				CAM_DEFAULT_VALUE, tfe_hw_mgr_ctx->ctx_index,
-				CAM_DEFAULT_VALUE, CAM_DEFAULT_VALUE,
-				rc);
-		}
-		rc = 0;
-	}
-
-	CAM_DBG(CAM_ISP, "Only one core_index has given hw event %d",
-			hw_event_type);
-
-	return rc;
-}
-
-=======
->>>>>>> ce4e3d72
 static int cam_tfe_hw_mgr_handle_hw_epoch(
 	void                                 *ctx,
 	void                                 *evt_info)
