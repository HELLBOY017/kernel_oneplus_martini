/*
 * Cavium Networks CNS3420 Validation Board
 *
 * Copyright 2000 Deep Blue Solutions Ltd
 * Copyright 2008 ARM Limited
 * Copyright 2008 Cavium Networks
 *		  Scott Shu
 * Copyright 2010 MontaVista Software, LLC.
 *		  Anton Vorontsov <avorontsov@mvista.com>
 *
 * This file is free software; you can redistribute it and/or modify
 * it under the terms of the GNU General Public License, Version 2, as
 * published by the Free Software Foundation.
 */

#include <linux/init.h>
#include <linux/kernel.h>
#include <linux/compiler.h>
#include <linux/io.h>
#include <linux/dma-mapping.h>
#include <linux/serial_core.h>
#include <linux/serial_8250.h>
#include <linux/platform_device.h>
#include <linux/mtd/mtd.h>
#include <linux/mtd/physmap.h>
#include <linux/mtd/partitions.h>
#include <linux/usb/ehci_pdriver.h>
#include <linux/usb/ohci_pdriver.h>
#include <asm/setup.h>
#include <asm/mach-types.h>
#include <asm/mach/arch.h>
#include <asm/mach/map.h>
#include <asm/mach/time.h>
#include <mach/cns3xxx.h>
#include <mach/irqs.h>
#include <mach/pm.h>
#include "core.h"
#include "devices.h"

/*
 * NOR Flash
 */
static struct mtd_partition cns3420_nor_partitions[] = {
	{
		.name		= "uboot",
		.size		= 0x00040000,
		.offset		= 0,
		.mask_flags	= MTD_WRITEABLE,
	}, {
		.name		= "kernel",
		.size		= 0x004C0000,
		.offset		= MTDPART_OFS_APPEND,
	}, {
		.name		= "filesystem",
		.size		= 0x7000000,
		.offset		= MTDPART_OFS_APPEND,
	}, {
		.name		= "filesystem2",
		.size		= 0x0AE0000,
		.offset		= MTDPART_OFS_APPEND,
	}, {
		.name		= "ubootenv",
		.size		= MTDPART_SIZ_FULL,
		.offset		= MTDPART_OFS_APPEND,
	},
};

static struct physmap_flash_data cns3420_nor_pdata = {
	.width = 2,
	.parts = cns3420_nor_partitions,
	.nr_parts = ARRAY_SIZE(cns3420_nor_partitions),
};

static struct resource cns3420_nor_res = {
	.start = CNS3XXX_FLASH_BASE,
	.end = CNS3XXX_FLASH_BASE + SZ_128M - 1,
	.flags = IORESOURCE_MEM | IORESOURCE_MEM_32BIT,
};

static struct platform_device cns3420_nor_pdev = {
	.name = "physmap-flash",
	.id = 0,
	.resource = &cns3420_nor_res,
	.num_resources = 1,
	.dev = {
		.platform_data = &cns3420_nor_pdata,
	},
};

/*
 * UART
 */
static void __init cns3420_early_serial_setup(void)
{
#ifdef CONFIG_SERIAL_8250_CONSOLE
	static struct uart_port cns3420_serial_port = {
		.membase        = (void __iomem *)CNS3XXX_UART0_BASE_VIRT,
		.mapbase        = CNS3XXX_UART0_BASE,
		.irq            = IRQ_CNS3XXX_UART0,
		.iotype         = UPIO_MEM,
		.flags          = UPF_BOOT_AUTOCONF | UPF_FIXED_TYPE,
		.regshift       = 2,
		.uartclk        = 24000000,
		.line           = 0,
		.type           = PORT_16550A,
		.fifosize       = 16,
	};

	early_serial_setup(&cns3420_serial_port);
#endif
}

/*
 * USB
 */
static struct resource cns3xxx_usb_ehci_resources[] = {
	[0] = {
		.start = CNS3XXX_USB_BASE,
		.end   = CNS3XXX_USB_BASE + SZ_16M - 1,
		.flags = IORESOURCE_MEM,
	},
	[1] = {
		.start = IRQ_CNS3XXX_USB_EHCI,
		.flags = IORESOURCE_IRQ,
	},
};

static u64 cns3xxx_usb_ehci_dma_mask = DMA_BIT_MASK(32);

static int csn3xxx_usb_power_on(struct platform_device *pdev)
{
	/*
	 * EHCI and OHCI share the same clock and power,
	 * resetting twice would cause the 1st controller been reset.
	 * Therefore only do power up  at the first up device, and
	 * power down at the last down device.
	 *
	 * Set USB AHB INCR length to 16
	 */
	if (atomic_inc_return(&usb_pwr_ref) == 1) {
		cns3xxx_pwr_power_up(1 << PM_PLL_HM_PD_CTRL_REG_OFFSET_PLL_USB);
		cns3xxx_pwr_clk_en(1 << PM_CLK_GATE_REG_OFFSET_USB_HOST);
		cns3xxx_pwr_soft_rst(1 << PM_SOFT_RST_REG_OFFST_USB_HOST);
		__raw_writel((__raw_readl(MISC_CHIP_CONFIG_REG) | (0X2 << 24)),
			MISC_CHIP_CONFIG_REG);
	}

	return 0;
}

static void csn3xxx_usb_power_off(struct platform_device *pdev)
{
	/*
	 * EHCI and OHCI share the same clock and power,
	 * resetting twice would cause the 1st controller been reset.
	 * Therefore only do power up  at the first up device, and
	 * power down at the last down device.
	 */
	if (atomic_dec_return(&usb_pwr_ref) == 0)
		cns3xxx_pwr_clk_dis(1 << PM_CLK_GATE_REG_OFFSET_USB_HOST);
}

static struct usb_ehci_pdata cns3xxx_usb_ehci_pdata = {
	.power_on	= csn3xxx_usb_power_on,
	.power_off	= csn3xxx_usb_power_off,
};

static struct platform_device cns3xxx_usb_ehci_device = {
	.name          = "ehci-platform",
	.num_resources = ARRAY_SIZE(cns3xxx_usb_ehci_resources),
	.resource      = cns3xxx_usb_ehci_resources,
	.dev           = {
		.dma_mask          = &cns3xxx_usb_ehci_dma_mask,
		.coherent_dma_mask = DMA_BIT_MASK(32),
		.platform_data     = &cns3xxx_usb_ehci_pdata,
	},
};

static struct resource cns3xxx_usb_ohci_resources[] = {
	[0] = {
		.start = CNS3XXX_USB_OHCI_BASE,
		.end   = CNS3XXX_USB_OHCI_BASE + SZ_16M - 1,
		.flags = IORESOURCE_MEM,
	},
	[1] = {
		.start = IRQ_CNS3XXX_USB_OHCI,
		.flags = IORESOURCE_IRQ,
	},
};

static u64 cns3xxx_usb_ohci_dma_mask = DMA_BIT_MASK(32);

static struct usb_ohci_pdata cns3xxx_usb_ohci_pdata = {
	.num_ports	= 1,
	.power_on	= csn3xxx_usb_power_on,
	.power_off	= csn3xxx_usb_power_off,
};

static struct platform_device cns3xxx_usb_ohci_device = {
	.name          = "ohci-platform",
	.num_resources = ARRAY_SIZE(cns3xxx_usb_ohci_resources),
	.resource      = cns3xxx_usb_ohci_resources,
	.dev           = {
		.dma_mask          = &cns3xxx_usb_ohci_dma_mask,
		.coherent_dma_mask = DMA_BIT_MASK(32),
		.platform_data	   = &cns3xxx_usb_ohci_pdata,
	},
};

/*
 * Initialization
 */
static struct platform_device *cns3420_pdevs[] __initdata = {
	&cns3420_nor_pdev,
	&cns3xxx_usb_ehci_device,
	&cns3xxx_usb_ohci_device,
};

static void __init cns3420_init(void)
{
	cns3xxx_l2x0_init();

	platform_add_devices(cns3420_pdevs, ARRAY_SIZE(cns3420_pdevs));

	cns3xxx_ahci_init();
	cns3xxx_sdhci_init();

	pm_power_off = cns3xxx_power_off;
}

static struct map_desc cns3420_io_desc[] __initdata = {
	{
		.virtual	= CNS3XXX_UART0_BASE_VIRT,
		.pfn		= __phys_to_pfn(CNS3XXX_UART0_BASE),
		.length		= SZ_4K,
		.type		= MT_DEVICE,
	},
};

static void __init cns3420_map_io(void)
{
	cns3xxx_map_io();
	iotable_init(cns3420_io_desc, ARRAY_SIZE(cns3420_io_desc));

	cns3420_early_serial_setup();
}

MACHINE_START(CNS3420VB, "Cavium Networks CNS3420 Validation Board")
	.atag_offset	= 0x100,
	.map_io		= cns3420_map_io,
	.init_irq	= cns3xxx_init_irq,
<<<<<<< HEAD
	.timer		= &cns3xxx_timer,
=======
	.init_time	= cns3xxx_timer_init,
	.handle_irq	= gic_handle_irq,
>>>>>>> 90cf214d
	.init_machine	= cns3420_init,
	.restart	= cns3xxx_restart,
MACHINE_END<|MERGE_RESOLUTION|>--- conflicted
+++ resolved
@@ -249,12 +249,7 @@
 	.atag_offset	= 0x100,
 	.map_io		= cns3420_map_io,
 	.init_irq	= cns3xxx_init_irq,
-<<<<<<< HEAD
-	.timer		= &cns3xxx_timer,
-=======
 	.init_time	= cns3xxx_timer_init,
-	.handle_irq	= gic_handle_irq,
->>>>>>> 90cf214d
 	.init_machine	= cns3420_init,
 	.restart	= cns3xxx_restart,
 MACHINE_END