--- conflicted
+++ resolved
@@ -1066,20 +1066,17 @@
 	ANDROID_KABI_RESERVE(2);
 	ANDROID_KABI_RESERVE(3);
 	ANDROID_KABI_RESERVE(4);
-<<<<<<< HEAD
 
 #ifdef CONFIG_OPLUS_FEATURE_UFSPLUS
 #if defined(CONFIG_UFSFEATURE)
 	struct ufsf_feature ufsf;
 #endif
 #endif /* CONFIG_OPLUS_FEATURE_UFSPLUS */
-=======
 #ifdef CONFIG_SCSI_UFSHCD_QTI
 	/* distinguish between resume and restore */
 	bool restore;
 	bool abort_triggered_wlun;
 #endif
->>>>>>> 5223d470
 };
 
 /* Returns true if clocks can be gated. Otherwise false */
