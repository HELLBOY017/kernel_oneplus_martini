--- conflicted
+++ resolved
@@ -154,25 +154,12 @@
 }
 
 static int clk_rpmh_send(struct clk_rpmh *c, enum rpmh_state state,
-<<<<<<< HEAD
-		struct tcs_cmd *cmd, bool wait_for_completion)
-{
-	int ret;
-
-	if (wait_for_completion)
-		ret = rpmh_write(c->dev, state, cmd, 1);
-	else
-		ret = rpmh_write_async(c->dev, state, cmd, 1);
-
-	return ret;
-=======
 			 struct tcs_cmd *cmd, bool wait)
 {
 	if (wait)
 		return rpmh_write(c->dev, state, cmd, 1);
 
 	return rpmh_write_async(c->dev, state, cmd, 1);
->>>>>>> 8ae87ad4
 }
 
 static int clk_rpmh_send_aggregate_command(struct clk_rpmh *c)
@@ -192,13 +179,8 @@
 			if (cmd_state & BIT(state))
 				cmd.data = on_val;
 
-<<<<<<< HEAD
-			ret = clk_rpmh_send(c, state, &cmd,
-				cmd_state && state == RPMH_ACTIVE_ONLY_STATE);
-=======
 			wait = cmd_state && state == RPMH_ACTIVE_ONLY_STATE;
 			ret = clk_rpmh_send(c, state, &cmd, wait);
->>>>>>> 8ae87ad4
 			if (ret) {
 				dev_err(c->dev, "set %s state of %s failed: (%d)\n",
 					!state ? "sleep" :
