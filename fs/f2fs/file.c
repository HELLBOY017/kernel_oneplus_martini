--- conflicted
+++ resolved
@@ -1667,7 +1667,6 @@
 
 		down_write(&sbi->pin_sem);
 		map.m_seg_type = CURSEG_COLD_DATA_PINNED;
-<<<<<<< HEAD
 
 		f2fs_lock_op(sbi);
 		f2fs_allocate_new_segments(sbi, CURSEG_COLD_DATA);
@@ -1682,22 +1681,6 @@
 		if (!err && len)
 			goto next_alloc;
 
-=======
-
-		f2fs_lock_op(sbi);
-		f2fs_allocate_new_segments(sbi, CURSEG_COLD_DATA);
-		f2fs_unlock_op(sbi);
-
-		err = f2fs_map_blocks(inode, &map, 1, F2FS_GET_BLOCK_PRE_DIO);
-		up_write(&sbi->pin_sem);
-
-		done += map.m_len;
-		len -= map.m_len;
-		map.m_lblk += map.m_len;
-		if (!err && len)
-			goto next_alloc;
-
->>>>>>> d7a5d91f
 		map.m_len = done;
 	} else {
 		err = f2fs_map_blocks(inode, &map, 1, F2FS_GET_BLOCK_PRE_AIO);
