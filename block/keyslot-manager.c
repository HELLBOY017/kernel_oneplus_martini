// SPDX-License-Identifier: GPL-2.0
/*
 * Copyright 2019 Google LLC
 */

/**
 * DOC: The Keyslot Manager
 *
 * Many devices with inline encryption support have a limited number of "slots"
 * into which encryption contexts may be programmed, and requests can be tagged
 * with a slot number to specify the key to use for en/decryption.
 *
 * As the number of slots are limited, and programming keys is expensive on
 * many inline encryption hardware, we don't want to program the same key into
 * multiple slots - if multiple requests are using the same key, we want to
 * program just one slot with that key and use that slot for all requests.
 *
 * The keyslot manager manages these keyslots appropriately, and also acts as
 * an abstraction between the inline encryption hardware and the upper layers.
 *
 * Lower layer devices will set up a keyslot manager in their request queue
 * and tell it how to perform device specific operations like programming/
 * evicting keys from keyslots.
 *
 * Upper layers will call keyslot_manager_get_slot_for_key() to program a
 * key into some slot in the inline encryption hardware.
 */
#include <crypto/algapi.h>
#include <linux/keyslot-manager.h>
#include <linux/atomic.h>
#include <linux/mutex.h>
#include <linux/pm_runtime.h>
#include <linux/wait.h>
#include <linux/blkdev.h>

struct keyslot {
	atomic_t slot_refs;
	struct list_head idle_slot_node;
	struct hlist_node hash_node;
	struct blk_crypto_key key;
};

struct keyslot_manager {
	unsigned int num_slots;
	struct keyslot_mgmt_ll_ops ksm_ll_ops;
	unsigned int crypto_mode_supported[BLK_ENCRYPTION_MODE_MAX];
	void *ll_priv_data;

#ifdef CONFIG_PM
	/* Device for runtime power management (NULL if none) */
	struct device *dev;
#endif

	/* Protects programming and evicting keys from the device */
	struct rw_semaphore lock;

	/* List of idle slots, with least recently used slot at front */
	wait_queue_head_t idle_slots_wait_queue;
	struct list_head idle_slots;
	spinlock_t idle_slots_lock;

	/*
	 * Hash table which maps key hashes to keyslots, so that we can find a
	 * key's keyslot in O(1) time rather than O(num_slots).  Protected by
	 * 'lock'.  A cryptographic hash function is used so that timing attacks
	 * can't leak information about the raw keys.
	 */
	struct hlist_head *slot_hashtable;
	unsigned int slot_hashtable_size;

	/* Per-keyslot data */
	struct keyslot slots[];
};

static inline bool keyslot_manager_is_passthrough(struct keyslot_manager *ksm)
{
	return ksm->num_slots == 0;
}

<<<<<<< HEAD
=======
#ifdef CONFIG_PM
static inline void keyslot_manager_set_dev(struct keyslot_manager *ksm,
					   struct device *dev)
{
	ksm->dev = dev;
}

/* If there's an underlying device and it's suspended, resume it. */
static inline void keyslot_manager_pm_get(struct keyslot_manager *ksm)
{
	if (ksm->dev)
		pm_runtime_get_sync(ksm->dev);
}

static inline void keyslot_manager_pm_put(struct keyslot_manager *ksm)
{
	if (ksm->dev)
		pm_runtime_put_sync(ksm->dev);
}
#else /* CONFIG_PM */
static inline void keyslot_manager_set_dev(struct keyslot_manager *ksm,
					   struct device *dev)
{
}

static inline void keyslot_manager_pm_get(struct keyslot_manager *ksm)
{
}

static inline void keyslot_manager_pm_put(struct keyslot_manager *ksm)
{
}
#endif /* !CONFIG_PM */

static inline void keyslot_manager_hw_enter(struct keyslot_manager *ksm)
{
	/*
	 * Calling into the driver requires ksm->lock held and the device
	 * resumed.  But we must resume the device first, since that can acquire
	 * and release ksm->lock via keyslot_manager_reprogram_all_keys().
	 */
	keyslot_manager_pm_get(ksm);
	down_write(&ksm->lock);
}

static inline void keyslot_manager_hw_exit(struct keyslot_manager *ksm)
{
	up_write(&ksm->lock);
	keyslot_manager_pm_put(ksm);
}

>>>>>>> a5f1397e
/**
 * keyslot_manager_create() - Create a keyslot manager
 * @dev: Device for runtime power management (NULL if none)
 * @num_slots: The number of key slots to manage.
 * @ksm_ll_ops: The struct keyslot_mgmt_ll_ops for the device that this keyslot
 *		manager will use to perform operations like programming and
 *		evicting keys.
 * @crypto_mode_supported:	Array of size BLK_ENCRYPTION_MODE_MAX of
 *				bitmasks that represents whether a crypto mode
 *				and data unit size are supported. The i'th bit
 *				of crypto_mode_supported[crypto_mode] is set iff
 *				a data unit size of (1 << i) is supported. We
 *				only support data unit sizes that are powers of
 *				2.
 * @ll_priv_data: Private data passed as is to the functions in ksm_ll_ops.
 *
 * Allocate memory for and initialize a keyslot manager. Called by e.g.
 * storage drivers to set up a keyslot manager in their request_queue.
 *
 * Context: May sleep
 * Return: Pointer to constructed keyslot manager or NULL on error.
 */
struct keyslot_manager *keyslot_manager_create(
	struct device *dev,
	unsigned int num_slots,
	const struct keyslot_mgmt_ll_ops *ksm_ll_ops,
	const unsigned int crypto_mode_supported[BLK_ENCRYPTION_MODE_MAX],
	void *ll_priv_data)
{
	struct keyslot_manager *ksm;
	unsigned int slot;
	unsigned int i;

	if (num_slots == 0)
		return NULL;

	/* Check that all ops are specified */
	if (ksm_ll_ops->keyslot_program == NULL ||
	    ksm_ll_ops->keyslot_evict == NULL)
		return NULL;

	ksm = kvzalloc(struct_size(ksm, slots, num_slots), GFP_KERNEL);
	if (!ksm)
		return NULL;

	ksm->num_slots = num_slots;
	ksm->ksm_ll_ops = *ksm_ll_ops;
	memcpy(ksm->crypto_mode_supported, crypto_mode_supported,
	       sizeof(ksm->crypto_mode_supported));
	ksm->ll_priv_data = ll_priv_data;
	keyslot_manager_set_dev(ksm, dev);

	init_rwsem(&ksm->lock);

	init_waitqueue_head(&ksm->idle_slots_wait_queue);
	INIT_LIST_HEAD(&ksm->idle_slots);

	for (slot = 0; slot < num_slots; slot++) {
		list_add_tail(&ksm->slots[slot].idle_slot_node,
			      &ksm->idle_slots);
	}

	spin_lock_init(&ksm->idle_slots_lock);

	ksm->slot_hashtable_size = roundup_pow_of_two(num_slots);
	ksm->slot_hashtable = kvmalloc_array(ksm->slot_hashtable_size,
					     sizeof(ksm->slot_hashtable[0]),
					     GFP_KERNEL);
	if (!ksm->slot_hashtable)
		goto err_free_ksm;
	for (i = 0; i < ksm->slot_hashtable_size; i++)
		INIT_HLIST_HEAD(&ksm->slot_hashtable[i]);

	return ksm;

err_free_ksm:
	keyslot_manager_destroy(ksm);
	return NULL;
}
EXPORT_SYMBOL_GPL(keyslot_manager_create);

static inline struct hlist_head *
hash_bucket_for_key(struct keyslot_manager *ksm,
		    const struct blk_crypto_key *key)
{
	return &ksm->slot_hashtable[key->hash & (ksm->slot_hashtable_size - 1)];
}

static void remove_slot_from_lru_list(struct keyslot_manager *ksm, int slot)
{
	unsigned long flags;

	spin_lock_irqsave(&ksm->idle_slots_lock, flags);
	list_del(&ksm->slots[slot].idle_slot_node);
	spin_unlock_irqrestore(&ksm->idle_slots_lock, flags);
}

static int find_keyslot(struct keyslot_manager *ksm,
			const struct blk_crypto_key *key)
{
	const struct hlist_head *head = hash_bucket_for_key(ksm, key);
	const struct keyslot *slotp;

	hlist_for_each_entry(slotp, head, hash_node) {
		if (slotp->key.hash == key->hash &&
		    slotp->key.crypto_mode == key->crypto_mode &&
		    slotp->key.size == key->size &&
		    slotp->key.data_unit_size == key->data_unit_size &&
		    !crypto_memneq(slotp->key.raw, key->raw, key->size))
			return slotp - ksm->slots;
	}
	return -ENOKEY;
}

static int find_and_grab_keyslot(struct keyslot_manager *ksm,
				 const struct blk_crypto_key *key)
{
	int slot;

	slot = find_keyslot(ksm, key);
	if (slot < 0)
		return slot;
	if (atomic_inc_return(&ksm->slots[slot].slot_refs) == 1) {
		/* Took first reference to this slot; remove it from LRU list */
		remove_slot_from_lru_list(ksm, slot);
	}
	return slot;
}

/**
 * keyslot_manager_get_slot_for_key() - Program a key into a keyslot.
 * @ksm: The keyslot manager to program the key into.
 * @key: Pointer to the key object to program, including the raw key, crypto
 *	 mode, and data unit size.
 *
 * Get a keyslot that's been programmed with the specified key.  If one already
 * exists, return it with incremented refcount.  Otherwise, wait for a keyslot
 * to become idle and program it.
 *
 * Context: Process context. Takes and releases ksm->lock.
 * Return: The keyslot on success, else a -errno value.
 */
int keyslot_manager_get_slot_for_key(struct keyslot_manager *ksm,
				     const struct blk_crypto_key *key)
{
	int slot;
	int err;
	struct keyslot *idle_slot;

	if (keyslot_manager_is_passthrough(ksm))
		return 0;

	down_read(&ksm->lock);
	slot = find_and_grab_keyslot(ksm, key);
	up_read(&ksm->lock);
	if (slot != -ENOKEY)
		return slot;

	for (;;) {
		keyslot_manager_hw_enter(ksm);
		slot = find_and_grab_keyslot(ksm, key);
		if (slot != -ENOKEY) {
			keyslot_manager_hw_exit(ksm);
			return slot;
		}

		/*
		 * If we're here, that means there wasn't a slot that was
		 * already programmed with the key. So try to program it.
		 */
		if (!list_empty(&ksm->idle_slots))
			break;

		keyslot_manager_hw_exit(ksm);
		wait_event(ksm->idle_slots_wait_queue,
			   !list_empty(&ksm->idle_slots));
	}

	idle_slot = list_first_entry(&ksm->idle_slots, struct keyslot,
					     idle_slot_node);
	slot = idle_slot - ksm->slots;

	err = ksm->ksm_ll_ops.keyslot_program(ksm, key, slot);
	if (err) {
		wake_up(&ksm->idle_slots_wait_queue);
		keyslot_manager_hw_exit(ksm);
		return err;
	}

	/* Move this slot to the hash list for the new key. */
	if (idle_slot->key.crypto_mode != BLK_ENCRYPTION_MODE_INVALID)
		hlist_del(&idle_slot->hash_node);
	hlist_add_head(&idle_slot->hash_node, hash_bucket_for_key(ksm, key));

	atomic_set(&idle_slot->slot_refs, 1);
	idle_slot->key = *key;

	remove_slot_from_lru_list(ksm, slot);

	keyslot_manager_hw_exit(ksm);
	return slot;
}

/**
 * keyslot_manager_get_slot() - Increment the refcount on the specified slot.
 * @ksm: The keyslot manager that we want to modify.
 * @slot: The slot to increment the refcount of.
 *
 * This function assumes that there is already an active reference to that slot
 * and simply increments the refcount. This is useful when cloning a bio that
 * already has a reference to a keyslot, and we want the cloned bio to also have
 * its own reference.
 *
 * Context: Any context.
 */
void keyslot_manager_get_slot(struct keyslot_manager *ksm, unsigned int slot)
{
	if (keyslot_manager_is_passthrough(ksm))
		return;

	if (WARN_ON(slot >= ksm->num_slots))
		return;

	WARN_ON(atomic_inc_return(&ksm->slots[slot].slot_refs) < 2);
}

/**
 * keyslot_manager_put_slot() - Release a reference to a slot
 * @ksm: The keyslot manager to release the reference from.
 * @slot: The slot to release the reference from.
 *
 * Context: Any context.
 */
void keyslot_manager_put_slot(struct keyslot_manager *ksm, unsigned int slot)
{
	unsigned long flags;

	if (keyslot_manager_is_passthrough(ksm))
		return;

	if (WARN_ON(slot >= ksm->num_slots))
		return;

	if (atomic_dec_and_lock_irqsave(&ksm->slots[slot].slot_refs,
					&ksm->idle_slots_lock, flags)) {
		list_add_tail(&ksm->slots[slot].idle_slot_node,
			      &ksm->idle_slots);
		spin_unlock_irqrestore(&ksm->idle_slots_lock, flags);
		wake_up(&ksm->idle_slots_wait_queue);
	}
}

/**
 * keyslot_manager_crypto_mode_supported() - Find out if a crypto_mode/data
 *					     unit size combination is supported
 *					     by a ksm.
 * @ksm: The keyslot manager to check
 * @crypto_mode: The crypto mode to check for.
 * @data_unit_size: The data_unit_size for the mode.
 *
 * Calls and returns the result of the crypto_mode_supported function specified
 * by the ksm.
 *
 * Context: Process context.
 * Return: Whether or not this ksm supports the specified crypto_mode/
 *	   data_unit_size combo.
 */
bool keyslot_manager_crypto_mode_supported(struct keyslot_manager *ksm,
					   enum blk_crypto_mode_num crypto_mode,
					   unsigned int data_unit_size)
{
	if (!ksm)
		return false;
	if (WARN_ON(crypto_mode >= BLK_ENCRYPTION_MODE_MAX))
		return false;
	if (WARN_ON(!is_power_of_2(data_unit_size)))
		return false;
	return ksm->crypto_mode_supported[crypto_mode] & data_unit_size;
}

/**
 * keyslot_manager_evict_key() - Evict a key from the lower layer device.
 * @ksm: The keyslot manager to evict from
 * @key: The key to evict
 *
 * Find the keyslot that the specified key was programmed into, and evict that
 * slot from the lower layer device if that slot is not currently in use.
 *
 * Context: Process context. Takes and releases ksm->lock.
 * Return: 0 on success, -EBUSY if the key is still in use, or another
 *	   -errno value on other error.
 */
int keyslot_manager_evict_key(struct keyslot_manager *ksm,
			      const struct blk_crypto_key *key)
{
	int slot;
	int err;
	struct keyslot *slotp;

	if (keyslot_manager_is_passthrough(ksm)) {
		if (ksm->ksm_ll_ops.keyslot_evict) {
<<<<<<< HEAD
			down_write(&ksm->lock);
			err = ksm->ksm_ll_ops.keyslot_evict(ksm, key, -1);
			up_write(&ksm->lock);
=======
			keyslot_manager_hw_enter(ksm);
			err = ksm->ksm_ll_ops.keyslot_evict(ksm, key, -1);
			keyslot_manager_hw_exit(ksm);
>>>>>>> a5f1397e
			return err;
		}
		return 0;
	}

<<<<<<< HEAD
	down_write(&ksm->lock);
=======
	keyslot_manager_hw_enter(ksm);

>>>>>>> a5f1397e
	slot = find_keyslot(ksm, key);
	if (slot < 0) {
		err = slot;
		goto out_unlock;
	}
	slotp = &ksm->slots[slot];

	if (atomic_read(&slotp->slot_refs) != 0) {
		err = -EBUSY;
		goto out_unlock;
	}
	err = ksm->ksm_ll_ops.keyslot_evict(ksm, key, slot);
	if (err)
		goto out_unlock;

	hlist_del(&slotp->hash_node);
	memzero_explicit(&slotp->key, sizeof(slotp->key));
	err = 0;
out_unlock:
	keyslot_manager_hw_exit(ksm);
	return err;
}

/**
 * keyslot_manager_reprogram_all_keys() - Re-program all keyslots.
 * @ksm: The keyslot manager
 *
 * Re-program all keyslots that are supposed to have a key programmed.  This is
 * intended only for use by drivers for hardware that loses its keys on reset.
 *
 * Context: Process context. Takes and releases ksm->lock.
 */
void keyslot_manager_reprogram_all_keys(struct keyslot_manager *ksm)
{
	unsigned int slot;

	if (WARN_ON(keyslot_manager_is_passthrough(ksm)))
		return;

<<<<<<< HEAD
=======
	/* This is for device initialization, so don't resume the device */
>>>>>>> a5f1397e
	down_write(&ksm->lock);
	for (slot = 0; slot < ksm->num_slots; slot++) {
		const struct keyslot *slotp = &ksm->slots[slot];
		int err;

		if (slotp->key.crypto_mode == BLK_ENCRYPTION_MODE_INVALID)
			continue;

		err = ksm->ksm_ll_ops.keyslot_program(ksm, &slotp->key, slot);
		WARN_ON(err);
	}
	up_write(&ksm->lock);
}
EXPORT_SYMBOL_GPL(keyslot_manager_reprogram_all_keys);

/**
 * keyslot_manager_private() - return the private data stored with ksm
 * @ksm: The keyslot manager
 *
 * Returns the private data passed to the ksm when it was created.
 */
void *keyslot_manager_private(struct keyslot_manager *ksm)
{
	return ksm->ll_priv_data;
}
EXPORT_SYMBOL_GPL(keyslot_manager_private);

void keyslot_manager_destroy(struct keyslot_manager *ksm)
{
	if (ksm) {
		kvfree(ksm->slot_hashtable);
		memzero_explicit(ksm, struct_size(ksm, slots, ksm->num_slots));
		kvfree(ksm);
	}
}
EXPORT_SYMBOL_GPL(keyslot_manager_destroy);

/**
 * keyslot_manager_create_passthrough() - Create a passthrough keyslot manager
<<<<<<< HEAD
=======
 * @dev: Device for runtime power management (NULL if none)
>>>>>>> a5f1397e
 * @ksm_ll_ops: The struct keyslot_mgmt_ll_ops
 * @crypto_mode_supported: Bitmasks for supported encryption modes
 * @ll_priv_data: Private data passed as is to the functions in ksm_ll_ops.
 *
 * Allocate memory for and initialize a passthrough keyslot manager.
 * Called by e.g. storage drivers to set up a keyslot manager in their
 * request_queue, when the storage driver wants to manage its keys by itself.
 * This is useful for inline encryption hardware that don't have a small fixed
 * number of keyslots, and for layered devices.
 *
 * See keyslot_manager_create() for more details about the parameters.
 *
 * Context: This function may sleep
 * Return: Pointer to constructed keyslot manager or NULL on error.
 */
struct keyslot_manager *keyslot_manager_create_passthrough(
<<<<<<< HEAD
=======
	struct device *dev,
>>>>>>> a5f1397e
	const struct keyslot_mgmt_ll_ops *ksm_ll_ops,
	const unsigned int crypto_mode_supported[BLK_ENCRYPTION_MODE_MAX],
	void *ll_priv_data)
{
	struct keyslot_manager *ksm;

	ksm = kzalloc(sizeof(*ksm), GFP_KERNEL);
	if (!ksm)
		return NULL;

	ksm->ksm_ll_ops = *ksm_ll_ops;
	memcpy(ksm->crypto_mode_supported, crypto_mode_supported,
	       sizeof(ksm->crypto_mode_supported));
	ksm->ll_priv_data = ll_priv_data;
<<<<<<< HEAD
=======
	keyslot_manager_set_dev(ksm, dev);
>>>>>>> a5f1397e

	init_rwsem(&ksm->lock);

	return ksm;
}
EXPORT_SYMBOL_GPL(keyslot_manager_create_passthrough);

/**
 * keyslot_manager_intersect_modes() - restrict supported modes by child device
 * @parent: The keyslot manager for parent device
 * @child: The keyslot manager for child device, or NULL
 *
 * Clear any crypto mode support bits in @parent that aren't set in @child.
 * If @child is NULL, then all parent bits are cleared.
 *
 * Only use this when setting up the keyslot manager for a layered device,
 * before it's been exposed yet.
 */
void keyslot_manager_intersect_modes(struct keyslot_manager *parent,
				     const struct keyslot_manager *child)
{
	if (child) {
		unsigned int i;

		for (i = 0; i < ARRAY_SIZE(child->crypto_mode_supported); i++) {
			parent->crypto_mode_supported[i] &=
				child->crypto_mode_supported[i];
		}
	} else {
		memset(parent->crypto_mode_supported, 0,
		       sizeof(parent->crypto_mode_supported));
	}
}
EXPORT_SYMBOL_GPL(keyslot_manager_intersect_modes);

/**
 * keyslot_manager_derive_raw_secret() - Derive software secret from wrapped key
 * @ksm: The keyslot manager
 * @wrapped_key: The wrapped key
 * @wrapped_key_size: Size of the wrapped key in bytes
 * @secret: (output) the software secret
 * @secret_size: (output) the number of secret bytes to derive
 *
 * Given a hardware-wrapped key, ask the hardware to derive a secret which
 * software can use for cryptographic tasks other than inline encryption.  The
 * derived secret is guaranteed to be cryptographically isolated from the key
 * with which any inline encryption with this wrapped key would actually be
 * done.  I.e., both will be derived from the unwrapped key.
 *
 * Return: 0 on success, -EOPNOTSUPP if hardware-wrapped keys are unsupported,
 *	   or another -errno code.
 */
int keyslot_manager_derive_raw_secret(struct keyslot_manager *ksm,
				      const u8 *wrapped_key,
				      unsigned int wrapped_key_size,
				      u8 *secret, unsigned int secret_size)
{
	int err;

<<<<<<< HEAD
	down_write(&ksm->lock);
	if (ksm->ksm_ll_ops.derive_raw_secret) {
		err = ksm->ksm_ll_ops.derive_raw_secret(ksm, wrapped_key,
							wrapped_key_size,
							secret, secret_size);
	} else {
		err = -EOPNOTSUPP;
	}
	up_write(&ksm->lock);
=======
	if (ksm->ksm_ll_ops.derive_raw_secret) {
		keyslot_manager_hw_enter(ksm);
		err = ksm->ksm_ll_ops.derive_raw_secret(ksm, wrapped_key,
							wrapped_key_size,
							secret, secret_size);
		keyslot_manager_hw_exit(ksm);
	} else {
		err = -EOPNOTSUPP;
	}
>>>>>>> a5f1397e

	return err;
}
EXPORT_SYMBOL_GPL(keyslot_manager_derive_raw_secret);<|MERGE_RESOLUTION|>--- conflicted
+++ resolved
@@ -77,8 +77,6 @@
 	return ksm->num_slots == 0;
 }
 
-<<<<<<< HEAD
-=======
 #ifdef CONFIG_PM
 static inline void keyslot_manager_set_dev(struct keyslot_manager *ksm,
 					   struct device *dev)
@@ -130,7 +128,6 @@
 	keyslot_manager_pm_put(ksm);
 }
 
->>>>>>> a5f1397e
 /**
  * keyslot_manager_create() - Create a keyslot manager
  * @dev: Device for runtime power management (NULL if none)
@@ -432,26 +429,16 @@
 
 	if (keyslot_manager_is_passthrough(ksm)) {
 		if (ksm->ksm_ll_ops.keyslot_evict) {
-<<<<<<< HEAD
-			down_write(&ksm->lock);
-			err = ksm->ksm_ll_ops.keyslot_evict(ksm, key, -1);
-			up_write(&ksm->lock);
-=======
 			keyslot_manager_hw_enter(ksm);
 			err = ksm->ksm_ll_ops.keyslot_evict(ksm, key, -1);
 			keyslot_manager_hw_exit(ksm);
->>>>>>> a5f1397e
 			return err;
 		}
 		return 0;
 	}
 
-<<<<<<< HEAD
-	down_write(&ksm->lock);
-=======
 	keyslot_manager_hw_enter(ksm);
 
->>>>>>> a5f1397e
 	slot = find_keyslot(ksm, key);
 	if (slot < 0) {
 		err = slot;
@@ -491,10 +478,7 @@
 	if (WARN_ON(keyslot_manager_is_passthrough(ksm)))
 		return;
 
-<<<<<<< HEAD
-=======
 	/* This is for device initialization, so don't resume the device */
->>>>>>> a5f1397e
 	down_write(&ksm->lock);
 	for (slot = 0; slot < ksm->num_slots; slot++) {
 		const struct keyslot *slotp = &ksm->slots[slot];
@@ -534,10 +518,7 @@
 
 /**
  * keyslot_manager_create_passthrough() - Create a passthrough keyslot manager
-<<<<<<< HEAD
-=======
  * @dev: Device for runtime power management (NULL if none)
->>>>>>> a5f1397e
  * @ksm_ll_ops: The struct keyslot_mgmt_ll_ops
  * @crypto_mode_supported: Bitmasks for supported encryption modes
  * @ll_priv_data: Private data passed as is to the functions in ksm_ll_ops.
@@ -554,10 +535,7 @@
  * Return: Pointer to constructed keyslot manager or NULL on error.
  */
 struct keyslot_manager *keyslot_manager_create_passthrough(
-<<<<<<< HEAD
-=======
 	struct device *dev,
->>>>>>> a5f1397e
 	const struct keyslot_mgmt_ll_ops *ksm_ll_ops,
 	const unsigned int crypto_mode_supported[BLK_ENCRYPTION_MODE_MAX],
 	void *ll_priv_data)
@@ -572,10 +550,7 @@
 	memcpy(ksm->crypto_mode_supported, crypto_mode_supported,
 	       sizeof(ksm->crypto_mode_supported));
 	ksm->ll_priv_data = ll_priv_data;
-<<<<<<< HEAD
-=======
 	keyslot_manager_set_dev(ksm, dev);
->>>>>>> a5f1397e
 
 	init_rwsem(&ksm->lock);
 
@@ -635,17 +610,6 @@
 {
 	int err;
 
-<<<<<<< HEAD
-	down_write(&ksm->lock);
-	if (ksm->ksm_ll_ops.derive_raw_secret) {
-		err = ksm->ksm_ll_ops.derive_raw_secret(ksm, wrapped_key,
-							wrapped_key_size,
-							secret, secret_size);
-	} else {
-		err = -EOPNOTSUPP;
-	}
-	up_write(&ksm->lock);
-=======
 	if (ksm->ksm_ll_ops.derive_raw_secret) {
 		keyslot_manager_hw_enter(ksm);
 		err = ksm->ksm_ll_ops.derive_raw_secret(ksm, wrapped_key,
@@ -655,7 +619,6 @@
 	} else {
 		err = -EOPNOTSUPP;
 	}
->>>>>>> a5f1397e
 
 	return err;
 }
