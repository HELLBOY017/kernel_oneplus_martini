--- conflicted
+++ resolved
@@ -4056,12 +4056,14 @@
 	struct sdhci_msm_host *msm_host = sdhci_pltfm_priv(pltfm_host);
 	uint32_t value;
 
-<<<<<<< HEAD
 	if (!kstrtou32(buf, 0, &value)) {
 		msm_host->pm_qos_delay = value;
 		dev_info(dev, "set pm qos work delay (%u)\n", value);
 	}
-=======
+
+	return count;
+}
+
 static const struct of_device_id sdhci_msm_dt_match[] = {
 	{.compatible = "qcom,sdhci-msm-v4", .data = &sdhci_msm_mci_var},
 	{.compatible = "qcom,sdhci-msm-v5", .data = &sdhci_msm_v5_var},
@@ -4069,10 +4071,6 @@
 	{.compatible = "qcom,sdm845-sdhci", .data = &sdm845_sdhci_var},
 	{},
 };
->>>>>>> fe18f1af
-
-	return count;
-}
 
 static void sdhci_msm_init_sysfs_gating_qos(struct device *dev)
 {
