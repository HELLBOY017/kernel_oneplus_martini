/* SPDX-License-Identifier: GPL-2.0 */
#ifndef _LINUX_SCHED_H
#define _LINUX_SCHED_H

/*
 * Define 'struct task_struct' and provide the main scheduler
 * APIs (schedule(), wakeup variants, etc.)
 */

#include <uapi/linux/sched.h>

#include <asm/current.h>

#include <linux/pid.h>
#include <linux/sem.h>
#include <linux/shm.h>
#include <linux/kcov.h>
#include <linux/mutex.h>
#include <linux/plist.h>
#include <linux/hrtimer.h>
#include <linux/seccomp.h>
#include <linux/nodemask.h>
#include <linux/rcupdate.h>
#include <linux/refcount.h>
#include <linux/resource.h>
#include <linux/latencytop.h>
#include <linux/sched/prio.h>
#include <linux/sched/types.h>
#include <linux/signal_types.h>
#include <linux/mm_types_task.h>
#include <linux/task_io_accounting.h>
#include <linux/posix-timers.h>
#include <linux/rseq.h>
#include <linux/android_kabi.h>
#include <linux/android_vendor.h>

/* task_struct member predeclarations (sorted alphabetically): */
struct audit_context;
struct backing_dev_info;
struct bio_list;
struct blk_plug;
struct capture_control;
struct cfs_rq;
struct fs_struct;
struct futex_pi_state;
struct io_context;
struct mempolicy;
struct nameidata;
struct nsproxy;
struct perf_event_context;
struct pid_namespace;
struct pipe_inode_info;
struct rcu_node;
struct reclaim_state;
struct robust_list_head;
struct root_domain;
struct rq;
struct sched_attr;
struct sched_param;
struct seq_file;
struct sighand_struct;
struct signal_struct;
struct task_delay_info;
struct task_group;

/*
 * Task state bitmask. NOTE! These bits are also
 * encoded in fs/proc/array.c: get_task_state().
 *
 * We have two separate sets of flags: task->state
 * is about runnability, while task->exit_state are
 * about the task exiting. Confusing, but this way
 * modifying one set can't modify the other one by
 * mistake.
 */

/* Used in tsk->state: */
#define TASK_RUNNING			0x0000
#define TASK_INTERRUPTIBLE		0x0001
#define TASK_UNINTERRUPTIBLE		0x0002
#define __TASK_STOPPED			0x0004
#define __TASK_TRACED			0x0008
/* Used in tsk->exit_state: */
#define EXIT_DEAD			0x0010
#define EXIT_ZOMBIE			0x0020
#define EXIT_TRACE			(EXIT_ZOMBIE | EXIT_DEAD)
/* Used in tsk->state again: */
#define TASK_PARKED			0x0040
#define TASK_DEAD			0x0080
#define TASK_WAKEKILL			0x0100
#define TASK_WAKING			0x0200
#define TASK_NOLOAD			0x0400
#define TASK_NEW			0x0800
#define TASK_STATE_MAX			0x1000

/* Convenience macros for the sake of set_current_state: */
#define TASK_KILLABLE			(TASK_WAKEKILL | TASK_UNINTERRUPTIBLE)
#define TASK_STOPPED			(TASK_WAKEKILL | __TASK_STOPPED)
#define TASK_TRACED			(TASK_WAKEKILL | __TASK_TRACED)

#define TASK_IDLE			(TASK_UNINTERRUPTIBLE | TASK_NOLOAD)

/* Convenience macros for the sake of wake_up(): */
#define TASK_NORMAL			(TASK_INTERRUPTIBLE | TASK_UNINTERRUPTIBLE)

/* get_task_state(): */
#define TASK_REPORT			(TASK_RUNNING | TASK_INTERRUPTIBLE | \
					 TASK_UNINTERRUPTIBLE | __TASK_STOPPED | \
					 __TASK_TRACED | EXIT_DEAD | EXIT_ZOMBIE | \
					 TASK_PARKED)

#define task_is_traced(task)		((task->state & __TASK_TRACED) != 0)

#define task_is_stopped(task)		((task->state & __TASK_STOPPED) != 0)

#define task_is_stopped_or_traced(task)	((task->state & (__TASK_STOPPED | __TASK_TRACED)) != 0)

#ifdef CONFIG_DEBUG_ATOMIC_SLEEP

/*
 * Special states are those that do not use the normal wait-loop pattern. See
 * the comment with set_special_state().
 */
#define is_special_task_state(state)				\
	((state) & (__TASK_STOPPED | __TASK_TRACED | TASK_PARKED | TASK_DEAD))

#define __set_current_state(state_value)			\
	do {							\
		WARN_ON_ONCE(is_special_task_state(state_value));\
		current->task_state_change = _THIS_IP_;		\
		current->state = (state_value);			\
	} while (0)

#define set_current_state(state_value)				\
	do {							\
		WARN_ON_ONCE(is_special_task_state(state_value));\
		current->task_state_change = _THIS_IP_;		\
		smp_store_mb(current->state, (state_value));	\
	} while (0)

#define set_special_state(state_value)					\
	do {								\
		unsigned long flags; /* may shadow */			\
		WARN_ON_ONCE(!is_special_task_state(state_value));	\
		raw_spin_lock_irqsave(&current->pi_lock, flags);	\
		current->task_state_change = _THIS_IP_;			\
		current->state = (state_value);				\
		raw_spin_unlock_irqrestore(&current->pi_lock, flags);	\
	} while (0)
#else
/*
 * set_current_state() includes a barrier so that the write of current->state
 * is correctly serialised wrt the caller's subsequent test of whether to
 * actually sleep:
 *
 *   for (;;) {
 *	set_current_state(TASK_UNINTERRUPTIBLE);
 *	if (!need_sleep)
 *		break;
 *
 *	schedule();
 *   }
 *   __set_current_state(TASK_RUNNING);
 *
 * If the caller does not need such serialisation (because, for instance, the
 * condition test and condition change and wakeup are under the same lock) then
 * use __set_current_state().
 *
 * The above is typically ordered against the wakeup, which does:
 *
 *   need_sleep = false;
 *   wake_up_state(p, TASK_UNINTERRUPTIBLE);
 *
 * where wake_up_state() executes a full memory barrier before accessing the
 * task state.
 *
 * Wakeup will do: if (@state & p->state) p->state = TASK_RUNNING, that is,
 * once it observes the TASK_UNINTERRUPTIBLE store the waking CPU can issue a
 * TASK_RUNNING store which can collide with __set_current_state(TASK_RUNNING).
 *
 * However, with slightly different timing the wakeup TASK_RUNNING store can
 * also collide with the TASK_UNINTERRUPTIBLE store. Losing that store is not
 * a problem either because that will result in one extra go around the loop
 * and our @cond test will save the day.
 *
 * Also see the comments of try_to_wake_up().
 */
#define __set_current_state(state_value)				\
	current->state = (state_value)

#define set_current_state(state_value)					\
	smp_store_mb(current->state, (state_value))

/*
 * set_special_state() should be used for those states when the blocking task
 * can not use the regular condition based wait-loop. In that case we must
 * serialize against wakeups such that any possible in-flight TASK_RUNNING stores
 * will not collide with our state change.
 */
#define set_special_state(state_value)					\
	do {								\
		unsigned long flags; /* may shadow */			\
		raw_spin_lock_irqsave(&current->pi_lock, flags);	\
		current->state = (state_value);				\
		raw_spin_unlock_irqrestore(&current->pi_lock, flags);	\
	} while (0)

#endif

/* Task command name length: */
#define TASK_COMM_LEN			16

extern void scheduler_tick(void);

#define	MAX_SCHEDULE_TIMEOUT		LONG_MAX

extern long schedule_timeout(long timeout);
extern long schedule_timeout_interruptible(long timeout);
extern long schedule_timeout_killable(long timeout);
extern long schedule_timeout_uninterruptible(long timeout);
extern long schedule_timeout_idle(long timeout);
asmlinkage void schedule(void);
extern void schedule_preempt_disabled(void);
asmlinkage void preempt_schedule_irq(void);

extern int __must_check io_schedule_prepare(void);
extern void io_schedule_finish(int token);
extern long io_schedule_timeout(long timeout);
extern void io_schedule(void);

/**
 * struct prev_cputime - snapshot of system and user cputime
 * @utime: time spent in user mode
 * @stime: time spent in system mode
 * @lock: protects the above two fields
 *
 * Stores previous user/system time values such that we can guarantee
 * monotonicity.
 */
struct prev_cputime {
#ifndef CONFIG_VIRT_CPU_ACCOUNTING_NATIVE
	u64				utime;
	u64				stime;
	raw_spinlock_t			lock;
#endif
};

enum vtime_state {
	/* Task is sleeping or running in a CPU with VTIME inactive: */
	VTIME_INACTIVE = 0,
	/* Task runs in userspace in a CPU with VTIME active: */
	VTIME_USER,
	/* Task runs in kernelspace in a CPU with VTIME active: */
	VTIME_SYS,
};

struct vtime {
	seqcount_t		seqcount;
	unsigned long long	starttime;
	enum vtime_state	state;
	u64			utime;
	u64			stime;
	u64			gtime;
};

/*
 * Utilization clamp constraints.
 * @UCLAMP_MIN:	Minimum utilization
 * @UCLAMP_MAX:	Maximum utilization
 * @UCLAMP_CNT:	Utilization clamp constraints count
 */
enum uclamp_id {
	UCLAMP_MIN = 0,
	UCLAMP_MAX,
	UCLAMP_CNT
};

#ifdef CONFIG_SMP
extern struct root_domain def_root_domain;
extern struct mutex sched_domains_mutex;
#endif

struct sched_info {
#ifdef CONFIG_SCHED_INFO
	/* Cumulative counters: */

	/* # of times we have run on this CPU: */
	unsigned long			pcount;

	/* Time spent waiting on a runqueue: */
	unsigned long long		run_delay;

	/* Timestamps: */

	/* When did we last run on a CPU? */
	unsigned long long		last_arrival;

	/* When were we last queued to run? */
	unsigned long long		last_queued;

#endif /* CONFIG_SCHED_INFO */
};

/*
 * Integer metrics need fixed point arithmetic, e.g., sched/fair
 * has a few: load, load_avg, util_avg, freq, and capacity.
 *
 * We define a basic fixed point arithmetic range, and then formalize
 * all these metrics based on that basic range.
 */
# define SCHED_FIXEDPOINT_SHIFT		10
# define SCHED_FIXEDPOINT_SCALE		(1L << SCHED_FIXEDPOINT_SHIFT)

/* Increase resolution of cpu_capacity calculations */
# define SCHED_CAPACITY_SHIFT		SCHED_FIXEDPOINT_SHIFT
# define SCHED_CAPACITY_SCALE		(1L << SCHED_CAPACITY_SHIFT)

struct load_weight {
	unsigned long			weight;
	u32				inv_weight;
};

/**
 * struct util_est - Estimation utilization of FAIR tasks
 * @enqueued: instantaneous estimated utilization of a task/cpu
 * @ewma:     the Exponential Weighted Moving Average (EWMA)
 *            utilization of a task
 *
 * Support data structure to track an Exponential Weighted Moving Average
 * (EWMA) of a FAIR task's utilization. New samples are added to the moving
 * average each time a task completes an activation. Sample's weight is chosen
 * so that the EWMA will be relatively insensitive to transient changes to the
 * task's workload.
 *
 * The enqueued attribute has a slightly different meaning for tasks and cpus:
 * - task:   the task's util_avg at last task dequeue time
 * - cfs_rq: the sum of util_est.enqueued for each RUNNABLE task on that CPU
 * Thus, the util_est.enqueued of a task represents the contribution on the
 * estimated utilization of the CPU where that task is currently enqueued.
 *
 * Only for tasks we track a moving average of the past instantaneous
 * estimated utilization. This allows to absorb sporadic drops in utilization
 * of an otherwise almost periodic task.
 *
 * The UTIL_AVG_UNCHANGED flag is used to synchronize util_est with util_avg
 * updates. When a task is dequeued, its util_est should not be updated if its
 * util_avg has not been updated in the meantime.
 * This information is mapped into the MSB bit of util_est.enqueued at dequeue
 * time. Since max value of util_est.enqueued for a task is 1024 (PELT util_avg
 * for a task) it is safe to use MSB.
 */
struct util_est {
	unsigned int			enqueued;
	unsigned int			ewma;
#define UTIL_EST_WEIGHT_SHIFT		2
#define UTIL_AVG_UNCHANGED		0x80000000
} __attribute__((__aligned__(sizeof(u64))));

/*
 * The load/runnable/util_avg accumulates an infinite geometric series
 * (see __update_load_avg_cfs_rq() in kernel/sched/pelt.c).
 *
 * [load_avg definition]
 *
 *   load_avg = runnable% * scale_load_down(load)
 *
 * [runnable_avg definition]
 *
 *   runnable_avg = runnable% * SCHED_CAPACITY_SCALE
 *
 * [util_avg definition]
 *
 *   util_avg = running% * SCHED_CAPACITY_SCALE
 *
 * where runnable% is the time ratio that a sched_entity is runnable and
 * running% the time ratio that a sched_entity is running.
 *
 * For cfs_rq, they are the aggregated values of all runnable and blocked
 * sched_entities.
 *
 * The load/runnable/util_avg doesn't direcly factor frequency scaling and CPU
 * capacity scaling. The scaling is done through the rq_clock_pelt that is used
 * for computing those signals (see update_rq_clock_pelt())
 *
 * N.B., the above ratios (runnable% and running%) themselves are in the
 * range of [0, 1]. To do fixed point arithmetics, we therefore scale them
 * to as large a range as necessary. This is for example reflected by
 * util_avg's SCHED_CAPACITY_SCALE.
 *
 * [Overflow issue]
 *
 * The 64-bit load_sum can have 4353082796 (=2^64/47742/88761) entities
 * with the highest load (=88761), always runnable on a single cfs_rq,
 * and should not overflow as the number already hits PID_MAX_LIMIT.
 *
 * For all other cases (including 32-bit kernels), struct load_weight's
 * weight will overflow first before we do, because:
 *
 *    Max(load_avg) <= Max(load.weight)
 *
 * Then it is the load_weight's responsibility to consider overflow
 * issues.
 */
struct sched_avg {
	u64				last_update_time;
	u64				load_sum;
	u64				runnable_sum;
	u32				util_sum;
	u32				period_contrib;
	unsigned long			load_avg;
	unsigned long			runnable_avg;
	unsigned long			util_avg;
	struct util_est			util_est;
} ____cacheline_aligned;

struct sched_statistics {
#ifdef CONFIG_SCHEDSTATS
	u64				wait_start;
	u64				wait_max;
	u64				wait_count;
	u64				wait_sum;
	u64				iowait_count;
	u64				iowait_sum;

	u64				sleep_start;
	u64				sleep_max;
	s64				sum_sleep_runtime;

	u64				block_start;
	u64				block_max;
	u64				exec_max;
	u64				slice_max;

	u64				nr_migrations_cold;
	u64				nr_failed_migrations_affine;
	u64				nr_failed_migrations_running;
	u64				nr_failed_migrations_hot;
	u64				nr_forced_migrations;

	u64				nr_wakeups;
	u64				nr_wakeups_sync;
	u64				nr_wakeups_migrate;
	u64				nr_wakeups_local;
	u64				nr_wakeups_remote;
	u64				nr_wakeups_affine;
	u64				nr_wakeups_affine_attempts;
	u64				nr_wakeups_passive;
	u64				nr_wakeups_idle;
#endif
};

struct sched_entity {
	/* For load-balancing: */
	struct load_weight		load;
	struct rb_node			run_node;
	struct list_head		group_node;
	unsigned int			on_rq;

	u64				exec_start;
	u64				sum_exec_runtime;
	u64				vruntime;
	u64				prev_sum_exec_runtime;

	u64				nr_migrations;

	struct sched_statistics		statistics;

#ifdef CONFIG_FAIR_GROUP_SCHED
	int				depth;
	struct sched_entity		*parent;
	/* rq on which this entity is (to be) queued: */
	struct cfs_rq			*cfs_rq;
	/* rq "owned" by this entity/group: */
	struct cfs_rq			*my_q;
	/* cached value of my_q->h_nr_running */
	unsigned long			runnable_weight;
#endif

#ifdef CONFIG_SMP
	/*
	 * Per entity load average tracking.
	 *
	 * Put into separate cache line so it does not
	 * collide with read-mostly values above.
	 */
	struct sched_avg		avg;
#endif

	ANDROID_KABI_RESERVE(1);
	ANDROID_KABI_RESERVE(2);
	ANDROID_KABI_RESERVE(3);
	ANDROID_KABI_RESERVE(4);
};

struct sched_rt_entity {
	struct list_head		run_list;
	unsigned long			timeout;
	unsigned long			watchdog_stamp;
	unsigned int			time_slice;
	unsigned short			on_rq;
	unsigned short			on_list;

	struct sched_rt_entity		*back;
#ifdef CONFIG_RT_GROUP_SCHED
	struct sched_rt_entity		*parent;
	/* rq on which this entity is (to be) queued: */
	struct rt_rq			*rt_rq;
	/* rq "owned" by this entity/group: */
	struct rt_rq			*my_q;
#endif

	ANDROID_KABI_RESERVE(1);
	ANDROID_KABI_RESERVE(2);
	ANDROID_KABI_RESERVE(3);
	ANDROID_KABI_RESERVE(4);
} __randomize_layout;

struct sched_dl_entity {
	struct rb_node			rb_node;

	/*
	 * Original scheduling parameters. Copied here from sched_attr
	 * during sched_setattr(), they will remain the same until
	 * the next sched_setattr().
	 */
	u64				dl_runtime;	/* Maximum runtime for each instance	*/
	u64				dl_deadline;	/* Relative deadline of each instance	*/
	u64				dl_period;	/* Separation of two instances (period) */
	u64				dl_bw;		/* dl_runtime / dl_period		*/
	u64				dl_density;	/* dl_runtime / dl_deadline		*/

	/*
	 * Actual scheduling parameters. Initialized with the values above,
	 * they are continuously updated during task execution. Note that
	 * the remaining runtime could be < 0 in case we are in overrun.
	 */
	s64				runtime;	/* Remaining runtime for this instance	*/
	u64				deadline;	/* Absolute deadline for this instance	*/
	unsigned int			flags;		/* Specifying the scheduler behaviour	*/

	/*
	 * Some bool flags:
	 *
	 * @dl_throttled tells if we exhausted the runtime. If so, the
	 * task has to wait for a replenishment to be performed at the
	 * next firing of dl_timer.
	 *
	 * @dl_boosted tells if we are boosted due to DI. If so we are
	 * outside bandwidth enforcement mechanism (but only until we
	 * exit the critical section);
	 *
	 * @dl_yielded tells if task gave up the CPU before consuming
	 * all its available runtime during the last job.
	 *
	 * @dl_non_contending tells if the task is inactive while still
	 * contributing to the active utilization. In other words, it
	 * indicates if the inactive timer has been armed and its handler
	 * has not been executed yet. This flag is useful to avoid race
	 * conditions between the inactive timer handler and the wakeup
	 * code.
	 *
	 * @dl_overrun tells if the task asked to be informed about runtime
	 * overruns.
	 */
	unsigned int			dl_throttled      : 1;
	unsigned int			dl_yielded        : 1;
	unsigned int			dl_non_contending : 1;
	unsigned int			dl_overrun	  : 1;

	/*
	 * Bandwidth enforcement timer. Each -deadline task has its
	 * own bandwidth to be enforced, thus we need one timer per task.
	 */
	struct hrtimer			dl_timer;

	/*
	 * Inactive timer, responsible for decreasing the active utilization
	 * at the "0-lag time". When a -deadline task blocks, it contributes
	 * to GRUB's active utilization until the "0-lag time", hence a
	 * timer is needed to decrease the active utilization at the correct
	 * time.
	 */
	struct hrtimer inactive_timer;

#ifdef CONFIG_RT_MUTEXES
	/*
	 * Priority Inheritance. When a DEADLINE scheduling entity is boosted
	 * pi_se points to the donor, otherwise points to the dl_se it belongs
	 * to (the original one/itself).
	 */
	struct sched_dl_entity *pi_se;
#endif
};

#ifdef CONFIG_UCLAMP_TASK
/* Number of utilization clamp buckets (shorter alias) */
#define UCLAMP_BUCKETS CONFIG_UCLAMP_BUCKETS_COUNT

/*
 * Utilization clamp for a scheduling entity
 * @value:		clamp value "assigned" to a se
 * @bucket_id:		bucket index corresponding to the "assigned" value
 * @active:		the se is currently refcounted in a rq's bucket
 * @user_defined:	the requested clamp value comes from user-space
 *
 * The bucket_id is the index of the clamp bucket matching the clamp value
 * which is pre-computed and stored to avoid expensive integer divisions from
 * the fast path.
 *
 * The active bit is set whenever a task has got an "effective" value assigned,
 * which can be different from the clamp value "requested" from user-space.
 * This allows to know a task is refcounted in the rq's bucket corresponding
 * to the "effective" bucket_id.
 *
 * The user_defined bit is set whenever a task has got a task-specific clamp
 * value requested from userspace, i.e. the system defaults apply to this task
 * just as a restriction. This allows to relax default clamps when a less
 * restrictive task-specific value has been requested, thus allowing to
 * implement a "nice" semantic. For example, a task running with a 20%
 * default boost can still drop its own boosting to 0%.
 */
struct uclamp_se {
	unsigned int value		: bits_per(SCHED_CAPACITY_SCALE);
	unsigned int bucket_id		: bits_per(UCLAMP_BUCKETS);
	unsigned int active		: 1;
	unsigned int user_defined	: 1;
};
#endif /* CONFIG_UCLAMP_TASK */

union rcu_special {
	struct {
		u8			blocked;
		u8			need_qs;
		u8			exp_hint; /* Hint for performance. */
		u8			deferred_qs;
	} b; /* Bits. */
	u32 s; /* Set of bits. */
};

enum perf_event_task_context {
	perf_invalid_context = -1,
	perf_hw_context = 0,
	perf_sw_context,
	perf_nr_task_contexts,
};

struct wake_q_node {
	struct wake_q_node *next;
};

struct task_struct {
#ifdef CONFIG_THREAD_INFO_IN_TASK
	/*
	 * For reasons of header soup (see current_thread_info()), this
	 * must be the first element of task_struct.
	 */
	struct thread_info		thread_info;
#endif
	/* -1 unrunnable, 0 runnable, >0 stopped: */
	volatile long			state;

	/*
	 * This begins the randomizable portion of task_struct. Only
	 * scheduling-critical items should be added above here.
	 */
	randomized_struct_fields_start

	void				*stack;
	refcount_t			usage;
	/* Per task flags (PF_*), defined further below: */
	unsigned int			flags;
	unsigned int			ptrace;

#ifdef CONFIG_SMP
	struct llist_node		wake_entry;
	unsigned int			wake_entry_type;
	int				on_cpu;
#ifdef CONFIG_THREAD_INFO_IN_TASK
	/* Current CPU: */
	unsigned int			cpu;
#endif
	unsigned int			wakee_flips;
	unsigned long			wakee_flip_decay_ts;
	struct task_struct		*last_wakee;

	/*
	 * recent_used_cpu is initially set as the last CPU used by a task
	 * that wakes affine another task. Waker/wakee relationships can
	 * push tasks around a CPU where each wakeup moves to the next one.
	 * Tracking a recently used CPU allows a quick search for a recently
	 * used CPU that may be idle.
	 */
	int				recent_used_cpu;
	int				wake_cpu;
#endif
	int				on_rq;

	int				prio;
	int				static_prio;
	int				normal_prio;
	unsigned int			rt_priority;

	const struct sched_class	*sched_class;
	struct sched_entity		se;
	struct sched_rt_entity		rt;
#ifdef CONFIG_CGROUP_SCHED
	struct task_group		*sched_task_group;
#endif
	struct sched_dl_entity		dl;

#ifdef CONFIG_UCLAMP_TASK
	/*
	 * Clamp values requested for a scheduling entity.
	 * Must be updated with task_rq_lock() held.
	 */
	struct uclamp_se		uclamp_req[UCLAMP_CNT];
	/*
	 * Effective clamp values used for a scheduling entity.
	 * Must be updated with task_rq_lock() held.
	 */
	struct uclamp_se		uclamp[UCLAMP_CNT];
#endif

#ifdef CONFIG_PREEMPT_NOTIFIERS
	/* List of struct preempt_notifier: */
	struct hlist_head		preempt_notifiers;
#endif

#ifdef CONFIG_BLK_DEV_IO_TRACE
	unsigned int			btrace_seq;
#endif

	unsigned int			policy;
	int				nr_cpus_allowed;
	const cpumask_t			*cpus_ptr;
	cpumask_t			cpus_mask;

#ifdef CONFIG_PREEMPT_RCU
	int				rcu_read_lock_nesting;
	union rcu_special		rcu_read_unlock_special;
	struct list_head		rcu_node_entry;
	struct rcu_node			*rcu_blocked_node;
#endif /* #ifdef CONFIG_PREEMPT_RCU */

#ifdef CONFIG_TASKS_RCU
	unsigned long			rcu_tasks_nvcsw;
	u8				rcu_tasks_holdout;
	u8				rcu_tasks_idx;
	int				rcu_tasks_idle_cpu;
	struct list_head		rcu_tasks_holdout_list;
#endif /* #ifdef CONFIG_TASKS_RCU */

	struct sched_info		sched_info;

	struct list_head		tasks;
#ifdef CONFIG_SMP
	struct plist_node		pushable_tasks;
	struct rb_node			pushable_dl_tasks;
#endif

	struct mm_struct		*mm;
	struct mm_struct		*active_mm;

	/* Per-thread vma caching: */
	struct vmacache			vmacache;

#ifdef SPLIT_RSS_COUNTING
	struct task_rss_stat		rss_stat;
#endif
	int				exit_state;
	int				exit_code;
	int				exit_signal;
	/* The signal sent when the parent dies: */
	int				pdeath_signal;
	/* JOBCTL_*, siglock protected: */
	unsigned long			jobctl;

	/* Used for emulating ABI behavior of previous Linux versions: */
	unsigned int			personality;

	/* Scheduler bits, serialized by scheduler locks: */
	unsigned			sched_reset_on_fork:1;
	unsigned			sched_contributes_to_load:1;
	unsigned			sched_migrated:1;
	unsigned			sched_remote_wakeup:1;
#ifdef CONFIG_PSI
	unsigned			sched_psi_wake_requeue:1;
#endif

	/* Force alignment to the next boundary: */
	unsigned			:0;

	/* Unserialized, strictly 'current' */

	/* Bit to tell LSMs we're in execve(): */
	unsigned			in_execve:1;
	unsigned			in_iowait:1;
#ifndef TIF_RESTORE_SIGMASK
	unsigned			restore_sigmask:1;
#endif
#ifdef CONFIG_MEMCG
	unsigned			in_user_fault:1;
#endif
#ifdef CONFIG_LRU_GEN
	/* whether the LRU algorithm may apply to this access */
	unsigned			in_lru_fault:1;
#endif
#ifdef CONFIG_COMPAT_BRK
	unsigned			brk_randomized:1;
#endif
#ifdef CONFIG_CGROUPS
	/* disallow userland-initiated cgroup migration */
	unsigned			no_cgroup_migration:1;
	/* task is frozen/stopped (used by the cgroup freezer) */
	unsigned			frozen:1;
#endif
#ifdef CONFIG_BLK_CGROUP
	unsigned			use_memdelay:1;
#endif
#ifdef CONFIG_PSI
	/* Stalled due to lack of memory */
	unsigned			in_memstall:1;
#endif

	unsigned long			atomic_flags; /* Flags requiring atomic access. */

	struct restart_block		restart_block;

	pid_t				pid;
	pid_t				tgid;

#ifdef CONFIG_STACKPROTECTOR
	/* Canary value for the -fstack-protector GCC feature: */
	unsigned long			stack_canary;
#endif
	/*
	 * Pointers to the (original) parent process, youngest child, younger sibling,
	 * older sibling, respectively.  (p->father can be replaced with
	 * p->real_parent->pid)
	 */

	/* Real parent process: */
	struct task_struct __rcu	*real_parent;

	/* Recipient of SIGCHLD, wait4() reports: */
	struct task_struct __rcu	*parent;

	/*
	 * Children/sibling form the list of natural children:
	 */
	struct list_head		children;
	struct list_head		sibling;
	struct task_struct		*group_leader;

	/*
	 * 'ptraced' is the list of tasks this task is using ptrace() on.
	 *
	 * This includes both natural children and PTRACE_ATTACH targets.
	 * 'ptrace_entry' is this task's link on the p->parent->ptraced list.
	 */
	struct list_head		ptraced;
	struct list_head		ptrace_entry;

	/* PID/PID hash table linkage. */
	struct pid			*thread_pid;
	struct hlist_node		pid_links[PIDTYPE_MAX];
	struct list_head		thread_group;
	struct list_head		thread_node;

	struct completion		*vfork_done;

	/* CLONE_CHILD_SETTID: */
	int __user			*set_child_tid;

	/* CLONE_CHILD_CLEARTID: */
	int __user			*clear_child_tid;

	u64				utime;
	u64				stime;
#ifdef CONFIG_ARCH_HAS_SCALED_CPUTIME
	u64				utimescaled;
	u64				stimescaled;
#endif
	u64				gtime;
#ifdef CONFIG_CPU_FREQ_TIMES
	u64				*time_in_state;
	unsigned int			max_state;
#endif
	struct prev_cputime		prev_cputime;
#ifdef CONFIG_VIRT_CPU_ACCOUNTING_GEN
	struct vtime			vtime;
#endif

#ifdef CONFIG_NO_HZ_FULL
	atomic_t			tick_dep_mask;
#endif
	/* Context switch counts: */
	unsigned long			nvcsw;
	unsigned long			nivcsw;

	/* Monotonic time in nsecs: */
	u64				start_time;

	/* Boot based time in nsecs: */
	u64				real_start_time;

	/* MM fault and swap info: this can arguably be seen as either mm-specific or thread-specific: */
	unsigned long			min_flt;
	unsigned long			maj_flt;

	/* Empty if CONFIG_POSIX_CPUTIMERS=n */
	struct posix_cputimers		posix_cputimers;

	/* Process credentials: */

	/* Tracer's credentials at attach: */
	const struct cred __rcu		*ptracer_cred;

	/* Objective and real subjective task credentials (COW): */
	const struct cred __rcu		*real_cred;

	/* Effective (overridable) subjective task credentials (COW): */
	const struct cred __rcu		*cred;

#ifdef CONFIG_KEYS
	/* Cached requested key. */
	struct key			*cached_requested_key;
#endif

	/*
	 * executable name, excluding path.
	 *
	 * - normally initialized setup_new_exec()
	 * - access it with [gs]et_task_comm()
	 * - lock it with task_lock()
	 */
	char				comm[TASK_COMM_LEN];

	struct nameidata		*nameidata;

#ifdef CONFIG_SYSVIPC
	struct sysv_sem			sysvsem;
	struct sysv_shm			sysvshm;
#endif
#ifdef CONFIG_DETECT_HUNG_TASK
	/* hung task detection */
	unsigned long			last_switch_count;
	unsigned long			last_switch_time;
	bool hang_detection_enabled;
#endif
	/* Filesystem information: */
	struct fs_struct		*fs;

	/* Open file information: */
	struct files_struct		*files;

	/* Namespaces: */
	struct nsproxy			*nsproxy;

	/* Signal handlers: */
	struct signal_struct		*signal;
	struct sighand_struct		*sighand;
	sigset_t			blocked;
	sigset_t			real_blocked;
	/* Restored if set_restore_sigmask() was used: */
	sigset_t			saved_sigmask;
	struct sigpending		pending;
	unsigned long			sas_ss_sp;
	size_t				sas_ss_size;
	unsigned int			sas_ss_flags;

	struct callback_head		*task_works;

#ifdef CONFIG_AUDIT
#ifdef CONFIG_AUDITSYSCALL
	struct audit_context		*audit_context;
#endif
	kuid_t				loginuid;
	unsigned int			sessionid;
#endif
	struct seccomp			seccomp;

	/* Thread group tracking: */
	u64				parent_exec_id;
	u64				self_exec_id;

	/* Protection against (de-)allocation: mm, files, fs, tty, keyrings, mems_allowed, mempolicy: */
	spinlock_t			alloc_lock;

	/* Protection of the PI data structures: */
	raw_spinlock_t			pi_lock;

	struct wake_q_node		wake_q;

#ifdef CONFIG_RT_MUTEXES
	/* PI waiters blocked on a rt_mutex held by this task: */
	struct rb_root_cached		pi_waiters;
	/* Updated under owner's pi_lock and rq lock */
	struct task_struct		*pi_top_task;
	/* Deadlock detection and priority inheritance handling: */
	struct rt_mutex_waiter		*pi_blocked_on;
#endif

#ifdef CONFIG_DEBUG_MUTEXES
	/* Mutex deadlock detection: */
	struct mutex_waiter		*blocked_on;
#endif

#ifdef CONFIG_DEBUG_ATOMIC_SLEEP
	int				non_block_count;
#endif

#ifdef CONFIG_TRACE_IRQFLAGS
	unsigned int			irq_events;
	unsigned int			hardirq_threaded;
	unsigned long			hardirq_enable_ip;
	unsigned long			hardirq_disable_ip;
	unsigned int			hardirq_enable_event;
	unsigned int			hardirq_disable_event;
	int				hardirqs_enabled;
	int				hardirq_context;
	unsigned long			softirq_disable_ip;
	unsigned long			softirq_enable_ip;
	unsigned int			softirq_disable_event;
	unsigned int			softirq_enable_event;
	int				softirqs_enabled;
	int				softirq_context;
	int				irq_config;
#endif

#ifdef CONFIG_LOCKDEP
# define MAX_LOCK_DEPTH			48UL
	u64				curr_chain_key;
	int				lockdep_depth;
	unsigned int			lockdep_recursion;
	struct held_lock		held_locks[MAX_LOCK_DEPTH];
#endif

#ifdef CONFIG_UBSAN
	unsigned int			in_ubsan;
#endif

	/* Journalling filesystem info: */
	void				*journal_info;

	/* Stacked block device info: */
	struct bio_list			*bio_list;

#ifdef CONFIG_BLOCK
	/* Stack plugging: */
	struct blk_plug			*plug;
#endif

	/* VM state: */
	struct reclaim_state		*reclaim_state;

	struct backing_dev_info		*backing_dev_info;

	struct io_context		*io_context;

#ifdef CONFIG_COMPACTION
	struct capture_control		*capture_control;
#endif
	/* Ptrace state: */
	unsigned long			ptrace_message;
	kernel_siginfo_t		*last_siginfo;

	struct task_io_accounting	ioac;
#ifdef CONFIG_PSI
	/* Pressure stall state */
	unsigned int			psi_flags;
#endif
#ifdef CONFIG_TASK_XACCT
	/* Accumulated RSS usage: */
	u64				acct_rss_mem1;
	/* Accumulated virtual memory usage: */
	u64				acct_vm_mem1;
	/* stime + utime since last update: */
	u64				acct_timexpd;
#endif
#ifdef CONFIG_CPUSETS
	/* Protected by ->alloc_lock: */
	nodemask_t			mems_allowed;
	/* Seqence number to catch updates: */
	seqcount_t			mems_allowed_seq;
	int				cpuset_mem_spread_rotor;
	int				cpuset_slab_spread_rotor;
#endif
#ifdef CONFIG_CGROUPS
	/* Control Group info protected by css_set_lock: */
	struct css_set __rcu		*cgroups;
	/* cg_list protected by css_set_lock and tsk->alloc_lock: */
	struct list_head		cg_list;
#endif
#ifdef CONFIG_X86_CPU_RESCTRL
	u32				closid;
	u32				rmid;
#endif
#ifdef CONFIG_FUTEX
	struct robust_list_head __user	*robust_list;
#ifdef CONFIG_COMPAT
	struct compat_robust_list_head __user *compat_robust_list;
#endif
	struct list_head		pi_state_list;
	struct futex_pi_state		*pi_state_cache;
	struct mutex			futex_exit_mutex;
	unsigned int			futex_state;
#endif
#ifdef CONFIG_PERF_EVENTS
	struct perf_event_context	*perf_event_ctxp[perf_nr_task_contexts];
	struct mutex			perf_event_mutex;
	struct list_head		perf_event_list;
#endif
#ifdef CONFIG_DEBUG_PREEMPT
	unsigned long			preempt_disable_ip;
#endif
#ifdef CONFIG_NUMA
	/* Protected by alloc_lock: */
	struct mempolicy		*mempolicy;
	short				il_prev;
	short				pref_node_fork;
#endif
#ifdef CONFIG_NUMA_BALANCING
	int				numa_scan_seq;
	unsigned int			numa_scan_period;
	unsigned int			numa_scan_period_max;
	int				numa_preferred_nid;
	unsigned long			numa_migrate_retry;
	/* Migration stamp: */
	u64				node_stamp;
	u64				last_task_numa_placement;
	u64				last_sum_exec_runtime;
	struct callback_head		numa_work;

	/*
	 * This pointer is only modified for current in syscall and
	 * pagefault context (and for tasks being destroyed), so it can be read
	 * from any of the following contexts:
	 *  - RCU read-side critical section
	 *  - current->numa_group from everywhere
	 *  - task's runqueue locked, task not running
	 */
	struct numa_group __rcu		*numa_group;

	/*
	 * numa_faults is an array split into four regions:
	 * faults_memory, faults_cpu, faults_memory_buffer, faults_cpu_buffer
	 * in this precise order.
	 *
	 * faults_memory: Exponential decaying average of faults on a per-node
	 * basis. Scheduling placement decisions are made based on these
	 * counts. The values remain static for the duration of a PTE scan.
	 * faults_cpu: Track the nodes the process was running on when a NUMA
	 * hinting fault was incurred.
	 * faults_memory_buffer and faults_cpu_buffer: Record faults per node
	 * during the current scan window. When the scan completes, the counts
	 * in faults_memory and faults_cpu decay and these values are copied.
	 */
	unsigned long			*numa_faults;
	unsigned long			total_numa_faults;

	/*
	 * numa_faults_locality tracks if faults recorded during the last
	 * scan window were remote/local or failed to migrate. The task scan
	 * period is adapted based on the locality of the faults with different
	 * weights depending on whether they were shared or private faults
	 */
	unsigned long			numa_faults_locality[3];

	unsigned long			numa_pages_migrated;
#endif /* CONFIG_NUMA_BALANCING */

#ifdef CONFIG_RSEQ
	struct rseq __user *rseq;
	u32 rseq_sig;
	/*
	 * RmW on rseq_event_mask must be performed atomically
	 * with respect to preemption.
	 */
	unsigned long rseq_event_mask;
#endif

	struct tlbflush_unmap_batch	tlb_ubc;

	union {
		refcount_t		rcu_users;
		struct rcu_head		rcu;
	};

	/* Cache last used pipe for splice(): */
	struct pipe_inode_info		*splice_pipe;

	struct page_frag		task_frag;

#ifdef CONFIG_TASK_DELAY_ACCT
	struct task_delay_info		*delays;
#endif

#ifdef CONFIG_FAULT_INJECTION
	int				make_it_fail;
	unsigned int			fail_nth;
#endif
	/*
	 * When (nr_dirtied >= nr_dirtied_pause), it's time to call
	 * balance_dirty_pages() for a dirty throttling pause:
	 */
	int				nr_dirtied;
	int				nr_dirtied_pause;
	/* Start of a write-and-pause period: */
	unsigned long			dirty_paused_when;

#ifdef CONFIG_LATENCYTOP
	int				latency_record_count;
	struct latency_record		latency_record[LT_SAVECOUNT];
#endif
	/*
	 * Time slack values; these are used to round up poll() and
	 * select() etc timeout values. These are in nanoseconds.
	 */
	u64				timer_slack_ns;
	u64				default_timer_slack_ns;

#ifdef CONFIG_KASAN
	unsigned int			kasan_depth;
#endif

#ifdef CONFIG_FUNCTION_GRAPH_TRACER
	/* Index of current stored address in ret_stack: */
	int				curr_ret_stack;
	int				curr_ret_depth;

	/* Stack of return addresses for return function tracing: */
	struct ftrace_ret_stack		*ret_stack;

	/* Timestamp for last schedule: */
	unsigned long long		ftrace_timestamp;

	/*
	 * Number of functions that haven't been traced
	 * because of depth overrun:
	 */
	atomic_t			trace_overrun;

	/* Pause tracing: */
	atomic_t			tracing_graph_pause;
#endif

#ifdef CONFIG_TRACING
	/* State flags for use by tracers: */
	unsigned long			trace;

	/* Bitmask and counter of trace recursion: */
	unsigned long			trace_recursion;
#endif /* CONFIG_TRACING */

#ifdef CONFIG_KCOV
	/* See kernel/kcov.c for more details. */

	/* Coverage collection mode enabled for this task (0 if disabled): */
	unsigned int			kcov_mode;

	/* Size of the kcov_area: */
	unsigned int			kcov_size;

	/* Buffer for coverage collection: */
	void				*kcov_area;

	/* KCOV descriptor wired with this task or NULL: */
	struct kcov			*kcov;

	/* KCOV common handle for remote coverage collection: */
	u64				kcov_handle;

	/* KCOV sequence number: */
	int				kcov_sequence;
#endif

#ifdef CONFIG_MEMCG
	struct mem_cgroup		*memcg_in_oom;
	gfp_t				memcg_oom_gfp_mask;
	int				memcg_oom_order;

	/* Number of pages to reclaim on returning to userland: */
	unsigned int			memcg_nr_pages_over_high;

	/* Used by memcontrol for targeted memcg charge: */
	struct mem_cgroup		*active_memcg;
#endif

#ifdef CONFIG_BLK_CGROUP
	struct request_queue		*throttle_queue;
#endif

#ifdef CONFIG_UPROBES
	struct uprobe_task		*utask;
#endif
#if defined(CONFIG_BCACHE) || defined(CONFIG_BCACHE_MODULE)
	unsigned int			sequential_io;
	unsigned int			sequential_io_avg;
#endif
#ifdef CONFIG_DEBUG_ATOMIC_SLEEP
	unsigned long			task_state_change;
#endif
	int				pagefault_disabled;
#ifdef CONFIG_MMU
	struct task_struct		*oom_reaper_list;
#endif
#ifdef CONFIG_VMAP_STACK
	struct vm_struct		*stack_vm_area;
#endif
#ifdef CONFIG_THREAD_INFO_IN_TASK
	/* A live task holds one reference: */
	refcount_t			stack_refcount;
#endif
#ifdef CONFIG_LIVEPATCH
	int patch_state;
#endif
#ifdef CONFIG_SECURITY
	/* Used by LSM modules for access restriction: */
	void				*security;
#endif

#ifdef CONFIG_GCC_PLUGIN_STACKLEAK
	unsigned long			lowest_stack;
	unsigned long			prev_lowest_stack;
#endif

<<<<<<< HEAD
	ANDROID_VENDOR_DATA_ARRAY(1, 64);
=======
	ANDROID_VENDOR_DATA_ARRAY(1, 3);
>>>>>>> d7a5d91f

	ANDROID_KABI_RESERVE(1);
	ANDROID_KABI_RESERVE(2);
	ANDROID_KABI_RESERVE(3);
	ANDROID_KABI_RESERVE(4);
	ANDROID_KABI_RESERVE(5);
	ANDROID_KABI_RESERVE(6);
	ANDROID_KABI_RESERVE(7);
	ANDROID_KABI_RESERVE(8);

	/*
	 * New fields for task_struct should be added above here, so that
	 * they are included in the randomized portion of task_struct.
	 */
	randomized_struct_fields_end

	/* CPU-specific state of this task: */
	struct thread_struct		thread;

	/*
	 * WARNING: on x86, 'thread_struct' contains a variable-sized
	 * structure.  It *MUST* be at the end of 'task_struct'.
	 *
	 * Do not put anything below here!
	 */
};

static inline struct pid *task_pid(struct task_struct *task)
{
	return task->thread_pid;
}

/*
 * the helpers to get the task's different pids as they are seen
 * from various namespaces
 *
 * task_xid_nr()     : global id, i.e. the id seen from the init namespace;
 * task_xid_vnr()    : virtual id, i.e. the id seen from the pid namespace of
 *                     current.
 * task_xid_nr_ns()  : id seen from the ns specified;
 *
 * see also pid_nr() etc in include/linux/pid.h
 */
pid_t __task_pid_nr_ns(struct task_struct *task, enum pid_type type, struct pid_namespace *ns);

static inline pid_t task_pid_nr(struct task_struct *tsk)
{
	return tsk->pid;
}

static inline pid_t task_pid_nr_ns(struct task_struct *tsk, struct pid_namespace *ns)
{
	return __task_pid_nr_ns(tsk, PIDTYPE_PID, ns);
}

static inline pid_t task_pid_vnr(struct task_struct *tsk)
{
	return __task_pid_nr_ns(tsk, PIDTYPE_PID, NULL);
}


static inline pid_t task_tgid_nr(struct task_struct *tsk)
{
	return tsk->tgid;
}

/**
 * pid_alive - check that a task structure is not stale
 * @p: Task structure to be checked.
 *
 * Test if a process is not yet dead (at most zombie state)
 * If pid_alive fails, then pointers within the task structure
 * can be stale and must not be dereferenced.
 *
 * Return: 1 if the process is alive. 0 otherwise.
 */
static inline int pid_alive(const struct task_struct *p)
{
	return p->thread_pid != NULL;
}

static inline pid_t task_pgrp_nr_ns(struct task_struct *tsk, struct pid_namespace *ns)
{
	return __task_pid_nr_ns(tsk, PIDTYPE_PGID, ns);
}

static inline pid_t task_pgrp_vnr(struct task_struct *tsk)
{
	return __task_pid_nr_ns(tsk, PIDTYPE_PGID, NULL);
}


static inline pid_t task_session_nr_ns(struct task_struct *tsk, struct pid_namespace *ns)
{
	return __task_pid_nr_ns(tsk, PIDTYPE_SID, ns);
}

static inline pid_t task_session_vnr(struct task_struct *tsk)
{
	return __task_pid_nr_ns(tsk, PIDTYPE_SID, NULL);
}

static inline pid_t task_tgid_nr_ns(struct task_struct *tsk, struct pid_namespace *ns)
{
	return __task_pid_nr_ns(tsk, PIDTYPE_TGID, ns);
}

static inline pid_t task_tgid_vnr(struct task_struct *tsk)
{
	return __task_pid_nr_ns(tsk, PIDTYPE_TGID, NULL);
}

static inline pid_t task_ppid_nr_ns(const struct task_struct *tsk, struct pid_namespace *ns)
{
	pid_t pid = 0;

	rcu_read_lock();
	if (pid_alive(tsk))
		pid = task_tgid_nr_ns(rcu_dereference(tsk->real_parent), ns);
	rcu_read_unlock();

	return pid;
}

static inline pid_t task_ppid_nr(const struct task_struct *tsk)
{
	return task_ppid_nr_ns(tsk, &init_pid_ns);
}

/* Obsolete, do not use: */
static inline pid_t task_pgrp_nr(struct task_struct *tsk)
{
	return task_pgrp_nr_ns(tsk, &init_pid_ns);
}

#define TASK_REPORT_IDLE	(TASK_REPORT + 1)
#define TASK_REPORT_MAX		(TASK_REPORT_IDLE << 1)

static inline unsigned int task_state_index(struct task_struct *tsk)
{
	unsigned int tsk_state = READ_ONCE(tsk->state);
	unsigned int state = (tsk_state | tsk->exit_state) & TASK_REPORT;

	BUILD_BUG_ON_NOT_POWER_OF_2(TASK_REPORT_MAX);

	if (tsk_state == TASK_IDLE)
		state = TASK_REPORT_IDLE;

	return fls(state);
}

static inline char task_index_to_char(unsigned int state)
{
	static const char state_char[] = "RSDTtXZPI";

	BUILD_BUG_ON(1 + ilog2(TASK_REPORT_MAX) != sizeof(state_char) - 1);

	return state_char[state];
}

static inline char task_state_to_char(struct task_struct *tsk)
{
	return task_index_to_char(task_state_index(tsk));
}

/**
 * is_global_init - check if a task structure is init. Since init
 * is free to have sub-threads we need to check tgid.
 * @tsk: Task structure to be checked.
 *
 * Check if a task structure is the first user space task the kernel created.
 *
 * Return: 1 if the task structure is init. 0 otherwise.
 */
static inline int is_global_init(struct task_struct *tsk)
{
	return task_tgid_nr(tsk) == 1;
}

extern struct pid *cad_pid;

/*
 * Per process flags
 */
#define PF_IDLE			0x00000002	/* I am an IDLE thread */
#define PF_EXITING		0x00000004	/* Getting shut down */
#define PF_VCPU			0x00000010	/* I'm a virtual CPU */
#define PF_WQ_WORKER		0x00000020	/* I'm a workqueue worker */
#define PF_FORKNOEXEC		0x00000040	/* Forked but didn't exec */
#define PF_MCE_PROCESS		0x00000080      /* Process policy on mce errors */
#define PF_SUPERPRIV		0x00000100	/* Used super-user privileges */
#define PF_DUMPCORE		0x00000200	/* Dumped core */
#define PF_SIGNALED		0x00000400	/* Killed by a signal */
#define PF_MEMALLOC		0x00000800	/* Allocating memory */
#define PF_NPROC_EXCEEDED	0x00001000	/* set_user() noticed that RLIMIT_NPROC was exceeded */
#define PF_USED_MATH		0x00002000	/* If unset the fpu must be initialized before use */
#define PF_NOFREEZE		0x00008000	/* This thread should not be frozen */
#define PF_FROZEN		0x00010000	/* Frozen for system suspend */
#define PF_KSWAPD		0x00020000	/* I am kswapd */
#define PF_MEMALLOC_NOFS	0x00040000	/* All allocation requests will inherit GFP_NOFS */
#define PF_MEMALLOC_NOIO	0x00080000	/* All allocation requests will inherit GFP_NOIO */
#define PF_LESS_THROTTLE	0x00100000	/* Throttle me less: I clean memory */
#define PF_KTHREAD		0x00200000	/* I am a kernel thread */
#define PF_RANDOMIZE		0x00400000	/* Randomize virtual address space */
#define PF_SWAPWRITE		0x00800000	/* Allowed to write to swap */
#define PF_UMH			0x02000000	/* I'm an Usermodehelper process */
#define PF_NO_SETAFFINITY	0x04000000	/* Userland is not allowed to meddle with cpus_mask */
#define PF_MCE_EARLY		0x08000000      /* Early kill for mce process policy */
#define PF_MEMALLOC_NOCMA	0x10000000	/* All allocation request will have _GFP_MOVABLE cleared */
#define PF_FREEZER_SKIP		0x40000000	/* Freezer should not count it as freezable */
#define PF_SUSPEND_TASK		0x80000000      /* This thread called freeze_processes() and should not be frozen */

/*
 * Only the _current_ task can read/write to tsk->flags, but other
 * tasks can access tsk->flags in readonly mode for example
 * with tsk_used_math (like during threaded core dumping).
 * There is however an exception to this rule during ptrace
 * or during fork: the ptracer task is allowed to write to the
 * child->flags of its traced child (same goes for fork, the parent
 * can write to the child->flags), because we're guaranteed the
 * child is not running and in turn not changing child->flags
 * at the same time the parent does it.
 */
#define clear_stopped_child_used_math(child)	do { (child)->flags &= ~PF_USED_MATH; } while (0)
#define set_stopped_child_used_math(child)	do { (child)->flags |= PF_USED_MATH; } while (0)
#define clear_used_math()			clear_stopped_child_used_math(current)
#define set_used_math()				set_stopped_child_used_math(current)

#define conditional_stopped_child_used_math(condition, child) \
	do { (child)->flags &= ~PF_USED_MATH, (child)->flags |= (condition) ? PF_USED_MATH : 0; } while (0)

#define conditional_used_math(condition)	conditional_stopped_child_used_math(condition, current)

#define copy_to_stopped_child_used_math(child) \
	do { (child)->flags &= ~PF_USED_MATH, (child)->flags |= current->flags & PF_USED_MATH; } while (0)

/* NOTE: this will return 0 or PF_USED_MATH, it will never return 1 */
#define tsk_used_math(p)			((p)->flags & PF_USED_MATH)
#define used_math()				tsk_used_math(current)

static __always_inline bool is_percpu_thread(void)
{
#ifdef CONFIG_SMP
	return (current->flags & PF_NO_SETAFFINITY) &&
		(current->nr_cpus_allowed  == 1);
#else
	return true;
#endif
}

/* Per-process atomic flags. */
#define PFA_NO_NEW_PRIVS		0	/* May not gain new privileges. */
#define PFA_SPREAD_PAGE			1	/* Spread page cache over cpuset */
#define PFA_SPREAD_SLAB			2	/* Spread some slab caches over cpuset */
#define PFA_SPEC_SSB_DISABLE		3	/* Speculative Store Bypass disabled */
#define PFA_SPEC_SSB_FORCE_DISABLE	4	/* Speculative Store Bypass force disabled*/
#define PFA_SPEC_IB_DISABLE		5	/* Indirect branch speculation restricted */
#define PFA_SPEC_IB_FORCE_DISABLE	6	/* Indirect branch speculation permanently restricted */
#define PFA_SPEC_SSB_NOEXEC		7	/* Speculative Store Bypass clear on execve() */

#define TASK_PFA_TEST(name, func)					\
	static inline bool task_##func(struct task_struct *p)		\
	{ return test_bit(PFA_##name, &p->atomic_flags); }

#define TASK_PFA_SET(name, func)					\
	static inline void task_set_##func(struct task_struct *p)	\
	{ set_bit(PFA_##name, &p->atomic_flags); }

#define TASK_PFA_CLEAR(name, func)					\
	static inline void task_clear_##func(struct task_struct *p)	\
	{ clear_bit(PFA_##name, &p->atomic_flags); }

TASK_PFA_TEST(NO_NEW_PRIVS, no_new_privs)
TASK_PFA_SET(NO_NEW_PRIVS, no_new_privs)

TASK_PFA_TEST(SPREAD_PAGE, spread_page)
TASK_PFA_SET(SPREAD_PAGE, spread_page)
TASK_PFA_CLEAR(SPREAD_PAGE, spread_page)

TASK_PFA_TEST(SPREAD_SLAB, spread_slab)
TASK_PFA_SET(SPREAD_SLAB, spread_slab)
TASK_PFA_CLEAR(SPREAD_SLAB, spread_slab)

TASK_PFA_TEST(SPEC_SSB_DISABLE, spec_ssb_disable)
TASK_PFA_SET(SPEC_SSB_DISABLE, spec_ssb_disable)
TASK_PFA_CLEAR(SPEC_SSB_DISABLE, spec_ssb_disable)

TASK_PFA_TEST(SPEC_SSB_NOEXEC, spec_ssb_noexec)
TASK_PFA_SET(SPEC_SSB_NOEXEC, spec_ssb_noexec)
TASK_PFA_CLEAR(SPEC_SSB_NOEXEC, spec_ssb_noexec)

TASK_PFA_TEST(SPEC_SSB_FORCE_DISABLE, spec_ssb_force_disable)
TASK_PFA_SET(SPEC_SSB_FORCE_DISABLE, spec_ssb_force_disable)

TASK_PFA_TEST(SPEC_IB_DISABLE, spec_ib_disable)
TASK_PFA_SET(SPEC_IB_DISABLE, spec_ib_disable)
TASK_PFA_CLEAR(SPEC_IB_DISABLE, spec_ib_disable)

TASK_PFA_TEST(SPEC_IB_FORCE_DISABLE, spec_ib_force_disable)
TASK_PFA_SET(SPEC_IB_FORCE_DISABLE, spec_ib_force_disable)

static inline void
current_restore_flags(unsigned long orig_flags, unsigned long flags)
{
	current->flags &= ~flags;
	current->flags |= orig_flags & flags;
}

extern int cpuset_cpumask_can_shrink(const struct cpumask *cur, const struct cpumask *trial);
extern int task_can_attach(struct task_struct *p, const struct cpumask *cs_cpus_allowed);
#ifdef CONFIG_SMP
extern void do_set_cpus_allowed(struct task_struct *p, const struct cpumask *new_mask);
extern int set_cpus_allowed_ptr(struct task_struct *p, const struct cpumask *new_mask);
#else
static inline void do_set_cpus_allowed(struct task_struct *p, const struct cpumask *new_mask)
{
}
static inline int set_cpus_allowed_ptr(struct task_struct *p, const struct cpumask *new_mask)
{
	if (!cpumask_test_cpu(0, new_mask))
		return -EINVAL;
	return 0;
}
#endif

extern int yield_to(struct task_struct *p, bool preempt);
extern void set_user_nice(struct task_struct *p, long nice);
extern int task_prio(const struct task_struct *p);

/**
 * task_nice - return the nice value of a given task.
 * @p: the task in question.
 *
 * Return: The nice value [ -20 ... 0 ... 19 ].
 */
static inline int task_nice(const struct task_struct *p)
{
	return PRIO_TO_NICE((p)->static_prio);
}

extern int can_nice(const struct task_struct *p, const int nice);
extern int task_curr(const struct task_struct *p);
extern int idle_cpu(int cpu);
extern int available_idle_cpu(int cpu);
extern int sched_setscheduler(struct task_struct *, int, const struct sched_param *);
extern int sched_setscheduler_nocheck(struct task_struct *, int, const struct sched_param *);
extern int sched_setattr(struct task_struct *, const struct sched_attr *);
extern int sched_setattr_nocheck(struct task_struct *, const struct sched_attr *);
extern struct task_struct *idle_task(int cpu);

/**
 * is_idle_task - is the specified task an idle task?
 * @p: the task in question.
 *
 * Return: 1 if @p is an idle task. 0 otherwise.
 */
static inline bool is_idle_task(const struct task_struct *p)
{
	return !!(p->flags & PF_IDLE);
}

extern struct task_struct *curr_task(int cpu);
extern void ia64_set_curr_task(int cpu, struct task_struct *p);

void yield(void);

union thread_union {
#ifndef CONFIG_ARCH_TASK_STRUCT_ON_STACK
	struct task_struct task;
#endif
#ifndef CONFIG_THREAD_INFO_IN_TASK
	struct thread_info thread_info;
#endif
	unsigned long stack[THREAD_SIZE/sizeof(long)];
};

#ifndef CONFIG_THREAD_INFO_IN_TASK
extern struct thread_info init_thread_info;
#endif

extern unsigned long init_stack[THREAD_SIZE / sizeof(unsigned long)];

#ifdef CONFIG_THREAD_INFO_IN_TASK
static inline struct thread_info *task_thread_info(struct task_struct *task)
{
	return &task->thread_info;
}
#elif !defined(__HAVE_THREAD_FUNCTIONS)
# define task_thread_info(task)	((struct thread_info *)(task)->stack)
#endif

/*
 * find a task by one of its numerical ids
 *
 * find_task_by_pid_ns():
 *      finds a task by its pid in the specified namespace
 * find_task_by_vpid():
 *      finds a task by its virtual pid
 *
 * see also find_vpid() etc in include/linux/pid.h
 */

extern struct task_struct *find_task_by_vpid(pid_t nr);
extern struct task_struct *find_task_by_pid_ns(pid_t nr, struct pid_namespace *ns);

/*
 * find a task by its virtual pid and get the task struct
 */
extern struct task_struct *find_get_task_by_vpid(pid_t nr);

extern int wake_up_state(struct task_struct *tsk, unsigned int state);
extern int wake_up_process(struct task_struct *tsk);
extern void wake_up_new_task(struct task_struct *tsk);

#ifdef CONFIG_SMP
extern void kick_process(struct task_struct *tsk);
#else
static inline void kick_process(struct task_struct *tsk) { }
#endif

extern void __set_task_comm(struct task_struct *tsk, const char *from, bool exec);

static inline void set_task_comm(struct task_struct *tsk, const char *from)
{
	__set_task_comm(tsk, from, false);
}

extern char *__get_task_comm(char *to, size_t len, struct task_struct *tsk);
#define get_task_comm(buf, tsk) ({			\
	BUILD_BUG_ON(sizeof(buf) != TASK_COMM_LEN);	\
	__get_task_comm(buf, sizeof(buf), tsk);		\
})

#ifdef CONFIG_SMP
static __always_inline void scheduler_ipi(void)
{
	/*
	 * Fold TIF_NEED_RESCHED into the preempt_count; anybody setting
	 * TIF_NEED_RESCHED remotely (for the first time) will also send
	 * this IPI.
	 */
	preempt_fold_need_resched();
}
extern unsigned long wait_task_inactive(struct task_struct *, long match_state);
#else
static inline void scheduler_ipi(void) { }
static inline unsigned long wait_task_inactive(struct task_struct *p, long match_state)
{
	return 1;
}
#endif

/*
 * Set thread flags in other task's structures.
 * See asm/thread_info.h for TIF_xxxx flags available:
 */
static inline void set_tsk_thread_flag(struct task_struct *tsk, int flag)
{
	set_ti_thread_flag(task_thread_info(tsk), flag);
}

static inline void clear_tsk_thread_flag(struct task_struct *tsk, int flag)
{
	clear_ti_thread_flag(task_thread_info(tsk), flag);
}

static inline void update_tsk_thread_flag(struct task_struct *tsk, int flag,
					  bool value)
{
	update_ti_thread_flag(task_thread_info(tsk), flag, value);
}

static inline int test_and_set_tsk_thread_flag(struct task_struct *tsk, int flag)
{
	return test_and_set_ti_thread_flag(task_thread_info(tsk), flag);
}

static inline int test_and_clear_tsk_thread_flag(struct task_struct *tsk, int flag)
{
	return test_and_clear_ti_thread_flag(task_thread_info(tsk), flag);
}

static inline int test_tsk_thread_flag(struct task_struct *tsk, int flag)
{
	return test_ti_thread_flag(task_thread_info(tsk), flag);
}

static inline void set_tsk_need_resched(struct task_struct *tsk)
{
	set_tsk_thread_flag(tsk,TIF_NEED_RESCHED);
}

static inline void clear_tsk_need_resched(struct task_struct *tsk)
{
	clear_tsk_thread_flag(tsk,TIF_NEED_RESCHED);
}

static inline int test_tsk_need_resched(struct task_struct *tsk)
{
	return unlikely(test_tsk_thread_flag(tsk,TIF_NEED_RESCHED));
}

/*
 * cond_resched() and cond_resched_lock(): latency reduction via
 * explicit rescheduling in places that are safe. The return
 * value indicates whether a reschedule was done in fact.
 * cond_resched_lock() will drop the spinlock before scheduling,
 */
#ifndef CONFIG_PREEMPTION
extern int _cond_resched(void);
#else
static inline int _cond_resched(void) { return 0; }
#endif

#define cond_resched() ({			\
	___might_sleep(__FILE__, __LINE__, 0);	\
	_cond_resched();			\
})

extern int __cond_resched_lock(spinlock_t *lock);

#define cond_resched_lock(lock) ({				\
	___might_sleep(__FILE__, __LINE__, PREEMPT_LOCK_OFFSET);\
	__cond_resched_lock(lock);				\
})

static inline void cond_resched_rcu(void)
{
#if defined(CONFIG_DEBUG_ATOMIC_SLEEP) || !defined(CONFIG_PREEMPT_RCU)
	rcu_read_unlock();
	cond_resched();
	rcu_read_lock();
#endif
}

/*
 * Does a critical section need to be broken due to another
 * task waiting?: (technically does not depend on CONFIG_PREEMPTION,
 * but a general need for low latency)
 */
static inline int spin_needbreak(spinlock_t *lock)
{
#ifdef CONFIG_PREEMPTION
	return spin_is_contended(lock);
#else
	return 0;
#endif
}

static __always_inline bool need_resched(void)
{
	return unlikely(tif_need_resched());
}

/*
 * Wrappers for p->thread_info->cpu access. No-op on UP.
 */
#ifdef CONFIG_SMP

static inline unsigned int task_cpu(const struct task_struct *p)
{
#ifdef CONFIG_THREAD_INFO_IN_TASK
	return READ_ONCE(p->cpu);
#else
	return READ_ONCE(task_thread_info(p)->cpu);
#endif
}

extern void set_task_cpu(struct task_struct *p, unsigned int cpu);

#else

static inline unsigned int task_cpu(const struct task_struct *p)
{
	return 0;
}

static inline void set_task_cpu(struct task_struct *p, unsigned int cpu)
{
}

#endif /* CONFIG_SMP */

/*
 * In order to reduce various lock holder preemption latencies provide an
 * interface to see if a vCPU is currently running or not.
 *
 * This allows us to terminate optimistic spin loops and block, analogous to
 * the native optimistic spin heuristic of testing if the lock owner task is
 * running or not.
 */
#ifndef vcpu_is_preempted
static inline bool vcpu_is_preempted(int cpu)
{
	return false;
}
#endif

extern long sched_setaffinity(pid_t pid, const struct cpumask *new_mask);
extern long sched_getaffinity(pid_t pid, struct cpumask *mask);

#ifndef TASK_SIZE_OF
#define TASK_SIZE_OF(tsk)	TASK_SIZE
#endif

#ifdef CONFIG_RSEQ

/*
 * Map the event mask on the user-space ABI enum rseq_cs_flags
 * for direct mask checks.
 */
enum rseq_event_mask_bits {
	RSEQ_EVENT_PREEMPT_BIT	= RSEQ_CS_FLAG_NO_RESTART_ON_PREEMPT_BIT,
	RSEQ_EVENT_SIGNAL_BIT	= RSEQ_CS_FLAG_NO_RESTART_ON_SIGNAL_BIT,
	RSEQ_EVENT_MIGRATE_BIT	= RSEQ_CS_FLAG_NO_RESTART_ON_MIGRATE_BIT,
};

enum rseq_event_mask {
	RSEQ_EVENT_PREEMPT	= (1U << RSEQ_EVENT_PREEMPT_BIT),
	RSEQ_EVENT_SIGNAL	= (1U << RSEQ_EVENT_SIGNAL_BIT),
	RSEQ_EVENT_MIGRATE	= (1U << RSEQ_EVENT_MIGRATE_BIT),
};

static inline void rseq_set_notify_resume(struct task_struct *t)
{
	if (t->rseq)
		set_tsk_thread_flag(t, TIF_NOTIFY_RESUME);
}

void __rseq_handle_notify_resume(struct ksignal *sig, struct pt_regs *regs);

static inline void rseq_handle_notify_resume(struct ksignal *ksig,
					     struct pt_regs *regs)
{
	if (current->rseq)
		__rseq_handle_notify_resume(ksig, regs);
}

static inline void rseq_signal_deliver(struct ksignal *ksig,
				       struct pt_regs *regs)
{
	preempt_disable();
	__set_bit(RSEQ_EVENT_SIGNAL_BIT, &current->rseq_event_mask);
	preempt_enable();
	rseq_handle_notify_resume(ksig, regs);
}

/* rseq_preempt() requires preemption to be disabled. */
static inline void rseq_preempt(struct task_struct *t)
{
	__set_bit(RSEQ_EVENT_PREEMPT_BIT, &t->rseq_event_mask);
	rseq_set_notify_resume(t);
}

/* rseq_migrate() requires preemption to be disabled. */
static inline void rseq_migrate(struct task_struct *t)
{
	__set_bit(RSEQ_EVENT_MIGRATE_BIT, &t->rseq_event_mask);
	rseq_set_notify_resume(t);
}

/*
 * If parent process has a registered restartable sequences area, the
 * child inherits. Unregister rseq for a clone with CLONE_VM set.
 */
static inline void rseq_fork(struct task_struct *t, unsigned long clone_flags)
{
	if (clone_flags & CLONE_VM) {
		t->rseq = NULL;
		t->rseq_sig = 0;
		t->rseq_event_mask = 0;
	} else {
		t->rseq = current->rseq;
		t->rseq_sig = current->rseq_sig;
		t->rseq_event_mask = current->rseq_event_mask;
	}
}

static inline void rseq_execve(struct task_struct *t)
{
	t->rseq = NULL;
	t->rseq_sig = 0;
	t->rseq_event_mask = 0;
}

#else

static inline void rseq_set_notify_resume(struct task_struct *t)
{
}
static inline void rseq_handle_notify_resume(struct ksignal *ksig,
					     struct pt_regs *regs)
{
}
static inline void rseq_signal_deliver(struct ksignal *ksig,
				       struct pt_regs *regs)
{
}
static inline void rseq_preempt(struct task_struct *t)
{
}
static inline void rseq_migrate(struct task_struct *t)
{
}
static inline void rseq_fork(struct task_struct *t, unsigned long clone_flags)
{
}
static inline void rseq_execve(struct task_struct *t)
{
}

#endif

void __exit_umh(struct task_struct *tsk);

static inline void exit_umh(struct task_struct *tsk)
{
	if (unlikely(tsk->flags & PF_UMH))
		__exit_umh(tsk);
}

#ifdef CONFIG_DEBUG_RSEQ

void rseq_syscall(struct pt_regs *regs);

#else

static inline void rseq_syscall(struct pt_regs *regs)
{
}

#endif

const struct sched_avg *sched_trace_cfs_rq_avg(struct cfs_rq *cfs_rq);
char *sched_trace_cfs_rq_path(struct cfs_rq *cfs_rq, char *str, int len);
int sched_trace_cfs_rq_cpu(struct cfs_rq *cfs_rq);

const struct sched_avg *sched_trace_rq_avg_rt(struct rq *rq);
const struct sched_avg *sched_trace_rq_avg_dl(struct rq *rq);
const struct sched_avg *sched_trace_rq_avg_irq(struct rq *rq);

int sched_trace_rq_cpu(struct rq *rq);
int sched_trace_rq_cpu_capacity(struct rq *rq);
int sched_trace_rq_nr_running(struct rq *rq);

const struct cpumask *sched_trace_rd_span(struct root_domain *rd);

#endif<|MERGE_RESOLUTION|>--- conflicted
+++ resolved
@@ -1325,11 +1325,7 @@
 	unsigned long			prev_lowest_stack;
 #endif
 
-<<<<<<< HEAD
 	ANDROID_VENDOR_DATA_ARRAY(1, 64);
-=======
-	ANDROID_VENDOR_DATA_ARRAY(1, 3);
->>>>>>> d7a5d91f
 
 	ANDROID_KABI_RESERVE(1);
 	ANDROID_KABI_RESERVE(2);
