// SPDX-License-Identifier: GPL-2.0-only
/*
 * Copyright (c) 2016-2021, The Linux Foundation. All rights reserved.
 */

#include <linux/module.h>
#include <linux/of_platform.h>
#include <linux/slab.h>
#include <linux/mutex.h>
#include "cam_req_mgr_interface.h"
#include "cam_req_mgr_util.h"
#include "cam_req_mgr_core.h"
#include "cam_req_mgr_workq.h"
#include "cam_req_mgr_debug.h"
#include "cam_trace.h"
#include "cam_debug_util.h"
#include "cam_req_mgr_dev.h"
#include "cam_req_mgr_debug.h"

static struct cam_req_mgr_core_device *g_crm_core_dev;
static struct cam_req_mgr_core_link g_links[MAXIMUM_LINKS_PER_SESSION];

void cam_req_mgr_core_link_reset(struct cam_req_mgr_core_link *link)
{
	uint32_t pd = 0;
	int i = 0;

	link->link_hdl = 0;
	link->num_devs = 0;
	link->max_delay = CAM_PIPELINE_DELAY_0;
	link->workq = NULL;
	link->pd_mask = 0;
	link->l_dev = NULL;
	link->req.in_q = NULL;
	link->req.l_tbl = NULL;
	link->req.num_tbl = 0;
	link->watchdog = NULL;
	link->state = CAM_CRM_LINK_STATE_AVAILABLE;
	link->parent = NULL;
	link->sync_link_sof_skip = false;
	link->open_req_cnt = 0;
	link->last_flush_id = 0;
	link->initial_sync_req = -1;
	link->dual_trigger = false;
	link->trigger_cnt[0][0] = 0;
	link->trigger_cnt[0][1] = 0;
	link->trigger_cnt[1][0] = 0;
	link->trigger_cnt[1][1] = 0;
	link->in_msync_mode = false;
	link->retry_cnt = 0;
	link->is_shutdown = false;
	link->initial_skip = true;
	link->sof_timestamp = 0;
	link->prev_sof_timestamp = 0;
	link->skip_init_frame = false;
	link->num_sync_links = 0;
	link->last_sof_trigger_jiffies = 0;
	link->wq_congestion = false;
	atomic_set(&link->eof_event_cnt, 0);

	for (pd = 0; pd < CAM_PIPELINE_DELAY_MAX; pd++) {
		link->req.apply_data[pd].req_id = -1;
		link->req.prev_apply_data[pd].req_id = -1;
	}

	for (i = 0; i < MAXIMUM_LINKS_PER_SESSION - 1; i++)
		link->sync_link[i] = NULL;
}

void cam_req_mgr_handle_core_shutdown(void)
{
	struct cam_req_mgr_core_session *session;
	struct cam_req_mgr_core_session *tsession;
	struct cam_req_mgr_session_info ses_info;

	if (!list_empty(&g_crm_core_dev->session_head)) {
		list_for_each_entry_safe(session, tsession,
			&g_crm_core_dev->session_head, entry) {
			ses_info.session_hdl =
				session->session_hdl;
			cam_req_mgr_destroy_session(&ses_info, true);
		}
	}
}

static int __cam_req_mgr_setup_payload(struct cam_req_mgr_core_workq *workq)
{
	int32_t                  i = 0;
	int                      rc = 0;
	struct crm_task_payload *task_data = NULL;

	task_data = kcalloc(
		workq->task.num_task, sizeof(*task_data),
		GFP_KERNEL);
	if (!task_data) {
		rc = -ENOMEM;
	} else {
		for (i = 0; i < workq->task.num_task; i++)
			workq->task.pool[i].payload = &task_data[i];
	}

	return rc;
}

/**
 * __cam_req_mgr_find_pd_tbl()
 *
 * @brief    : Find pipeline delay based table pointer which matches delay
 * @tbl      : Pointer to list of request table
 * @delay    : Pipeline delay value to be searched for comparison
 *
 * @return   : pointer to request table for matching pipeline delay table.
 *
 */
static struct cam_req_mgr_req_tbl *__cam_req_mgr_find_pd_tbl(
	struct cam_req_mgr_req_tbl *tbl, int32_t delay)
{
	if (!tbl)
		return NULL;

	do {
		if (delay != tbl->pd)
			tbl = tbl->next;
		else
			return tbl;
	} while (tbl != NULL);

	return NULL;
}

/**
 * __cam_req_mgr_inc_idx()
 *
 * @brief    : Increment val passed by step size and rollover after max_val
 * @val      : value to be incremented
 * @step     : amount/step by which val is incremented
 * @max_val  : max val after which idx will roll over
 *
 */
static void __cam_req_mgr_inc_idx(int32_t *val, int32_t step, int32_t max_val)
{
	*val = (*val + step) % max_val;
}

/**
 * __cam_req_mgr_dec_idx()
 *
 * @brief    : Decrement val passed by step size and rollover after max_val
 * @val      : value to be decremented
 * @step     : amount/step by which val is decremented
 * @max_val  : after zero value will roll over to max val
 *
 */
static void __cam_req_mgr_dec_idx(int32_t *val, int32_t step, int32_t max_val)
{
	*val = *val - step;
	if (*val < 0)
		*val = max_val + (*val);
}

/**
 * __cam_req_mgr_inject_delay()
 *
 * @brief         : Check if any pd device is injecting delay
 * @tbl           : cam_req_mgr_req_tbl
 * @curr_idx      : slot idx
 * @trigger       : Trigger point
 *
 * @return   : 0 for success, negative for failure
 */
static int __cam_req_mgr_inject_delay(
	struct cam_req_mgr_req_tbl *tbl,
	int32_t curr_idx, uint32_t trigger)
{
	struct cam_req_mgr_tbl_slot *slot = NULL;
	int rc = 0;

	while (tbl) {
		slot = &tbl->slot[curr_idx];
		if ((trigger == CAM_TRIGGER_POINT_SOF) &&
			(slot->inject_delay_at_sof > 0)) {
			slot->inject_delay_at_sof--;
			CAM_DBG(CAM_CRM,
				"Delay injected by pd %d device at SOF",
				tbl->pd);
			rc = -EAGAIN;
		} else if ((trigger == CAM_TRIGGER_POINT_EOF) &&
			(slot->inject_delay_at_eof > 0)) {
			slot->inject_delay_at_eof--;
			CAM_DBG(CAM_CRM,
				"Delay injected by pd %d device at EOF",
				tbl->pd);
			rc = -EAGAIN;
		}
		__cam_req_mgr_dec_idx(&curr_idx, tbl->pd_delta,
			tbl->num_slots);
		tbl = tbl->next;
	}
	return rc;
}

/**
 * __cam_req_mgr_find_dev_name()
 *
 * @brief      : Find the dev name whose req is not ready
 * @link       : link info
 * @req_id     : req_id which is not ready
 * @pd         : pipeline delay
 * @masked_val : masked value holds the bit for all devices
 *               that don't have the req_id ready for a given
 *               pipeline delay
 * @pd         : pipeline delay
 *
 */
static void __cam_req_mgr_find_dev_name(
	struct cam_req_mgr_core_link *link,
	int64_t req_id, uint32_t pd, uint32_t masked_val)
{
	int i = 0;
	struct cam_req_mgr_connected_device *dev = NULL;

	for (i = 0; i < link->num_devs; i++) {
		dev = &link->l_dev[i];
		if (dev->dev_info.p_delay == pd) {
			if (masked_val & (1 << dev->dev_bit))
				continue;
			if (link->wq_congestion)
				CAM_INFO_RATE_LIMIT(CAM_CRM,
					"WQ congestion, Skip Frame: req: %lld not ready on link: 0x%x for pd: %d dev: %s open_req count: %d",
					req_id, link->link_hdl, pd,
					dev->dev_info.name, link->open_req_cnt);
			else
				CAM_INFO(CAM_CRM,
					"Skip Frame: req: %lld not ready on link: 0x%x for pd: %d dev: %s open_req count: %d",
					req_id, link->link_hdl, pd,
					dev->dev_info.name, link->open_req_cnt);
		}
	}
}

/**
 * __cam_req_mgr_notify_frame_skip()
 *
 * @brief : Notify all devices of frame skipping
 * @link  : link on which we are applying these settings
 *
 */
static int __cam_req_mgr_notify_frame_skip(
	struct cam_req_mgr_core_link *link,
	uint32_t trigger)
{
	int                                  rc = 0, i, pd, idx;
	struct cam_req_mgr_apply_request     frame_skip;
	struct cam_req_mgr_apply            *apply_data = NULL;
	struct cam_req_mgr_connected_device *dev = NULL;
	struct cam_req_mgr_tbl_slot         *slot = NULL;

	apply_data = link->req.prev_apply_data;

	for (i = 0; i < link->num_devs; i++) {
		dev = &link->l_dev[i];
		if (!dev)
			continue;

		pd = dev->dev_info.p_delay;
		if (pd >= CAM_PIPELINE_DELAY_MAX) {
			CAM_WARN(CAM_CRM, "pd %d greater than max",
				pd);
			continue;
		}

		idx = apply_data[pd].idx;
		slot = &dev->pd_tbl->slot[idx];

		if ((slot->ops.dev_hdl == dev->dev_hdl) &&
			(slot->ops.is_applied)) {
			slot->ops.is_applied = false;
			continue;
		}

		/*
		 * If apply_at_eof is enabled do not apply at SOF
		 * e.x. Flash device
		 */
		if ((trigger == CAM_TRIGGER_POINT_SOF) &&
			(dev->dev_hdl == slot->ops.dev_hdl) &&
			(slot->ops.apply_at_eof))
			continue;

		/*
		 * If apply_at_eof is not enabled ignore EOF
		 */
		if ((trigger == CAM_TRIGGER_POINT_EOF) &&
			(dev->dev_hdl == slot->ops.dev_hdl) &&
			(!slot->ops.apply_at_eof))
			continue;

		frame_skip.dev_hdl = dev->dev_hdl;
		frame_skip.link_hdl = link->link_hdl;
		frame_skip.request_id =
			apply_data[pd].req_id;
		frame_skip.trigger_point = trigger;
		frame_skip.report_if_bubble = 0;

		CAM_DBG(CAM_REQ,
			"Notify_frame_skip: pd %d req_id %lld",
			link->link_hdl, pd, apply_data[pd].req_id);
		if ((dev->ops) && (dev->ops->notify_frame_skip))
			dev->ops->notify_frame_skip(&frame_skip);
	}

	return rc;
}

/**
 * __cam_req_mgr_notify_error_on_link()
 *
 * @brief : Notify userspace on exceeding max retry
 *          attempts to apply same req
 * @link  : link on which the req could not be applied
 *
 */
static int __cam_req_mgr_notify_error_on_link(
	struct cam_req_mgr_core_link    *link,
	struct cam_req_mgr_connected_device *dev)
{
	struct cam_req_mgr_core_session *session = NULL;
	struct cam_req_mgr_message       msg;
	int rc = 0, pd;

	session = (struct cam_req_mgr_core_session *)link->parent;
	if (!session) {
		CAM_WARN(CAM_CRM, "session ptr NULL %x", link->link_hdl);
		return -EINVAL;
	}

	pd = dev->dev_info.p_delay;
	if (pd >= CAM_PIPELINE_DELAY_MAX) {
		CAM_ERR(CAM_CRM, "pd : %d is more than expected", pd);
		return -EINVAL;
	}

	CAM_ERR_RATE_LIMIT(CAM_CRM,
		"Notifying userspace to trigger recovery on link 0x%x for session %d",
		link->link_hdl, session->session_hdl);

	memset(&msg, 0, sizeof(msg));

	msg.session_hdl = session->session_hdl;
	msg.u.err_msg.error_type = CAM_REQ_MGR_ERROR_TYPE_RECOVERY;
	msg.u.err_msg.request_id =
		link->req.apply_data[pd].req_id;
	msg.u.err_msg.link_hdl   = link->link_hdl;

	CAM_DBG(CAM_CRM, "Failed for device: %s while applying request: %lld",
		dev->dev_info.name, link->req.apply_data[pd].req_id);

	rc = cam_req_mgr_notify_message(&msg,
		V4L_EVENT_CAM_REQ_MGR_ERROR,
		V4L_EVENT_CAM_REQ_MGR_EVENT);

	if (rc)
		CAM_ERR_RATE_LIMIT(CAM_CRM,
			"Error in notifying recovery for session %d link 0x%x rc %d",
			session->session_hdl, link->link_hdl, rc);

	return rc;
}

/**
 * __cam_req_mgr_traverse()
 *
 * @brief    : Traverse through pd tables, it will internally cover all linked
 *             pd tables. Each pd table visited will check if idx passed to its
 *             in ready state. If ready means all devices linked to the pd table
 *             have this request id packet ready. Then it calls subsequent pd
 *             tbl with new idx. New idx value takes into account the delta
 *             between current pd table and next one.
 * @traverse_data: contains all the info to traverse through pd tables
 *
 * @return: 0 for success, negative for failure
 *
 */
static int __cam_req_mgr_traverse(struct cam_req_mgr_traverse *traverse_data)
{
	int                          rc = 0;
	int32_t                      next_idx = traverse_data->idx;
	int32_t                      curr_idx = traverse_data->idx;
	struct cam_req_mgr_req_tbl  *tbl;
	struct cam_req_mgr_apply    *apply_data;
	struct cam_req_mgr_tbl_slot *slot = NULL;

	if (!traverse_data->tbl || !traverse_data->apply_data) {
		CAM_ERR(CAM_CRM, "NULL pointer %pK %pK",
			traverse_data->tbl, traverse_data->apply_data);
		traverse_data->result = 0;
		return -EINVAL;
	}

	tbl = traverse_data->tbl;
	apply_data = traverse_data->apply_data;
	slot = &tbl->slot[curr_idx];
	CAM_DBG(CAM_CRM,
		"Enter pd %d idx %d state %d skip %d status %d skip_idx %d",
		tbl->pd, curr_idx, tbl->slot[curr_idx].state,
		tbl->skip_traverse, traverse_data->in_q->slot[curr_idx].status,
		traverse_data->in_q->slot[curr_idx].skip_idx);

	/* Check if req is ready or in skip mode or pd tbl is in skip mode */
	if (tbl->slot[curr_idx].state == CRM_REQ_STATE_READY ||
		traverse_data->in_q->slot[curr_idx].skip_idx == 1 ||
		tbl->skip_traverse > 0) {
		if (tbl->next) {
			__cam_req_mgr_dec_idx(&next_idx, tbl->pd_delta,
				tbl->num_slots);
			traverse_data->idx = next_idx;
			traverse_data->tbl = tbl->next;
			rc = __cam_req_mgr_traverse(traverse_data);
		}
		if (rc >= 0) {
			SET_SUCCESS_BIT(traverse_data->result, tbl->pd);

			if (traverse_data->validate_only == false) {
				apply_data[tbl->pd].pd = tbl->pd;
				apply_data[tbl->pd].req_id =
					CRM_GET_REQ_ID(
					traverse_data->in_q, curr_idx);
				apply_data[tbl->pd].idx = curr_idx;

				CAM_DBG(CAM_CRM, "req_id: %lld with pd of %d",
				apply_data[tbl->pd].req_id,
				apply_data[tbl->pd].pd);
				/*
				 * If traverse is successful decrement
				 * traverse skip
				 */
				if (tbl->skip_traverse > 0) {
					apply_data[tbl->pd].req_id = -1;
					tbl->skip_traverse--;
				}
			}
		} else {
			/* linked pd table is not ready for this traverse yet */
			return rc;
		}
	} else {
		/* This pd table is not ready to proceed with asked idx */
		traverse_data->result_data.req_id =
			CRM_GET_REQ_ID(traverse_data->in_q, curr_idx);
		traverse_data->result_data.pd = tbl->pd;
		traverse_data->result_data.masked_value =
			(tbl->dev_mask & slot->req_ready_map);
		SET_FAILURE_BIT(traverse_data->result, tbl->pd);
		return -EAGAIN;
	}

	return 0;
}

/**
 * __cam_req_mgr_in_q_skip_idx()
 *
 * @brief    : Decrement val passed by step size and rollover after max_val
 * @in_q     : input queue pointer
 * @idx      : Sets skip_idx bit of the particular slot to true so when traverse
 *             happens for this idx, no req will be submitted for devices
 *             handling this idx.
 *
 */
static void __cam_req_mgr_in_q_skip_idx(struct cam_req_mgr_req_queue *in_q,
	int32_t idx)
{
	in_q->slot[idx].req_id = -1;
	in_q->slot[idx].skip_idx = 1;
	in_q->slot[idx].status = CRM_SLOT_STATUS_REQ_ADDED;
	CAM_DBG(CAM_CRM, "SET IDX SKIP on slot= %d", idx);
}

/**
 * __cam_req_mgr_tbl_set_id()
 *
 * @brief    : Set unique id to table
 * @tbl      : pipeline based table which requires new id
 * @req      : pointer to request data wihch contains num_tables counter
 *
 */
static void __cam_req_mgr_tbl_set_id(struct cam_req_mgr_req_tbl *tbl,
	struct cam_req_mgr_req_data *req)
{
	if (!tbl)
		return;
	do {
		tbl->id = req->num_tbl++;
		CAM_DBG(CAM_CRM, "%d: pd %d skip_traverse %d delta %d",
			tbl->id, tbl->pd, tbl->skip_traverse,
			tbl->pd_delta);
		tbl = tbl->next;
	} while (tbl != NULL);
}

/**
 * __cam_req_mgr_tbl_set_all_skip_cnt()
 *
 * @brief    : Each pd table sets skip value based on delta between itself and
 *             max pd value. During initial streamon or bubble case this is
 *             used. That way each pd table skips required num of traverse and
 *             align themselve with req mgr connected devs.
 * @l_tbl    : iterates through list of pd tables and sets skip traverse
 *
 */
static void __cam_req_mgr_tbl_set_all_skip_cnt(
	struct cam_req_mgr_req_tbl **l_tbl)
{
	struct cam_req_mgr_req_tbl *tbl = *l_tbl;
	int32_t                     max_pd;

	if (!tbl)
		return;

	max_pd = tbl->pd;
	do {
		tbl->skip_traverse = max_pd - tbl->pd;
		CAM_DBG(CAM_CRM, "%d: pd %d skip_traverse %d delta %d",
			tbl->id, tbl->pd, tbl->skip_traverse,
			tbl->pd_delta);
		tbl = tbl->next;
	} while (tbl != NULL);
}

/**
 * __cam_req_mgr_flush_req_slot()
 *
 * @brief    : reset all the slots/pd tables when flush is
 *             invoked
 * @link     : link pointer
 *
 */
static void __cam_req_mgr_flush_req_slot(
	struct cam_req_mgr_core_link *link)
{
	int                           idx = 0;
	struct cam_req_mgr_slot      *slot;
	struct cam_req_mgr_req_tbl   *tbl;
	struct cam_req_mgr_req_queue *in_q = link->req.in_q;

	for (idx = 0; idx < in_q->num_slots; idx++) {
		slot = &in_q->slot[idx];
		tbl = link->req.l_tbl;
		CAM_DBG(CAM_CRM,
			"RESET idx: %d req_id: %lld slot->status: %d",
			idx, slot->req_id, slot->status);

		/* Reset input queue slot */
		slot->req_id = -1;
		slot->skip_idx = 1;
		slot->recover = 0;
		slot->additional_timeout = 0;
		slot->sync_mode = CAM_REQ_MGR_SYNC_MODE_NO_SYNC;
		slot->status = CRM_SLOT_STATUS_NO_REQ;

		/* Reset all pd table slot */
		while (tbl != NULL) {
			CAM_DBG(CAM_CRM, "pd: %d: idx %d state %d",
				tbl->pd, idx, tbl->slot[idx].state);
			tbl->slot[idx].req_ready_map = 0;
			tbl->slot[idx].state = CRM_REQ_STATE_EMPTY;
			tbl->slot[idx].ops.apply_at_eof = false;
			tbl->slot[idx].ops.dev_hdl = -1;
			tbl->slot[idx].ops.is_applied = false;
			tbl = tbl->next;
		}
	}

	atomic_set(&link->eof_event_cnt, 0);
	in_q->wr_idx = 0;
	in_q->rd_idx = 0;
	link->trigger_cnt[0][0] = 0;
	link->trigger_cnt[0][1] = 0;
	link->trigger_cnt[1][0] = 0;
	link->trigger_cnt[1][1] = 0;
}

/**
 * __cam_req_mgr_reset_req_slot()
 *
 * @brief    : reset specified idx/slot in input queue as well as all pd tables
 * @link     : link pointer
 * @idx      : slot index which will be reset
 *
 */
static void __cam_req_mgr_reset_req_slot(struct cam_req_mgr_core_link *link,
	int32_t idx)
{
	struct cam_req_mgr_slot      *slot;
	struct cam_req_mgr_req_tbl   *tbl = link->req.l_tbl;
	struct cam_req_mgr_req_queue *in_q = link->req.in_q;

	slot = &in_q->slot[idx];
	CAM_DBG(CAM_CRM, "RESET: idx: %d: slot->status %d", idx, slot->status);

	/* Check if CSL has already pushed new request*/
	if (slot->status == CRM_SLOT_STATUS_REQ_ADDED ||
		in_q->last_applied_idx == idx ||
		idx < 0)
		return;

	/* Reset input queue slot */
	slot->req_id = -1;
	slot->skip_idx = 0;
	slot->recover = 0;
	slot->additional_timeout = 0;
	slot->sync_mode = CAM_REQ_MGR_SYNC_MODE_NO_SYNC;
	slot->status = CRM_SLOT_STATUS_NO_REQ;

	/* Reset all pd table slot */
	while (tbl != NULL) {
		CAM_DBG(CAM_CRM, "pd: %d: idx %d state %d",
			tbl->pd, idx, tbl->slot[idx].state);
		tbl->slot[idx].req_ready_map = 0;
		tbl->slot[idx].state = CRM_REQ_STATE_EMPTY;
		tbl->slot[idx].inject_delay_at_sof = 0;
		tbl->slot[idx].inject_delay_at_eof = 0;
		tbl->slot[idx].ops.apply_at_eof = false;
		tbl->slot[idx].ops.dev_hdl = -1;
		tbl->slot[idx].ops.is_applied = false;
		tbl = tbl->next;
	}
}

/**
 * __cam_req_mgr_validate_crm_wd_timer()
 *
 * @brief    : Validate/modify the wd timer based on associated
 *             timeout with the request
 * @link     : link pointer
 *
 */
static void __cam_req_mgr_validate_crm_wd_timer(
	struct cam_req_mgr_core_link *link)
{
	int idx = 0;
	int next_frame_timeout = 0, current_frame_timeout = 0;
	int64_t current_req_id, next_req_id;
	struct cam_req_mgr_req_queue *in_q = link->req.in_q;

	if (link->skip_init_frame) {
		CAM_DBG(CAM_CRM,
			"skipping modifying wd timer for first frame after streamon");
		link->skip_init_frame = false;
		return;
	}

	idx = in_q->rd_idx;
	__cam_req_mgr_dec_idx(
		&idx, (link->max_delay - 1),
		in_q->num_slots);
	next_frame_timeout = in_q->slot[idx].additional_timeout;
	next_req_id = in_q->slot[idx].req_id;
	CAM_DBG(CAM_CRM,
		"rd_idx: %d idx: %d next_req_id: %lld next_frame_timeout: %d ms",
		in_q->rd_idx, idx, next_req_id, next_frame_timeout);

	idx = in_q->rd_idx;
	__cam_req_mgr_dec_idx(
		&idx, link->max_delay,
		in_q->num_slots);
	current_frame_timeout = in_q->slot[idx].additional_timeout;
	current_req_id = in_q->slot[idx].req_id;
	CAM_DBG(CAM_CRM,
		"rd_idx: %d idx: %d curr_req_id: %lld current_frame_timeout: %d ms",
		in_q->rd_idx, idx, current_req_id, current_frame_timeout);

	if ((current_req_id == -1) && (next_req_id == -1)) {
		CAM_DBG(CAM_CRM,
			"Skip modifying wd timer, continue with same timeout");
		return;
	}
	spin_lock_bh(&link->link_state_spin_lock);
	if (link->watchdog) {
		if ((next_frame_timeout + CAM_REQ_MGR_WATCHDOG_TIMEOUT) >
			link->watchdog->expires) {
			CAM_DBG(CAM_CRM,
				"Modifying wd timer expiry from %d ms to %d ms",
				link->watchdog->expires,
				(next_frame_timeout +
				 CAM_REQ_MGR_WATCHDOG_TIMEOUT));
			crm_timer_modify(link->watchdog,
				next_frame_timeout +
				CAM_REQ_MGR_WATCHDOG_TIMEOUT);
		} else if (current_frame_timeout) {
			CAM_DBG(CAM_CRM,
				"Reset wd timer to frame from %d ms to %d ms",
				link->watchdog->expires,
				(current_frame_timeout +
				 CAM_REQ_MGR_WATCHDOG_TIMEOUT));
			crm_timer_modify(link->watchdog,
				current_frame_timeout +
				CAM_REQ_MGR_WATCHDOG_TIMEOUT);
		} else if (!next_frame_timeout && (link->watchdog->expires >
			CAM_REQ_MGR_WATCHDOG_TIMEOUT)) {
			CAM_DBG(CAM_CRM,
				"Reset wd timer to default from %d ms to %d ms",
				link->watchdog->expires,
				CAM_REQ_MGR_WATCHDOG_TIMEOUT);
			crm_timer_modify(link->watchdog,
				CAM_REQ_MGR_WATCHDOG_TIMEOUT);
		}
	} else {
		CAM_WARN(CAM_CRM, "Watchdog timer exited already");
	}
	spin_unlock_bh(&link->link_state_spin_lock);
}

/**
 * __cam_req_mgr_check_for_lower_pd_devices()
 *
 * @brief    : Checks if there are any devices on the link having a lesser
 *             pd than the max pd of the link
 * @link     : Pointer to link which needs to be checked
 *
 * @return   : 0 if a lower pd device is found negative otherwise
 */
static int __cam_req_mgr_check_for_lower_pd_devices(
	struct cam_req_mgr_core_link	*link)
{
	int i = 0;
	struct cam_req_mgr_connected_device *dev = NULL;

	for (i = 0; i < link->num_devs; i++) {
		dev = &link->l_dev[i];
		if (dev->dev_info.p_delay < link->max_delay)
			return 0;
	}

	return -EAGAIN;
}

/**
 * __cam_req_mgr_check_next_req_slot()
 *
 * @brief    : While streaming if input queue does not contain any pending
 *             request, req mgr still needs to submit pending request ids to
 *             devices with lower pipeline delay value.
 * @in_q     : Pointer to input queue where req mgr wil peep into
 *
 * @return   : 0 for success, negative for failure
 */
static int __cam_req_mgr_check_next_req_slot(
	struct cam_req_mgr_core_link *link)
{
	int rc = 0;
	struct cam_req_mgr_req_queue *in_q = link->req.in_q;
	int32_t idx = in_q->rd_idx;
	struct cam_req_mgr_slot *slot;

	__cam_req_mgr_inc_idx(&idx, 1, in_q->num_slots);
	slot = &in_q->slot[idx];

	CAM_DBG(CAM_CRM, "idx: %d: slot->status %d", idx, slot->status);

	/* Check if there is new req from CSL, if not complete req */
	if (slot->status == CRM_SLOT_STATUS_NO_REQ) {
		rc = __cam_req_mgr_check_for_lower_pd_devices(link);
		if (rc) {
			CAM_DBG(CAM_CRM, "No lower pd devices on link 0x%x",
				link->link_hdl);
			return rc;
		}
		__cam_req_mgr_in_q_skip_idx(in_q, idx);
		if (in_q->wr_idx != idx)
			CAM_WARN(CAM_CRM,
				"CHECK here wr %d, rd %d", in_q->wr_idx, idx);
		__cam_req_mgr_inc_idx(&in_q->wr_idx, 1, in_q->num_slots);
	}

	return rc;
}

/**
 * __cam_req_mgr_send_req()
 *
 * @brief    : send request id to be applied to each device connected on link
 * @link     : pointer to link whose input queue and req tbl are
 *             traversed through
 * @in_q     : pointer to input request queue
 *
 * @return   : 0 for success, negative for failure
 *
 */
static int __cam_req_mgr_send_req(struct cam_req_mgr_core_link *link,
	struct cam_req_mgr_req_queue *in_q, uint32_t trigger,
	struct cam_req_mgr_connected_device **failed_dev)
{
	int                                  rc = 0, pd, i, idx;
	struct cam_req_mgr_connected_device *dev = NULL;
	struct cam_req_mgr_apply_request     apply_req;
	struct cam_req_mgr_link_evt_data     evt_data;
	struct cam_req_mgr_tbl_slot          *slot = NULL;
	struct cam_req_mgr_apply             *apply_data = NULL;

	apply_req.link_hdl = link->link_hdl;
	apply_req.report_if_bubble = 0;
	apply_req.re_apply = false;
	if (link->retry_cnt > 0) {
		if (g_crm_core_dev->recovery_on_apply_fail)
			apply_req.re_apply = true;
	}

	apply_data = link->req.apply_data;

	/*
	 * This For loop is to address the special operation requested
	 * by device
	 */
	for (i = 0; i < link->num_devs; i++) {
		dev = &link->l_dev[i];
		if (!dev)
			continue;
		pd = dev->dev_info.p_delay;
		if (pd >= CAM_PIPELINE_DELAY_MAX) {
			CAM_WARN(CAM_CRM, "pd %d greater than max",
				pd);
			continue;
		}

		idx = apply_data[pd].idx;
		slot = &dev->pd_tbl->slot[idx];

		if (slot->ops.dev_hdl < 0) {
			CAM_DBG(CAM_CRM,
				"No special ops detected for slot %d dev %s",
				idx, dev->dev_info.name);
			continue;
		}

		if (dev->dev_hdl != slot->ops.dev_hdl) {
			CAM_DBG(CAM_CRM,
				"Dev_hdl : %d Not matched:: Expected dev_hdl: %d",
				dev->dev_hdl, slot->ops.dev_hdl);
			continue;
		}

		if (apply_data[pd].skip_idx ||
			(apply_data[pd].req_id < 0)) {
			CAM_DBG(CAM_CRM,
				"dev %s skip %d req_id %lld",
				dev->dev_info.name,
				apply_data[pd].skip_idx,
				apply_data[pd].req_id);
			apply_req.dev_hdl = dev->dev_hdl;
			apply_req.request_id =
				link->req.prev_apply_data[pd].req_id;
			apply_req.trigger_point = 0;
			apply_req.report_if_bubble = 0;
			if ((dev->ops) && (dev->ops->notify_frame_skip))
				dev->ops->notify_frame_skip(&apply_req);
			continue;
		}

		/* This one is to prevent EOF request to apply on SOF*/
		if ((trigger == CAM_TRIGGER_POINT_SOF) &&
			(slot->ops.apply_at_eof)) {
			CAM_DBG(CAM_CRM, "EOF event cannot be applied at SOF");
			break;
		}

		if ((trigger == CAM_TRIGGER_POINT_EOF) &&
			(!slot->ops.apply_at_eof)) {
			CAM_DBG(CAM_CRM, "NO EOF DATA FOR REQ: %llu",
				apply_data[pd].req_id);
			break;
		}

		apply_req.dev_hdl = dev->dev_hdl;
		apply_req.request_id =
			apply_data[pd].req_id;
		apply_req.trigger_point = trigger;
		if ((dev->ops) && (dev->ops->apply_req) &&
			(!slot->ops.is_applied)) {
			rc = dev->ops->apply_req(&apply_req);
			if (rc) {
				*failed_dev = dev;
				__cam_req_mgr_notify_frame_skip(link,
					trigger);
				return rc;
			}
		} else {
			CAM_DBG(CAM_REQ,
				"link_hdl: %x pd: %d req_id %lld has applied",
				link->link_hdl, pd, apply_req.request_id);
			break;
		}

		CAM_DBG(CAM_REQ,
			"SEND: link_hdl %x dev %s pd %d req_id %lld",
			link->link_hdl, dev->dev_info.name,
			pd, apply_req.request_id);

		if ((trigger == CAM_TRIGGER_POINT_EOF) &&
			(slot->ops.apply_at_eof)) {
			slot->ops.is_applied = true;
			slot->ops.apply_at_eof = false;
			if (atomic_read(&link->eof_event_cnt) > 0)
				atomic_dec(&link->eof_event_cnt);
			return 0;
		}
	}

	/* For regular send requests */
	for (i = 0; i < link->num_devs; i++) {
		dev = &link->l_dev[i];
		if (dev) {
			pd = dev->dev_info.p_delay;
			if (pd >= CAM_PIPELINE_DELAY_MAX) {
				CAM_WARN(CAM_CRM, "pd %d greater than max",
					pd);
				continue;
			}

			if (!(dev->dev_info.trigger & trigger))
				continue;

			if (apply_data[pd].skip_idx ||
				(apply_data[pd].req_id < 0)) {
				CAM_DBG(CAM_CRM,
					"dev %s skip %d req_id %lld",
					dev->dev_info.name,
					apply_data[pd].skip_idx,
					apply_data[pd].req_id);
				apply_req.dev_hdl = dev->dev_hdl;
				apply_req.request_id =
					link->req.prev_apply_data[pd].req_id;
				apply_req.trigger_point = 0;
				apply_req.report_if_bubble = 0;
				if ((dev->ops) && (dev->ops->notify_frame_skip))
					dev->ops->notify_frame_skip(&apply_req);
				continue;
			}

			apply_req.dev_hdl = dev->dev_hdl;
			apply_req.request_id =
				apply_data[pd].req_id;
			idx = apply_data[pd].idx;
			slot = &dev->pd_tbl->slot[idx];
			apply_req.report_if_bubble =
				in_q->slot[idx].recover;

			/*
			 * If it is dual trigger usecase, need to tell
			 * devices that the req is re-applied, then the
			 * devices need to skip applying if the req has
			 * been handled.
			 * e.x. ISP device
			 */
			if (link->retry_cnt > 0) {
				if (!apply_req.report_if_bubble &&
					link->dual_trigger)
					apply_req.re_apply = true;
			}

			if ((slot->ops.dev_hdl == dev->dev_hdl) &&
				(slot->ops.is_applied)) {
				slot->ops.is_applied = false;
				continue;
			}

			/*
			 * If apply_at_eof is enabled do not apply at SOF
			 * e.x. Flash device
			 */
			if ((trigger == CAM_TRIGGER_POINT_SOF) &&
				(dev->dev_hdl == slot->ops.dev_hdl) &&
				(slot->ops.apply_at_eof))
				continue;

			/*
			 * If apply_at_eof is not enabled ignore EOF
			 */
			if ((trigger == CAM_TRIGGER_POINT_EOF) &&
				(dev->dev_hdl == slot->ops.dev_hdl) &&
				(!slot->ops.apply_at_eof))
				continue;

			apply_req.trigger_point = trigger;
			CAM_DBG(CAM_REQ,
				"SEND: link_hdl %x dev %s pd %d req_id %lld",
				link->link_hdl, dev->dev_info.name,
				pd, apply_req.request_id);
			if (dev->ops && dev->ops->apply_req) {
				rc = dev->ops->apply_req(&apply_req);
				if (rc < 0) {
					*failed_dev = dev;
					break;
				}
			}
			trace_cam_req_mgr_apply_request(link, &apply_req, dev);
		}
	}
	if (rc < 0) {
		CAM_WARN_RATE_LIMIT(CAM_CRM, "APPLY FAILED pd %d req_id %lld",
			dev->dev_info.p_delay, apply_req.request_id);
		/* Apply req failed notify already applied devs */
		for (; i >= 0; i--) {
			dev = &link->l_dev[i];
			evt_data.evt_type = CAM_REQ_MGR_LINK_EVT_ERR;
			evt_data.dev_hdl = dev->dev_hdl;
			evt_data.link_hdl =  link->link_hdl;
			evt_data.req_id = apply_req.request_id;
			evt_data.u.error = CRM_KMD_ERR_BUBBLE;
			if (dev->ops && dev->ops->process_evt)
				dev->ops->process_evt(&evt_data);
		}
		__cam_req_mgr_notify_frame_skip(link, trigger);
	} else {
		memcpy(link->req.prev_apply_data, link->req.apply_data,
			CAM_PIPELINE_DELAY_MAX *
			sizeof(struct cam_req_mgr_apply));
	}

	return rc;
}

/**
 * __cam_req_mgr_check_link_is_ready()
 *
 * @brief    : traverse through all request tables and see if all devices are
 *             ready to apply request settings.
 * @link     : pointer to link whose input queue and req tbl are
 *             traversed through
 * @idx      : index within input request queue
 * @validate_only : Whether to validate only and/or update settings
 *
 * @return   : 0 for success, negative for failure
 *
 */
static int __cam_req_mgr_check_link_is_ready(struct cam_req_mgr_core_link *link,
	int32_t idx, bool validate_only)
{
	int                            rc;
	struct cam_req_mgr_traverse    traverse_data;
	struct cam_req_mgr_req_queue  *in_q;
	struct cam_req_mgr_apply      *apply_data;

	in_q = link->req.in_q;

	apply_data = link->req.apply_data;

	if (validate_only == false) {
		memset(apply_data, 0,
		    sizeof(struct cam_req_mgr_apply) * CAM_PIPELINE_DELAY_MAX);
	}

	traverse_data.apply_data = apply_data;
	traverse_data.idx = idx;
	traverse_data.tbl = link->req.l_tbl;
	traverse_data.in_q = in_q;
	traverse_data.result = 0;
	traverse_data.result_data.masked_value = 0;
	traverse_data.result_data.pd = 0;
	traverse_data.result_data.req_id = 0;
	traverse_data.validate_only = validate_only;
	traverse_data.open_req_cnt = link->open_req_cnt;

	/*
	 * Some no-sync mode requests are processed after link config,
	 * then process the sync mode requests after no-sync mode requests
	 * are handled, the initial_skip should be false when processing
	 * the sync mode requests.
	 */
	if (link->initial_skip) {
		CAM_DBG(CAM_CRM,
			"Set initial_skip to false for link %x",
			link->link_hdl);
		link->initial_skip = false;
	}

	/*
	 *  Traverse through all pd tables, if result is success,
	 *  apply the settings
	 */
	rc = __cam_req_mgr_traverse(&traverse_data);
	CAM_DBG(CAM_CRM,
		"SOF: idx %d result %x pd_mask %x rc %d",
		idx, traverse_data.result, link->pd_mask, rc);

	if (!rc && traverse_data.result == link->pd_mask) {
		CAM_DBG(CAM_CRM,
			"READY: link_hdl= %x idx= %d, req_id= %lld :%lld :%lld",
			link->link_hdl, idx,
			apply_data[2].req_id,
			apply_data[1].req_id,
			apply_data[0].req_id);
	} else {
		rc = -EAGAIN;
		__cam_req_mgr_find_dev_name(link,
			traverse_data.result_data.req_id,
			traverse_data.result_data.pd,
			traverse_data.result_data.masked_value);
	}

	return rc;
}

/**
 * __cam_req_mgr_find_slot_for_req()
 *
 * @brief    : Find idx from input queue at which req id is enqueued
 * @in_q     : input request queue pointer
 * @req_id   : request id which needs to be searched in input queue
 *
 * @return   : slot index where passed request id is stored, -1 for failure
 *
 */
static int32_t __cam_req_mgr_find_slot_for_req(
	struct cam_req_mgr_req_queue *in_q, int64_t req_id)
{
	int32_t                   idx, i;
	struct cam_req_mgr_slot  *slot;

	idx = in_q->rd_idx;
	for (i = 0; i < in_q->num_slots; i++) {
		slot = &in_q->slot[idx];
		if (slot->req_id == req_id) {
			CAM_DBG(CAM_CRM,
				"req: %lld found at idx: %d status: %d sync_mode: %d",
				req_id, idx, slot->status, slot->sync_mode);
			break;
		}
		__cam_req_mgr_dec_idx(&idx, 1, in_q->num_slots);
	}
	if (i >= in_q->num_slots)
		idx = -1;

	return idx;
}

/**
 * __cam_req_mgr_check_sync_for_mslave()
 *
 * @brief    : Processes requests during sync mode [master-slave]
 *             Here master corresponds to the link having a higher
 *             max_delay (pd) compared to the slave link.
 * @link     : Pointer to link whose input queue and req tbl are
 *             traversed through
 * @slot     : Pointer to the current slot being processed
 * @return   : 0 for success, negative for failure
 *
 */
static int __cam_req_mgr_check_sync_for_mslave(
	struct cam_req_mgr_core_link *link,
	struct cam_req_mgr_core_link *sync_link,
	struct cam_req_mgr_slot *slot)
{
	struct cam_req_mgr_slot      *sync_slot = NULL;
	int sync_slot_idx = 0, prev_idx, next_idx, rd_idx, sync_rd_idx, rc = 0;
	int64_t req_id = 0, sync_req_id = 0;
	int32_t sync_num_slots = 0;

	if (!sync_link  || !link) {
		CAM_ERR(CAM_CRM, "Sync link or link is null");
		return -EINVAL;
	}

	req_id = slot->req_id;

	if (!sync_link->req.in_q) {
		CAM_ERR(CAM_CRM, "Link hdl %x in_q is NULL",
			sync_link->link_hdl);
		return -EINVAL;
	}

	sync_num_slots = sync_link->req.in_q->num_slots;
	sync_rd_idx = sync_link->req.in_q->rd_idx;

	CAM_DBG(CAM_CRM,
		"link_hdl %x req %lld frame_skip_flag %d open_req_cnt:%d initial_sync_req [%lld,%lld] is_master:%d",
		link->link_hdl, req_id, link->sync_link_sof_skip,
		link->open_req_cnt, link->initial_sync_req,
		sync_link->initial_sync_req, link->is_master);

	if (sync_link->sync_link_sof_skip) {
		CAM_DBG(CAM_CRM,
			"No req applied on corresponding SOF on sync link: %x",
				sync_link->link_hdl);
		sync_link->sync_link_sof_skip = false;
		return -EAGAIN;
	}

	if (link->in_msync_mode &&
		sync_link->in_msync_mode &&
		(req_id - sync_link->req.in_q->slot[sync_rd_idx].req_id >
		link->max_delay - sync_link->max_delay)) {
		CAM_DBG(CAM_CRM,
			"Req: %lld on link:%x need to hold for link: %x req:%d",
			req_id,
			link->link_hdl,
			sync_link->link_hdl,
			sync_link->req.in_q->slot[sync_rd_idx].req_id);
		return -EINVAL;
	}

	if (link->is_master) {
		if (sync_link->initial_skip) {
			CAM_DBG(CAM_CRM,  "Link 0x%x [slave] not streamed on",
				sync_link->link_hdl);
			return -EAGAIN;
		}

		rc = __cam_req_mgr_check_link_is_ready(link, slot->idx, true);
		if (rc) {
			CAM_DBG(CAM_CRM,
				"Req: %lld [master] not ready on link: %x, rc=%d",
				req_id, link->link_hdl, rc);
			link->sync_link_sof_skip = true;
			return rc;
		}

		prev_idx = slot->idx;
		__cam_req_mgr_dec_idx(&prev_idx,
			(link->max_delay - sync_link->max_delay),
			link->req.in_q->num_slots);

		rd_idx = sync_link->req.in_q->rd_idx;
		sync_req_id = link->req.in_q->slot[prev_idx].req_id;
		if ((sync_link->initial_sync_req != -1) &&
			(sync_link->initial_sync_req <= sync_req_id)) {
			sync_slot_idx = __cam_req_mgr_find_slot_for_req(
				sync_link->req.in_q, sync_req_id);
			if (sync_slot_idx == -1) {
				CAM_DBG(CAM_CRM,
					"Prev Req: %lld [master] not found on link: %x [slave]",
					sync_req_id, sync_link->link_hdl);
				link->sync_link_sof_skip = true;
				return -EINVAL;
			}

			if ((sync_link->req.in_q->slot[sync_slot_idx].status !=
				CRM_SLOT_STATUS_REQ_APPLIED) &&
				(((sync_slot_idx - rd_idx + sync_num_slots) %
				sync_num_slots) >= 1) &&
				(sync_link->req.in_q->slot[rd_idx].status !=
				CRM_SLOT_STATUS_REQ_APPLIED)) {
				CAM_DBG(CAM_CRM,
					"Prev Req: %lld [master] not next on link: %x [slave]",
					sync_req_id,
					sync_link->link_hdl);
				return -EINVAL;
			}

			rc = __cam_req_mgr_check_link_is_ready(sync_link,
				sync_slot_idx, true);
			if (rc &&
				(sync_link->req.in_q->slot[sync_slot_idx].status
				!= CRM_SLOT_STATUS_REQ_APPLIED)) {
				CAM_DBG(CAM_CRM,
					"Req: %lld not ready on [slave] link: %x, rc=%d",
					sync_req_id, sync_link->link_hdl, rc);
				link->sync_link_sof_skip = true;
				return rc;
			}
		}
	} else {
		if (link->initial_skip)
			link->initial_skip = false;

		rc = __cam_req_mgr_check_link_is_ready(link, slot->idx, true);
		if (rc) {
			CAM_DBG(CAM_CRM,
				"Req: %lld [slave] not ready on link: %x, rc=%d",
				req_id, link->link_hdl, rc);
			link->sync_link_sof_skip = true;
			return rc;
		}

		next_idx = link->req.in_q->rd_idx;
		rd_idx = sync_link->req.in_q->rd_idx;
		__cam_req_mgr_inc_idx(&next_idx,
			(sync_link->max_delay - link->max_delay),
			link->req.in_q->num_slots);

		sync_req_id = link->req.in_q->slot[next_idx].req_id;

		if ((sync_link->initial_sync_req != -1) &&
			(sync_link->initial_sync_req <= sync_req_id)) {
			sync_slot_idx = __cam_req_mgr_find_slot_for_req(
				sync_link->req.in_q, sync_req_id);
			if (sync_slot_idx == -1) {
				CAM_DBG(CAM_CRM,
					"Next Req: %lld [slave] not found on link: %x [master]",
					sync_req_id, sync_link->link_hdl);
				link->sync_link_sof_skip = true;
				return -EINVAL;
			}

			if ((sync_link->req.in_q->slot[sync_slot_idx].status !=
				CRM_SLOT_STATUS_REQ_APPLIED) &&
				(((sync_slot_idx - rd_idx + sync_num_slots) %
				sync_num_slots) >= 1) &&
				(sync_link->req.in_q->slot[rd_idx].status !=
				CRM_SLOT_STATUS_REQ_APPLIED)) {
				CAM_DBG(CAM_CRM,
					"Next Req: %lld [slave] not next on link: %x [master]",
					sync_req_id, sync_link->link_hdl);
				return -EINVAL;
			}

			sync_slot = &sync_link->req.in_q->slot[sync_slot_idx];
			rc = __cam_req_mgr_check_link_is_ready(sync_link,
				sync_slot_idx, true);
			if (rc && (sync_slot->status !=
				CRM_SLOT_STATUS_REQ_APPLIED)) {
				CAM_DBG(CAM_CRM,
					"Next Req: %lld [slave] not ready on [master] link: %x, rc=%d",
					sync_req_id, sync_link->link_hdl, rc);
				link->sync_link_sof_skip = true;
				return rc;
			}
		}
	}

	CAM_DBG(CAM_REQ,
		"Req: %lld ready to apply on link: %x [validation successful]",
		req_id, link->link_hdl);

	return 0;
}


/**
 * __cam_req_mgr_check_sync_request_is_ready()
 *
 * @brief    : processes requests during sync mode
 * @link     : pointer to link whose input queue and req tbl are
 *             traversed through
 * @slot     : pointer to the current slot being processed
 * @return   : 0 for success, negative for failure
 *
 */
static int __cam_req_mgr_check_sync_req_is_ready(
	struct cam_req_mgr_core_link *link,
	struct cam_req_mgr_core_link *sync_link,
	struct cam_req_mgr_slot *slot)
{
	struct cam_req_mgr_slot *sync_rd_slot = NULL;
	int64_t req_id = 0, sync_req_id = 0;
	int sync_slot_idx = 0, sync_rd_idx = 0, rc = 0;
	int32_t sync_num_slots = 0;
	uint64_t sync_frame_duration = 0;
	uint64_t sof_timestamp_delta = 0;
	uint64_t master_slave_diff = 0;
	bool ready = true, sync_ready = true;
	int slot_idx_diff = 0;

	if (!sync_link || !link) {
		CAM_ERR(CAM_CRM, "Sync link null");
		return -EINVAL;
	}

	req_id = slot->req_id;

	if (!sync_link->req.in_q) {
		CAM_ERR(CAM_CRM, "Link hdl %x in_q is NULL",
			sync_link->link_hdl);
		return -EINVAL;
	}

	sync_num_slots = sync_link->req.in_q->num_slots;
	sync_rd_idx    = sync_link->req.in_q->rd_idx;
	sync_rd_slot   = &sync_link->req.in_q->slot[sync_rd_idx];
	sync_req_id    = sync_rd_slot->req_id;

	CAM_DBG(CAM_REQ,
		"link_hdl %x sync link_hdl %x req %lld",
		link->link_hdl, sync_link->link_hdl, req_id);

	if (sync_link->initial_skip) {
		link->initial_skip = false;
		CAM_DBG(CAM_CRM,
			"sync link %x not streamed on",
			sync_link->link_hdl);
		return -EAGAIN;
	}

	if (sync_link->prev_sof_timestamp)
		sync_frame_duration = sync_link->sof_timestamp -
			sync_link->prev_sof_timestamp;
	else
		sync_frame_duration = DEFAULT_FRAME_DURATION;

	sof_timestamp_delta =
		link->sof_timestamp >= sync_link->sof_timestamp
		? link->sof_timestamp - sync_link->sof_timestamp
		: sync_link->sof_timestamp - link->sof_timestamp;

	CAM_DBG(CAM_CRM,
		"sync link %x last frame_duration is %d ns",
		sync_link->link_hdl, sync_frame_duration);

	if (link->initial_skip) {
		link->initial_skip = false;

		if ((link->sof_timestamp > sync_link->sof_timestamp) &&
			(sync_link->sof_timestamp > 0) &&
			(link->sof_timestamp - sync_link->sof_timestamp) <
			(sync_frame_duration / 2)) {
			/*
			 * If this frame sync with the previous frame of sync
			 * link, then we need to skip this frame, since the
			 * previous frame of sync link is also skipped.
			 */
			CAM_DBG(CAM_CRM,
				"This frame sync with previous sync_link %x frame",
				sync_link->link_hdl);
			return -EAGAIN;
		} else if (link->sof_timestamp <= sync_link->sof_timestamp) {
			/*
			 * Sometimes, link receives the SOF event is eariler
			 * than sync link in IFE CSID side, but link's SOF
			 * event is processed later than sync link's, then
			 * we need to skip this SOF event since the sync
			 * link's SOF event is also skipped.
			 */
			CAM_DBG(CAM_CRM,
				"The previous frame of sync link is skipped");
			return -EAGAIN;
		}
	}

	if (sync_link->sync_link_sof_skip) {
		CAM_DBG(CAM_REQ,
			"No req applied on corresponding SOF on sync link: %x",
			sync_link->link_hdl);
		sync_link->sync_link_sof_skip = false;
		return -EAGAIN;
	}

	sync_slot_idx = __cam_req_mgr_find_slot_for_req(
		sync_link->req.in_q, req_id);
	if (sync_slot_idx == -1) {
		CAM_DBG(CAM_CRM, "Req: %lld not found on link: %x [other link]",
			req_id, sync_link->link_hdl);
		sync_ready = false;
		return -EAGAIN;
	}

	slot_idx_diff = (sync_slot_idx - sync_rd_idx + sync_num_slots) %
		sync_num_slots;
	if ((sync_link->req.in_q->slot[sync_slot_idx].status !=
		CRM_SLOT_STATUS_REQ_APPLIED) &&
		((slot_idx_diff > 1) ||
		((slot_idx_diff == 1) &&
		(sync_rd_slot->status !=
		CRM_SLOT_STATUS_REQ_APPLIED)))) {
		CAM_DBG(CAM_CRM,
			"Req: %lld [other link] not next req to be applied on link: %x",
			req_id, sync_link->link_hdl);
		return -EAGAIN;
	}

	rc = __cam_req_mgr_check_link_is_ready(link, slot->idx, true);
	if (rc) {
		CAM_DBG(CAM_CRM,
			"Req: %lld [My link] not ready on link: %x, rc=%d",
			req_id, link->link_hdl, rc);
		ready = false;
	}

	if (sync_link->req.in_q) {
		rc = __cam_req_mgr_check_link_is_ready(sync_link,
			sync_slot_idx, true);
		if (rc && (sync_link->req.in_q->slot[sync_slot_idx].status !=
				CRM_SLOT_STATUS_REQ_APPLIED)) {
			CAM_DBG(CAM_CRM,
				"Req: %lld not ready on link: %x, rc=%d",
				req_id, sync_link->link_hdl, rc);
			sync_ready = false;
		}
	} else {
		CAM_ERR(CAM_CRM, "Link hdl %x in_q is NULL",
			sync_link->link_hdl);
		return -EINVAL;
	}

	/*
	 * If both of them are ready or not ready, then just
	 * skip this sof and don't skip sync link next SOF.
	 */
	if (sync_ready != ready) {
		CAM_DBG(CAM_CRM,
			"Req: %lld ready %d sync_ready %d, ignore sync link next SOF",
			req_id, ready, sync_ready);

		/*
		 * Only skip the frames if current frame sync with
		 * next frame of sync link.
		 */
		if (link->sof_timestamp - sync_link->sof_timestamp >
			sync_frame_duration / 2)
			link->sync_link_sof_skip = true;
		return -EINVAL;
	} else if (ready == false) {
		CAM_DBG(CAM_CRM,
			"Req: %lld not ready on link: %x",
			req_id, link->link_hdl);
		return -EINVAL;
	}

	/*
	 * Do the self-correction when the frames are sync,
	 * we consider that the frames are synced if the
	 * difference of two SOF timestamp less than
	 * (sync_frame_duration / 5).
	 */
	master_slave_diff = sync_frame_duration;
	do_div(master_slave_diff, 5);
	if ((sync_link->sof_timestamp > 0) &&
		(sof_timestamp_delta < master_slave_diff) &&
		(sync_rd_slot->sync_mode == CAM_REQ_MGR_SYNC_MODE_SYNC)) {

		/*
		 * This means current frame should sync with next
		 * frame of sync link, then the request id of in
		 * rd slot of two links should be same.
		 */
		CAM_DBG(CAM_CRM,
			"link %x req_id %lld, sync_link %x req_id %lld",
			link->link_hdl, req_id,
			sync_link->link_hdl, sync_req_id);

		if (req_id > sync_req_id) {
			CAM_DBG(CAM_CRM,
				"link %x too quickly, skip this frame",
				link->link_hdl);
			return -EAGAIN;
		} else if (req_id < sync_req_id) {
			CAM_DBG(CAM_CRM,
				"sync link %x too quickly, skip next frame of sync link",
				sync_link->link_hdl);
			link->sync_link_sof_skip = true;
		} else if (sync_link->req.in_q->slot[sync_slot_idx].status !=
			CRM_SLOT_STATUS_REQ_APPLIED) {
			CAM_DBG(CAM_CRM,
				"link %x other not applied", link->link_hdl);
			return -EAGAIN;
		}
	}
	CAM_DBG(CAM_REQ,
		"Req: %lld ready to apply on link: %x [validation successful]",
		req_id, link->link_hdl);

	return 0;
}

static int __cam_req_mgr_check_multi_sync_link_ready(
	struct cam_req_mgr_core_link *link,
	struct cam_req_mgr_slot *slot,
	uint32_t trigger)
{
	int i, rc = 0;

	if (link->state == CAM_CRM_LINK_STATE_IDLE) {
		CAM_ERR(CAM_CRM, "link hdl %x is in idle state",
				link->link_hdl);
		return -EINVAL;
	}

	for (i = 0; i < link->num_sync_links; i++) {
		if (link->sync_link[i]) {
			if (link->sync_link[i]->state ==
				CAM_CRM_LINK_STATE_IDLE) {
				CAM_ERR(CAM_CRM, "sync link hdl %x is idle",
					link->sync_link[i]->link_hdl);
				return -EINVAL;
			}
			if (link->max_delay == link->sync_link[i]->max_delay) {
				rc = __cam_req_mgr_check_sync_req_is_ready(
						link, link->sync_link[i], slot);
				if (rc < 0) {
					CAM_DBG(CAM_CRM, "link %x not ready",
						link->link_hdl);
					return rc;
				}
			} else if (link->max_delay >
					link->sync_link[i]->max_delay) {
				link->is_master = true;
				link->sync_link[i]->is_master = false;
				rc = __cam_req_mgr_check_sync_for_mslave(
					link, link->sync_link[i], slot);
				if (rc < 0) {
					CAM_DBG(CAM_CRM, "link%x not ready",
						link->link_hdl);
					return rc;
				}
			} else {
				link->is_master = false;
				link->sync_link[i]->is_master = true;
				rc = __cam_req_mgr_check_sync_for_mslave(
						link, link->sync_link[i], slot);
				if (rc < 0) {
					CAM_DBG(CAM_CRM, "link %x not ready",
						link->link_hdl);
					return rc;
				}
			}
		} else {
			CAM_ERR(CAM_REQ, "Sync link is null");
			return -EINVAL;
		}
	}

	rc = __cam_req_mgr_inject_delay(link->req.l_tbl,
		slot->idx, trigger);
	if (rc < 0) {
		CAM_DBG(CAM_CRM,
			"Req: %lld needs to inject delay at %s",
			slot->req_id,
			(trigger == CAM_TRIGGER_POINT_SOF) ? "SOF" : "EOF");
		return -EINVAL;
	}

	/*
	 *  At this point all validation is successfully done
	 *  and we can proceed to apply the given request.
	 *  Ideally the next call should return success.
	 */
	rc = __cam_req_mgr_check_link_is_ready(link, slot->idx, false);
	if (rc)
		CAM_WARN(CAM_CRM, "Unexpected return value rc: %d", rc);

	return 0;
}

/**
 * __cam_req_mgr_check_for_eof()
 *
 * @brief    : Checks for eof trigger type
 * @link     : pointer to link whose input queue and req tbl are
 *             traversed through
 *
 * @return   : eof trigger type
 *
 */
enum crm_req_eof_trigger_type __cam_req_mgr_check_for_eof(
	struct cam_req_mgr_core_link *link)
{
	int32_t                        curr_idx;
	struct cam_req_mgr_req_queue  *in_q;
	enum crm_req_eof_trigger_type  eof_trigger_type;
	struct cam_req_mgr_tbl_slot   *slot = NULL;
	struct cam_req_mgr_req_tbl    *tbl;

	in_q = link->req.in_q;
	tbl = link->req.l_tbl;
	curr_idx = in_q->rd_idx;
	eof_trigger_type = CAM_REQ_EOF_TRIGGER_NONE;

	while (tbl != NULL) {
		slot = &tbl->slot[curr_idx];

		if (slot->ops.is_applied) {
			eof_trigger_type = CAM_REQ_EOF_TRIGGER_APPLIED;
			break;
		} else if (slot->ops.apply_at_eof) {
			eof_trigger_type = CAM_REQ_EOF_TRIGGER_NOT_APPLY;
			break;
		}

		if (tbl->next)
			__cam_req_mgr_dec_idx(&curr_idx, tbl->pd_delta,
				tbl->num_slots);

		tbl = tbl->next;
	}

	CAM_DBG(CAM_REQ,
		"Req[%lld] idx %d req_status %d link_hdl %x eof_trigger_type %x",
		in_q->slot[in_q->rd_idx].req_id, in_q->rd_idx,
		in_q->slot[in_q->rd_idx].status, link->link_hdl,
		eof_trigger_type);

	return eof_trigger_type;
}

/**
 * __cam_req_mgr_process_req()
 *
 * @brief    : processes read index in request queue and traverse through table
 * @link     : pointer to link whose input queue and req tbl are
 *             traversed through
 *
 * @return   : 0 for success, negative for failure
 *
 */
static int __cam_req_mgr_process_req(struct cam_req_mgr_core_link *link,
	struct cam_req_mgr_trigger_notify *trigger_data)
{
	int                                  rc = 0, idx, i;
	int                                  reset_step = 0;
	uint32_t                             trigger = trigger_data->trigger;
	struct cam_req_mgr_slot             *slot = NULL;
	struct cam_req_mgr_req_queue        *in_q;
	struct cam_req_mgr_core_session     *session;
	struct cam_req_mgr_connected_device *dev = NULL;
	struct cam_req_mgr_core_link        *tmp_link = NULL;
	uint32_t                             max_retry = 0;
	enum crm_req_eof_trigger_type        eof_trigger_type;

	session = (struct cam_req_mgr_core_session *)link->parent;
	if (!session) {
		CAM_WARN(CAM_CRM, "session ptr NULL %x", link->link_hdl);
		return -EINVAL;
	}

	mutex_lock(&session->lock);
	in_q = link->req.in_q;
	/*
	 * Check if new read index,
	 * - if in pending  state, traverse again to complete
	 *    transaction of this read index.
	 * - if in applied_state, somthign wrong.
	 * - if in no_req state, no new req
	 */
	CAM_DBG(CAM_REQ,
		"%s Req[%lld] idx %d req_status %d link_hdl %x wd_timeout %d ms trigger:%d",
		((trigger == CAM_TRIGGER_POINT_SOF) ? "SOF" : "EOF"),
		in_q->slot[in_q->rd_idx].req_id, in_q->rd_idx,
		in_q->slot[in_q->rd_idx].status, link->link_hdl,
		in_q->slot[in_q->rd_idx].additional_timeout, trigger);

	slot = &in_q->slot[in_q->rd_idx];
	if (slot->status == CRM_SLOT_STATUS_NO_REQ) {
		CAM_DBG(CAM_CRM, "No Pending req");
		rc = 0;
		goto end;
	}

	if ((trigger != CAM_TRIGGER_POINT_SOF) &&
		(trigger != CAM_TRIGGER_POINT_EOF))
		goto end;

	eof_trigger_type = __cam_req_mgr_check_for_eof(link);

	if ((trigger == CAM_TRIGGER_POINT_EOF) &&
		(eof_trigger_type == CAM_REQ_EOF_TRIGGER_NONE)) {
		CAM_DBG(CAM_CRM, "Not any request to schedule at EOF");
		goto end;
	}

	if (trigger == CAM_TRIGGER_POINT_SOF) {
		/*
		 * Update the timestamp in session lock protection
		 * to avoid timing issue.
		 */
		link->prev_sof_timestamp = link->sof_timestamp;
		link->sof_timestamp = trigger_data->sof_timestamp_val;

		/* Check for WQ congestion */
		if (jiffies_to_msecs(jiffies -
			link->last_sof_trigger_jiffies) <
			MINIMUM_WORKQUEUE_SCHED_TIME_IN_MS)
			link->wq_congestion = true;
		else
			link->wq_congestion = false;
	}

	if (slot->status != CRM_SLOT_STATUS_REQ_READY) {
		if (slot->sync_mode == CAM_REQ_MGR_SYNC_MODE_SYNC) {
			rc = __cam_req_mgr_check_multi_sync_link_ready(
				link, slot, trigger);
		} else {
			if (link->in_msync_mode) {
				CAM_DBG(CAM_CRM,
					"Settings master-slave non sync mode for link 0x%x",
					link->link_hdl);
				link->in_msync_mode = false;
				link->initial_sync_req = -1;
				for (i = 0; i < link->num_sync_links; i++) {
					if (link->sync_link[i]) {
						tmp_link = link->sync_link[i];
						tmp_link->initial_sync_req = -1;
						tmp_link->in_msync_mode = false;
					}
				}
			}

			/*
			 * Validate that if the req is ready to apply before
			 * checking the inject delay.
			 */
			rc = __cam_req_mgr_check_link_is_ready(link,
				slot->idx, true);

			if (!rc) {
				rc = __cam_req_mgr_inject_delay(link->req.l_tbl,
					slot->idx, trigger);
				if (rc < 0)
					CAM_DBG(CAM_CRM,
						"Req: %lld needs to inject delay at %s",
						slot->req_id,
						(trigger == CAM_TRIGGER_POINT_SOF) ? "SOF" : "EOF");

				if (!rc)
					rc = __cam_req_mgr_check_link_is_ready(link,
						slot->idx, false);
			}
		}

		if (!rc) {
			if ((trigger == CAM_TRIGGER_POINT_SOF) &&
				(eof_trigger_type == CAM_REQ_EOF_TRIGGER_NOT_APPLY)) {
				CAM_DBG(CAM_CRM, "EOF apply first");
				rc = -EAGAIN;
			}
		}

		if (rc < 0) {
			/*
			 * If traverse result is not success, then some devices
			 * are not ready with packet for the asked request id,
			 * hence try again in next sof
			 */
			slot->status = CRM_SLOT_STATUS_REQ_PENDING;
			spin_lock_bh(&link->link_state_spin_lock);
			if (link->state == CAM_CRM_LINK_STATE_ERR) {
				/*
				 * During error recovery all tables should be
				 * ready, don't expect to enter here.
				 * @TODO: gracefully handle if recovery fails.
				 */
				CAM_ERR_RATE_LIMIT(CAM_CRM,
					"FATAL recovery cant finish idx %d status %d",
					in_q->rd_idx,
					in_q->slot[in_q->rd_idx].status);
				rc = -EPERM;
			}
			spin_unlock_bh(&link->link_state_spin_lock);
			__cam_req_mgr_notify_frame_skip(link, trigger);
			__cam_req_mgr_validate_crm_wd_timer(link);
			goto end;
		} else {
			slot->status = CRM_SLOT_STATUS_REQ_READY;
			CAM_DBG(CAM_REQ,
				"linx_hdl %x Req[%lld] idx %d ready to apply",
				link->link_hdl, in_q->slot[in_q->rd_idx].req_id,
				in_q->rd_idx);
		}
	}

	rc = __cam_req_mgr_send_req(link, link->req.in_q, trigger, &dev);
	if (rc < 0) {
		/* Apply req failed retry at next sof */
		slot->status = CRM_SLOT_STATUS_REQ_PENDING;
		max_retry = MAXIMUM_RETRY_ATTEMPTS;
		if (link->max_delay == 1)
			max_retry++;

		if (!link->wq_congestion && dev) {
			link->retry_cnt++;
			if (link->retry_cnt == max_retry) {
				CAM_DBG(CAM_CRM,
					"Max retry attempts (count %d) reached on link[0x%x] for req [%lld]",
					max_retry, link->link_hdl,
					in_q->slot[in_q->rd_idx].req_id);

				cam_req_mgr_debug_delay_detect();
				trace_cam_delay_detect("CRM",
					"Max retry attempts reached",
					in_q->slot[in_q->rd_idx].req_id,
					CAM_DEFAULT_VALUE,
					link->link_hdl,
					CAM_DEFAULT_VALUE, rc);

				__cam_req_mgr_notify_error_on_link(link, dev);
				link->retry_cnt = 0;
			}
		} else
			CAM_WARN_RATE_LIMIT(CAM_CRM,
				"workqueue congestion, last applied idx:%d rd idx:%d",
				in_q->last_applied_idx,
				in_q->rd_idx);
	} else {
		if (link->retry_cnt)
			link->retry_cnt = 0;

		/* Check for any long exposure settings */
		__cam_req_mgr_validate_crm_wd_timer(link);

		CAM_DBG(CAM_CRM, "Applied req[%lld] on link[%x] success",
			slot->req_id, link->link_hdl);
		spin_lock_bh(&link->link_state_spin_lock);
		if (link->state == CAM_CRM_LINK_STATE_ERR) {
			CAM_WARN(CAM_CRM, "Err recovery done idx %d",
				in_q->rd_idx);
			link->state = CAM_CRM_LINK_STATE_READY;
		}
		spin_unlock_bh(&link->link_state_spin_lock);

		if (link->sync_link_sof_skip)
			link->sync_link_sof_skip = false;

		/*
		 * Below two cases can move slot to APPLIED status,
		 * 1# there is no eof trigger request
		 * 2# eof trigger is applied and the devcies which need to
		 * be applied at SOF are also applied.
		 */
		if (((eof_trigger_type == CAM_REQ_EOF_TRIGGER_NONE) ||
			(eof_trigger_type == CAM_REQ_EOF_TRIGGER_APPLIED)) &&
			(trigger == CAM_TRIGGER_POINT_SOF)) {
			slot->status = CRM_SLOT_STATUS_REQ_APPLIED;

			CAM_DBG(CAM_CRM, "req %d is applied on link %x",
				slot->req_id,
				link->link_hdl);
			idx = in_q->rd_idx;
			reset_step = link->max_delay;

			for (i = 0; i < link->num_sync_links; i++) {
				if (link->sync_link[i]) {
					if ((link->in_msync_mode) &&
						(link->sync_link[i]->max_delay >
							reset_step))
						reset_step =
						link->sync_link[i]->max_delay;
				}
			}

			if (slot->req_id > 0)
				in_q->last_applied_idx = idx;

			__cam_req_mgr_dec_idx(
				&idx, reset_step + 1,
				in_q->num_slots);
			__cam_req_mgr_reset_req_slot(link, idx);
			link->open_req_cnt--;
		}
	}
end:
	/*
	 * Only update the jiffies for SOF trigger,
	 * since it is used to protect from
	 * applying fails in ISP which is triggered at SOF.
	 */
	if (trigger == CAM_TRIGGER_POINT_SOF)
		link->last_sof_trigger_jiffies = jiffies;
	mutex_unlock(&session->lock);
	return rc;
}

/**
 * __cam_req_mgr_add_tbl_to_link()
 *
 * @brief    : Add table to list under link sorted by pd decremeting order
 * @l_tbl    : list of pipeline delay tables.
 * @new_tbl  : new tbl which will be appended to above list as per its pd value
 *
 */
static void __cam_req_mgr_add_tbl_to_link(struct cam_req_mgr_req_tbl **l_tbl,
	struct cam_req_mgr_req_tbl *new_tbl)
{
	struct cam_req_mgr_req_tbl *tbl;

	if (!(*l_tbl) || (*l_tbl)->pd < new_tbl->pd) {
		new_tbl->next = *l_tbl;
		if (*l_tbl) {
			new_tbl->pd_delta =
				new_tbl->pd - (*l_tbl)->pd;
		}
		*l_tbl = new_tbl;
	} else {
		tbl = *l_tbl;

		/* Reach existing  tbl which has less pd value */
		while (tbl->next != NULL &&
			new_tbl->pd < tbl->next->pd) {
			tbl = tbl->next;
		}
		if (tbl->next != NULL) {
			new_tbl->pd_delta =
				new_tbl->pd - tbl->next->pd;
		} else {
			/* This is last table in linked list*/
			new_tbl->pd_delta = 0;
		}
		new_tbl->next = tbl->next;
		tbl->next = new_tbl;
		tbl->pd_delta = tbl->pd - new_tbl->pd;
	}
	CAM_DBG(CAM_CRM, "added pd %d tbl to link delta %d", new_tbl->pd,
		new_tbl->pd_delta);
}

/**
 * __cam_req_mgr_create_pd_tbl()
 *
 * @brief    : Creates new request table for new delay value
 * @delay    : New pd table allocated will have this delay value
 *
 * @return   : pointer to newly allocated table, NULL for failure
 *
 */
static struct cam_req_mgr_req_tbl *__cam_req_mgr_create_pd_tbl(int32_t delay)
{
	int i = 0;

	struct cam_req_mgr_req_tbl *tbl =
		kzalloc(sizeof(struct cam_req_mgr_req_tbl), GFP_KERNEL);
	if (tbl != NULL) {
		tbl->num_slots = MAX_REQ_SLOTS;
		CAM_DBG(CAM_CRM, "pd= %d slots= %d", delay, tbl->num_slots);
		for (i = 0; i < MAX_REQ_SLOTS; i++) {
			tbl->slot[i].ops.apply_at_eof = false;
			tbl->slot[i].ops.dev_hdl = -1;
			tbl->slot[i].ops.is_applied = false;
		}
	}

	return tbl;
}

/**
 * __cam_req_mgr_destroy_all_tbl()
 *
 * @brief   : This func will destroy all pipeline delay based req table structs
 * @l_tbl    : pointer to first table in list and it has max pd .
 *
 */
static void __cam_req_mgr_destroy_all_tbl(struct cam_req_mgr_req_tbl **l_tbl)
{
	struct cam_req_mgr_req_tbl  *tbl = *l_tbl, *temp;

	CAM_DBG(CAM_CRM, "*l_tbl %pK", tbl);
	while (tbl != NULL) {
		temp = tbl->next;
		kfree(tbl);
		tbl = temp;
	}
	*l_tbl = NULL;
}

/**
 * __cam_req_mgr_setup_in_q()
 *
 * @brief : Initialize req table data
 * @req   : request data pointer
 *
 * @return: 0 for success, negative for failure
 *
 */
static int  __cam_req_mgr_setup_in_q(struct cam_req_mgr_req_data *req)
{
	int                           i;
	struct cam_req_mgr_req_queue *in_q = req->in_q;

	if (!in_q) {
		CAM_ERR(CAM_CRM, "NULL in_q");
		return -EINVAL;
	}

	mutex_lock(&req->lock);
	in_q->num_slots = MAX_REQ_SLOTS;

	for (i = 0; i < in_q->num_slots; i++) {
		in_q->slot[i].idx = i;
		in_q->slot[i].req_id = -1;
		in_q->slot[i].skip_idx = 0;
		in_q->slot[i].status = CRM_SLOT_STATUS_NO_REQ;
	}

	in_q->wr_idx = 0;
	in_q->rd_idx = 0;
	mutex_unlock(&req->lock);

	return 0;
}

/**
 * __cam_req_mgr_reset_req_tbl()
 *
 * @brief : Initialize req table data
 * @req   : request queue pointer
 *
 * @return: 0 for success, negative for failure
 *
 */
static int __cam_req_mgr_reset_in_q(struct cam_req_mgr_req_data *req)
{
	struct cam_req_mgr_req_queue *in_q = req->in_q;

	if (!in_q) {
		CAM_ERR(CAM_CRM, "NULL in_q");
		return -EINVAL;
	}

	mutex_lock(&req->lock);
	memset(in_q->slot, 0,
		sizeof(struct cam_req_mgr_slot) * in_q->num_slots);
	in_q->num_slots = 0;

	in_q->wr_idx = 0;
	in_q->rd_idx = 0;
	mutex_unlock(&req->lock);

	return 0;
}

/**
 * __cam_req_mgr_notify_sof_freeze()
 *
 * @brief : Notify devices on link on detecting a SOF freeze
 * @link  : link on which the sof freeze was detected
 *
 */
static void __cam_req_mgr_notify_sof_freeze(
	struct cam_req_mgr_core_link *link)
{
	int                                  i = 0;
	struct cam_req_mgr_link_evt_data     evt_data;
	struct cam_req_mgr_connected_device *dev = NULL;

	for (i = 0; i < link->num_devs; i++) {
		dev = &link->l_dev[i];
		evt_data.evt_type = CAM_REQ_MGR_LINK_EVT_SOF_FREEZE;
		evt_data.dev_hdl = dev->dev_hdl;
		evt_data.link_hdl =  link->link_hdl;
		evt_data.req_id = 0;
		evt_data.u.error = CRM_KMD_ERR_FATAL;
		if (dev->ops && dev->ops->process_evt)
			dev->ops->process_evt(&evt_data);
	}
}

/**
 * __cam_req_mgr_process_sof_freeze()
 *
 * @brief : Apoptosis - Handles case when connected devices are not responding
 * @priv  : link information
 * @data  : task data
 *
 */
static int __cam_req_mgr_process_sof_freeze(void *priv, void *data)
{
	struct cam_req_mgr_core_link    *link = NULL;
	struct cam_req_mgr_req_queue    *in_q = NULL;
	struct cam_req_mgr_core_session *session = NULL;
	struct cam_req_mgr_message       msg;
	int rc = 0;
	int64_t last_applied_req_id = -EINVAL;

	if (!data || !priv) {
		CAM_ERR(CAM_CRM, "input args NULL %pK %pK", data, priv);
		return -EINVAL;
	}

	link = (struct cam_req_mgr_core_link *)priv;
	session = (struct cam_req_mgr_core_session *)link->parent;
	if (!session) {
		CAM_WARN(CAM_CRM, "session ptr NULL %x", link->link_hdl);
		return -EINVAL;
	}

	in_q = link->req.in_q;
	if (in_q) {
		mutex_lock(&link->req.lock);
		if (in_q->last_applied_idx >= 0)
			last_applied_req_id =
				in_q->slot[in_q->last_applied_idx].req_id;
		mutex_unlock(&link->req.lock);
	}

	spin_lock_bh(&link->link_state_spin_lock);
	if ((link->watchdog) && (link->watchdog->pause_timer)) {
		CAM_INFO(CAM_CRM,
			"link:%x watchdog paused, maybe stream on/off is delayed",
			link->link_hdl);
		spin_unlock_bh(&link->link_state_spin_lock);
		return rc;
	}
	spin_unlock_bh(&link->link_state_spin_lock);

	CAM_ERR(CAM_CRM,
		"SOF freeze for session: %d link: 0x%x max_pd: %d last_req_id:%d",
		session->session_hdl, link->link_hdl, link->max_delay,
		last_applied_req_id);

	__cam_req_mgr_notify_sof_freeze(link);
	memset(&msg, 0, sizeof(msg));

	msg.session_hdl = session->session_hdl;
	msg.u.err_msg.error_type = CAM_REQ_MGR_ERROR_TYPE_SOF_FREEZE;
	msg.u.err_msg.request_id = 0;
	msg.u.err_msg.link_hdl   = link->link_hdl;

	rc = cam_req_mgr_notify_message(&msg,
		V4L_EVENT_CAM_REQ_MGR_ERROR, V4L_EVENT_CAM_REQ_MGR_EVENT);

	if (rc)
		CAM_ERR(CAM_CRM,
			"Error notifying SOF freeze for session %d link 0x%x rc %d",
			session->session_hdl, link->link_hdl, rc);

	return rc;
}

/**
 * __cam_req_mgr_sof_freeze()
 *
 * @brief : Callback function for timer timeout indicating SOF freeze
 * @data  : timer pointer
 *
 */
static void __cam_req_mgr_sof_freeze(struct timer_list *timer_data)
{
	struct cam_req_mgr_timer     *timer =
		container_of(timer_data, struct cam_req_mgr_timer, sys_timer);
	struct crm_workq_task               *task = NULL;
	struct cam_req_mgr_core_link        *link = NULL;
	struct crm_task_payload             *task_data;

	if (!timer) {
		CAM_ERR(CAM_CRM, "NULL timer");
		return;
	}

	link = (struct cam_req_mgr_core_link *)timer->parent;

	task = cam_req_mgr_workq_get_task(link->workq);
	if (!task) {
		CAM_ERR(CAM_CRM, "No empty task");
		return;
	}

	task_data = (struct crm_task_payload *)task->payload;
	task_data->type = CRM_WORKQ_TASK_NOTIFY_FREEZE;
	task->process_cb = &__cam_req_mgr_process_sof_freeze;
	cam_req_mgr_workq_enqueue_task(task, link, CRM_TASK_PRIORITY_0);
}

/**
 * __cam_req_mgr_create_subdevs()
 *
 * @brief   : Create new crm  subdev to link with realtime devices
 * @l_dev   : list of subdevs internal to crm
 * @num_dev : num of subdevs to be created for link
 *
 * @return  : pointer to allocated list of devices
 */
static int __cam_req_mgr_create_subdevs(
	struct cam_req_mgr_connected_device **l_dev, int32_t num_dev)
{
	int rc = 0;
	*l_dev = kzalloc(sizeof(struct cam_req_mgr_connected_device) *
		num_dev, GFP_KERNEL);
	if (!*l_dev)
		rc = -ENOMEM;

	return rc;
}

/**
 * __cam_req_mgr_destroy_subdev()
 *
 * @brief    : Cleans up the subdevs allocated by crm for link
 * @l_device : pointer to list of subdevs crm created
 *
 */
static void __cam_req_mgr_destroy_subdev(
	struct cam_req_mgr_connected_device *l_device)
{
	kfree(l_device);
	l_device = NULL;
}

/**
 * __cam_req_mgr_destroy_link_info()
 *
 * @brief    : Unlinks all devices on the link
 * @link     : pointer to link
 *
 * @return   : returns if unlink for any device was success or failure
 */
static int __cam_req_mgr_disconnect_link(struct cam_req_mgr_core_link *link)
{
	int32_t                                 i = 0;
	struct cam_req_mgr_connected_device    *dev;
	struct cam_req_mgr_core_dev_link_setup  link_data;
	int                                     rc = 0;

	link_data.link_enable = 0;
	link_data.link_hdl = link->link_hdl;
	link_data.crm_cb = NULL;

	/* Using device ops unlink devices */
	for (i = 0; i < link->num_devs; i++) {
		dev = &link->l_dev[i];
		if (dev == NULL)
			continue;

		link_data.dev_hdl = dev->dev_hdl;
		if (dev->ops && dev->ops->link_setup) {
			rc = dev->ops->link_setup(&link_data);
			if (rc)
				CAM_ERR(CAM_CRM,
					"Unlink failed dev name %s hdl %x",
					dev->dev_info.name,
					dev->dev_hdl);
		}
		dev->dev_hdl = 0;
		dev->parent = NULL;
		dev->ops = NULL;
	}

	return rc;
}

/**
 * __cam_req_mgr_destroy_link_info()
 *
 * @brief    : Cleans up the mem allocated while linking
 * @link     : pointer to link, mem associated with this link is freed
 */
static void __cam_req_mgr_destroy_link_info(struct cam_req_mgr_core_link *link)
{
	__cam_req_mgr_destroy_all_tbl(&link->req.l_tbl);
	__cam_req_mgr_reset_in_q(&link->req);
	link->req.num_tbl = 0;
	mutex_destroy(&link->req.lock);

	link->pd_mask = 0;
	link->num_devs = 0;
	link->max_delay = 0;
}

/**
 * __cam_req_mgr_reserve_link()
 *
 * @brief: Reserves one link data struct within session
 * @session: session identifier
 *
 * @return: pointer to link reserved
 *
 */
static struct cam_req_mgr_core_link *__cam_req_mgr_reserve_link(
	struct cam_req_mgr_core_session *session)
{
	struct cam_req_mgr_core_link *link;
	struct cam_req_mgr_req_queue *in_q;
	int i;

	if (!session || !g_crm_core_dev) {
		CAM_ERR(CAM_CRM, "NULL session/core_dev ptr");
		return NULL;
	}

	if (session->num_links >= MAXIMUM_LINKS_PER_SESSION) {
		CAM_ERR(CAM_CRM, "Reached max links %d per session limit %d",
			session->num_links, MAXIMUM_LINKS_PER_SESSION);
		return NULL;
	}
	for (i = 0; i < MAXIMUM_LINKS_PER_SESSION; i++) {
		if (!atomic_cmpxchg(&g_links[i].is_used, 0, 1)) {
			link = &g_links[i];
			CAM_DBG(CAM_CRM, "alloc link index %d", i);
			cam_req_mgr_core_link_reset(link);
			break;
		}
	}
	if (i == MAXIMUM_LINKS_PER_SESSION)
		return NULL;

	in_q = kzalloc(sizeof(struct cam_req_mgr_req_queue),
		GFP_KERNEL);
	if (!in_q) {
		CAM_ERR(CAM_CRM, "failed to create input queue, no mem");
		return NULL;
	}

	mutex_lock(&link->lock);
	link->num_devs = 0;
	link->max_delay = 0;
	memset(in_q->slot, 0,
		sizeof(struct cam_req_mgr_slot) * MAX_REQ_SLOTS);
	link->req.in_q = in_q;
	in_q->num_slots = 0;
	link->state = CAM_CRM_LINK_STATE_IDLE;
	link->parent = (void *)session;

	for (i = 0; i < MAXIMUM_LINKS_PER_SESSION - 1; i++)
		link->sync_link[i] = NULL;

	mutex_unlock(&link->lock);

	mutex_lock(&session->lock);
	/*  Loop through and find a free index */
	for (i = 0; i < MAXIMUM_LINKS_PER_SESSION; i++) {
		if (!session->links[i]) {
			CAM_DBG(CAM_CRM,
				"Free link index %d found, num_links=%d",
				i, session->num_links);
			session->links[i] = link;
			break;
		}
	}

	if (i == MAXIMUM_LINKS_PER_SESSION) {
		CAM_ERR(CAM_CRM, "Free link index not found");
		goto error;
	}

	session->num_links++;
	CAM_DBG(CAM_CRM, "Active session links (%d)",
		session->num_links);
	mutex_unlock(&session->lock);

	return link;
error:
	mutex_unlock(&session->lock);
	kfree(in_q);
	return NULL;
}

/*
 * __cam_req_mgr_free_link()
 *
 * @brief: Frees the link and its request queue
 *
 * @link: link identifier
 *
 */
static void __cam_req_mgr_free_link(struct cam_req_mgr_core_link *link)
{
	ptrdiff_t i;
	kfree(link->req.in_q);
	link->req.in_q = NULL;
	link->parent = NULL;
	i = link - g_links;
	CAM_DBG(CAM_CRM, "free link index %d", i);
	cam_req_mgr_core_link_reset(link);
	atomic_set(&g_links[i].is_used, 0);
}

/**
 * __cam_req_mgr_unreserve_link()
 *
 * @brief  : Removes the link data struct from the session and frees it
 * @session: session identifier
 * @link   : link identifier
 *
 */
static void __cam_req_mgr_unreserve_link(
	struct cam_req_mgr_core_session *session,
	struct cam_req_mgr_core_link *link)
{
	int i, j;

	if (!session || !link) {
		CAM_ERR(CAM_CRM, "NULL session/link ptr %pK %pK",
			session, link);
		return;
	}

	mutex_lock(&session->lock);
	if (!session->num_links) {
		CAM_WARN(CAM_CRM, "No active link or invalid state: hdl %x",
			link->link_hdl);
		mutex_unlock(&session->lock);
		return;
	}

	for (i = 0; i < MAXIMUM_LINKS_PER_SESSION; i++) {
		if (session->links[i] == link)
			session->links[i] = NULL;
		for (j = 0; j < MAXIMUM_LINKS_PER_SESSION - 1; j++) {
			if (link->sync_link[j]) {
				if (link->sync_link[j] == session->links[i])
					session->links[i]->sync_link[j] = NULL;
			}
		}
	}

	for (j = 0; j < MAXIMUM_LINKS_PER_SESSION - 1; j++)
		link->sync_link[j] = NULL;
	session->num_links--;
	CAM_DBG(CAM_CRM, "Active session links (%d)", session->num_links);
	mutex_unlock(&session->lock);
	__cam_req_mgr_free_link(link);
}

/* Workqueue context processing section */

/**
 * cam_req_mgr_process_flush_req()
 *
 * @brief: This runs in workque thread context. Call core funcs to check
 *         which requests need to be removed/cancelled.
 * @priv : link information.
 * @data : contains information about frame_id, link etc.
 *
 * @return: 0 on success.
 */
int cam_req_mgr_process_flush_req(void *priv, void *data)
{
	int                                  rc = 0, i = 0, idx = -1;
	uint32_t                             pd = 0;
	struct cam_req_mgr_flush_info       *flush_info = NULL;
	struct cam_req_mgr_core_link        *link = NULL;
	struct cam_req_mgr_req_queue        *in_q = NULL;
	struct cam_req_mgr_slot             *slot = NULL;
	struct cam_req_mgr_connected_device *device = NULL;
	struct cam_req_mgr_flush_request     flush_req;
	struct crm_task_payload             *task_data = NULL;

	if (!data || !priv) {
		CAM_ERR(CAM_CRM, "input args NULL %pK %pK", data, priv);
		rc = -EINVAL;
		goto end;
	}

	link = (struct cam_req_mgr_core_link *)priv;
	task_data = (struct crm_task_payload *)data;
	flush_info  = (struct cam_req_mgr_flush_info *)&task_data->u;
	CAM_DBG(CAM_REQ, "link_hdl %x req_id %lld type %d",
		flush_info->link_hdl,
		flush_info->req_id,
		flush_info->flush_type);

	in_q = link->req.in_q;

	trace_cam_flush_req(link, flush_info);

	mutex_lock(&link->req.lock);
	if (flush_info->flush_type == CAM_REQ_MGR_FLUSH_TYPE_ALL) {
		link->last_flush_id = flush_info->req_id;
		CAM_INFO(CAM_CRM, "Last request id to flush is %lld",
			flush_info->req_id);
		__cam_req_mgr_flush_req_slot(link);
	} else if (flush_info->flush_type ==
		CAM_REQ_MGR_FLUSH_TYPE_CANCEL_REQ) {
		idx = __cam_req_mgr_find_slot_for_req(in_q, flush_info->req_id);
		if (idx < 0) {
			CAM_ERR(CAM_CRM, "req_id %lld not found in input queue",
			flush_info->req_id);
		} else {
			CAM_DBG(CAM_CRM, "req_id %lld found at idx %d",
				flush_info->req_id, idx);
			slot = &in_q->slot[idx];
			if (slot->status == CRM_SLOT_STATUS_REQ_PENDING ||
				slot->status == CRM_SLOT_STATUS_REQ_APPLIED) {
				CAM_WARN(CAM_CRM,
					"req_id %lld can not be cancelled",
					flush_info->req_id);
				mutex_unlock(&link->req.lock);
				return -EINVAL;
			}
			slot->additional_timeout = 0;
			__cam_req_mgr_in_q_skip_idx(in_q, idx);
		}
	}

	for (i = 0; i < link->num_devs; i++) {
		device = &link->l_dev[i];
		flush_req.link_hdl = flush_info->link_hdl;
		flush_req.dev_hdl = device->dev_hdl;
		flush_req.req_id = flush_info->req_id;
		flush_req.type = flush_info->flush_type;
		/* @TODO: error return handling from drivers */
		if (device->ops && device->ops->flush_req)
			rc = device->ops->flush_req(&flush_req);
	}

	for (pd = 0; pd < CAM_PIPELINE_DELAY_MAX; pd++) {
		link->req.apply_data[pd].req_id = -1;
		link->req.prev_apply_data[pd].req_id = -1;
	}

	complete(&link->workq_comp);
	mutex_unlock(&link->req.lock);

end:
	return rc;
}

/**
 * cam_req_mgr_process_sched_req()
 *
 * @brief: This runs in workque thread context. Call core funcs to check
 *         which peding requests can be processed.
 * @priv : link information.
 * @data : contains information about frame_id, link etc.
 *
 * @return: 0 on success.
 */
int cam_req_mgr_process_sched_req(void *priv, void *data)
{
	int                               rc = 0, i;
	struct cam_req_mgr_sched_request *sched_req = NULL;
	struct cam_req_mgr_core_link     *link = NULL;
	struct cam_req_mgr_req_queue     *in_q = NULL;
	struct cam_req_mgr_slot          *slot = NULL;
	struct crm_task_payload          *task_data = NULL;

	if (!data || !priv) {
		CAM_ERR(CAM_CRM, "input args NULL %pK %pK", data, priv);
		rc = -EINVAL;
		goto end;
	}
	link = (struct cam_req_mgr_core_link *)priv;
	task_data = (struct crm_task_payload *)data;
	sched_req  = (struct cam_req_mgr_sched_request *)&task_data->u;
	in_q = link->req.in_q;

	CAM_DBG(CAM_CRM,
		"link_hdl %x req_id %lld at slot %d sync_mode %d is_master %d exp_timeout_val %d ms",
		sched_req->link_hdl, sched_req->req_id,
		in_q->wr_idx, sched_req->sync_mode,
		link->is_master,
		sched_req->additional_timeout);

	mutex_lock(&link->req.lock);
	slot = &in_q->slot[in_q->wr_idx];

	if (slot->status != CRM_SLOT_STATUS_NO_REQ &&
		slot->status != CRM_SLOT_STATUS_REQ_APPLIED)
		CAM_WARN(CAM_CRM, "in_q overwrite %d", slot->status);

	slot->status = CRM_SLOT_STATUS_REQ_ADDED;
	slot->req_id = sched_req->req_id;
	slot->sync_mode = sched_req->sync_mode;
	slot->skip_idx = 0;
	slot->recover = sched_req->bubble_enable;
	if (sched_req->additional_timeout < 0) {
		CAM_WARN(CAM_CRM,
			"Requested timeout is invalid [%dms]",
			sched_req->additional_timeout);
		slot->additional_timeout = 0;
	} else if (sched_req->additional_timeout >
		CAM_REQ_MGR_WATCHDOG_TIMEOUT_MAX) {
		CAM_WARN(CAM_CRM,
			"Requested timeout [%dms] max supported timeout [%dms] resetting to max",
			sched_req->additional_timeout,
			CAM_REQ_MGR_WATCHDOG_TIMEOUT_MAX);
		slot->additional_timeout = CAM_REQ_MGR_WATCHDOG_TIMEOUT_MAX;
	} else {
		slot->additional_timeout = sched_req->additional_timeout;
	}

	link->open_req_cnt++;
	__cam_req_mgr_inc_idx(&in_q->wr_idx, 1, in_q->num_slots);

	if (slot->sync_mode == CAM_REQ_MGR_SYNC_MODE_SYNC) {
		if (link->initial_sync_req == -1)
			link->initial_sync_req = slot->req_id;
	} else {
		link->initial_sync_req = -1;
		for (i = 0; i < link->num_sync_links; i++) {
			if (link->sync_link[i])
				link->sync_link[i]->initial_sync_req = -1;
		}
	}

	mutex_unlock(&link->req.lock);

end:
	return rc;
}

/**
 * cam_req_mgr_process_add_req()
 *
 * @brief: This runs in workque thread context. Call core funcs to check
 *         which peding requests can be processed.
 * @priv : link information.
 * @data : contains information about frame_id, link etc.
 *
 * @return: 0 on success.
 */
int cam_req_mgr_process_add_req(void *priv, void *data)
{
	int                                  rc = 0, i = 0, idx;
	struct cam_req_mgr_add_request      *add_req = NULL;
	struct cam_req_mgr_core_link        *link = NULL;
	struct cam_req_mgr_connected_device *device = NULL;
	struct cam_req_mgr_req_tbl          *tbl = NULL;
	struct cam_req_mgr_tbl_slot         *slot = NULL;
	struct crm_task_payload             *task_data = NULL;

	if (!data || !priv) {
		CAM_ERR(CAM_CRM, "input args NULL %pK %pK", data, priv);
		rc = -EINVAL;
		goto end;
	}

	link = (struct cam_req_mgr_core_link *)priv;
	task_data = (struct crm_task_payload *)data;
	add_req = (struct cam_req_mgr_add_request *)&task_data->u;

	for (i = 0; i < link->num_devs; i++) {
		device = &link->l_dev[i];
		if (device->dev_hdl == add_req->dev_hdl) {
			tbl = device->pd_tbl;
			break;
		}
	}
	if (!tbl) {
		CAM_ERR_RATE_LIMIT(CAM_CRM, "dev_hdl not found %x, %x %x",
			add_req->dev_hdl,
			link->l_dev[0].dev_hdl,
			link->l_dev[1].dev_hdl);
		rc = -EINVAL;
		goto end;
	}
	/*
	 * Go through request table and add
	 * request id to proper table
	 * 1. find req slot in in_q matching req_id.sent by dev
	 * 2. goto table of this device based on p_delay
	 * 3. mark req_ready_map with this dev_bit.
	 */

	mutex_lock(&link->req.lock);
	idx = __cam_req_mgr_find_slot_for_req(link->req.in_q, add_req->req_id);
	if (idx < 0) {
		CAM_ERR(CAM_CRM,
			"req %lld not found in in_q for dev %s on link 0x%x",
			add_req->req_id, device->dev_info.name, link->link_hdl);
		rc = -EBADSLT;
		mutex_unlock(&link->req.lock);
		goto end;
	}

	slot = &tbl->slot[idx];
	slot->ops.is_applied = false;

	if ((add_req->skip_at_sof & 0xFF) > slot->inject_delay_at_sof) {
		slot->inject_delay_at_sof = (add_req->skip_at_sof & 0xFF);
		CAM_DBG(CAM_CRM,
			"Req_id %llu injecting delay %llu frame at SOF by %s",
			add_req->req_id,
			slot->inject_delay_at_sof,
			device->dev_info.name);
	}

	if ((add_req->skip_at_eof & 0xFF) > slot->inject_delay_at_eof) {
		slot->inject_delay_at_eof = (add_req->skip_at_eof & 0xFF);
		CAM_DBG(CAM_CRM,
			"Req_id %llu injecting delay %llu frame at EOF by %s",
			add_req->req_id,
			slot->inject_delay_at_eof,
			device->dev_info.name);
	}

	if (add_req->trigger_eof) {
		slot->ops.apply_at_eof = true;
		slot->ops.dev_hdl = add_req->dev_hdl;
		CAM_DBG(CAM_REQ,
			"Req_id %llu slot:%d added for EOF tigger for Device: %s",
			add_req->req_id, idx, device->dev_info.name);
	}

	if (slot->state != CRM_REQ_STATE_PENDING &&
		slot->state != CRM_REQ_STATE_EMPTY) {
		CAM_WARN(CAM_CRM,
			"Unexpected state %d for slot %d map %x for dev %s on link 0x%x",
			slot->state, idx, slot->req_ready_map,
			device->dev_info.name, link->link_hdl);
	}

	slot->state = CRM_REQ_STATE_PENDING;
	slot->req_ready_map |= (1 << device->dev_bit);

	CAM_DBG(CAM_CRM, "idx %d dev_hdl %x req_id %lld pd %d ready_map %x",
		idx, add_req->dev_hdl, add_req->req_id, tbl->pd,
		slot->req_ready_map);

	trace_cam_req_mgr_add_req(link, idx, add_req, tbl, device);

	if (slot->req_ready_map == tbl->dev_mask) {
		CAM_DBG(CAM_REQ,
			"link 0x%x idx %d req_id %lld pd %d SLOT READY",
			link->link_hdl, idx, add_req->req_id, tbl->pd);
		slot->state = CRM_REQ_STATE_READY;
	}
	mutex_unlock(&link->req.lock);

end:
	return rc;
}

/**
 * __cam_req_mgr_apply_on_bubble()
 *
 * @brief    : This API tries to apply settings to the device
 *             with highest pd on the bubbled frame
 * @link     : link information.
 * @err_info : contains information about frame_id, trigger etc.
 *
 */
void __cam_req_mgr_apply_on_bubble(
	struct cam_req_mgr_core_link    *link,
	struct cam_req_mgr_error_notify *err_info)
{
	int rc = 0;
	struct cam_req_mgr_trigger_notify trigger_data;

	trigger_data.dev_hdl = err_info->dev_hdl;
	trigger_data.frame_id = err_info->frame_id;
	trigger_data.link_hdl = err_info->link_hdl;
	trigger_data.sof_timestamp_val =
		err_info->sof_timestamp_val;
	trigger_data.trigger = err_info->trigger;

	rc = __cam_req_mgr_process_req(link, &trigger_data);
	if (rc)
		CAM_ERR(CAM_CRM,
			"Failed to apply request on bubbled frame");
}

/**
 * cam_req_mgr_process_error()
 *
 * @brief: This runs in workque thread context. bubble /err recovery.
 * @priv : link information.
 * @data : contains information about frame_id, link etc.
 *
 * @return: 0 on success.
 */
int cam_req_mgr_process_error(void *priv, void *data)
{
	int                                  rc = 0, idx = -1, i;
	struct cam_req_mgr_error_notify     *err_info = NULL;
	struct cam_req_mgr_core_link        *link = NULL;
	struct cam_req_mgr_req_queue        *in_q = NULL;
	struct cam_req_mgr_slot             *slot = NULL;
	struct cam_req_mgr_connected_device *device = NULL;
	struct cam_req_mgr_link_evt_data     evt_data;
	struct crm_task_payload             *task_data = NULL;

	if (!data || !priv) {
		CAM_ERR(CAM_CRM, "input args NULL %pK %pK", data, priv);
		rc = -EINVAL;
		goto end;
	}

	link = (struct cam_req_mgr_core_link *)priv;
	task_data = (struct crm_task_payload *)data;
	err_info  = (struct cam_req_mgr_error_notify *)&task_data->u;
	CAM_DBG(CAM_CRM, "link_hdl %x req_id %lld error %d",
		err_info->link_hdl,
		err_info->req_id,
		err_info->error);

	in_q = link->req.in_q;

	mutex_lock(&link->req.lock);
	if (err_info->error == CRM_KMD_ERR_BUBBLE) {
		idx = __cam_req_mgr_find_slot_for_req(in_q, err_info->req_id);
		if (idx < 0) {
			CAM_ERR_RATE_LIMIT(CAM_CRM,
				"req_id %lld not found in input queue",
				err_info->req_id);
		} else {
			CAM_DBG(CAM_CRM, "req_id %lld found at idx %d",
				err_info->req_id, idx);
			slot = &in_q->slot[idx];
			if (!slot->recover) {
				CAM_WARN(CAM_CRM,
					"err recovery disabled req_id %lld",
					err_info->req_id);
				mutex_unlock(&link->req.lock);
				return 0;
			} else if (slot->status != CRM_SLOT_STATUS_REQ_PENDING
			&& slot->status != CRM_SLOT_STATUS_REQ_APPLIED) {
				CAM_WARN(CAM_CRM,
					"req_id %lld can not be recovered %d",
					err_info->req_id, slot->status);
				mutex_unlock(&link->req.lock);
				return -EINVAL;
			}
			/* Notify all devices in the link about error */
			for (i = 0; i < link->num_devs; i++) {
				device = &link->l_dev[i];
				if (device != NULL) {
					evt_data.dev_hdl = device->dev_hdl;
					evt_data.evt_type =
						CAM_REQ_MGR_LINK_EVT_ERR;
					evt_data.link_hdl = link->link_hdl;
					evt_data.req_id = err_info->req_id;
					evt_data.u.error = err_info->error;
					if (device->ops &&
						device->ops->process_evt)
						rc = device->ops->process_evt(
							&evt_data);
				}
			}
			/* Bring processing pointer to bubbled req id */
			__cam_req_mgr_tbl_set_all_skip_cnt(&link->req.l_tbl);
			in_q->rd_idx = idx;
			in_q->slot[idx].status = CRM_SLOT_STATUS_REQ_ADDED;

			/* The next req may also be applied */
			idx = in_q->rd_idx;
			__cam_req_mgr_inc_idx(&idx, 1,
				link->req.l_tbl->num_slots);

			if (in_q->slot[idx].status == CRM_SLOT_STATUS_REQ_APPLIED)
				in_q->slot[idx].status = CRM_SLOT_STATUS_REQ_ADDED;

			spin_lock_bh(&link->link_state_spin_lock);
			link->state = CAM_CRM_LINK_STATE_ERR;
			spin_unlock_bh(&link->link_state_spin_lock);
			link->open_req_cnt++;
			__cam_req_mgr_apply_on_bubble(link, err_info);
		}
	}
	mutex_unlock(&link->req.lock);

end:
	return rc;
}

/**
 * cam_req_mgr_process_stop()
 *
 * @brief: This runs in workque thread context. stop notification.
 * @priv : link information.
 * @data : contains information about frame_id, link etc.
 *
 * @return: 0 on success.
 */
int cam_req_mgr_process_stop(void *priv, void *data)
{
	int                                  rc = 0;
	struct cam_req_mgr_core_link        *link = NULL;

	if (!data || !priv) {
		CAM_ERR(CAM_CRM, "input args NULL %pK %pK", data, priv);
		rc = -EINVAL;
		goto end;
	}

	link = (struct cam_req_mgr_core_link *)priv;
	__cam_req_mgr_flush_req_slot(link);
end:
	return rc;
}

/**
 * cam_req_mgr_process_trigger()
 *
 * @brief: This runs in workque thread context. Call core funcs to check
 *         which peding requests can be processed.
 * @priv : link information.
 * @data : contains information about frame_id, link etc.
 *
 * @return: 0 on success.
 */
static int cam_req_mgr_process_trigger(void *priv, void *data)
{
	int                                  rc = 0;
	int32_t                              idx = -1;
	struct cam_req_mgr_trigger_notify   *trigger_data = NULL;
	struct cam_req_mgr_core_link        *link = NULL;
	struct cam_req_mgr_req_queue        *in_q = NULL;
	struct crm_task_payload             *task_data = NULL;

	if (!data || !priv) {
		CAM_ERR(CAM_CRM, "input args NULL %pK %pK", data, priv);
		rc = -EINVAL;
		goto end;
	}

	link = (struct cam_req_mgr_core_link *)priv;
	task_data = (struct crm_task_payload *)data;
	trigger_data = (struct cam_req_mgr_trigger_notify *)&task_data->u;

	CAM_DBG(CAM_REQ, "link_hdl %x frame_id %lld, trigger %x\n",
		trigger_data->link_hdl,
		trigger_data->frame_id,
		trigger_data->trigger);

	in_q = link->req.in_q;

	mutex_lock(&link->req.lock);

	if (trigger_data->trigger == CAM_TRIGGER_POINT_SOF) {
		idx = __cam_req_mgr_find_slot_for_req(in_q,
			trigger_data->req_id);
		if (idx >= 0) {
			if (idx == in_q->last_applied_idx)
				in_q->last_applied_idx = -1;
			if (idx == in_q->rd_idx)
				__cam_req_mgr_dec_idx(&idx, 1, in_q->num_slots);
			__cam_req_mgr_reset_req_slot(link, idx);
		}
	}

	/*
	 * Check if current read index is in applied state, if yes make it free
	 *    and increment read index to next slot.
	 */
	CAM_DBG(CAM_CRM, "link_hdl %x curent idx %d req_status %d",
		link->link_hdl, in_q->rd_idx, in_q->slot[in_q->rd_idx].status);

	spin_lock_bh(&link->link_state_spin_lock);

	if (link->state < CAM_CRM_LINK_STATE_READY) {
		CAM_WARN(CAM_CRM, "invalid link state:%d for link 0x%x",
			link->state, link->link_hdl);
		spin_unlock_bh(&link->link_state_spin_lock);
		rc = -EPERM;
		goto release_lock;
	}

	if (link->state == CAM_CRM_LINK_STATE_ERR)
		CAM_WARN_RATE_LIMIT(CAM_CRM, "Error recovery idx %d status %d",
			in_q->rd_idx,
			in_q->slot[in_q->rd_idx].status);

	spin_unlock_bh(&link->link_state_spin_lock);

	/*
	 * Move to next req at SOF only in case
	 * the rd_idx is updated at EOF.
	 */
	if (in_q->slot[in_q->rd_idx].status == CRM_SLOT_STATUS_REQ_APPLIED) {
		/*
		 * Do NOT reset req q slot data here, it can not be done
		 * here because we need to preserve the data to handle bubble.
		 *
		 * Check if any new req is pending in slot, if not finish the
		 * lower pipeline delay device with available req ids.
		 */
		CAM_DBG(CAM_CRM, "link[%x] Req[%lld] invalidating slot",
			link->link_hdl, in_q->slot[in_q->rd_idx].req_id);
		rc = __cam_req_mgr_check_next_req_slot(link);
		if (rc) {
			CAM_DBG(CAM_REQ,
				"No pending req to apply to lower pd devices");
			rc = 0;
			__cam_req_mgr_inc_idx(&in_q->rd_idx,
				1, in_q->num_slots);
			goto release_lock;
		}
		__cam_req_mgr_inc_idx(&in_q->rd_idx, 1, in_q->num_slots);
	}

	rc = __cam_req_mgr_process_req(link, trigger_data);

release_lock:
	mutex_unlock(&link->req.lock);
end:
	return rc;
}

/**
 * __cam_req_mgr_dev_handle_to_name()
 *
 * @brief    : Finds device name based on the device handle
 * @dev_hdl  : Device handle whose name is to be found
 * @link     : Link on which the device is connected
 * @return   : String containing the device name
 *
 */
static const char *__cam_req_mgr_dev_handle_to_name(
	int32_t dev_hdl, struct cam_req_mgr_core_link *link)
{
	struct cam_req_mgr_connected_device *dev = NULL;
	int i = 0;

	for (i = 0; i < link->num_devs; i++) {
		dev = &link->l_dev[i];

		if (dev_hdl == dev->dev_hdl)
			return dev->dev_info.name;
	}

	return "Invalid dev_hdl";
}

/* Linked devices' Callback section */

/**
 * cam_req_mgr_cb_add_req()
 *
 * @brief    : Drivers call this function to notify new packet is available.
 * @add_req  : Information about new request available at a device.
 *
 * @return   : 0 on success, negative in case of failure
 *
 */
static int cam_req_mgr_cb_add_req(struct cam_req_mgr_add_request *add_req)
{
	int                             rc = 0, idx;
	struct crm_workq_task          *task = NULL;
	struct cam_req_mgr_core_link   *link = NULL;
	struct cam_req_mgr_add_request *dev_req;
	struct crm_task_payload        *task_data;

	if (!add_req) {
		CAM_ERR(CAM_CRM, "sof_data is NULL");
		return -EINVAL;
	}

	link = (struct cam_req_mgr_core_link *)
		cam_get_device_priv(add_req->link_hdl);

	if (!link) {
		CAM_DBG(CAM_CRM, "link ptr NULL %x", add_req->link_hdl);
		return -EINVAL;
	}

	CAM_DBG(CAM_REQ,
		"dev name %s dev_hdl %d dev req %lld, trigger_eof %d link_state %d",
		__cam_req_mgr_dev_handle_to_name(add_req->dev_hdl, link),
		add_req->dev_hdl, add_req->req_id, add_req->trigger_eof,
		link->state);

	mutex_lock(&link->lock);
	/* Validate if req id is present in input queue */
	idx = __cam_req_mgr_find_slot_for_req(link->req.in_q, add_req->req_id);
	if (idx < 0) {
		if (((uint32_t)add_req->req_id) <= (link->last_flush_id)) {
			CAM_ERR(CAM_CRM,
				"req %lld not found in in_q; it has been flushed [last_flush_req %u]",
				add_req->req_id, link->last_flush_id);
			rc = -EBADR;
		} else {
			CAM_ERR(CAM_CRM,
				"req %lld not found in in_q",
				add_req->req_id);
			rc = -ENOENT;
		}
		goto end;
	}

	task = cam_req_mgr_workq_get_task(link->workq);
	if (!task) {
		CAM_ERR_RATE_LIMIT(CAM_CRM, "no empty task dev %x req %lld",
			add_req->dev_hdl, add_req->req_id);
		rc = -EBUSY;
		goto end;
	}

	task_data = (struct crm_task_payload *)task->payload;
	task_data->type = CRM_WORKQ_TASK_DEV_ADD_REQ;
	dev_req = (struct cam_req_mgr_add_request *)&task_data->u;
	dev_req->req_id = add_req->req_id;
	dev_req->link_hdl = add_req->link_hdl;
	dev_req->dev_hdl = add_req->dev_hdl;
	dev_req->trigger_eof = add_req->trigger_eof;
	dev_req->skip_at_sof = add_req->skip_at_sof;
	dev_req->skip_at_eof = add_req->skip_at_eof;
	if (dev_req->trigger_eof) {
		atomic_inc(&link->eof_event_cnt);
		CAM_DBG(CAM_REQ, "Req_id: %llu, eof_event_cnt: %d",
			dev_req->req_id, link->eof_event_cnt);
	}

	task->process_cb = &cam_req_mgr_process_add_req;
	rc = cam_req_mgr_workq_enqueue_task(task, link, CRM_TASK_PRIORITY_0);
	CAM_DBG(CAM_CRM, "X: dev %x dev req %lld",
		add_req->dev_hdl, add_req->req_id);

end:
	mutex_unlock(&link->lock);
	return rc;
}

/**
 * cam_req_mgr_cb_notify_err()
 *
 * @brief    : Error received from device, sends bubble recovery
 * @err_info : contains information about error occurred like bubble/overflow
 *
 * @return   : 0 on success, negative in case of failure
 *
 */
static int cam_req_mgr_cb_notify_err(
	struct cam_req_mgr_error_notify *err_info)
{
	int                              rc = 0;
	struct crm_workq_task           *task = NULL;
	struct cam_req_mgr_core_link    *link = NULL;
	struct cam_req_mgr_error_notify *notify_err;
	struct crm_task_payload         *task_data;

	if (!err_info) {
		CAM_ERR(CAM_CRM, "err_info is NULL");
		rc = -EINVAL;
		goto end;
	}

	link = (struct cam_req_mgr_core_link *)
		cam_get_device_priv(err_info->link_hdl);
	if (!link) {
		CAM_DBG(CAM_CRM, "link ptr NULL %x", err_info->link_hdl);
		rc = -EINVAL;
		goto end;
	}

	spin_lock_bh(&link->link_state_spin_lock);
	if (link->state != CAM_CRM_LINK_STATE_READY) {
		CAM_WARN(CAM_CRM, "invalid link state:%d", link->state);
		spin_unlock_bh(&link->link_state_spin_lock);
		rc = -EPERM;
		goto end;
	}
	crm_timer_reset(link->watchdog);
	spin_unlock_bh(&link->link_state_spin_lock);

	task = cam_req_mgr_workq_get_task(link->workq);
	if (!task) {
		CAM_ERR(CAM_CRM, "no empty task req_id %lld", err_info->req_id);
		rc = -EBUSY;
		goto end;
	}

	task_data = (struct crm_task_payload *)task->payload;
	task_data->type = CRM_WORKQ_TASK_NOTIFY_ERR;
	notify_err = (struct cam_req_mgr_error_notify *)&task_data->u;
	notify_err->req_id = err_info->req_id;
	notify_err->link_hdl = err_info->link_hdl;
	notify_err->dev_hdl = err_info->dev_hdl;
	notify_err->error = err_info->error;
	notify_err->trigger = err_info->trigger;
	task->process_cb = &cam_req_mgr_process_error;
	rc = cam_req_mgr_workq_enqueue_task(task, link, CRM_TASK_PRIORITY_0);

end:
	return rc;
}

static int __cam_req_mgr_check_for_dual_trigger(
	struct cam_req_mgr_core_link    *link,
	uint32_t                         trigger)
{
	int rc  = -EAGAIN;

	CAM_DBG(CAM_CRM, "%s trigger_cnt [%u: %u]",
		(trigger == CAM_TRIGGER_POINT_SOF) ? "SOF" : "EOF",
		link->trigger_cnt[0][trigger], link->trigger_cnt[1][trigger]);

	if (link->trigger_cnt[0][trigger] == link->trigger_cnt[1][trigger]) {
		link->trigger_cnt[0][trigger] = 0;
		link->trigger_cnt[1][trigger] = 0;
		rc = 0;
		return rc;
	}

	if ((link->trigger_cnt[0][trigger] &&
		(link->trigger_cnt[0][trigger] - link->trigger_cnt[1][trigger] > 1)) ||
		(link->trigger_cnt[1][trigger] &&
		(link->trigger_cnt[1][trigger] - link->trigger_cnt[0][trigger] > 1))) {

		CAM_WARN(CAM_CRM,
			"One of the devices could not generate trigger");

		link->trigger_cnt[0][trigger] = 0;
		link->trigger_cnt[1][trigger] = 0;
		CAM_DBG(CAM_CRM, "Reset the trigger cnt");
		return rc;
	}

	CAM_DBG(CAM_CRM, "Only one device has generated trigger for %s",
		(trigger == CAM_TRIGGER_POINT_SOF) ? "SOF" : "EOF");

	return rc;
}

/**
 * cam_req_mgr_cb_notify_timer()
 *
 * @brief      : Notify SOF timer to pause after flush
 * @timer_data : contains information about frame_id, link etc.
 *
 * @return  : 0 on success
 *
 */
static int cam_req_mgr_cb_notify_timer(
	struct cam_req_mgr_timer_notify *timer_data)
{
	int                              rc = 0;
	struct cam_req_mgr_core_link    *link = NULL;

	if (!timer_data) {
		CAM_ERR(CAM_CRM, "timer data  is NULL");
		rc = -EINVAL;
		goto end;
	}

	link = (struct cam_req_mgr_core_link *)
		cam_get_device_priv(timer_data->link_hdl);
	if (!link) {
		CAM_DBG(CAM_CRM, "link ptr NULL %x", timer_data->link_hdl);
		rc = -EINVAL;
		goto end;
	}

	spin_lock_bh(&link->link_state_spin_lock);
	if (link->state < CAM_CRM_LINK_STATE_READY) {
		CAM_WARN(CAM_CRM, "invalid link state:%d", link->state);
		spin_unlock_bh(&link->link_state_spin_lock);
		rc = -EPERM;
		goto end;
	}
	if (link->watchdog) {
		if (!timer_data->state)
			link->watchdog->pause_timer = true;
		else
			link->watchdog->pause_timer = false;
		crm_timer_reset(link->watchdog);
		CAM_DBG(CAM_CRM, "link %x pause_timer %d",
			link->link_hdl, link->watchdog->pause_timer);
	}

	spin_unlock_bh(&link->link_state_spin_lock);

end:
	return rc;
}

/*
 * cam_req_mgr_cb_notify_stop()
 *
 * @brief    : Stop received from device, resets the morked slots
 * @err_info : contains information about error occurred like bubble/overflow
 *
 * @return   : 0 on success, negative in case of failure
 *
 */
static int cam_req_mgr_cb_notify_stop(
	struct cam_req_mgr_notify_stop *stop_info)
{
	int                              rc = 0;
	struct crm_workq_task           *task = NULL;
	struct cam_req_mgr_core_link    *link = NULL;
	struct cam_req_mgr_notify_stop  *notify_stop;
	struct crm_task_payload         *task_data;

	if (!stop_info) {
		CAM_ERR(CAM_CRM, "stop_info is NULL");
		rc = -EINVAL;
		goto end;
	}

	link = (struct cam_req_mgr_core_link *)
		cam_get_device_priv(stop_info->link_hdl);
	if (!link) {
		CAM_DBG(CAM_CRM, "link ptr NULL %x", stop_info->link_hdl);
		rc = -EINVAL;
		goto end;
	}

	spin_lock_bh(&link->link_state_spin_lock);
	if (link->state != CAM_CRM_LINK_STATE_READY) {
		CAM_WARN(CAM_CRM, "invalid link state:%d", link->state);
		spin_unlock_bh(&link->link_state_spin_lock);
		rc = -EPERM;
		goto end;
	}
	crm_timer_reset(link->watchdog);
	link->watchdog->pause_timer = true;
	spin_unlock_bh(&link->link_state_spin_lock);

	task = cam_req_mgr_workq_get_task(link->workq);
	if (!task) {
		CAM_ERR(CAM_CRM, "no empty task");
		rc = -EBUSY;
		goto end;
	}

	task_data = (struct crm_task_payload *)task->payload;
	task_data->type = CRM_WORKQ_TASK_NOTIFY_ERR;
	notify_stop = (struct cam_req_mgr_notify_stop *)&task_data->u;
	notify_stop->link_hdl = stop_info->link_hdl;
	task->process_cb = &cam_req_mgr_process_stop;
	rc = cam_req_mgr_workq_enqueue_task(task, link, CRM_TASK_PRIORITY_0);

end:
	return rc;
}



/**
 * cam_req_mgr_cb_notify_trigger()
 *
 * @brief   : SOF received from device, sends trigger through workqueue
 * @sof_data: contains information about frame_id, link etc.
 *
 * @return  : 0 on success
 *
 */
static int cam_req_mgr_cb_notify_trigger(
	struct cam_req_mgr_trigger_notify *trigger_data)
{
	int32_t                          rc = 0, trigger_id = 0;
	uint32_t                         trigger;
	struct crm_workq_task           *task = NULL;
	struct cam_req_mgr_core_link    *link = NULL;
	struct cam_req_mgr_trigger_notify   *notify_trigger;
	struct crm_task_payload         *task_data;

	if (!trigger_data) {
		CAM_ERR(CAM_CRM, "trigger_data is NULL");
		rc = -EINVAL;
		goto end;
	}

	link = (struct cam_req_mgr_core_link *)
		cam_get_device_priv(trigger_data->link_hdl);
	if (!link) {
		CAM_DBG(CAM_CRM, "link ptr NULL %x", trigger_data->link_hdl);
		rc = -EINVAL;
		goto end;
	}

	CAM_DBG(CAM_REQ, "link_hdl %x frame_id %lld, trigger %x\n",
		trigger_data->link_hdl,
		trigger_data->frame_id,
		trigger_data->trigger);

	trigger_id = trigger_data->trigger_id;
	trigger = trigger_data->trigger;

	/*
	 * Reduce the workq overhead when there is
	 * not any eof event found.
	 */
	if ((!atomic_read(&link->eof_event_cnt)) &&
		(trigger == CAM_TRIGGER_POINT_EOF)) {
		CAM_DBG(CAM_CRM, "Not any request to schedule at EOF");
		goto end;
	}

	spin_lock_bh(&link->link_state_spin_lock);
	if (link->state < CAM_CRM_LINK_STATE_READY) {
		CAM_WARN(CAM_CRM, "invalid link state:%d", link->state);
		spin_unlock_bh(&link->link_state_spin_lock);
		rc = -EPERM;
		goto end;
	}

	if ((link->watchdog) && (link->watchdog->pause_timer) &&
		(trigger == CAM_TRIGGER_POINT_SOF))
		link->watchdog->pause_timer = false;

	if (link->dual_trigger) {
		if ((trigger_id >= 0) && (trigger_id <
			CAM_REQ_MGR_MAX_TRIGGERS)) {
			link->trigger_cnt[trigger_id][trigger]++;
			rc = __cam_req_mgr_check_for_dual_trigger(link, trigger);
			if (rc) {
				spin_unlock_bh(&link->link_state_spin_lock);
				goto end;
			}
		} else {
			CAM_ERR(CAM_CRM, "trigger_id invalid %d", trigger_id);
			rc = -EINVAL;
			spin_unlock_bh(&link->link_state_spin_lock);
			goto end;
		}
	}

	if (trigger_data->trigger == CAM_TRIGGER_POINT_SOF)
		crm_timer_reset(link->watchdog);

	spin_unlock_bh(&link->link_state_spin_lock);

	task = cam_req_mgr_workq_get_task(link->workq);
	if (!task) {
		CAM_ERR_RATE_LIMIT(CAM_CRM, "no empty task frame %lld",
			trigger_data->frame_id);
		rc = -EBUSY;
		spin_lock_bh(&link->link_state_spin_lock);
		if ((link->watchdog) && !(link->watchdog->pause_timer))
			link->watchdog->pause_timer = true;
		spin_unlock_bh(&link->link_state_spin_lock);
		goto end;
	}
	task_data = (struct crm_task_payload *)task->payload;
	task_data->type = (trigger_data->trigger == CAM_TRIGGER_POINT_SOF) ?
		CRM_WORKQ_TASK_NOTIFY_SOF : CRM_WORKQ_TASK_NOTIFY_EOF;
	notify_trigger = (struct cam_req_mgr_trigger_notify *)&task_data->u;
	notify_trigger->frame_id = trigger_data->frame_id;
	notify_trigger->link_hdl = trigger_data->link_hdl;
	notify_trigger->dev_hdl = trigger_data->dev_hdl;
	notify_trigger->trigger = trigger_data->trigger;
	notify_trigger->req_id = trigger_data->req_id;
	notify_trigger->sof_timestamp_val = trigger_data->sof_timestamp_val;
	task->process_cb = &cam_req_mgr_process_trigger;
	rc = cam_req_mgr_workq_enqueue_task(task, link, CRM_TASK_PRIORITY_0);

end:
	return rc;
}

static struct cam_req_mgr_crm_cb cam_req_mgr_ops = {
	.notify_trigger = cam_req_mgr_cb_notify_trigger,
	.notify_err     = cam_req_mgr_cb_notify_err,
	.add_req        = cam_req_mgr_cb_add_req,
	.notify_timer   = cam_req_mgr_cb_notify_timer,
	.notify_stop    = cam_req_mgr_cb_notify_stop,
};

/**
 * __cam_req_mgr_setup_link_info()
 *
 * @brief     : Sets up input queue, create pd based tables, communicate with
 *              devs connected on this link and setup communication.
 * @link      : pointer to link to setup
 * @link_info : link_info coming from CSL to prepare link
 *
 * @return    : 0 on success, negative in case of failure
 *
 */
static int __cam_req_mgr_setup_link_info(struct cam_req_mgr_core_link *link,
	struct cam_req_mgr_ver_info *link_info)
{
	int                                     rc = 0, i = 0, num_devices = 0;
	struct cam_req_mgr_core_dev_link_setup  link_data;
	struct cam_req_mgr_connected_device    *dev;
	struct cam_req_mgr_req_tbl             *pd_tbl;
	enum cam_pipeline_delay                 max_delay;
	uint32_t num_trigger_devices = 0;
	if (link_info->version == VERSION_1) {
		if (link_info->u.link_info_v1.num_devices >
			CAM_REQ_MGR_MAX_HANDLES)
			return -EPERM;
	} else if (link_info->version == VERSION_2) {
		if (link_info->u.link_info_v2.num_devices >
			CAM_REQ_MGR_MAX_HANDLES_V2)
			return -EPERM;
	}

	mutex_init(&link->req.lock);
	CAM_DBG(CAM_CRM, "LOCK_DBG in_q lock %pK", &link->req.lock);
	link->req.num_tbl = 0;

	rc = __cam_req_mgr_setup_in_q(&link->req);
	if (rc < 0)
		return rc;

	max_delay = CAM_PIPELINE_DELAY_0;
	if (link_info->version == VERSION_1)
		num_devices = link_info->u.link_info_v1.num_devices;
	else if (link_info->version == VERSION_2)
		num_devices = link_info->u.link_info_v2.num_devices;
	for (i = 0; i < num_devices; i++) {
		dev = &link->l_dev[i];
		/* Using dev hdl, get ops ptr to communicate with device */
		if (link_info->version == VERSION_1)
			dev->ops = (struct cam_req_mgr_kmd_ops *)
					cam_get_device_ops(
					link_info->u.link_info_v1.dev_hdls[i]);
		else if (link_info->version == VERSION_2)
			dev->ops = (struct cam_req_mgr_kmd_ops *)
					cam_get_device_ops(
					link_info->u.link_info_v2.dev_hdls[i]);
		if (!dev->ops ||
			!dev->ops->get_dev_info ||
			!dev->ops->link_setup) {
			CAM_ERR(CAM_CRM, "FATAL: device ops NULL");
			rc = -ENXIO;
			goto error;
		}
		if (link_info->version == VERSION_1)
			dev->dev_hdl = link_info->u.link_info_v1.dev_hdls[i];
		else if (link_info->version == VERSION_2)
			dev->dev_hdl = link_info->u.link_info_v2.dev_hdls[i];
		dev->parent = (void *)link;
		dev->dev_info.dev_hdl = dev->dev_hdl;
		rc = dev->ops->get_dev_info(&dev->dev_info);

		trace_cam_req_mgr_connect_device(link, &dev->dev_info);
		if (link_info->version == VERSION_1)
			CAM_DBG(CAM_CRM,
				"%x: connected: %s, id %d, delay %d, trigger %x",
				link_info->u.link_info_v1.session_hdl,
				dev->dev_info.name,
				dev->dev_info.dev_id, dev->dev_info.p_delay,
				dev->dev_info.trigger);
		else if (link_info->version == VERSION_2)
			CAM_DBG(CAM_CRM,
				"%x: connected: %s, id %d, delay %d, trigger %x",
				link_info->u.link_info_v2.session_hdl,
				dev->dev_info.name,
				dev->dev_info.dev_id, dev->dev_info.p_delay,
				dev->dev_info.trigger);
		if (rc < 0 ||
			dev->dev_info.p_delay >=
			CAM_PIPELINE_DELAY_MAX ||
			dev->dev_info.p_delay <
			CAM_PIPELINE_DELAY_0) {
			CAM_ERR(CAM_CRM, "get device info failed");
			goto error;
		} else {
			if (link_info->version == VERSION_1) {
				CAM_DBG(CAM_CRM, "%x: connected: %s, delay %d",
					link_info->u.link_info_v1.session_hdl,
					dev->dev_info.name,
					dev->dev_info.p_delay);
				}
			else if (link_info->version == VERSION_2) {
				CAM_DBG(CAM_CRM, "%x: connected: %s, delay %d",
					link_info->u.link_info_v2.session_hdl,
					dev->dev_info.name,
					dev->dev_info.p_delay);
				}
			if (dev->dev_info.p_delay > max_delay)
				max_delay = dev->dev_info.p_delay;
		}

		if (dev->dev_info.trigger_on)
			num_trigger_devices++;
	}

	if (num_trigger_devices > CAM_REQ_MGR_MAX_TRIGGERS) {
		CAM_ERR(CAM_CRM,
			"Unsupported number of trigger devices %u",
			num_trigger_devices);
		rc = -EINVAL;
		goto error;
	}

	link_data.link_enable = 1;
	link_data.link_hdl = link->link_hdl;
	link_data.crm_cb = &cam_req_mgr_ops;
	link_data.max_delay = max_delay;
	if (num_trigger_devices == CAM_REQ_MGR_MAX_TRIGGERS)
		link->dual_trigger = true;

	num_trigger_devices = 0;
	for (i = 0; i < num_devices; i++) {
		dev = &link->l_dev[i];

		link_data.dev_hdl = dev->dev_hdl;
		/*
		 * For unique pipeline delay table create request
		 * tracking table
		 */
		if (link->pd_mask & (1 << dev->dev_info.p_delay)) {
			pd_tbl = __cam_req_mgr_find_pd_tbl(link->req.l_tbl,
				dev->dev_info.p_delay);
			if (!pd_tbl) {
				CAM_ERR(CAM_CRM, "pd %d tbl not found",
					dev->dev_info.p_delay);
				rc = -ENXIO;
				goto error;
			}
		} else {
			pd_tbl = __cam_req_mgr_create_pd_tbl(
				dev->dev_info.p_delay);
			if (pd_tbl == NULL) {
				CAM_ERR(CAM_CRM, "create new pd tbl failed");
				rc = -ENXIO;
				goto error;
			}
			pd_tbl->pd = dev->dev_info.p_delay;
			link->pd_mask |= (1 << pd_tbl->pd);
			/*
			 * Add table to list and also sort list
			 * from max pd to lowest
			 */
			__cam_req_mgr_add_tbl_to_link(&link->req.l_tbl, pd_tbl);
		}
		dev->dev_bit = pd_tbl->dev_count++;
		dev->pd_tbl = pd_tbl;
		pd_tbl->dev_mask |= (1 << dev->dev_bit);
		CAM_DBG(CAM_CRM, "dev_bit %u name %s pd %u mask %d",
			dev->dev_bit, dev->dev_info.name, pd_tbl->pd,
			pd_tbl->dev_mask);
		link_data.trigger_id = -1;
		if ((dev->dev_info.trigger_on) && (link->dual_trigger)) {
			link_data.trigger_id = num_trigger_devices;
			num_trigger_devices++;
		}

		/* Communicate with dev to establish the link */
		dev->ops->link_setup(&link_data);

		if (link->max_delay < dev->dev_info.p_delay)
			link->max_delay = dev->dev_info.p_delay;
	}
	link->num_devs = num_devices;

	/* Assign id for pd tables */
	__cam_req_mgr_tbl_set_id(link->req.l_tbl, &link->req);

	/* At start, expect max pd devices, all are in skip state */
	__cam_req_mgr_tbl_set_all_skip_cnt(&link->req.l_tbl);

	return 0;

error:
	__cam_req_mgr_destroy_link_info(link);
	return rc;
}

/* IOCTLs handling section */
int cam_req_mgr_create_session(
	struct cam_req_mgr_session_info *ses_info)
{
	int                              rc = 0;
	int32_t                          session_hdl;
	struct cam_req_mgr_core_session *cam_session = NULL;

	if (!ses_info) {
		CAM_DBG(CAM_CRM, "NULL session info pointer");
		return -EINVAL;
	}
	mutex_lock(&g_crm_core_dev->crm_lock);
	cam_session = kzalloc(sizeof(*cam_session),
		GFP_KERNEL);
	if (!cam_session) {
		rc = -ENOMEM;
		goto end;
	}

	session_hdl = cam_create_session_hdl((void *)cam_session);
	if (session_hdl < 0) {
		CAM_ERR(CAM_CRM, "unable to create session_hdl = %x",
			session_hdl);
		rc = session_hdl;
		kfree(cam_session);
		goto end;
	}
	ses_info->session_hdl = session_hdl;

	mutex_init(&cam_session->lock);
	CAM_DBG(CAM_CRM, "LOCK_DBG session lock %pK hdl 0x%x",
		&cam_session->lock, session_hdl);

	mutex_lock(&cam_session->lock);
	cam_session->session_hdl = session_hdl;
	cam_session->num_links = 0;
	cam_session->sync_mode = CAM_REQ_MGR_SYNC_MODE_NO_SYNC;
	list_add(&cam_session->entry, &g_crm_core_dev->session_head);
	mutex_unlock(&cam_session->lock);
end:
	mutex_unlock(&g_crm_core_dev->crm_lock);
	return rc;
}

/**
 * __cam_req_mgr_unlink()
 *
 * @brief : Unlink devices on a link structure from the session
 * @link  : Pointer to the link structure
 *
 * @return: 0 for success, negative for failure
 *
 */
static int __cam_req_mgr_unlink(struct cam_req_mgr_core_link *link)
{
	int rc;

	spin_lock_bh(&link->link_state_spin_lock);
	link->state = CAM_CRM_LINK_STATE_IDLE;
	spin_unlock_bh(&link->link_state_spin_lock);

	if (!link->is_shutdown) {
		rc = __cam_req_mgr_disconnect_link(link);
		if (rc)
			CAM_ERR(CAM_CORE,
				"Unlink for all devices was not successful");
	}

	mutex_lock(&link->lock);

	spin_lock_bh(&link->link_state_spin_lock);
	/* Destroy timer of link */
	crm_timer_exit(&link->watchdog);
	spin_unlock_bh(&link->link_state_spin_lock);
	/* Destroy workq of link */
	cam_req_mgr_workq_destroy(&link->workq);

	/* Cleanup request tables and unlink devices */
	__cam_req_mgr_destroy_link_info(link);
	/* Free memory holding data of linked devs */

	__cam_req_mgr_destroy_subdev(link->l_dev);

	/* Destroy the link handle */
	rc = cam_destroy_device_hdl(link->link_hdl);
	if (rc < 0) {
		CAM_ERR(CAM_CRM, "error destroying link hdl %x rc %d",
			link->link_hdl, rc);
	} else
		link->link_hdl = -1;

	mutex_unlock(&link->lock);
	return rc;
}

int cam_req_mgr_destroy_session(
		struct cam_req_mgr_session_info *ses_info,
		bool is_shutdown)
{
	int rc;
	int i;
	struct cam_req_mgr_core_session *cam_session = NULL;
	struct cam_req_mgr_core_link *link;

	if (!ses_info) {
		CAM_DBG(CAM_CRM, "NULL session info pointer");
		return -EINVAL;
	}

	mutex_lock(&g_crm_core_dev->crm_lock);
	cam_session = (struct cam_req_mgr_core_session *)
		cam_get_device_priv(ses_info->session_hdl);
	if (!cam_session) {
		CAM_ERR(CAM_CRM, "failed to get session priv");
		rc = -ENOENT;
		goto end;

	}
	mutex_lock(&cam_session->lock);
	if (cam_session->num_links) {
		CAM_DBG(CAM_CRM, "destroy session %x num_active_links %d",
			ses_info->session_hdl,
			cam_session->num_links);

		for (i = 0; i < MAXIMUM_LINKS_PER_SESSION; i++) {
			link = cam_session->links[i];
			if (!link)
				continue;

			CAM_DBG(CAM_CRM, "Unlink link hdl 0x%x",
				link->link_hdl);
			/* Ignore return value since session is going away */
			link->is_shutdown = is_shutdown;
			__cam_req_mgr_unlink(link);
			__cam_req_mgr_free_link(link);
		}
	}
	list_del(&cam_session->entry);
	mutex_unlock(&cam_session->lock);
	mutex_destroy(&cam_session->lock);

	kfree(cam_session);

	rc = cam_destroy_session_hdl(ses_info->session_hdl);
	if (rc < 0)
		CAM_ERR(CAM_CRM, "unable to destroy session_hdl = %x rc %d",
			ses_info->session_hdl, rc);

end:
	mutex_unlock(&g_crm_core_dev->crm_lock);
	return rc;
}

static void cam_req_mgr_process_workq_link_worker(struct work_struct *w)
{
	cam_req_mgr_process_workq(w);
}

int cam_req_mgr_link(struct cam_req_mgr_ver_info *link_info)
{
	int                                     rc = 0;
	int                                     wq_flag = 0;
	char                                    buf[128];
	struct cam_create_dev_hdl               root_dev;
	struct cam_req_mgr_core_session        *cam_session;
	struct cam_req_mgr_core_link           *link;

	if (!link_info) {
		CAM_DBG(CAM_CRM, "NULL pointer");
		return -EINVAL;
	}
	if (link_info->u.link_info_v1.num_devices > CAM_REQ_MGR_MAX_HANDLES) {
		CAM_ERR(CAM_CRM, "Invalid num devices %d",
			link_info->u.link_info_v1.num_devices);
		return -EINVAL;
	}

	mutex_lock(&g_crm_core_dev->crm_lock);

	/* session hdl's priv data is cam session struct */
	cam_session = (struct cam_req_mgr_core_session *)
		cam_get_device_priv(link_info->u.link_info_v1.session_hdl);
	if (!cam_session) {
		CAM_DBG(CAM_CRM, "NULL pointer");
		mutex_unlock(&g_crm_core_dev->crm_lock);
		return -EINVAL;
	}

	/* Allocate link struct and map it with session's request queue */
	link = __cam_req_mgr_reserve_link(cam_session);
	if (!link) {
		CAM_ERR(CAM_CRM, "failed to reserve new link");
		mutex_unlock(&g_crm_core_dev->crm_lock);
		return -EINVAL;
	}
	CAM_DBG(CAM_CRM, "link reserved %pK %x", link, link->link_hdl);

	memset(&root_dev, 0, sizeof(struct cam_create_dev_hdl));
	root_dev.session_hdl = link_info->u.link_info_v1.session_hdl;
	root_dev.priv = (void *)link;
	root_dev.dev_id = CAM_CRM;
	mutex_lock(&link->lock);
	/* Create unique dev handle for link */
	link->link_hdl = cam_create_device_hdl(&root_dev);
	if (link->link_hdl < 0) {
		CAM_ERR(CAM_CRM,
			"Insufficient memory to create new device handle");
		rc = link->link_hdl;
		goto link_hdl_fail;
	}
	link_info->u.link_info_v1.link_hdl = link->link_hdl;
	link->last_flush_id = 0;

	/* Allocate memory to hold data of all linked devs */
	rc = __cam_req_mgr_create_subdevs(&link->l_dev,
		link_info->u.link_info_v1.num_devices);
	if (rc < 0) {
		CAM_ERR(CAM_CRM,
			"Insufficient memory to create new crm subdevs");
		goto create_subdev_failed;
	}

	/* Using device ops query connected devs, prepare request tables */
	rc = __cam_req_mgr_setup_link_info(link, link_info);
	if (rc < 0)
		goto setup_failed;

	spin_lock_bh(&link->link_state_spin_lock);
	link->state = CAM_CRM_LINK_STATE_READY;
	spin_unlock_bh(&link->link_state_spin_lock);

	/* Create worker for current link */
	snprintf(buf, sizeof(buf), "%x-%x",
		link_info->u.link_info_v1.session_hdl, link->link_hdl);
	wq_flag = CAM_WORKQ_FLAG_HIGH_PRIORITY | CAM_WORKQ_FLAG_SERIAL;
	rc = cam_req_mgr_workq_create(buf, CRM_WORKQ_NUM_TASKS,
		&link->workq, CRM_WORKQ_USAGE_NON_IRQ, wq_flag,
		cam_req_mgr_process_workq_link_worker);
	if (rc < 0) {
		CAM_ERR(CAM_CRM, "FATAL: unable to create worker");
		__cam_req_mgr_destroy_link_info(link);
		goto setup_failed;
	}

	/* Assign payload to workqueue tasks */
	rc = __cam_req_mgr_setup_payload(link->workq);
	if (rc < 0) {
		__cam_req_mgr_destroy_link_info(link);
		cam_req_mgr_workq_destroy(&link->workq);
		goto setup_failed;
	}

	mutex_unlock(&link->lock);
	mutex_unlock(&g_crm_core_dev->crm_lock);
	return rc;
setup_failed:
	__cam_req_mgr_destroy_subdev(link->l_dev);
create_subdev_failed:
	cam_destroy_device_hdl(link->link_hdl);
	link_info->u.link_info_v1.link_hdl = -1;
link_hdl_fail:
	mutex_unlock(&link->lock);
	__cam_req_mgr_unreserve_link(cam_session, link);
	mutex_unlock(&g_crm_core_dev->crm_lock);
	return rc;
}

int cam_req_mgr_link_v2(struct cam_req_mgr_ver_info *link_info)
{
	int                                     rc = 0;
	int                                     wq_flag = 0;
	char                                    buf[128];
	struct cam_create_dev_hdl               root_dev;
	struct cam_req_mgr_core_session        *cam_session;
	struct cam_req_mgr_core_link           *link;

	if (!link_info) {
		CAM_DBG(CAM_CRM, "NULL pointer");
		return -EINVAL;
	}
	if (link_info->u.link_info_v2.num_devices >
		CAM_REQ_MGR_MAX_HANDLES_V2) {
		CAM_ERR(CAM_CRM, "Invalid num devices %d",
			link_info->u.link_info_v2.num_devices);
		return -EINVAL;
	}

	mutex_lock(&g_crm_core_dev->crm_lock);

	/* session hdl's priv data is cam session struct */
	cam_session = (struct cam_req_mgr_core_session *)
		cam_get_device_priv(link_info->u.link_info_v2.session_hdl);
	if (!cam_session) {
		CAM_DBG(CAM_CRM, "NULL pointer");
		mutex_unlock(&g_crm_core_dev->crm_lock);
		return -EINVAL;
	}

	/* Allocate link struct and map it with session's request queue */
	link = __cam_req_mgr_reserve_link(cam_session);
	if (!link) {
		CAM_ERR(CAM_CRM, "failed to reserve new link");
		mutex_unlock(&g_crm_core_dev->crm_lock);
		return -EINVAL;
	}
	CAM_DBG(CAM_CRM, "link reserved %pK %x", link, link->link_hdl);

	memset(&root_dev, 0, sizeof(struct cam_create_dev_hdl));
	root_dev.session_hdl = link_info->u.link_info_v2.session_hdl;
	root_dev.priv = (void *)link;
	root_dev.dev_id = CAM_CRM;

	mutex_lock(&link->lock);
	/* Create unique dev handle for link */
	link->link_hdl = cam_create_device_hdl(&root_dev);
	if (link->link_hdl < 0) {
		CAM_ERR(CAM_CRM,
			"Insufficient memory to create new device handle");
		rc = link->link_hdl;
		goto link_hdl_fail;
	}
	link_info->u.link_info_v2.link_hdl = link->link_hdl;
	link->last_flush_id = 0;

	/* Allocate memory to hold data of all linked devs */
	rc = __cam_req_mgr_create_subdevs(&link->l_dev,
		link_info->u.link_info_v2.num_devices);
	if (rc < 0) {
		CAM_ERR(CAM_CRM,
			"Insufficient memory to create new crm subdevs");
		goto create_subdev_failed;
	}

	/* Using device ops query connected devs, prepare request tables */
	rc = __cam_req_mgr_setup_link_info(link, link_info);
	if (rc < 0)
		goto setup_failed;

	spin_lock_bh(&link->link_state_spin_lock);
	link->state = CAM_CRM_LINK_STATE_READY;
	spin_unlock_bh(&link->link_state_spin_lock);

	/* Create worker for current link */
	snprintf(buf, sizeof(buf), "%x-%x",
		link_info->u.link_info_v2.session_hdl, link->link_hdl);
	wq_flag = CAM_WORKQ_FLAG_HIGH_PRIORITY | CAM_WORKQ_FLAG_SERIAL;
	rc = cam_req_mgr_workq_create(buf, CRM_WORKQ_NUM_TASKS,
		&link->workq, CRM_WORKQ_USAGE_NON_IRQ, wq_flag,
		cam_req_mgr_process_workq_link_worker);
	if (rc < 0) {
		CAM_ERR(CAM_CRM, "FATAL: unable to create worker");
		__cam_req_mgr_destroy_link_info(link);
		goto setup_failed;
	}

	/* Assign payload to workqueue tasks */
	rc = __cam_req_mgr_setup_payload(link->workq);
	if (rc < 0) {
		__cam_req_mgr_destroy_link_info(link);
		cam_req_mgr_workq_destroy(&link->workq);
		goto setup_failed;
	}

	link->trigger_cnt[0][0] = 0;
	link->trigger_cnt[0][1] = 0;
	link->trigger_cnt[1][0] = 0;
	link->trigger_cnt[1][1] = 0;

	mutex_unlock(&link->lock);
	mutex_unlock(&g_crm_core_dev->crm_lock);
	return rc;
setup_failed:
	__cam_req_mgr_destroy_subdev(link->l_dev);
create_subdev_failed:
	cam_destroy_device_hdl(link->link_hdl);
	link_info->u.link_info_v2.link_hdl = -1;
link_hdl_fail:
	mutex_unlock(&link->lock);
	__cam_req_mgr_unreserve_link(cam_session, link);
	mutex_unlock(&g_crm_core_dev->crm_lock);
	return rc;
}


int cam_req_mgr_unlink(struct cam_req_mgr_unlink_info *unlink_info)
{
	int                              rc = 0;
	struct cam_req_mgr_core_session *cam_session;
	struct cam_req_mgr_core_link    *link;

	if (!unlink_info) {
		CAM_ERR(CAM_CRM, "NULL pointer");
		return -EINVAL;
	}

	mutex_lock(&g_crm_core_dev->crm_lock);
	CAM_DBG(CAM_CRM, "link_hdl %x", unlink_info->link_hdl);

	/* session hdl's priv data is cam session struct */
	cam_session = (struct cam_req_mgr_core_session *)
		cam_get_device_priv(unlink_info->session_hdl);
	if (!cam_session) {
		CAM_ERR(CAM_CRM, "NULL pointer");
		mutex_unlock(&g_crm_core_dev->crm_lock);
		return -EINVAL;
	}

	/* link hdl's priv data is core_link struct */
	link = cam_get_device_priv(unlink_info->link_hdl);
	if (!link) {
		CAM_ERR(CAM_CRM, "NULL pointer");
		rc = -EINVAL;
		goto done;
	}

	rc = __cam_req_mgr_unlink(link);

	/* Free curent link and put back into session's free pool of links */
	__cam_req_mgr_unreserve_link(cam_session, link);

done:
	mutex_unlock(&g_crm_core_dev->crm_lock);
	return rc;
}

int cam_req_mgr_schedule_request(
			struct cam_req_mgr_sched_request *sched_req)
{
	int                               rc = 0;
	struct cam_req_mgr_core_link     *link = NULL;
	struct cam_req_mgr_core_session  *session = NULL;
	struct cam_req_mgr_sched_request *sched;
	struct crm_task_payload           task_data;

	if (!sched_req) {
		CAM_ERR(CAM_CRM, "csl_req is NULL");
		return -EINVAL;
	}

	mutex_lock(&g_crm_core_dev->crm_lock);
	link = (struct cam_req_mgr_core_link *)
		cam_get_device_priv(sched_req->link_hdl);
	if (!link) {
		CAM_DBG(CAM_CRM, "link ptr NULL %x", sched_req->link_hdl);
		rc = -EINVAL;
		goto end;
	}

	session = (struct cam_req_mgr_core_session *)link->parent;
	if (!session) {
		CAM_WARN(CAM_CRM, "session ptr NULL %x", sched_req->link_hdl);
		rc = -EINVAL;
		goto end;
	}

	if (sched_req->req_id <= link->last_flush_id) {
		CAM_INFO(CAM_CRM,
			"request %lld is flushed, last_flush_id to flush %d",
			sched_req->req_id, link->last_flush_id);
		rc = -EBADR;
		goto end;
	}

	if (sched_req->req_id > link->last_flush_id)
		link->last_flush_id = 0;

	CAM_DBG(CAM_CRM, "link 0x%x req %lld, sync_mode %d",
		sched_req->link_hdl, sched_req->req_id, sched_req->sync_mode);

	task_data.type = CRM_WORKQ_TASK_SCHED_REQ;
	sched = (struct cam_req_mgr_sched_request *)&task_data.u;
	sched->req_id = sched_req->req_id;
	sched->sync_mode = sched_req->sync_mode;
	sched->link_hdl = sched_req->link_hdl;
	sched->additional_timeout = sched_req->additional_timeout;
	if (session->force_err_recovery == AUTO_RECOVERY) {
		sched->bubble_enable = sched_req->bubble_enable;
	} else {
		sched->bubble_enable =
		(session->force_err_recovery == FORCE_ENABLE_RECOVERY) ? 1 : 0;
	}

	rc = cam_req_mgr_process_sched_req(link, &task_data);

	CAM_DBG(CAM_REQ, "Open req %lld on link 0x%x with sync_mode %d",
		sched_req->req_id, sched_req->link_hdl, sched_req->sync_mode);
end:
	mutex_unlock(&g_crm_core_dev->crm_lock);
	return rc;
}

int cam_req_mgr_sync_config(
	struct cam_req_mgr_sync_mode *sync_info)
{
	int                              i, j, rc = 0;
	int                              sync_idx = 0;
	struct cam_req_mgr_core_session *cam_session;
	struct cam_req_mgr_core_link    *link[MAX_LINKS_PER_SESSION];

	if (!sync_info) {
		CAM_ERR(CAM_CRM, "NULL pointer");
		return -EINVAL;
	}

	if ((sync_info->num_links < 0) ||
		(sync_info->num_links >
		MAX_LINKS_PER_SESSION)) {
		CAM_ERR(CAM_CRM, "Invalid num links %d", sync_info->num_links);
		return -EINVAL;
	}

	if ((sync_info->sync_mode != CAM_REQ_MGR_SYNC_MODE_SYNC) &&
		(sync_info->sync_mode != CAM_REQ_MGR_SYNC_MODE_NO_SYNC)) {
		CAM_ERR(CAM_CRM, "Invalid sync mode %d", sync_info->sync_mode);
		return -EINVAL;
	}

	if ((!sync_info->link_hdls[0]) || (!sync_info->link_hdls[1])) {
		CAM_WARN(CAM_CRM, "Invalid link handles 0x%x 0x%x",
			sync_info->link_hdls[0], sync_info->link_hdls[1]);
		return -EINVAL;
	}

	mutex_lock(&g_crm_core_dev->crm_lock);
	/* session hdl's priv data is cam session struct */
	cam_session = (struct cam_req_mgr_core_session *)
		cam_get_device_priv(sync_info->session_hdl);
	if (!cam_session) {
		CAM_ERR(CAM_CRM, "NULL pointer");
		mutex_unlock(&g_crm_core_dev->crm_lock);
		return -EINVAL;
	}

	mutex_lock(&cam_session->lock);

	for (i = 0; i < sync_info->num_links; i++) {

		if (!sync_info->link_hdls[i]) {
			CAM_ERR(CAM_CRM, "link handle %d is null", i);
			rc = -EINVAL;
			goto done;
		}

		link[i] = cam_get_device_priv(sync_info->link_hdls[i]);
		if (!link[i]) {
			CAM_ERR(CAM_CRM, "link%d NULL pointer", i);
			rc = -EINVAL;
			goto done;
		}

		link[i]->sync_link_sof_skip = false;
		link[i]->is_master = false;
		link[i]->in_msync_mode = false;
		link[i]->initial_sync_req = -1;
		link[i]->num_sync_links = 0;

		for (j = 0; j < sync_info->num_links-1; j++)
			link[i]->sync_link[j] = NULL;
	}

	if (sync_info->sync_mode == CAM_REQ_MGR_SYNC_MODE_SYNC) {
		for (i = 0; i < sync_info->num_links; i++) {
			j = 0;
			sync_idx = 0;
			CAM_DBG(CAM_REQ, "link %x adds sync link:",
				link[i]->link_hdl);
			while (j < sync_info->num_links) {
				if (i != j) {
					link[i]->sync_link[sync_idx++] =
						link[j];
					link[i]->num_sync_links++;
					CAM_DBG(CAM_REQ, "sync_link[%d] : %x",
						sync_idx-1, link[j]->link_hdl);
				}
				j++;
			}
			link[i]->initial_skip = true;
			link[i]->sof_timestamp = 0;
		}
	} else {
		for (j = 0; j < sync_info->num_links; j++) {
			link[j]->initial_skip = true;
			link[j]->sof_timestamp = 0;
		}
	}

	cam_session->sync_mode = sync_info->sync_mode;
	CAM_DBG(CAM_REQ,
		"Sync config completed on %d links with sync_mode %d",
		sync_info->num_links, sync_info->sync_mode);

done:
	mutex_unlock(&cam_session->lock);
	mutex_unlock(&g_crm_core_dev->crm_lock);
	return rc;
}

int cam_req_mgr_flush_requests(
	struct cam_req_mgr_flush_info *flush_info)
{
	int                               rc = 0;
	struct crm_workq_task            *task = NULL;
	struct cam_req_mgr_core_link     *link = NULL;
	struct cam_req_mgr_flush_info    *flush;
	struct crm_task_payload          *task_data;
	struct cam_req_mgr_core_session  *session = NULL;

	if (!flush_info) {
		CAM_ERR(CAM_CRM, "flush req is NULL");
		return -EFAULT;
	}
	if (flush_info->flush_type >= CAM_REQ_MGR_FLUSH_TYPE_MAX) {
		CAM_ERR(CAM_CRM, "incorrect flush type %x",
			flush_info->flush_type);
		return -EINVAL;
	}

	mutex_lock(&g_crm_core_dev->crm_lock);
	/* session hdl's priv data is cam session struct */
	session = (struct cam_req_mgr_core_session *)
		cam_get_device_priv(flush_info->session_hdl);
	if (!session) {
		CAM_ERR(CAM_CRM, "Invalid session %x", flush_info->session_hdl);
		rc = -EINVAL;
		goto end;
	}
	if (session->num_links <= 0) {
		CAM_WARN(CAM_CRM, "No active links in session %x",
		flush_info->session_hdl);
		goto end;
	}

	link = (struct cam_req_mgr_core_link *)
		cam_get_device_priv(flush_info->link_hdl);
	if (!link) {
		CAM_DBG(CAM_CRM, "link ptr NULL %x", flush_info->link_hdl);
		rc = -EINVAL;
		goto end;
	}

	task = cam_req_mgr_workq_get_task(link->workq);
	if (!task) {
		rc = -ENOMEM;
		goto end;
	}

	task_data = (struct crm_task_payload *)task->payload;
	task_data->type = CRM_WORKQ_TASK_FLUSH_REQ;
	flush = (struct cam_req_mgr_flush_info *)&task_data->u;
	flush->req_id = flush_info->req_id;
	flush->link_hdl = flush_info->link_hdl;
	flush->flush_type = flush_info->flush_type;
	task->process_cb = &cam_req_mgr_process_flush_req;
	init_completion(&link->workq_comp);
	rc = cam_req_mgr_workq_enqueue_task(task, link, CRM_TASK_PRIORITY_0);

	/* Blocking call */
	rc = wait_for_completion_timeout(
		&link->workq_comp,
		msecs_to_jiffies(CAM_REQ_MGR_SCHED_REQ_TIMEOUT));
end:
	mutex_unlock(&g_crm_core_dev->crm_lock);
	return rc;
}

int cam_req_mgr_link_control(struct cam_req_mgr_link_control *control)
{
	int                               rc = 0;
	int                               i, j;
	struct cam_req_mgr_core_link     *link = NULL;

	struct cam_req_mgr_connected_device *dev = NULL;
	struct cam_req_mgr_link_evt_data     evt_data;
	int                                init_timeout = 0;

	if (!control) {
		CAM_ERR(CAM_CRM, "Control command is NULL");
		rc = -EINVAL;
		goto end;
	}

	if ((control->num_links <= 0) ||
		(control->num_links > MAX_LINKS_PER_SESSION)) {
		CAM_ERR(CAM_CRM, "Invalid number of links %d",
			control->num_links);
		rc = -EINVAL;
		goto end;
	}

	mutex_lock(&g_crm_core_dev->crm_lock);
	for (i = 0; i < control->num_links; i++) {
		link = (struct cam_req_mgr_core_link *)
			cam_get_device_priv(control->link_hdls[i]);
		if (!link) {
			CAM_ERR(CAM_CRM, "Link(%d) is NULL on session 0x%x",
				i, control->session_hdl);
			rc = -EINVAL;
			break;
		}

		mutex_lock(&link->lock);
		if (control->ops == CAM_REQ_MGR_LINK_ACTIVATE) {
			spin_lock_bh(&link->link_state_spin_lock);
			link->state = CAM_CRM_LINK_STATE_READY;
			spin_unlock_bh(&link->link_state_spin_lock);
			if (control->init_timeout[i])
				link->skip_init_frame = true;
			init_timeout = (2 * control->init_timeout[i]);
			CAM_DBG(CAM_CRM,
				"Activate link: 0x%x init_timeout: %d ms",
				link->link_hdl, control->init_timeout[i]);
			/* Start SOF watchdog timer */
			rc = crm_timer_init(&link->watchdog,
				(init_timeout + CAM_REQ_MGR_WATCHDOG_TIMEOUT),
				link, &__cam_req_mgr_sof_freeze);
			if (rc < 0) {
				CAM_ERR(CAM_CRM,
					"SOF timer start fails: link=0x%x",
					link->link_hdl);
				rc = -EFAULT;
			}
			/* Pause the timer before sensor stream on */
			link->watchdog->pause_timer = true;
			/* notify nodes */
			for (j = 0; j < link->num_devs; j++) {
				dev = &link->l_dev[j];
				evt_data.evt_type = CAM_REQ_MGR_LINK_EVT_RESUME;
				evt_data.link_hdl =  link->link_hdl;
				evt_data.dev_hdl = dev->dev_hdl;
				evt_data.req_id = 0;
				if (dev->ops && dev->ops->process_evt)
					dev->ops->process_evt(&evt_data);
			}
		} else if (control->ops == CAM_REQ_MGR_LINK_DEACTIVATE) {
			/* notify nodes */
			for (j = 0; j < link->num_devs; j++) {
				dev = &link->l_dev[j];
				evt_data.evt_type = CAM_REQ_MGR_LINK_EVT_PAUSE;
				evt_data.link_hdl =  link->link_hdl;
				evt_data.dev_hdl = dev->dev_hdl;
				evt_data.req_id = 0;
				if (dev->ops && dev->ops->process_evt)
					dev->ops->process_evt(&evt_data);
			}
			/* Destroy SOF watchdog timer */
			spin_lock_bh(&link->link_state_spin_lock);
			link->state = CAM_CRM_LINK_STATE_IDLE;
			link->skip_init_frame = false;
			crm_timer_exit(&link->watchdog);
<<<<<<< HEAD
=======
			if ((link->activate_seq >= 0) &&
				(link->activate_seq < MAXIMUM_LINKS_PER_SESSION))
				clear_bit(link->activate_seq, g_crm_core_dev->bitmap);

			link->activate_seq = -1;
>>>>>>> 8227b6af
			spin_unlock_bh(&link->link_state_spin_lock);
			CAM_DBG(CAM_CRM,
				"De-activate link: 0x%x", link->link_hdl);
		} else {
			CAM_ERR(CAM_CRM, "Invalid link control command");
			rc = -EINVAL;
		}
		mutex_unlock(&link->lock);
	}
	mutex_unlock(&g_crm_core_dev->crm_lock);
end:
	return rc;
}

int cam_req_mgr_dump_request(struct cam_dump_req_cmd *dump_req)
{
	int                                  rc = 0;
	int                                  i;
	struct cam_req_mgr_dump_info         info;
	struct cam_req_mgr_core_link        *link = NULL;
	struct cam_req_mgr_core_session     *session = NULL;
	struct cam_req_mgr_connected_device *device = NULL;

	if (!dump_req) {
		CAM_ERR(CAM_CRM, "dump req is NULL");
		return -EFAULT;
	}

	mutex_lock(&g_crm_core_dev->crm_lock);
	/* session hdl's priv data is cam session struct */
	session = (struct cam_req_mgr_core_session *)
	    cam_get_device_priv(dump_req->session_handle);
	if (!session) {
		CAM_ERR(CAM_CRM, "Invalid session %x",
			dump_req->session_handle);
		rc = -EINVAL;
		goto end;
	}
	if (session->num_links <= 0) {
		CAM_WARN(CAM_CRM, "No active links in session %x",
			dump_req->session_handle);
		goto end;
	}

	link = (struct cam_req_mgr_core_link *)
		cam_get_device_priv(dump_req->link_hdl);
	if (!link) {
		CAM_DBG(CAM_CRM, "link ptr NULL %x", dump_req->link_hdl);
		rc = -EINVAL;
		goto end;
	}
	info.offset = dump_req->offset;
	for (i = 0; i < link->num_devs; i++) {
		device = &link->l_dev[i];
		info.link_hdl = dump_req->link_hdl;
		info.dev_hdl = device->dev_hdl;
		info.req_id = dump_req->issue_req_id;
		info.buf_handle = dump_req->buf_handle;
		info.error_type = dump_req->error_type;
		if (device->ops && device->ops->dump_req) {
			rc = device->ops->dump_req(&info);
			if (rc)
				CAM_ERR(CAM_REQ,
					"Fail dump req %llu dev %d rc %d",
					info.req_id, device->dev_hdl, rc);
		}
	}
	dump_req->offset = info.offset;
	CAM_INFO(CAM_REQ, "req %llu, offset %zu",
		dump_req->issue_req_id, dump_req->offset);
end:
	mutex_unlock(&g_crm_core_dev->crm_lock);
	return 0;
}

int cam_req_mgr_core_device_init(void)
{
	int i;
	CAM_DBG(CAM_CRM, "Enter g_crm_core_dev %pK", g_crm_core_dev);

	if (g_crm_core_dev) {
		CAM_WARN(CAM_CRM, "core device is already initialized");
		return 0;
	}
	g_crm_core_dev = kzalloc(sizeof(*g_crm_core_dev),
		GFP_KERNEL);
	if (!g_crm_core_dev)
		return -ENOMEM;

	CAM_DBG(CAM_CRM, "g_crm_core_dev %pK", g_crm_core_dev);
	INIT_LIST_HEAD(&g_crm_core_dev->session_head);
	mutex_init(&g_crm_core_dev->crm_lock);
	cam_req_mgr_debug_register(g_crm_core_dev);

	for (i = 0; i < MAXIMUM_LINKS_PER_SESSION; i++) {
		mutex_init(&g_links[i].lock);
		spin_lock_init(&g_links[i].link_state_spin_lock);
		atomic_set(&g_links[i].is_used, 0);
		cam_req_mgr_core_link_reset(&g_links[i]);
	}
	return 0;
}

int cam_req_mgr_core_device_deinit(void)
{
	if (!g_crm_core_dev) {
		CAM_ERR(CAM_CRM, "NULL pointer");
		return -EINVAL;
	}

	CAM_DBG(CAM_CRM, "g_crm_core_dev %pK", g_crm_core_dev);
	cam_req_mgr_debug_unregister();
	mutex_destroy(&g_crm_core_dev->crm_lock);
	kfree(g_crm_core_dev);
	g_crm_core_dev = NULL;

	return 0;
}<|MERGE_RESOLUTION|>--- conflicted
+++ resolved
@@ -4447,14 +4447,11 @@
 			link->state = CAM_CRM_LINK_STATE_IDLE;
 			link->skip_init_frame = false;
 			crm_timer_exit(&link->watchdog);
-<<<<<<< HEAD
-=======
 			if ((link->activate_seq >= 0) &&
 				(link->activate_seq < MAXIMUM_LINKS_PER_SESSION))
 				clear_bit(link->activate_seq, g_crm_core_dev->bitmap);
 
 			link->activate_seq = -1;
->>>>>>> 8227b6af
 			spin_unlock_bh(&link->link_state_spin_lock);
 			CAM_DBG(CAM_CRM,
 				"De-activate link: 0x%x", link->link_hdl);
