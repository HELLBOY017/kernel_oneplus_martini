/* SPDX-License-Identifier: GPL-2.0-or-later */
/*
 *	Definitions for the 'struct sk_buff' memory handlers.
 *
 *	Authors:
 *		Alan Cox, <gw4pts@gw4pts.ampr.org>
 *		Florian La Roche, <rzsfl@rz.uni-sb.de>
 */

#ifndef _LINUX_SKBUFF_H
#define _LINUX_SKBUFF_H

#include <linux/kernel.h>
#include <linux/compiler.h>
#include <linux/time.h>
#include <linux/bug.h>
#include <linux/bvec.h>
#include <linux/cache.h>
#include <linux/rbtree.h>
#include <linux/socket.h>
#include <linux/refcount.h>

#include <linux/atomic.h>
#include <asm/types.h>
#include <linux/spinlock.h>
#include <linux/net.h>
#include <linux/textsearch.h>
#include <net/checksum.h>
#include <linux/rcupdate.h>
#include <linux/hrtimer.h>
#include <linux/dma-mapping.h>
#include <linux/netdev_features.h>
#include <linux/sched.h>
#include <linux/sched/clock.h>
#include <net/flow_dissector.h>
#include <linux/splice.h>
#include <linux/in6.h>
#include <linux/if_packet.h>
#include <net/flow.h>
#if IS_ENABLED(CONFIG_NF_CONNTRACK)
#include <linux/netfilter/nf_conntrack_common.h>
#endif
#include <linux/android_kabi.h>
#include <linux/android_vendor.h>

/* The interface for checksum offload between the stack and networking drivers
 * is as follows...
 *
 * A. IP checksum related features
 *
 * Drivers advertise checksum offload capabilities in the features of a device.
 * From the stack's point of view these are capabilities offered by the driver,
 * a driver typically only advertises features that it is capable of offloading
 * to its device.
 *
 * The checksum related features are:
 *
 *	NETIF_F_HW_CSUM	- The driver (or its device) is able to compute one
 *			  IP (one's complement) checksum for any combination
 *			  of protocols or protocol layering. The checksum is
 *			  computed and set in a packet per the CHECKSUM_PARTIAL
 *			  interface (see below).
 *
 *	NETIF_F_IP_CSUM - Driver (device) is only able to checksum plain
 *			  TCP or UDP packets over IPv4. These are specifically
 *			  unencapsulated packets of the form IPv4|TCP or
 *			  IPv4|UDP where the Protocol field in the IPv4 header
 *			  is TCP or UDP. The IPv4 header may contain IP options
 *			  This feature cannot be set in features for a device
 *			  with NETIF_F_HW_CSUM also set. This feature is being
 *			  DEPRECATED (see below).
 *
 *	NETIF_F_IPV6_CSUM - Driver (device) is only able to checksum plain
 *			  TCP or UDP packets over IPv6. These are specifically
 *			  unencapsulated packets of the form IPv6|TCP or
 *			  IPv4|UDP where the Next Header field in the IPv6
 *			  header is either TCP or UDP. IPv6 extension headers
 *			  are not supported with this feature. This feature
 *			  cannot be set in features for a device with
 *			  NETIF_F_HW_CSUM also set. This feature is being
 *			  DEPRECATED (see below).
 *
 *	NETIF_F_RXCSUM - Driver (device) performs receive checksum offload.
 *			 This flag is used only used to disable the RX checksum
 *			 feature for a device. The stack will accept receive
 *			 checksum indication in packets received on a device
 *			 regardless of whether NETIF_F_RXCSUM is set.
 *
 * B. Checksumming of received packets by device. Indication of checksum
 *    verification is in set skb->ip_summed. Possible values are:
 *
 * CHECKSUM_NONE:
 *
 *   Device did not checksum this packet e.g. due to lack of capabilities.
 *   The packet contains full (though not verified) checksum in packet but
 *   not in skb->csum. Thus, skb->csum is undefined in this case.
 *
 * CHECKSUM_UNNECESSARY:
 *
 *   The hardware you're dealing with doesn't calculate the full checksum
 *   (as in CHECKSUM_COMPLETE), but it does parse headers and verify checksums
 *   for specific protocols. For such packets it will set CHECKSUM_UNNECESSARY
 *   if their checksums are okay. skb->csum is still undefined in this case
 *   though. A driver or device must never modify the checksum field in the
 *   packet even if checksum is verified.
 *
 *   CHECKSUM_UNNECESSARY is applicable to following protocols:
 *     TCP: IPv6 and IPv4.
 *     UDP: IPv4 and IPv6. A device may apply CHECKSUM_UNNECESSARY to a
 *       zero UDP checksum for either IPv4 or IPv6, the networking stack
 *       may perform further validation in this case.
 *     GRE: only if the checksum is present in the header.
 *     SCTP: indicates the CRC in SCTP header has been validated.
 *     FCOE: indicates the CRC in FC frame has been validated.
 *
 *   skb->csum_level indicates the number of consecutive checksums found in
 *   the packet minus one that have been verified as CHECKSUM_UNNECESSARY.
 *   For instance if a device receives an IPv6->UDP->GRE->IPv4->TCP packet
 *   and a device is able to verify the checksums for UDP (possibly zero),
 *   GRE (checksum flag is set), and TCP-- skb->csum_level would be set to
 *   two. If the device were only able to verify the UDP checksum and not
 *   GRE, either because it doesn't support GRE checksum of because GRE
 *   checksum is bad, skb->csum_level would be set to zero (TCP checksum is
 *   not considered in this case).
 *
 * CHECKSUM_COMPLETE:
 *
 *   This is the most generic way. The device supplied checksum of the _whole_
 *   packet as seen by netif_rx() and fills out in skb->csum. Meaning, the
 *   hardware doesn't need to parse L3/L4 headers to implement this.
 *
 *   Notes:
 *   - Even if device supports only some protocols, but is able to produce
 *     skb->csum, it MUST use CHECKSUM_COMPLETE, not CHECKSUM_UNNECESSARY.
 *   - CHECKSUM_COMPLETE is not applicable to SCTP and FCoE protocols.
 *
 * CHECKSUM_PARTIAL:
 *
 *   A checksum is set up to be offloaded to a device as described in the
 *   output description for CHECKSUM_PARTIAL. This may occur on a packet
 *   received directly from another Linux OS, e.g., a virtualized Linux kernel
 *   on the same host, or it may be set in the input path in GRO or remote
 *   checksum offload. For the purposes of checksum verification, the checksum
 *   referred to by skb->csum_start + skb->csum_offset and any preceding
 *   checksums in the packet are considered verified. Any checksums in the
 *   packet that are after the checksum being offloaded are not considered to
 *   be verified.
 *
 * C. Checksumming on transmit for non-GSO. The stack requests checksum offload
 *    in the skb->ip_summed for a packet. Values are:
 *
 * CHECKSUM_PARTIAL:
 *
 *   The driver is required to checksum the packet as seen by hard_start_xmit()
 *   from skb->csum_start up to the end, and to record/write the checksum at
 *   offset skb->csum_start + skb->csum_offset. A driver may verify that the
 *   csum_start and csum_offset values are valid values given the length and
 *   offset of the packet, however they should not attempt to validate that the
 *   checksum refers to a legitimate transport layer checksum-- it is the
 *   purview of the stack to validate that csum_start and csum_offset are set
 *   correctly.
 *
 *   When the stack requests checksum offload for a packet, the driver MUST
 *   ensure that the checksum is set correctly. A driver can either offload the
 *   checksum calculation to the device, or call skb_checksum_help (in the case
 *   that the device does not support offload for a particular checksum).
 *
 *   NETIF_F_IP_CSUM and NETIF_F_IPV6_CSUM are being deprecated in favor of
 *   NETIF_F_HW_CSUM. New devices should use NETIF_F_HW_CSUM to indicate
 *   checksum offload capability.
 *   skb_csum_hwoffload_help() can be called to resolve CHECKSUM_PARTIAL based
 *   on network device checksumming capabilities: if a packet does not match
 *   them, skb_checksum_help or skb_crc32c_help (depending on the value of
 *   csum_not_inet, see item D.) is called to resolve the checksum.
 *
 * CHECKSUM_NONE:
 *
 *   The skb was already checksummed by the protocol, or a checksum is not
 *   required.
 *
 * CHECKSUM_UNNECESSARY:
 *
 *   This has the same meaning on as CHECKSUM_NONE for checksum offload on
 *   output.
 *
 * CHECKSUM_COMPLETE:
 *   Not used in checksum output. If a driver observes a packet with this value
 *   set in skbuff, if should treat as CHECKSUM_NONE being set.
 *
 * D. Non-IP checksum (CRC) offloads
 *
 *   NETIF_F_SCTP_CRC - This feature indicates that a device is capable of
 *     offloading the SCTP CRC in a packet. To perform this offload the stack
 *     will set set csum_start and csum_offset accordingly, set ip_summed to
 *     CHECKSUM_PARTIAL and set csum_not_inet to 1, to provide an indication in
 *     the skbuff that the CHECKSUM_PARTIAL refers to CRC32c.
 *     A driver that supports both IP checksum offload and SCTP CRC32c offload
 *     must verify which offload is configured for a packet by testing the
 *     value of skb->csum_not_inet; skb_crc32c_csum_help is provided to resolve
 *     CHECKSUM_PARTIAL on skbs where csum_not_inet is set to 1.
 *
 *   NETIF_F_FCOE_CRC - This feature indicates that a device is capable of
 *     offloading the FCOE CRC in a packet. To perform this offload the stack
 *     will set ip_summed to CHECKSUM_PARTIAL and set csum_start and csum_offset
 *     accordingly. Note the there is no indication in the skbuff that the
 *     CHECKSUM_PARTIAL refers to an FCOE checksum, a driver that supports
 *     both IP checksum offload and FCOE CRC offload must verify which offload
 *     is configured for a packet presumably by inspecting packet headers.
 *
 * E. Checksumming on output with GSO.
 *
 * In the case of a GSO packet (skb_is_gso(skb) is true), checksum offload
 * is implied by the SKB_GSO_* flags in gso_type. Most obviously, if the
 * gso_type is SKB_GSO_TCPV4 or SKB_GSO_TCPV6, TCP checksum offload as
 * part of the GSO operation is implied. If a checksum is being offloaded
 * with GSO then ip_summed is CHECKSUM_PARTIAL, csum_start and csum_offset
 * are set to refer to the outermost checksum being offload (two offloaded
 * checksums are possible with UDP encapsulation).
 */

/* Don't change this without changing skb_csum_unnecessary! */
#define CHECKSUM_NONE		0
#define CHECKSUM_UNNECESSARY	1
#define CHECKSUM_COMPLETE	2
#define CHECKSUM_PARTIAL	3

/* Maximum value in skb->csum_level */
#define SKB_MAX_CSUM_LEVEL	3

#define SKB_DATA_ALIGN(X)	ALIGN(X, SMP_CACHE_BYTES)
#define SKB_WITH_OVERHEAD(X)	\
	((X) - SKB_DATA_ALIGN(sizeof(struct skb_shared_info)))
#define SKB_MAX_ORDER(X, ORDER) \
	SKB_WITH_OVERHEAD((PAGE_SIZE << (ORDER)) - (X))
#define SKB_MAX_HEAD(X)		(SKB_MAX_ORDER((X), 0))
#define SKB_MAX_ALLOC		(SKB_MAX_ORDER(0, 2))

/* return minimum truesize of one skb containing X bytes of data */
#define SKB_TRUESIZE(X) ((X) +						\
			 SKB_DATA_ALIGN(sizeof(struct sk_buff)) +	\
			 SKB_DATA_ALIGN(sizeof(struct skb_shared_info)))

struct net_device;
struct scatterlist;
struct pipe_inode_info;
struct iov_iter;
struct napi_struct;
struct bpf_prog;
union bpf_attr;
struct skb_ext;

#if IS_ENABLED(CONFIG_BRIDGE_NETFILTER)
struct nf_bridge_info {
	enum {
		BRNF_PROTO_UNCHANGED,
		BRNF_PROTO_8021Q,
		BRNF_PROTO_PPPOE
	} orig_proto:8;
	u8			pkt_otherhost:1;
	u8			in_prerouting:1;
	u8			bridged_dnat:1;
	__u16			frag_max_size;
	struct net_device	*physindev;

	/* always valid & non-NULL from FORWARD on, for physdev match */
	struct net_device	*physoutdev;
	union {
		/* prerouting: detect dnat in orig/reply direction */
		__be32          ipv4_daddr;
		struct in6_addr ipv6_daddr;

		/* after prerouting + nat detected: store original source
		 * mac since neigh resolution overwrites it, only used while
		 * skb is out in neigh layer.
		 */
		char neigh_header[8];
	};
};
#endif

#if IS_ENABLED(CONFIG_NET_TC_SKB_EXT)
/* Chain in tc_skb_ext will be used to share the tc chain with
 * ovs recirc_id. It will be set to the current chain by tc
 * and read by ovs to recirc_id.
 */
struct tc_skb_ext {
	__u32 chain;
};
#endif

struct sk_buff_head {
	/* These two members must be first. */
	struct sk_buff	*next;
	struct sk_buff	*prev;

	__u32		qlen;
	spinlock_t	lock;
};

struct sk_buff;

/* To allow 64K frame to be packed as single skb without frag_list we
 * require 64K/PAGE_SIZE pages plus 1 additional page to allow for
 * buffers which do not start on a page boundary.
 *
 * Since GRO uses frags we allocate at least 16 regardless of page
 * size.
 */
#if (65536/PAGE_SIZE + 1) < 16
#define MAX_SKB_FRAGS 16UL
#else
#define MAX_SKB_FRAGS (65536/PAGE_SIZE + 1)
#endif
extern int sysctl_max_skb_frags;

/* Set skb_shinfo(skb)->gso_size to this in case you want skb_segment to
 * segment using its current segmentation instead.
 */
#define GSO_BY_FRAGS	0xFFFF

typedef struct bio_vec skb_frag_t;

/**
 * skb_frag_size() - Returns the size of a skb fragment
 * @frag: skb fragment
 */
static inline unsigned int skb_frag_size(const skb_frag_t *frag)
{
	return frag->bv_len;
}

/**
 * skb_frag_size_set() - Sets the size of a skb fragment
 * @frag: skb fragment
 * @size: size of fragment
 */
static inline void skb_frag_size_set(skb_frag_t *frag, unsigned int size)
{
	frag->bv_len = size;
}

/**
 * skb_frag_size_add() - Increments the size of a skb fragment by @delta
 * @frag: skb fragment
 * @delta: value to add
 */
static inline void skb_frag_size_add(skb_frag_t *frag, int delta)
{
	frag->bv_len += delta;
}

/**
 * skb_frag_size_sub() - Decrements the size of a skb fragment by @delta
 * @frag: skb fragment
 * @delta: value to subtract
 */
static inline void skb_frag_size_sub(skb_frag_t *frag, int delta)
{
	frag->bv_len -= delta;
}

/**
 * skb_frag_must_loop - Test if %p is a high memory page
 * @p: fragment's page
 */
static inline bool skb_frag_must_loop(struct page *p)
{
#if defined(CONFIG_HIGHMEM)
	if (PageHighMem(p))
		return true;
#endif
	return false;
}

/**
 *	skb_frag_foreach_page - loop over pages in a fragment
 *
 *	@f:		skb frag to operate on
 *	@f_off:		offset from start of f->bv_page
 *	@f_len:		length from f_off to loop over
 *	@p:		(temp var) current page
 *	@p_off:		(temp var) offset from start of current page,
 *	                           non-zero only on first page.
 *	@p_len:		(temp var) length in current page,
 *				   < PAGE_SIZE only on first and last page.
 *	@copied:	(temp var) length so far, excluding current p_len.
 *
 *	A fragment can hold a compound page, in which case per-page
 *	operations, notably kmap_atomic, must be called for each
 *	regular page.
 */
#define skb_frag_foreach_page(f, f_off, f_len, p, p_off, p_len, copied)	\
	for (p = skb_frag_page(f) + ((f_off) >> PAGE_SHIFT),		\
	     p_off = (f_off) & (PAGE_SIZE - 1),				\
	     p_len = skb_frag_must_loop(p) ?				\
	     min_t(u32, f_len, PAGE_SIZE - p_off) : f_len,		\
	     copied = 0;						\
	     copied < f_len;						\
	     copied += p_len, p++, p_off = 0,				\
	     p_len = min_t(u32, f_len - copied, PAGE_SIZE))		\

#define HAVE_HW_TIME_STAMP

/**
 * struct skb_shared_hwtstamps - hardware time stamps
 * @hwtstamp:	hardware time stamp transformed into duration
 *		since arbitrary point in time
 *
 * Software time stamps generated by ktime_get_real() are stored in
 * skb->tstamp.
 *
 * hwtstamps can only be compared against other hwtstamps from
 * the same device.
 *
 * This structure is attached to packets as part of the
 * &skb_shared_info. Use skb_hwtstamps() to get a pointer.
 */
struct skb_shared_hwtstamps {
	ktime_t	hwtstamp;
};

/* Definitions for tx_flags in struct skb_shared_info */
enum {
	/* generate hardware time stamp */
	SKBTX_HW_TSTAMP = 1 << 0,

	/* generate software time stamp when queueing packet to NIC */
	SKBTX_SW_TSTAMP = 1 << 1,

	/* device driver is going to provide hardware time stamp */
	SKBTX_IN_PROGRESS = 1 << 2,

	/* device driver supports TX zero-copy buffers */
	SKBTX_DEV_ZEROCOPY = 1 << 3,

	/* generate wifi status information (where possible) */
	SKBTX_WIFI_STATUS = 1 << 4,

	/* This indicates at least one fragment might be overwritten
	 * (as in vmsplice(), sendfile() ...)
	 * If we need to compute a TX checksum, we'll need to copy
	 * all frags to avoid possible bad checksum
	 */
	SKBTX_SHARED_FRAG = 1 << 5,

	/* generate software time stamp when entering packet scheduling */
	SKBTX_SCHED_TSTAMP = 1 << 6,
};

#define SKBTX_ZEROCOPY_FRAG	(SKBTX_DEV_ZEROCOPY | SKBTX_SHARED_FRAG)
#define SKBTX_ANY_SW_TSTAMP	(SKBTX_SW_TSTAMP    | \
				 SKBTX_SCHED_TSTAMP)
#define SKBTX_ANY_TSTAMP	(SKBTX_HW_TSTAMP | SKBTX_ANY_SW_TSTAMP)

/*
 * The callback notifies userspace to release buffers when skb DMA is done in
 * lower device, the skb last reference should be 0 when calling this.
 * The zerocopy_success argument is true if zero copy transmit occurred,
 * false on data copy or out of memory error caused by data copy attempt.
 * The ctx field is used to track device context.
 * The desc field is used to track userspace buffer index.
 */
struct ubuf_info {
	void (*callback)(struct ubuf_info *, bool zerocopy_success);
	union {
		struct {
			unsigned long desc;
			void *ctx;
		};
		struct {
			u32 id;
			u16 len;
			u16 zerocopy:1;
			u32 bytelen;
		};
	};
	refcount_t refcnt;

	struct mmpin {
		struct user_struct *user;
		unsigned int num_pg;
	} mmp;
};

#define skb_uarg(SKB)	((struct ubuf_info *)(skb_shinfo(SKB)->destructor_arg))

int mm_account_pinned_pages(struct mmpin *mmp, size_t size);
void mm_unaccount_pinned_pages(struct mmpin *mmp);

struct ubuf_info *sock_zerocopy_alloc(struct sock *sk, size_t size);
struct ubuf_info *sock_zerocopy_realloc(struct sock *sk, size_t size,
					struct ubuf_info *uarg);

static inline void sock_zerocopy_get(struct ubuf_info *uarg)
{
	refcount_inc(&uarg->refcnt);
}

void sock_zerocopy_put(struct ubuf_info *uarg);
void sock_zerocopy_put_abort(struct ubuf_info *uarg, bool have_uref);

void sock_zerocopy_callback(struct ubuf_info *uarg, bool success);

int skb_zerocopy_iter_dgram(struct sk_buff *skb, struct msghdr *msg, int len);
int skb_zerocopy_iter_stream(struct sock *sk, struct sk_buff *skb,
			     struct msghdr *msg, int len,
			     struct ubuf_info *uarg);

/* This data is invariant across clones and lives at
 * the end of the header data, ie. at skb->end.
 */
struct skb_shared_info {
	__u8		__unused;
	__u8		meta_len;
	__u8		nr_frags;
	__u8		tx_flags;
	unsigned short	gso_size;
	/* Warning: this field is not always filled in (UFO)! */
	unsigned short	gso_segs;
	struct sk_buff	*frag_list;
	struct skb_shared_hwtstamps hwtstamps;
	unsigned int	gso_type;
	u32		tskey;

	/*
	 * Warning : all fields before dataref are cleared in __alloc_skb()
	 */
	atomic_t	dataref;

	/* Intermediate layers must ensure that destructor_arg
	 * remains valid until skb destructor */
	void *		destructor_arg;

	ANDROID_VENDOR_DATA_ARRAY(1, 3);

	/* must be last field, see pskb_expand_head() */
	skb_frag_t	frags[MAX_SKB_FRAGS];
};

/* We divide dataref into two halves.  The higher 16 bits hold references
 * to the payload part of skb->data.  The lower 16 bits hold references to
 * the entire skb->data.  A clone of a headerless skb holds the length of
 * the header in skb->hdr_len.
 *
 * All users must obey the rule that the skb->data reference count must be
 * greater than or equal to the payload reference count.
 *
 * Holding a reference to the payload part means that the user does not
 * care about modifications to the header part of skb->data.
 */
#define SKB_DATAREF_SHIFT 16
#define SKB_DATAREF_MASK ((1 << SKB_DATAREF_SHIFT) - 1)


enum {
	SKB_FCLONE_UNAVAILABLE,	/* skb has no fclone (from head_cache) */
	SKB_FCLONE_ORIG,	/* orig skb (from fclone_cache) */
	SKB_FCLONE_CLONE,	/* companion fclone skb (from fclone_cache) */
};

enum {
	SKB_GSO_TCPV4 = 1 << 0,

	/* This indicates the skb is from an untrusted source. */
	SKB_GSO_DODGY = 1 << 1,

	/* This indicates the tcp segment has CWR set. */
	SKB_GSO_TCP_ECN = 1 << 2,

	SKB_GSO_TCP_FIXEDID = 1 << 3,

	SKB_GSO_TCPV6 = 1 << 4,

	SKB_GSO_FCOE = 1 << 5,

	SKB_GSO_GRE = 1 << 6,

	SKB_GSO_GRE_CSUM = 1 << 7,

	SKB_GSO_IPXIP4 = 1 << 8,

	SKB_GSO_IPXIP6 = 1 << 9,

	SKB_GSO_UDP_TUNNEL = 1 << 10,

	SKB_GSO_UDP_TUNNEL_CSUM = 1 << 11,

	SKB_GSO_PARTIAL = 1 << 12,

	SKB_GSO_TUNNEL_REMCSUM = 1 << 13,

	SKB_GSO_SCTP = 1 << 14,

	SKB_GSO_ESP = 1 << 15,

	SKB_GSO_UDP = 1 << 16,

	SKB_GSO_UDP_L4 = 1 << 17,

	SKB_GSO_FRAGLIST = 1 << 18,
};

#if BITS_PER_LONG > 32
#define NET_SKBUFF_DATA_USES_OFFSET 1
#endif

#ifdef NET_SKBUFF_DATA_USES_OFFSET
typedef unsigned int sk_buff_data_t;
#else
typedef unsigned char *sk_buff_data_t;
#endif

/**
 *	struct sk_buff - socket buffer
 *	@next: Next buffer in list
 *	@prev: Previous buffer in list
 *	@tstamp: Time we arrived/left
 *	@rbnode: RB tree node, alternative to next/prev for netem/tcp
 *	@sk: Socket we are owned by
 *	@dev: Device we arrived on/are leaving by
 *	@cb: Control buffer. Free for use by every layer. Put private vars here
 *	@_skb_refdst: destination entry (with norefcount bit)
 *	@sp: the security path, used for xfrm
 *	@len: Length of actual data
 *	@data_len: Data length
 *	@mac_len: Length of link layer header
 *	@hdr_len: writable header length of cloned skb
 *	@csum: Checksum (must include start/offset pair)
 *	@csum_start: Offset from skb->head where checksumming should start
 *	@csum_offset: Offset from csum_start where checksum should be stored
 *	@priority: Packet queueing priority
 *	@ignore_df: allow local fragmentation
 *	@cloned: Head may be cloned (check refcnt to be sure)
 *	@ip_summed: Driver fed us an IP checksum
 *	@nohdr: Payload reference only, must not modify header
 *	@pkt_type: Packet class
 *	@fclone: skbuff clone status
 *	@ipvs_property: skbuff is owned by ipvs
 *	@offload_fwd_mark: Packet was L2-forwarded in hardware
 *	@offload_l3_fwd_mark: Packet was L3-forwarded in hardware
 *	@tc_skip_classify: do not classify packet. set by IFB device
 *	@tc_at_ingress: used within tc_classify to distinguish in/egress
 *	@redirected: packet was redirected by packet classifier
 *	@from_ingress: packet was redirected from the ingress path
 *	@peeked: this packet has been seen already, so stats have been
 *		done for it, don't do them again
 *	@nf_trace: netfilter packet trace flag
 *	@protocol: Packet protocol from driver
 *	@destructor: Destruct function
 *	@tcp_tsorted_anchor: list structure for TCP (tp->tsorted_sent_queue)
 *	@_nfct: Associated connection, if any (with nfctinfo bits)
 *	@nf_bridge: Saved data about a bridged frame - see br_netfilter.c
 *	@skb_iif: ifindex of device we arrived on
 *	@tc_index: Traffic control index
 *	@hash: the packet hash
 *	@queue_mapping: Queue mapping for multiqueue devices
 *	@pfmemalloc: skbuff was allocated from PFMEMALLOC reserves
 *	@active_extensions: active extensions (skb_ext_id types)
 *	@ndisc_nodetype: router type (from link layer)
 *	@ooo_okay: allow the mapping of a socket to a queue to be changed
 *	@l4_hash: indicate hash is a canonical 4-tuple hash over transport
 *		ports.
 *	@sw_hash: indicates hash was computed in software stack
 *	@wifi_acked_valid: wifi_acked was set
 *	@wifi_acked: whether frame was acked on wifi or not
 *	@no_fcs:  Request NIC to treat last 4 bytes as Ethernet FCS
 *	@csum_not_inet: use CRC32c to resolve CHECKSUM_PARTIAL
 *	@scm_io_uring: SKB holds io_uring registered files
 *	@dst_pending_confirm: need to confirm neighbour
 *	@decrypted: Decrypted SKB
 *	@napi_id: id of the NAPI struct this skb came from
 *	@secmark: security marking
 *	@mark: Generic packet mark
 *	@vlan_proto: vlan encapsulation protocol
 *	@vlan_tci: vlan tag control information
 *	@inner_protocol: Protocol (encapsulation)
 *	@inner_transport_header: Inner transport layer header (encapsulation)
 *	@inner_network_header: Network layer header (encapsulation)
 *	@inner_mac_header: Link layer header (encapsulation)
 *	@transport_header: Transport layer header
 *	@network_header: Network layer header
 *	@mac_header: Link layer header
 *	@tail: Tail pointer
 *	@end: End pointer
 *	@head: Head of buffer
 *	@data: Data head pointer
 *	@truesize: Buffer size
 *	@users: User count - see {datagram,tcp}.c
 *	@extensions: allocated extensions, valid if active_extensions is nonzero
 */

struct sk_buff {
	union {
		struct {
			/* These two members must be first. */
			struct sk_buff		*next;
			struct sk_buff		*prev;

			union {
				struct net_device	*dev;
				/* Some protocols might use this space to store information,
				 * while device pointer would be NULL.
				 * UDP receive path is one user.
				 */
				unsigned long		dev_scratch;
			};
		};
		struct rb_node		rbnode; /* used in netem, ip4 defrag, and tcp stack */
		struct list_head	list;
	};

	union {
		struct sock		*sk;
		int			ip_defrag_offset;
	};

	union {
		ktime_t		tstamp;
		u64		skb_mstamp_ns; /* earliest departure time */
	};
	/*
	 * This is the control buffer. It is free to use for every
	 * layer. Please put your private variables there. If you
	 * want to keep them across layers you have to do a skb_clone()
	 * first. This is owned by whoever has the skb queued ATM.
	 */
	char			cb[48] __aligned(8);

	union {
		struct {
			unsigned long	_skb_refdst;
			void		(*destructor)(struct sk_buff *skb);
		};
		struct list_head	tcp_tsorted_anchor;
	};

#if defined(CONFIG_NF_CONNTRACK) || defined(CONFIG_NF_CONNTRACK_MODULE)
	unsigned long		 _nfct;
#endif
	unsigned int		len,
				data_len;
	__u16			mac_len,
				hdr_len;

	/* Following fields are _not_ copied in __copy_skb_header()
	 * Note that queue_mapping is here mostly to fill a hole.
	 */
	__u16			queue_mapping;

/* if you move cloned around you also must adapt those constants */
#ifdef __BIG_ENDIAN_BITFIELD
#define CLONED_MASK	(1 << 7)
#else
#define CLONED_MASK	1
#endif
#define CLONED_OFFSET()		offsetof(struct sk_buff, __cloned_offset)

	__u8			__cloned_offset[0];
	__u8			cloned:1,
				nohdr:1,
				fclone:2,
				peeked:1,
				head_frag:1,
				pfmemalloc:1;
#ifdef CONFIG_SKB_EXTENSIONS
	__u8			active_extensions;
#endif
	/* fields enclosed in headers_start/headers_end are copied
	 * using a single memcpy() in __copy_skb_header()
	 */
	/* private: */
	__u32			headers_start[0];
	/* public: */

/* if you move pkt_type around you also must adapt those constants */
#ifdef __BIG_ENDIAN_BITFIELD
#define PKT_TYPE_MAX	(7 << 5)
#else
#define PKT_TYPE_MAX	7
#endif
#define PKT_TYPE_OFFSET()	offsetof(struct sk_buff, __pkt_type_offset)

	__u8			__pkt_type_offset[0];
	__u8			pkt_type:3;
	__u8			ignore_df:1;
	__u8			nf_trace:1;
	__u8			ip_summed:2;
	__u8			ooo_okay:1;

	__u8			l4_hash:1;
	__u8			sw_hash:1;
	__u8			wifi_acked_valid:1;
	__u8			wifi_acked:1;
	__u8			no_fcs:1;
	/* Indicates the inner headers are valid in the skbuff. */
	__u8			encapsulation:1;
	__u8			encap_hdr_csum:1;
	__u8			csum_valid:1;

#ifdef __BIG_ENDIAN_BITFIELD
#define PKT_VLAN_PRESENT_BIT	7
#else
#define PKT_VLAN_PRESENT_BIT	0
#endif
#define PKT_VLAN_PRESENT_OFFSET()	offsetof(struct sk_buff, __pkt_vlan_present_offset)
	__u8			__pkt_vlan_present_offset[0];
	__u8			vlan_present:1;
	__u8			csum_complete_sw:1;
	__u8			csum_level:2;
	__u8			csum_not_inet:1;
	__u8			dst_pending_confirm:1;
#ifdef CONFIG_IPV6_NDISC_NODETYPE
	__u8			ndisc_nodetype:2;
#endif

	__u8			ipvs_property:1;
	__u8			inner_protocol_type:1;

#ifdef CONFIG_ENABLE_SFE
	__u8			fast_forwarded:1;
#endif
	__u8			remcsum_offload:1;
#ifdef CONFIG_NET_SWITCHDEV
	__u8			offload_fwd_mark:1;
	__u8			offload_l3_fwd_mark:1;
#endif
#ifdef CONFIG_NET_CLS_ACT
	__u8			tc_skip_classify:1;
	__u8			tc_at_ingress:1;
#endif
#ifdef CONFIG_NET_REDIRECT
	__u8			redirected:1;
	__u8			from_ingress:1;
#endif
#ifdef CONFIG_TLS_DEVICE
	__u8			decrypted:1;
#endif

#ifdef CONFIG_NET_SCHED
	__u16			tc_index;	/* traffic control index */
#endif

	union {
		__wsum		csum;
		struct {
			__u16	csum_start;
			__u16	csum_offset;
		};
	};
	__u32			priority;
	int			skb_iif;
	__u32			hash;
	__be16			vlan_proto;
	__u16			vlan_tci;
#if defined(CONFIG_NET_RX_BUSY_POLL) || defined(CONFIG_XPS)
	union {
		unsigned int	napi_id;
		unsigned int	sender_cpu;
	};
#endif
#ifdef CONFIG_NETWORK_SECMARK
	__u32		secmark;
#endif

	union {
		__u32		mark;
		__u32		reserved_tailroom;
	};

	union {
		__be16		inner_protocol;
		__u8		inner_ipproto;
	};

	__u16			inner_transport_header;
	__u16			inner_network_header;
	__u16			inner_mac_header;

	__be16			protocol;
	__u16			transport_header;
	__u16			network_header;
	__u16			mac_header;

	/* private: */
	__u32			headers_end[0];
	/* public: */

<<<<<<< HEAD
	ANDROID_KABI_RESERVE(1);
=======
	/* Android KABI preservation.
	 *
	 * "open coded" version of ANDROID_KABI_USE() to pack more
	 * fields/variables into the space that we have.
	 *
	 * scm_io_uring is from 04df9719df18 ("io_uring/af_unix: defer
	 * registered files gc to io_uring release")
	 */
	_ANDROID_KABI_REPLACE(_ANDROID_KABI_RESERVE(1),
			 struct {
				__u8 scm_io_uring:1;
				__u8 android_kabi_reserved1_padding1;
				__u16 android_kabi_reserved1_padding2;
				__u32 android_kabi_reserved1_padding3;
				});
>>>>>>> d1e6abc1
	ANDROID_KABI_RESERVE(2);

	/* These elements must be at the end, see alloc_skb() for details.  */
	sk_buff_data_t		tail;
	sk_buff_data_t		end;
	unsigned char		*head,
				*data;
	unsigned int		truesize;
	refcount_t		users;

#ifdef CONFIG_SKB_EXTENSIONS
	/* only useable after checking ->active_extensions != 0 */
	struct skb_ext		*extensions;
#endif
};

#ifdef __KERNEL__
/*
 *	Handling routines are only of interest to the kernel
 */

#define SKB_ALLOC_FCLONE	0x01
#define SKB_ALLOC_RX		0x02
#define SKB_ALLOC_NAPI		0x04

/**
 * skb_pfmemalloc - Test if the skb was allocated from PFMEMALLOC reserves
 * @skb: buffer
 */
static inline bool skb_pfmemalloc(const struct sk_buff *skb)
{
	return unlikely(skb->pfmemalloc);
}

/*
 * skb might have a dst pointer attached, refcounted or not.
 * _skb_refdst low order bit is set if refcount was _not_ taken
 */
#define SKB_DST_NOREF	1UL
#define SKB_DST_PTRMASK	~(SKB_DST_NOREF)

/**
 * skb_dst - returns skb dst_entry
 * @skb: buffer
 *
 * Returns skb dst_entry, regardless of reference taken or not.
 */
static inline struct dst_entry *skb_dst(const struct sk_buff *skb)
{
	/* If refdst was not refcounted, check we still are in a
	 * rcu_read_lock section
	 */
	WARN_ON((skb->_skb_refdst & SKB_DST_NOREF) &&
		!rcu_read_lock_held() &&
		!rcu_read_lock_bh_held());
	return (struct dst_entry *)(skb->_skb_refdst & SKB_DST_PTRMASK);
}

/**
 * skb_dst_set - sets skb dst
 * @skb: buffer
 * @dst: dst entry
 *
 * Sets skb dst, assuming a reference was taken on dst and should
 * be released by skb_dst_drop()
 */
static inline void skb_dst_set(struct sk_buff *skb, struct dst_entry *dst)
{
	skb->_skb_refdst = (unsigned long)dst;
}

/**
 * skb_dst_set_noref - sets skb dst, hopefully, without taking reference
 * @skb: buffer
 * @dst: dst entry
 *
 * Sets skb dst, assuming a reference was not taken on dst.
 * If dst entry is cached, we do not take reference and dst_release
 * will be avoided by refdst_drop. If dst entry is not cached, we take
 * reference, so that last dst_release can destroy the dst immediately.
 */
static inline void skb_dst_set_noref(struct sk_buff *skb, struct dst_entry *dst)
{
	WARN_ON(!rcu_read_lock_held() && !rcu_read_lock_bh_held());
	skb->_skb_refdst = (unsigned long)dst | SKB_DST_NOREF;
}

/**
 * skb_dst_is_noref - Test if skb dst isn't refcounted
 * @skb: buffer
 */
static inline bool skb_dst_is_noref(const struct sk_buff *skb)
{
	return (skb->_skb_refdst & SKB_DST_NOREF) && skb_dst(skb);
}

/**
 * skb_rtable - Returns the skb &rtable
 * @skb: buffer
 */
static inline struct rtable *skb_rtable(const struct sk_buff *skb)
{
	return (struct rtable *)skb_dst(skb);
}

/* For mangling skb->pkt_type from user space side from applications
 * such as nft, tc, etc, we only allow a conservative subset of
 * possible pkt_types to be set.
*/
static inline bool skb_pkt_type_ok(u32 ptype)
{
	return ptype <= PACKET_OTHERHOST;
}

/**
 * skb_napi_id - Returns the skb's NAPI id
 * @skb: buffer
 */
static inline unsigned int skb_napi_id(const struct sk_buff *skb)
{
#ifdef CONFIG_NET_RX_BUSY_POLL
	return skb->napi_id;
#else
	return 0;
#endif
}

/**
 * skb_unref - decrement the skb's reference count
 * @skb: buffer
 *
 * Returns true if we can free the skb.
 */
static inline bool skb_unref(struct sk_buff *skb)
{
	if (unlikely(!skb))
		return false;
	if (likely(refcount_read(&skb->users) == 1))
		smp_rmb();
	else if (likely(!refcount_dec_and_test(&skb->users)))
		return false;

	return true;
}

void skb_release_head_state(struct sk_buff *skb);
void kfree_skb(struct sk_buff *skb);
void kfree_skb_list(struct sk_buff *segs);
void skb_dump(const char *level, const struct sk_buff *skb, bool full_pkt);
void skb_tx_error(struct sk_buff *skb);
void consume_skb(struct sk_buff *skb);
void __consume_stateless_skb(struct sk_buff *skb);
void  __kfree_skb(struct sk_buff *skb);
extern struct kmem_cache *skbuff_head_cache;

void kfree_skb_partial(struct sk_buff *skb, bool head_stolen);
bool skb_try_coalesce(struct sk_buff *to, struct sk_buff *from,
		      bool *fragstolen, int *delta_truesize);

struct sk_buff *__alloc_skb(unsigned int size, gfp_t priority, int flags,
			    int node);
struct sk_buff *__build_skb(void *data, unsigned int frag_size);
struct sk_buff *build_skb(void *data, unsigned int frag_size);
struct sk_buff *build_skb_around(struct sk_buff *skb,
				 void *data, unsigned int frag_size);

/**
 * alloc_skb - allocate a network buffer
 * @size: size to allocate
 * @priority: allocation mask
 *
 * This function is a convenient wrapper around __alloc_skb().
 */
static inline struct sk_buff *alloc_skb(unsigned int size,
					gfp_t priority)
{
	return __alloc_skb(size, priority, 0, NUMA_NO_NODE);
}

struct sk_buff *alloc_skb_with_frags(unsigned long header_len,
				     unsigned long data_len,
				     int max_page_order,
				     int *errcode,
				     gfp_t gfp_mask);
struct sk_buff *alloc_skb_for_msg(struct sk_buff *first);

/* Layout of fast clones : [skb1][skb2][fclone_ref] */
struct sk_buff_fclones {
	struct sk_buff	skb1;

	struct sk_buff	skb2;

	refcount_t	fclone_ref;
};

/**
 *	skb_fclone_busy - check if fclone is busy
 *	@sk: socket
 *	@skb: buffer
 *
 * Returns true if skb is a fast clone, and its clone is not freed.
 * Some drivers call skb_orphan() in their ndo_start_xmit(),
 * so we also check that this didnt happen.
 */
static inline bool skb_fclone_busy(const struct sock *sk,
				   const struct sk_buff *skb)
{
	const struct sk_buff_fclones *fclones;

	fclones = container_of(skb, struct sk_buff_fclones, skb1);

	return skb->fclone == SKB_FCLONE_ORIG &&
	       refcount_read(&fclones->fclone_ref) > 1 &&
	       fclones->skb2.sk == sk;
}

/**
 * alloc_skb_fclone - allocate a network buffer from fclone cache
 * @size: size to allocate
 * @priority: allocation mask
 *
 * This function is a convenient wrapper around __alloc_skb().
 */
static inline struct sk_buff *alloc_skb_fclone(unsigned int size,
					       gfp_t priority)
{
	return __alloc_skb(size, priority, SKB_ALLOC_FCLONE, NUMA_NO_NODE);
}

struct sk_buff *skb_morph(struct sk_buff *dst, struct sk_buff *src);
void skb_headers_offset_update(struct sk_buff *skb, int off);
int skb_copy_ubufs(struct sk_buff *skb, gfp_t gfp_mask);
struct sk_buff *skb_clone(struct sk_buff *skb, gfp_t priority);
void skb_copy_header(struct sk_buff *new, const struct sk_buff *old);
struct sk_buff *skb_copy(const struct sk_buff *skb, gfp_t priority);
struct sk_buff *__pskb_copy_fclone(struct sk_buff *skb, int headroom,
				   gfp_t gfp_mask, bool fclone);
static inline struct sk_buff *__pskb_copy(struct sk_buff *skb, int headroom,
					  gfp_t gfp_mask)
{
	return __pskb_copy_fclone(skb, headroom, gfp_mask, false);
}

int pskb_expand_head(struct sk_buff *skb, int nhead, int ntail, gfp_t gfp_mask);
struct sk_buff *skb_realloc_headroom(struct sk_buff *skb,
				     unsigned int headroom);
struct sk_buff *skb_copy_expand(const struct sk_buff *skb, int newheadroom,
				int newtailroom, gfp_t priority);
int __must_check skb_to_sgvec_nomark(struct sk_buff *skb, struct scatterlist *sg,
				     int offset, int len);
int __must_check skb_to_sgvec(struct sk_buff *skb, struct scatterlist *sg,
			      int offset, int len);
int skb_cow_data(struct sk_buff *skb, int tailbits, struct sk_buff **trailer);
int __skb_pad(struct sk_buff *skb, int pad, bool free_on_error);

/**
 *	skb_pad			-	zero pad the tail of an skb
 *	@skb: buffer to pad
 *	@pad: space to pad
 *
 *	Ensure that a buffer is followed by a padding area that is zero
 *	filled. Used by network drivers which may DMA or transfer data
 *	beyond the buffer end onto the wire.
 *
 *	May return error in out of memory cases. The skb is freed on error.
 */
static inline int skb_pad(struct sk_buff *skb, int pad)
{
	return __skb_pad(skb, pad, true);
}
#define dev_kfree_skb(a)	consume_skb(a)

int skb_append_pagefrags(struct sk_buff *skb, struct page *page,
			 int offset, size_t size);

struct skb_seq_state {
	__u32		lower_offset;
	__u32		upper_offset;
	__u32		frag_idx;
	__u32		stepped_offset;
	struct sk_buff	*root_skb;
	struct sk_buff	*cur_skb;
	__u8		*frag_data;
};

void skb_prepare_seq_read(struct sk_buff *skb, unsigned int from,
			  unsigned int to, struct skb_seq_state *st);
unsigned int skb_seq_read(unsigned int consumed, const u8 **data,
			  struct skb_seq_state *st);
void skb_abort_seq_read(struct skb_seq_state *st);

unsigned int skb_find_text(struct sk_buff *skb, unsigned int from,
			   unsigned int to, struct ts_config *config);

/*
 * Packet hash types specify the type of hash in skb_set_hash.
 *
 * Hash types refer to the protocol layer addresses which are used to
 * construct a packet's hash. The hashes are used to differentiate or identify
 * flows of the protocol layer for the hash type. Hash types are either
 * layer-2 (L2), layer-3 (L3), or layer-4 (L4).
 *
 * Properties of hashes:
 *
 * 1) Two packets in different flows have different hash values
 * 2) Two packets in the same flow should have the same hash value
 *
 * A hash at a higher layer is considered to be more specific. A driver should
 * set the most specific hash possible.
 *
 * A driver cannot indicate a more specific hash than the layer at which a hash
 * was computed. For instance an L3 hash cannot be set as an L4 hash.
 *
 * A driver may indicate a hash level which is less specific than the
 * actual layer the hash was computed on. For instance, a hash computed
 * at L4 may be considered an L3 hash. This should only be done if the
 * driver can't unambiguously determine that the HW computed the hash at
 * the higher layer. Note that the "should" in the second property above
 * permits this.
 */
enum pkt_hash_types {
	PKT_HASH_TYPE_NONE,	/* Undefined type */
	PKT_HASH_TYPE_L2,	/* Input: src_MAC, dest_MAC */
	PKT_HASH_TYPE_L3,	/* Input: src_IP, dst_IP */
	PKT_HASH_TYPE_L4,	/* Input: src_IP, dst_IP, src_port, dst_port */
};

static inline void skb_clear_hash(struct sk_buff *skb)
{
	skb->hash = 0;
	skb->sw_hash = 0;
	skb->l4_hash = 0;
}

static inline void skb_clear_hash_if_not_l4(struct sk_buff *skb)
{
	if (!skb->l4_hash)
		skb_clear_hash(skb);
}

static inline void
__skb_set_hash(struct sk_buff *skb, __u32 hash, bool is_sw, bool is_l4)
{
	skb->l4_hash = is_l4;
	skb->sw_hash = is_sw;
	skb->hash = hash;
}

static inline void
skb_set_hash(struct sk_buff *skb, __u32 hash, enum pkt_hash_types type)
{
	/* Used by drivers to set hash from HW */
	__skb_set_hash(skb, hash, false, type == PKT_HASH_TYPE_L4);
}

static inline void
__skb_set_sw_hash(struct sk_buff *skb, __u32 hash, bool is_l4)
{
	__skb_set_hash(skb, hash, true, is_l4);
}

void __skb_get_hash(struct sk_buff *skb);
u32 __skb_get_hash_symmetric(const struct sk_buff *skb);
u32 skb_get_poff(const struct sk_buff *skb);
u32 __skb_get_poff(const struct sk_buff *skb, void *data,
		   const struct flow_keys_basic *keys, int hlen);
__be32 __skb_flow_get_ports(const struct sk_buff *skb, int thoff, u8 ip_proto,
			    void *data, int hlen_proto);

static inline __be32 skb_flow_get_ports(const struct sk_buff *skb,
					int thoff, u8 ip_proto)
{
	return __skb_flow_get_ports(skb, thoff, ip_proto, NULL, 0);
}

void skb_flow_dissector_init(struct flow_dissector *flow_dissector,
			     const struct flow_dissector_key *key,
			     unsigned int key_count);

#ifdef CONFIG_NET
int skb_flow_dissector_prog_query(const union bpf_attr *attr,
				  union bpf_attr __user *uattr);
int skb_flow_dissector_bpf_prog_attach(const union bpf_attr *attr,
				       struct bpf_prog *prog);

int skb_flow_dissector_bpf_prog_detach(const union bpf_attr *attr);
#else
static inline int skb_flow_dissector_prog_query(const union bpf_attr *attr,
						union bpf_attr __user *uattr)
{
	return -EOPNOTSUPP;
}

static inline int skb_flow_dissector_bpf_prog_attach(const union bpf_attr *attr,
						     struct bpf_prog *prog)
{
	return -EOPNOTSUPP;
}

static inline int skb_flow_dissector_bpf_prog_detach(const union bpf_attr *attr)
{
	return -EOPNOTSUPP;
}
#endif

struct bpf_flow_dissector;
bool bpf_flow_dissect(struct bpf_prog *prog, struct bpf_flow_dissector *ctx,
		      __be16 proto, int nhoff, int hlen, unsigned int flags);

bool __skb_flow_dissect(const struct net *net,
			const struct sk_buff *skb,
			struct flow_dissector *flow_dissector,
			void *target_container,
			void *data, __be16 proto, int nhoff, int hlen,
			unsigned int flags);

static inline bool skb_flow_dissect(const struct sk_buff *skb,
				    struct flow_dissector *flow_dissector,
				    void *target_container, unsigned int flags)
{
	return __skb_flow_dissect(NULL, skb, flow_dissector,
				  target_container, NULL, 0, 0, 0, flags);
}

static inline bool skb_flow_dissect_flow_keys(const struct sk_buff *skb,
					      struct flow_keys *flow,
					      unsigned int flags)
{
	memset(flow, 0, sizeof(*flow));
	return __skb_flow_dissect(NULL, skb, &flow_keys_dissector,
				  flow, NULL, 0, 0, 0, flags);
}

static inline bool
skb_flow_dissect_flow_keys_basic(const struct net *net,
				 const struct sk_buff *skb,
				 struct flow_keys_basic *flow, void *data,
				 __be16 proto, int nhoff, int hlen,
				 unsigned int flags)
{
	memset(flow, 0, sizeof(*flow));
	return __skb_flow_dissect(net, skb, &flow_keys_basic_dissector, flow,
				  data, proto, nhoff, hlen, flags);
}

void skb_flow_dissect_meta(const struct sk_buff *skb,
			   struct flow_dissector *flow_dissector,
			   void *target_container);

/* Gets a skb connection tracking info, ctinfo map should be a
 * a map of mapsize to translate enum ip_conntrack_info states
 * to user states.
 */
void
skb_flow_dissect_ct(const struct sk_buff *skb,
		    struct flow_dissector *flow_dissector,
		    void *target_container,
		    u16 *ctinfo_map,
		    size_t mapsize);
void
skb_flow_dissect_tunnel_info(const struct sk_buff *skb,
			     struct flow_dissector *flow_dissector,
			     void *target_container);

static inline __u32 skb_get_hash(struct sk_buff *skb)
{
	if (!skb->l4_hash && !skb->sw_hash)
		__skb_get_hash(skb);

	return skb->hash;
}

static inline __u32 skb_get_hash_flowi6(struct sk_buff *skb, const struct flowi6 *fl6)
{
	if (!skb->l4_hash && !skb->sw_hash) {
		struct flow_keys keys;
		__u32 hash = __get_hash_from_flowi6(fl6, &keys);

		__skb_set_sw_hash(skb, hash, flow_keys_have_l4(&keys));
	}

	return skb->hash;
}

__u32 skb_get_hash_perturb(const struct sk_buff *skb,
			   const siphash_key_t *perturb);

static inline __u32 skb_get_hash_raw(const struct sk_buff *skb)
{
	return skb->hash;
}

static inline void skb_copy_hash(struct sk_buff *to, const struct sk_buff *from)
{
	to->hash = from->hash;
	to->sw_hash = from->sw_hash;
	to->l4_hash = from->l4_hash;
};

static inline void skb_copy_decrypted(struct sk_buff *to,
				      const struct sk_buff *from)
{
#ifdef CONFIG_TLS_DEVICE
	to->decrypted = from->decrypted;
#endif
}

#ifdef NET_SKBUFF_DATA_USES_OFFSET
static inline unsigned char *skb_end_pointer(const struct sk_buff *skb)
{
	return skb->head + skb->end;
}

static inline unsigned int skb_end_offset(const struct sk_buff *skb)
{
	return skb->end;
}
#else
static inline unsigned char *skb_end_pointer(const struct sk_buff *skb)
{
	return skb->end;
}

static inline unsigned int skb_end_offset(const struct sk_buff *skb)
{
	return skb->end - skb->head;
}
#endif

/* Internal */
#define skb_shinfo(SKB)	((struct skb_shared_info *)(skb_end_pointer(SKB)))

static inline struct skb_shared_hwtstamps *skb_hwtstamps(struct sk_buff *skb)
{
	return &skb_shinfo(skb)->hwtstamps;
}

static inline struct ubuf_info *skb_zcopy(struct sk_buff *skb)
{
	bool is_zcopy = skb && skb_shinfo(skb)->tx_flags & SKBTX_DEV_ZEROCOPY;

	return is_zcopy ? skb_uarg(skb) : NULL;
}

static inline void skb_zcopy_set(struct sk_buff *skb, struct ubuf_info *uarg,
				 bool *have_ref)
{
	if (skb && uarg && !skb_zcopy(skb)) {
		if (unlikely(have_ref && *have_ref))
			*have_ref = false;
		else
			sock_zerocopy_get(uarg);
		skb_shinfo(skb)->destructor_arg = uarg;
		skb_shinfo(skb)->tx_flags |= SKBTX_ZEROCOPY_FRAG;
	}
}

static inline void skb_zcopy_set_nouarg(struct sk_buff *skb, void *val)
{
	skb_shinfo(skb)->destructor_arg = (void *)((uintptr_t) val | 0x1UL);
	skb_shinfo(skb)->tx_flags |= SKBTX_ZEROCOPY_FRAG;
}

static inline bool skb_zcopy_is_nouarg(struct sk_buff *skb)
{
	return (uintptr_t) skb_shinfo(skb)->destructor_arg & 0x1UL;
}

static inline void *skb_zcopy_get_nouarg(struct sk_buff *skb)
{
	return (void *)((uintptr_t) skb_shinfo(skb)->destructor_arg & ~0x1UL);
}

/* Release a reference on a zerocopy structure */
static inline void skb_zcopy_clear(struct sk_buff *skb, bool zerocopy)
{
	struct ubuf_info *uarg = skb_zcopy(skb);

	if (uarg) {
		if (skb_zcopy_is_nouarg(skb)) {
			/* no notification callback */
		} else if (uarg->callback == sock_zerocopy_callback) {
			uarg->zerocopy = uarg->zerocopy && zerocopy;
			sock_zerocopy_put(uarg);
		} else {
			uarg->callback(uarg, zerocopy);
		}

		skb_shinfo(skb)->tx_flags &= ~SKBTX_ZEROCOPY_FRAG;
	}
}

/* Abort a zerocopy operation and revert zckey on error in send syscall */
static inline void skb_zcopy_abort(struct sk_buff *skb)
{
	struct ubuf_info *uarg = skb_zcopy(skb);

	if (uarg) {
		sock_zerocopy_put_abort(uarg, false);
		skb_shinfo(skb)->tx_flags &= ~SKBTX_ZEROCOPY_FRAG;
	}
}

static inline void skb_mark_not_on_list(struct sk_buff *skb)
{
	skb->next = NULL;
}

/* Iterate through singly-linked GSO fragments of an skb. */
#define skb_list_walk_safe(first, skb, next_skb)                               \
	for ((skb) = (first), (next_skb) = (skb) ? (skb)->next : NULL; (skb);  \
	     (skb) = (next_skb), (next_skb) = (skb) ? (skb)->next : NULL)

static inline void skb_list_del_init(struct sk_buff *skb)
{
	__list_del_entry(&skb->list);
	skb_mark_not_on_list(skb);
}

/**
 *	skb_queue_empty - check if a queue is empty
 *	@list: queue head
 *
 *	Returns true if the queue is empty, false otherwise.
 */
static inline int skb_queue_empty(const struct sk_buff_head *list)
{
	return list->next == (const struct sk_buff *) list;
}

/**
 *	skb_queue_empty_lockless - check if a queue is empty
 *	@list: queue head
 *
 *	Returns true if the queue is empty, false otherwise.
 *	This variant can be used in lockless contexts.
 */
static inline bool skb_queue_empty_lockless(const struct sk_buff_head *list)
{
	return READ_ONCE(list->next) == (const struct sk_buff *) list;
}


/**
 *	skb_queue_is_last - check if skb is the last entry in the queue
 *	@list: queue head
 *	@skb: buffer
 *
 *	Returns true if @skb is the last buffer on the list.
 */
static inline bool skb_queue_is_last(const struct sk_buff_head *list,
				     const struct sk_buff *skb)
{
	return skb->next == (const struct sk_buff *) list;
}

/**
 *	skb_queue_is_first - check if skb is the first entry in the queue
 *	@list: queue head
 *	@skb: buffer
 *
 *	Returns true if @skb is the first buffer on the list.
 */
static inline bool skb_queue_is_first(const struct sk_buff_head *list,
				      const struct sk_buff *skb)
{
	return skb->prev == (const struct sk_buff *) list;
}

/**
 *	skb_queue_next - return the next packet in the queue
 *	@list: queue head
 *	@skb: current buffer
 *
 *	Return the next packet in @list after @skb.  It is only valid to
 *	call this if skb_queue_is_last() evaluates to false.
 */
static inline struct sk_buff *skb_queue_next(const struct sk_buff_head *list,
					     const struct sk_buff *skb)
{
	/* This BUG_ON may seem severe, but if we just return then we
	 * are going to dereference garbage.
	 */
	BUG_ON(skb_queue_is_last(list, skb));
	return skb->next;
}

/**
 *	skb_queue_prev - return the prev packet in the queue
 *	@list: queue head
 *	@skb: current buffer
 *
 *	Return the prev packet in @list before @skb.  It is only valid to
 *	call this if skb_queue_is_first() evaluates to false.
 */
static inline struct sk_buff *skb_queue_prev(const struct sk_buff_head *list,
					     const struct sk_buff *skb)
{
	/* This BUG_ON may seem severe, but if we just return then we
	 * are going to dereference garbage.
	 */
	BUG_ON(skb_queue_is_first(list, skb));
	return skb->prev;
}

/**
 *	skb_get - reference buffer
 *	@skb: buffer to reference
 *
 *	Makes another reference to a socket buffer and returns a pointer
 *	to the buffer.
 */
static inline struct sk_buff *skb_get(struct sk_buff *skb)
{
	refcount_inc(&skb->users);
	return skb;
}

/*
 * If users == 1, we are the only owner and can avoid redundant atomic changes.
 */

/**
 *	skb_cloned - is the buffer a clone
 *	@skb: buffer to check
 *
 *	Returns true if the buffer was generated with skb_clone() and is
 *	one of multiple shared copies of the buffer. Cloned buffers are
 *	shared data so must not be written to under normal circumstances.
 */
static inline int skb_cloned(const struct sk_buff *skb)
{
	return skb->cloned &&
	       (atomic_read(&skb_shinfo(skb)->dataref) & SKB_DATAREF_MASK) != 1;
}

static inline int skb_unclone(struct sk_buff *skb, gfp_t pri)
{
	might_sleep_if(gfpflags_allow_blocking(pri));

	if (skb_cloned(skb))
		return pskb_expand_head(skb, 0, 0, pri);

	return 0;
}

/**
 *	skb_header_cloned - is the header a clone
 *	@skb: buffer to check
 *
 *	Returns true if modifying the header part of the buffer requires
 *	the data to be copied.
 */
static inline int skb_header_cloned(const struct sk_buff *skb)
{
	int dataref;

	if (!skb->cloned)
		return 0;

	dataref = atomic_read(&skb_shinfo(skb)->dataref);
	dataref = (dataref & SKB_DATAREF_MASK) - (dataref >> SKB_DATAREF_SHIFT);
	return dataref != 1;
}

static inline int skb_header_unclone(struct sk_buff *skb, gfp_t pri)
{
	might_sleep_if(gfpflags_allow_blocking(pri));

	if (skb_header_cloned(skb))
		return pskb_expand_head(skb, 0, 0, pri);

	return 0;
}

/**
 *	__skb_header_release - release reference to header
 *	@skb: buffer to operate on
 */
static inline void __skb_header_release(struct sk_buff *skb)
{
	skb->nohdr = 1;
	atomic_set(&skb_shinfo(skb)->dataref, 1 + (1 << SKB_DATAREF_SHIFT));
}


/**
 *	skb_shared - is the buffer shared
 *	@skb: buffer to check
 *
 *	Returns true if more than one person has a reference to this
 *	buffer.
 */
static inline int skb_shared(const struct sk_buff *skb)
{
	return refcount_read(&skb->users) != 1;
}

/**
 *	skb_share_check - check if buffer is shared and if so clone it
 *	@skb: buffer to check
 *	@pri: priority for memory allocation
 *
 *	If the buffer is shared the buffer is cloned and the old copy
 *	drops a reference. A new clone with a single reference is returned.
 *	If the buffer is not shared the original buffer is returned. When
 *	being called from interrupt status or with spinlocks held pri must
 *	be GFP_ATOMIC.
 *
 *	NULL is returned on a memory allocation failure.
 */
static inline struct sk_buff *skb_share_check(struct sk_buff *skb, gfp_t pri)
{
	might_sleep_if(gfpflags_allow_blocking(pri));
	if (skb_shared(skb)) {
		struct sk_buff *nskb = skb_clone(skb, pri);

		if (likely(nskb))
			consume_skb(skb);
		else
			kfree_skb(skb);
		skb = nskb;
	}
	return skb;
}

/*
 *	Copy shared buffers into a new sk_buff. We effectively do COW on
 *	packets to handle cases where we have a local reader and forward
 *	and a couple of other messy ones. The normal one is tcpdumping
 *	a packet thats being forwarded.
 */

/**
 *	skb_unshare - make a copy of a shared buffer
 *	@skb: buffer to check
 *	@pri: priority for memory allocation
 *
 *	If the socket buffer is a clone then this function creates a new
 *	copy of the data, drops a reference count on the old copy and returns
 *	the new copy with the reference count at 1. If the buffer is not a clone
 *	the original buffer is returned. When called with a spinlock held or
 *	from interrupt state @pri must be %GFP_ATOMIC
 *
 *	%NULL is returned on a memory allocation failure.
 */
static inline struct sk_buff *skb_unshare(struct sk_buff *skb,
					  gfp_t pri)
{
	might_sleep_if(gfpflags_allow_blocking(pri));
	if (skb_cloned(skb)) {
		struct sk_buff *nskb = skb_copy(skb, pri);

		/* Free our shared copy */
		if (likely(nskb))
			consume_skb(skb);
		else
			kfree_skb(skb);
		skb = nskb;
	}
	return skb;
}

/**
 *	skb_peek - peek at the head of an &sk_buff_head
 *	@list_: list to peek at
 *
 *	Peek an &sk_buff. Unlike most other operations you _MUST_
 *	be careful with this one. A peek leaves the buffer on the
 *	list and someone else may run off with it. You must hold
 *	the appropriate locks or have a private queue to do this.
 *
 *	Returns %NULL for an empty list or a pointer to the head element.
 *	The reference count is not incremented and the reference is therefore
 *	volatile. Use with caution.
 */
static inline struct sk_buff *skb_peek(const struct sk_buff_head *list_)
{
	struct sk_buff *skb = list_->next;

	if (skb == (struct sk_buff *)list_)
		skb = NULL;
	return skb;
}

/**
 *	__skb_peek - peek at the head of a non-empty &sk_buff_head
 *	@list_: list to peek at
 *
 *	Like skb_peek(), but the caller knows that the list is not empty.
 */
static inline struct sk_buff *__skb_peek(const struct sk_buff_head *list_)
{
	return list_->next;
}

/**
 *	skb_peek_next - peek skb following the given one from a queue
 *	@skb: skb to start from
 *	@list_: list to peek at
 *
 *	Returns %NULL when the end of the list is met or a pointer to the
 *	next element. The reference count is not incremented and the
 *	reference is therefore volatile. Use with caution.
 */
static inline struct sk_buff *skb_peek_next(struct sk_buff *skb,
		const struct sk_buff_head *list_)
{
	struct sk_buff *next = skb->next;

	if (next == (struct sk_buff *)list_)
		next = NULL;
	return next;
}

/**
 *	skb_peek_tail - peek at the tail of an &sk_buff_head
 *	@list_: list to peek at
 *
 *	Peek an &sk_buff. Unlike most other operations you _MUST_
 *	be careful with this one. A peek leaves the buffer on the
 *	list and someone else may run off with it. You must hold
 *	the appropriate locks or have a private queue to do this.
 *
 *	Returns %NULL for an empty list or a pointer to the tail element.
 *	The reference count is not incremented and the reference is therefore
 *	volatile. Use with caution.
 */
static inline struct sk_buff *skb_peek_tail(const struct sk_buff_head *list_)
{
	struct sk_buff *skb = READ_ONCE(list_->prev);

	if (skb == (struct sk_buff *)list_)
		skb = NULL;
	return skb;

}

/**
 *	skb_queue_len	- get queue length
 *	@list_: list to measure
 *
 *	Return the length of an &sk_buff queue.
 */
static inline __u32 skb_queue_len(const struct sk_buff_head *list_)
{
	return list_->qlen;
}

/**
 *	skb_queue_len_lockless	- get queue length
 *	@list_: list to measure
 *
 *	Return the length of an &sk_buff queue.
 *	This variant can be used in lockless contexts.
 */
static inline __u32 skb_queue_len_lockless(const struct sk_buff_head *list_)
{
	return READ_ONCE(list_->qlen);
}

/**
 *	__skb_queue_head_init - initialize non-spinlock portions of sk_buff_head
 *	@list: queue to initialize
 *
 *	This initializes only the list and queue length aspects of
 *	an sk_buff_head object.  This allows to initialize the list
 *	aspects of an sk_buff_head without reinitializing things like
 *	the spinlock.  It can also be used for on-stack sk_buff_head
 *	objects where the spinlock is known to not be used.
 */
static inline void __skb_queue_head_init(struct sk_buff_head *list)
{
	list->prev = list->next = (struct sk_buff *)list;
	list->qlen = 0;
}

/*
 * This function creates a split out lock class for each invocation;
 * this is needed for now since a whole lot of users of the skb-queue
 * infrastructure in drivers have different locking usage (in hardirq)
 * than the networking core (in softirq only). In the long run either the
 * network layer or drivers should need annotation to consolidate the
 * main types of usage into 3 classes.
 */
static inline void skb_queue_head_init(struct sk_buff_head *list)
{
	spin_lock_init(&list->lock);
	__skb_queue_head_init(list);
}

static inline void skb_queue_head_init_class(struct sk_buff_head *list,
		struct lock_class_key *class)
{
	skb_queue_head_init(list);
	lockdep_set_class(&list->lock, class);
}

/*
 *	Insert an sk_buff on a list.
 *
 *	The "__skb_xxxx()" functions are the non-atomic ones that
 *	can only be called with interrupts disabled.
 */
static inline void __skb_insert(struct sk_buff *newsk,
				struct sk_buff *prev, struct sk_buff *next,
				struct sk_buff_head *list)
{
	/* See skb_queue_empty_lockless() and skb_peek_tail()
	 * for the opposite READ_ONCE()
	 */
	WRITE_ONCE(newsk->next, next);
	WRITE_ONCE(newsk->prev, prev);
	WRITE_ONCE(next->prev, newsk);
	WRITE_ONCE(prev->next, newsk);
	WRITE_ONCE(list->qlen, list->qlen + 1);
}

static inline void __skb_queue_splice(const struct sk_buff_head *list,
				      struct sk_buff *prev,
				      struct sk_buff *next)
{
	struct sk_buff *first = list->next;
	struct sk_buff *last = list->prev;

	WRITE_ONCE(first->prev, prev);
	WRITE_ONCE(prev->next, first);

	WRITE_ONCE(last->next, next);
	WRITE_ONCE(next->prev, last);
}

/**
 *	skb_queue_splice - join two skb lists, this is designed for stacks
 *	@list: the new list to add
 *	@head: the place to add it in the first list
 */
static inline void skb_queue_splice(const struct sk_buff_head *list,
				    struct sk_buff_head *head)
{
	if (!skb_queue_empty(list)) {
		__skb_queue_splice(list, (struct sk_buff *) head, head->next);
		head->qlen += list->qlen;
	}
}

/**
 *	skb_queue_splice_init - join two skb lists and reinitialise the emptied list
 *	@list: the new list to add
 *	@head: the place to add it in the first list
 *
 *	The list at @list is reinitialised
 */
static inline void skb_queue_splice_init(struct sk_buff_head *list,
					 struct sk_buff_head *head)
{
	if (!skb_queue_empty(list)) {
		__skb_queue_splice(list, (struct sk_buff *) head, head->next);
		head->qlen += list->qlen;
		__skb_queue_head_init(list);
	}
}

/**
 *	skb_queue_splice_tail - join two skb lists, each list being a queue
 *	@list: the new list to add
 *	@head: the place to add it in the first list
 */
static inline void skb_queue_splice_tail(const struct sk_buff_head *list,
					 struct sk_buff_head *head)
{
	if (!skb_queue_empty(list)) {
		__skb_queue_splice(list, head->prev, (struct sk_buff *) head);
		head->qlen += list->qlen;
	}
}

/**
 *	skb_queue_splice_tail_init - join two skb lists and reinitialise the emptied list
 *	@list: the new list to add
 *	@head: the place to add it in the first list
 *
 *	Each of the lists is a queue.
 *	The list at @list is reinitialised
 */
static inline void skb_queue_splice_tail_init(struct sk_buff_head *list,
					      struct sk_buff_head *head)
{
	if (!skb_queue_empty(list)) {
		__skb_queue_splice(list, head->prev, (struct sk_buff *) head);
		head->qlen += list->qlen;
		__skb_queue_head_init(list);
	}
}

/**
 *	__skb_queue_after - queue a buffer at the list head
 *	@list: list to use
 *	@prev: place after this buffer
 *	@newsk: buffer to queue
 *
 *	Queue a buffer int the middle of a list. This function takes no locks
 *	and you must therefore hold required locks before calling it.
 *
 *	A buffer cannot be placed on two lists at the same time.
 */
static inline void __skb_queue_after(struct sk_buff_head *list,
				     struct sk_buff *prev,
				     struct sk_buff *newsk)
{
	__skb_insert(newsk, prev, prev->next, list);
}

void skb_append(struct sk_buff *old, struct sk_buff *newsk,
		struct sk_buff_head *list);

static inline void __skb_queue_before(struct sk_buff_head *list,
				      struct sk_buff *next,
				      struct sk_buff *newsk)
{
	__skb_insert(newsk, next->prev, next, list);
}

/**
 *	__skb_queue_head - queue a buffer at the list head
 *	@list: list to use
 *	@newsk: buffer to queue
 *
 *	Queue a buffer at the start of a list. This function takes no locks
 *	and you must therefore hold required locks before calling it.
 *
 *	A buffer cannot be placed on two lists at the same time.
 */
static inline void __skb_queue_head(struct sk_buff_head *list,
				    struct sk_buff *newsk)
{
	__skb_queue_after(list, (struct sk_buff *)list, newsk);
}
void skb_queue_head(struct sk_buff_head *list, struct sk_buff *newsk);

/**
 *	__skb_queue_tail - queue a buffer at the list tail
 *	@list: list to use
 *	@newsk: buffer to queue
 *
 *	Queue a buffer at the end of a list. This function takes no locks
 *	and you must therefore hold required locks before calling it.
 *
 *	A buffer cannot be placed on two lists at the same time.
 */
static inline void __skb_queue_tail(struct sk_buff_head *list,
				   struct sk_buff *newsk)
{
	__skb_queue_before(list, (struct sk_buff *)list, newsk);
}
void skb_queue_tail(struct sk_buff_head *list, struct sk_buff *newsk);

/*
 * remove sk_buff from list. _Must_ be called atomically, and with
 * the list known..
 */
void skb_unlink(struct sk_buff *skb, struct sk_buff_head *list);
static inline void __skb_unlink(struct sk_buff *skb, struct sk_buff_head *list)
{
	struct sk_buff *next, *prev;

	WRITE_ONCE(list->qlen, list->qlen - 1);
	next	   = skb->next;
	prev	   = skb->prev;
	skb->next  = skb->prev = NULL;
	WRITE_ONCE(next->prev, prev);
	WRITE_ONCE(prev->next, next);
}

/**
 *	__skb_dequeue - remove from the head of the queue
 *	@list: list to dequeue from
 *
 *	Remove the head of the list. This function does not take any locks
 *	so must be used with appropriate locks held only. The head item is
 *	returned or %NULL if the list is empty.
 */
static inline struct sk_buff *__skb_dequeue(struct sk_buff_head *list)
{
	struct sk_buff *skb = skb_peek(list);
	if (skb)
		__skb_unlink(skb, list);
	return skb;
}
struct sk_buff *skb_dequeue(struct sk_buff_head *list);

/**
 *	__skb_dequeue_tail - remove from the tail of the queue
 *	@list: list to dequeue from
 *
 *	Remove the tail of the list. This function does not take any locks
 *	so must be used with appropriate locks held only. The tail item is
 *	returned or %NULL if the list is empty.
 */
static inline struct sk_buff *__skb_dequeue_tail(struct sk_buff_head *list)
{
	struct sk_buff *skb = skb_peek_tail(list);
	if (skb)
		__skb_unlink(skb, list);
	return skb;
}
struct sk_buff *skb_dequeue_tail(struct sk_buff_head *list);


static inline bool skb_is_nonlinear(const struct sk_buff *skb)
{
	return skb->data_len;
}

static inline unsigned int skb_headlen(const struct sk_buff *skb)
{
	return skb->len - skb->data_len;
}

static inline unsigned int __skb_pagelen(const struct sk_buff *skb)
{
	unsigned int i, len = 0;

	for (i = skb_shinfo(skb)->nr_frags - 1; (int)i >= 0; i--)
		len += skb_frag_size(&skb_shinfo(skb)->frags[i]);
	return len;
}

static inline unsigned int skb_pagelen(const struct sk_buff *skb)
{
	return skb_headlen(skb) + __skb_pagelen(skb);
}

/**
 * __skb_fill_page_desc - initialise a paged fragment in an skb
 * @skb: buffer containing fragment to be initialised
 * @i: paged fragment index to initialise
 * @page: the page to use for this fragment
 * @off: the offset to the data with @page
 * @size: the length of the data
 *
 * Initialises the @i'th fragment of @skb to point to &size bytes at
 * offset @off within @page.
 *
 * Does not take any additional reference on the fragment.
 */
static inline void __skb_fill_page_desc(struct sk_buff *skb, int i,
					struct page *page, int off, int size)
{
	skb_frag_t *frag = &skb_shinfo(skb)->frags[i];

	/*
	 * Propagate page pfmemalloc to the skb if we can. The problem is
	 * that not all callers have unique ownership of the page but rely
	 * on page_is_pfmemalloc doing the right thing(tm).
	 */
	frag->bv_page		  = page;
	frag->bv_offset		  = off;
	skb_frag_size_set(frag, size);

	page = compound_head(page);
	if (page_is_pfmemalloc(page))
		skb->pfmemalloc	= true;
}

/**
 * skb_fill_page_desc - initialise a paged fragment in an skb
 * @skb: buffer containing fragment to be initialised
 * @i: paged fragment index to initialise
 * @page: the page to use for this fragment
 * @off: the offset to the data with @page
 * @size: the length of the data
 *
 * As per __skb_fill_page_desc() -- initialises the @i'th fragment of
 * @skb to point to @size bytes at offset @off within @page. In
 * addition updates @skb such that @i is the last fragment.
 *
 * Does not take any additional reference on the fragment.
 */
static inline void skb_fill_page_desc(struct sk_buff *skb, int i,
				      struct page *page, int off, int size)
{
	__skb_fill_page_desc(skb, i, page, off, size);
	skb_shinfo(skb)->nr_frags = i + 1;
}

void skb_add_rx_frag(struct sk_buff *skb, int i, struct page *page, int off,
		     int size, unsigned int truesize);

void skb_coalesce_rx_frag(struct sk_buff *skb, int i, int size,
			  unsigned int truesize);

#define SKB_LINEAR_ASSERT(skb)  BUG_ON(skb_is_nonlinear(skb))

#ifdef NET_SKBUFF_DATA_USES_OFFSET
static inline unsigned char *skb_tail_pointer(const struct sk_buff *skb)
{
	return skb->head + skb->tail;
}

static inline void skb_reset_tail_pointer(struct sk_buff *skb)
{
	skb->tail = skb->data - skb->head;
}

static inline void skb_set_tail_pointer(struct sk_buff *skb, const int offset)
{
	skb_reset_tail_pointer(skb);
	skb->tail += offset;
}

#else /* NET_SKBUFF_DATA_USES_OFFSET */
static inline unsigned char *skb_tail_pointer(const struct sk_buff *skb)
{
	return skb->tail;
}

static inline void skb_reset_tail_pointer(struct sk_buff *skb)
{
	skb->tail = skb->data;
}

static inline void skb_set_tail_pointer(struct sk_buff *skb, const int offset)
{
	skb->tail = skb->data + offset;
}

#endif /* NET_SKBUFF_DATA_USES_OFFSET */

static inline void skb_assert_len(struct sk_buff *skb)
{
#ifdef CONFIG_DEBUG_NET
	if (WARN_ONCE(!skb->len, "%s\n", __func__))
		DO_ONCE_LITE(skb_dump, KERN_ERR, skb, false);
#endif /* CONFIG_DEBUG_NET */
}

/*
 *	Add data to an sk_buff
 */
void *pskb_put(struct sk_buff *skb, struct sk_buff *tail, int len);
void *skb_put(struct sk_buff *skb, unsigned int len);
static inline void *__skb_put(struct sk_buff *skb, unsigned int len)
{
	void *tmp = skb_tail_pointer(skb);
	SKB_LINEAR_ASSERT(skb);
	skb->tail += len;
	skb->len  += len;
	return tmp;
}

static inline void *__skb_put_zero(struct sk_buff *skb, unsigned int len)
{
	void *tmp = __skb_put(skb, len);

	memset(tmp, 0, len);
	return tmp;
}

static inline void *__skb_put_data(struct sk_buff *skb, const void *data,
				   unsigned int len)
{
	void *tmp = __skb_put(skb, len);

	memcpy(tmp, data, len);
	return tmp;
}

static inline void __skb_put_u8(struct sk_buff *skb, u8 val)
{
	*(u8 *)__skb_put(skb, 1) = val;
}

static inline void *skb_put_zero(struct sk_buff *skb, unsigned int len)
{
	void *tmp = skb_put(skb, len);

	memset(tmp, 0, len);

	return tmp;
}

static inline void *skb_put_data(struct sk_buff *skb, const void *data,
				 unsigned int len)
{
	void *tmp = skb_put(skb, len);

	memcpy(tmp, data, len);

	return tmp;
}

static inline void skb_put_u8(struct sk_buff *skb, u8 val)
{
	*(u8 *)skb_put(skb, 1) = val;
}

void *skb_push(struct sk_buff *skb, unsigned int len);
static inline void *__skb_push(struct sk_buff *skb, unsigned int len)
{
	skb->data -= len;
	skb->len  += len;
	return skb->data;
}

void *skb_pull(struct sk_buff *skb, unsigned int len);
static inline void *__skb_pull(struct sk_buff *skb, unsigned int len)
{
	skb->len -= len;
	BUG_ON(skb->len < skb->data_len);
	return skb->data += len;
}

static inline void *skb_pull_inline(struct sk_buff *skb, unsigned int len)
{
	return unlikely(len > skb->len) ? NULL : __skb_pull(skb, len);
}

void *__pskb_pull_tail(struct sk_buff *skb, int delta);

static inline void *__pskb_pull(struct sk_buff *skb, unsigned int len)
{
	if (len > skb_headlen(skb) &&
	    !__pskb_pull_tail(skb, len - skb_headlen(skb)))
		return NULL;
	skb->len -= len;
	return skb->data += len;
}

static inline void *pskb_pull(struct sk_buff *skb, unsigned int len)
{
	return unlikely(len > skb->len) ? NULL : __pskb_pull(skb, len);
}

static inline int pskb_may_pull(struct sk_buff *skb, unsigned int len)
{
	if (likely(len <= skb_headlen(skb)))
		return 1;
	if (unlikely(len > skb->len))
		return 0;
	return __pskb_pull_tail(skb, len - skb_headlen(skb)) != NULL;
}

void skb_condense(struct sk_buff *skb);

/**
 *	skb_headroom - bytes at buffer head
 *	@skb: buffer to check
 *
 *	Return the number of bytes of free space at the head of an &sk_buff.
 */
static inline unsigned int skb_headroom(const struct sk_buff *skb)
{
	return skb->data - skb->head;
}

/**
 *	skb_tailroom - bytes at buffer end
 *	@skb: buffer to check
 *
 *	Return the number of bytes of free space at the tail of an sk_buff
 */
static inline int skb_tailroom(const struct sk_buff *skb)
{
	return skb_is_nonlinear(skb) ? 0 : skb->end - skb->tail;
}

/**
 *	skb_availroom - bytes at buffer end
 *	@skb: buffer to check
 *
 *	Return the number of bytes of free space at the tail of an sk_buff
 *	allocated by sk_stream_alloc()
 */
static inline int skb_availroom(const struct sk_buff *skb)
{
	if (skb_is_nonlinear(skb))
		return 0;

	return skb->end - skb->tail - skb->reserved_tailroom;
}

/**
 *	skb_reserve - adjust headroom
 *	@skb: buffer to alter
 *	@len: bytes to move
 *
 *	Increase the headroom of an empty &sk_buff by reducing the tail
 *	room. This is only allowed for an empty buffer.
 */
static inline void skb_reserve(struct sk_buff *skb, int len)
{
	skb->data += len;
	skb->tail += len;
}

/**
 *	skb_tailroom_reserve - adjust reserved_tailroom
 *	@skb: buffer to alter
 *	@mtu: maximum amount of headlen permitted
 *	@needed_tailroom: minimum amount of reserved_tailroom
 *
 *	Set reserved_tailroom so that headlen can be as large as possible but
 *	not larger than mtu and tailroom cannot be smaller than
 *	needed_tailroom.
 *	The required headroom should already have been reserved before using
 *	this function.
 */
static inline void skb_tailroom_reserve(struct sk_buff *skb, unsigned int mtu,
					unsigned int needed_tailroom)
{
	SKB_LINEAR_ASSERT(skb);
	if (mtu < skb_tailroom(skb) - needed_tailroom)
		/* use at most mtu */
		skb->reserved_tailroom = skb_tailroom(skb) - mtu;
	else
		/* use up to all available space */
		skb->reserved_tailroom = needed_tailroom;
}

#define ENCAP_TYPE_ETHER	0
#define ENCAP_TYPE_IPPROTO	1

static inline void skb_set_inner_protocol(struct sk_buff *skb,
					  __be16 protocol)
{
	skb->inner_protocol = protocol;
	skb->inner_protocol_type = ENCAP_TYPE_ETHER;
}

static inline void skb_set_inner_ipproto(struct sk_buff *skb,
					 __u8 ipproto)
{
	skb->inner_ipproto = ipproto;
	skb->inner_protocol_type = ENCAP_TYPE_IPPROTO;
}

static inline void skb_reset_inner_headers(struct sk_buff *skb)
{
	skb->inner_mac_header = skb->mac_header;
	skb->inner_network_header = skb->network_header;
	skb->inner_transport_header = skb->transport_header;
}

static inline void skb_reset_mac_len(struct sk_buff *skb)
{
	skb->mac_len = skb->network_header - skb->mac_header;
}

static inline unsigned char *skb_inner_transport_header(const struct sk_buff
							*skb)
{
	return skb->head + skb->inner_transport_header;
}

static inline int skb_inner_transport_offset(const struct sk_buff *skb)
{
	return skb_inner_transport_header(skb) - skb->data;
}

static inline void skb_reset_inner_transport_header(struct sk_buff *skb)
{
	skb->inner_transport_header = skb->data - skb->head;
}

static inline void skb_set_inner_transport_header(struct sk_buff *skb,
						   const int offset)
{
	skb_reset_inner_transport_header(skb);
	skb->inner_transport_header += offset;
}

static inline unsigned char *skb_inner_network_header(const struct sk_buff *skb)
{
	return skb->head + skb->inner_network_header;
}

static inline void skb_reset_inner_network_header(struct sk_buff *skb)
{
	skb->inner_network_header = skb->data - skb->head;
}

static inline void skb_set_inner_network_header(struct sk_buff *skb,
						const int offset)
{
	skb_reset_inner_network_header(skb);
	skb->inner_network_header += offset;
}

static inline unsigned char *skb_inner_mac_header(const struct sk_buff *skb)
{
	return skb->head + skb->inner_mac_header;
}

static inline void skb_reset_inner_mac_header(struct sk_buff *skb)
{
	skb->inner_mac_header = skb->data - skb->head;
}

static inline void skb_set_inner_mac_header(struct sk_buff *skb,
					    const int offset)
{
	skb_reset_inner_mac_header(skb);
	skb->inner_mac_header += offset;
}
static inline bool skb_transport_header_was_set(const struct sk_buff *skb)
{
	return skb->transport_header != (typeof(skb->transport_header))~0U;
}

static inline unsigned char *skb_transport_header(const struct sk_buff *skb)
{
	return skb->head + skb->transport_header;
}

static inline void skb_reset_transport_header(struct sk_buff *skb)
{
	skb->transport_header = skb->data - skb->head;
}

static inline void skb_set_transport_header(struct sk_buff *skb,
					    const int offset)
{
	skb_reset_transport_header(skb);
	skb->transport_header += offset;
}

static inline unsigned char *skb_network_header(const struct sk_buff *skb)
{
	return skb->head + skb->network_header;
}

static inline void skb_reset_network_header(struct sk_buff *skb)
{
	skb->network_header = skb->data - skb->head;
}

static inline void skb_set_network_header(struct sk_buff *skb, const int offset)
{
	skb_reset_network_header(skb);
	skb->network_header += offset;
}

static inline unsigned char *skb_mac_header(const struct sk_buff *skb)
{
	return skb->head + skb->mac_header;
}

static inline int skb_mac_offset(const struct sk_buff *skb)
{
	return skb_mac_header(skb) - skb->data;
}

static inline u32 skb_mac_header_len(const struct sk_buff *skb)
{
	return skb->network_header - skb->mac_header;
}

static inline int skb_mac_header_was_set(const struct sk_buff *skb)
{
	return skb->mac_header != (typeof(skb->mac_header))~0U;
}

static inline void skb_reset_mac_header(struct sk_buff *skb)
{
	skb->mac_header = skb->data - skb->head;
}

static inline void skb_set_mac_header(struct sk_buff *skb, const int offset)
{
	skb_reset_mac_header(skb);
	skb->mac_header += offset;
}

static inline void skb_pop_mac_header(struct sk_buff *skb)
{
	skb->mac_header = skb->network_header;
}

static inline void skb_probe_transport_header(struct sk_buff *skb)
{
	struct flow_keys_basic keys;

	if (skb_transport_header_was_set(skb))
		return;

	if (skb_flow_dissect_flow_keys_basic(NULL, skb, &keys,
					     NULL, 0, 0, 0, 0))
		skb_set_transport_header(skb, keys.control.thoff);
}

static inline void skb_mac_header_rebuild(struct sk_buff *skb)
{
	if (skb_mac_header_was_set(skb)) {
		const unsigned char *old_mac = skb_mac_header(skb);

		skb_set_mac_header(skb, -skb->mac_len);
		memmove(skb_mac_header(skb), old_mac, skb->mac_len);
	}
}

static inline int skb_checksum_start_offset(const struct sk_buff *skb)
{
	return skb->csum_start - skb_headroom(skb);
}

static inline unsigned char *skb_checksum_start(const struct sk_buff *skb)
{
	return skb->head + skb->csum_start;
}

static inline int skb_transport_offset(const struct sk_buff *skb)
{
	return skb_transport_header(skb) - skb->data;
}

static inline u32 skb_network_header_len(const struct sk_buff *skb)
{
	return skb->transport_header - skb->network_header;
}

static inline u32 skb_inner_network_header_len(const struct sk_buff *skb)
{
	return skb->inner_transport_header - skb->inner_network_header;
}

static inline int skb_network_offset(const struct sk_buff *skb)
{
	return skb_network_header(skb) - skb->data;
}

static inline int skb_inner_network_offset(const struct sk_buff *skb)
{
	return skb_inner_network_header(skb) - skb->data;
}

static inline int pskb_network_may_pull(struct sk_buff *skb, unsigned int len)
{
	return pskb_may_pull(skb, skb_network_offset(skb) + len);
}

/*
 * CPUs often take a performance hit when accessing unaligned memory
 * locations. The actual performance hit varies, it can be small if the
 * hardware handles it or large if we have to take an exception and fix it
 * in software.
 *
 * Since an ethernet header is 14 bytes network drivers often end up with
 * the IP header at an unaligned offset. The IP header can be aligned by
 * shifting the start of the packet by 2 bytes. Drivers should do this
 * with:
 *
 * skb_reserve(skb, NET_IP_ALIGN);
 *
 * The downside to this alignment of the IP header is that the DMA is now
 * unaligned. On some architectures the cost of an unaligned DMA is high
 * and this cost outweighs the gains made by aligning the IP header.
 *
 * Since this trade off varies between architectures, we allow NET_IP_ALIGN
 * to be overridden.
 */
#ifndef NET_IP_ALIGN
#define NET_IP_ALIGN	2
#endif

/*
 * The networking layer reserves some headroom in skb data (via
 * dev_alloc_skb). This is used to avoid having to reallocate skb data when
 * the header has to grow. In the default case, if the header has to grow
 * 32 bytes or less we avoid the reallocation.
 *
 * Unfortunately this headroom changes the DMA alignment of the resulting
 * network packet. As for NET_IP_ALIGN, this unaligned DMA is expensive
 * on some architectures. An architecture can override this value,
 * perhaps setting it to a cacheline in size (since that will maintain
 * cacheline alignment of the DMA). It must be a power of 2.
 *
 * Various parts of the networking layer expect at least 32 bytes of
 * headroom, you should not reduce this.
 *
 * Using max(32, L1_CACHE_BYTES) makes sense (especially with RPS)
 * to reduce average number of cache lines per packet.
 * get_rps_cpus() for example only access one 64 bytes aligned block :
 * NET_IP_ALIGN(2) + ethernet_header(14) + IP_header(20/40) + ports(8)
 */
#ifndef NET_SKB_PAD
#define NET_SKB_PAD	max(32, L1_CACHE_BYTES)
#endif

int ___pskb_trim(struct sk_buff *skb, unsigned int len);

static inline void __skb_set_length(struct sk_buff *skb, unsigned int len)
{
	if (WARN_ON(skb_is_nonlinear(skb)))
		return;
	skb->len = len;
	skb_set_tail_pointer(skb, len);
}

static inline void __skb_trim(struct sk_buff *skb, unsigned int len)
{
	__skb_set_length(skb, len);
}

void skb_trim(struct sk_buff *skb, unsigned int len);

static inline int __pskb_trim(struct sk_buff *skb, unsigned int len)
{
	if (skb->data_len)
		return ___pskb_trim(skb, len);
	__skb_trim(skb, len);
	return 0;
}

static inline int pskb_trim(struct sk_buff *skb, unsigned int len)
{
	return (len < skb->len) ? __pskb_trim(skb, len) : 0;
}

/**
 *	pskb_trim_unique - remove end from a paged unique (not cloned) buffer
 *	@skb: buffer to alter
 *	@len: new length
 *
 *	This is identical to pskb_trim except that the caller knows that
 *	the skb is not cloned so we should never get an error due to out-
 *	of-memory.
 */
static inline void pskb_trim_unique(struct sk_buff *skb, unsigned int len)
{
	int err = pskb_trim(skb, len);
	BUG_ON(err);
}

static inline int __skb_grow(struct sk_buff *skb, unsigned int len)
{
	unsigned int diff = len - skb->len;

	if (skb_tailroom(skb) < diff) {
		int ret = pskb_expand_head(skb, 0, diff - skb_tailroom(skb),
					   GFP_ATOMIC);
		if (ret)
			return ret;
	}
	__skb_set_length(skb, len);
	return 0;
}

/**
 *	skb_orphan - orphan a buffer
 *	@skb: buffer to orphan
 *
 *	If a buffer currently has an owner then we call the owner's
 *	destructor function and make the @skb unowned. The buffer continues
 *	to exist but is no longer charged to its former owner.
 */
static inline void skb_orphan(struct sk_buff *skb)
{
	if (skb->destructor) {
		skb->destructor(skb);
		skb->destructor = NULL;
		skb->sk		= NULL;
	} else {
		BUG_ON(skb->sk);
	}
}

/**
 *	skb_orphan_frags - orphan the frags contained in a buffer
 *	@skb: buffer to orphan frags from
 *	@gfp_mask: allocation mask for replacement pages
 *
 *	For each frag in the SKB which needs a destructor (i.e. has an
 *	owner) create a copy of that frag and release the original
 *	page by calling the destructor.
 */
static inline int skb_orphan_frags(struct sk_buff *skb, gfp_t gfp_mask)
{
	if (likely(!skb_zcopy(skb)))
		return 0;
	if (!skb_zcopy_is_nouarg(skb) &&
	    skb_uarg(skb)->callback == sock_zerocopy_callback)
		return 0;
	return skb_copy_ubufs(skb, gfp_mask);
}

/* Frags must be orphaned, even if refcounted, if skb might loop to rx path */
static inline int skb_orphan_frags_rx(struct sk_buff *skb, gfp_t gfp_mask)
{
	if (likely(!skb_zcopy(skb)))
		return 0;
	return skb_copy_ubufs(skb, gfp_mask);
}

/**
 *	__skb_queue_purge - empty a list
 *	@list: list to empty
 *
 *	Delete all buffers on an &sk_buff list. Each buffer is removed from
 *	the list and one reference dropped. This function does not take the
 *	list lock and the caller must hold the relevant locks to use it.
 */
static inline void __skb_queue_purge(struct sk_buff_head *list)
{
	struct sk_buff *skb;
	while ((skb = __skb_dequeue(list)) != NULL)
		kfree_skb(skb);
}
void skb_queue_purge(struct sk_buff_head *list);

unsigned int skb_rbtree_purge(struct rb_root *root);

void *netdev_alloc_frag(unsigned int fragsz);

struct sk_buff *__netdev_alloc_skb(struct net_device *dev, unsigned int length,
				   gfp_t gfp_mask);

/**
 *	netdev_alloc_skb - allocate an skbuff for rx on a specific device
 *	@dev: network device to receive on
 *	@length: length to allocate
 *
 *	Allocate a new &sk_buff and assign it a usage count of one. The
 *	buffer has unspecified headroom built in. Users should allocate
 *	the headroom they think they need without accounting for the
 *	built in space. The built in space is used for optimisations.
 *
 *	%NULL is returned if there is no free memory. Although this function
 *	allocates memory it can be called from an interrupt.
 */
static inline struct sk_buff *netdev_alloc_skb(struct net_device *dev,
					       unsigned int length)
{
	return __netdev_alloc_skb(dev, length, GFP_ATOMIC);
}

/* legacy helper around __netdev_alloc_skb() */
static inline struct sk_buff *__dev_alloc_skb(unsigned int length,
					      gfp_t gfp_mask)
{
	return __netdev_alloc_skb(NULL, length, gfp_mask);
}

/* legacy helper around netdev_alloc_skb() */
static inline struct sk_buff *dev_alloc_skb(unsigned int length)
{
	return netdev_alloc_skb(NULL, length);
}


static inline struct sk_buff *__netdev_alloc_skb_ip_align(struct net_device *dev,
		unsigned int length, gfp_t gfp)
{
	struct sk_buff *skb = __netdev_alloc_skb(dev, length + NET_IP_ALIGN, gfp);

	if (NET_IP_ALIGN && skb)
		skb_reserve(skb, NET_IP_ALIGN);
	return skb;
}

static inline struct sk_buff *netdev_alloc_skb_ip_align(struct net_device *dev,
		unsigned int length)
{
	return __netdev_alloc_skb_ip_align(dev, length, GFP_ATOMIC);
}

static inline void skb_free_frag(void *addr)
{
	page_frag_free(addr);
}

void *napi_alloc_frag(unsigned int fragsz);
struct sk_buff *__napi_alloc_skb(struct napi_struct *napi,
				 unsigned int length, gfp_t gfp_mask);
static inline struct sk_buff *napi_alloc_skb(struct napi_struct *napi,
					     unsigned int length)
{
	return __napi_alloc_skb(napi, length, GFP_ATOMIC);
}
void napi_consume_skb(struct sk_buff *skb, int budget);

void __kfree_skb_flush(void);
void __kfree_skb_defer(struct sk_buff *skb);

/**
 * __dev_alloc_pages - allocate page for network Rx
 * @gfp_mask: allocation priority. Set __GFP_NOMEMALLOC if not for network Rx
 * @order: size of the allocation
 *
 * Allocate a new page.
 *
 * %NULL is returned if there is no free memory.
*/
static inline struct page *__dev_alloc_pages(gfp_t gfp_mask,
					     unsigned int order)
{
	/* This piece of code contains several assumptions.
	 * 1.  This is for device Rx, therefor a cold page is preferred.
	 * 2.  The expectation is the user wants a compound page.
	 * 3.  If requesting a order 0 page it will not be compound
	 *     due to the check to see if order has a value in prep_new_page
	 * 4.  __GFP_MEMALLOC is ignored if __GFP_NOMEMALLOC is set due to
	 *     code in gfp_to_alloc_flags that should be enforcing this.
	 */
	gfp_mask |= __GFP_COMP | __GFP_MEMALLOC;

	return alloc_pages_node(NUMA_NO_NODE, gfp_mask, order);
}

static inline struct page *dev_alloc_pages(unsigned int order)
{
	return __dev_alloc_pages(GFP_ATOMIC | __GFP_NOWARN, order);
}

/**
 * __dev_alloc_page - allocate a page for network Rx
 * @gfp_mask: allocation priority. Set __GFP_NOMEMALLOC if not for network Rx
 *
 * Allocate a new page.
 *
 * %NULL is returned if there is no free memory.
 */
static inline struct page *__dev_alloc_page(gfp_t gfp_mask)
{
	return __dev_alloc_pages(gfp_mask, 0);
}

static inline struct page *dev_alloc_page(void)
{
	return dev_alloc_pages(0);
}

/**
 *	skb_propagate_pfmemalloc - Propagate pfmemalloc if skb is allocated after RX page
 *	@page: The page that was allocated from skb_alloc_page
 *	@skb: The skb that may need pfmemalloc set
 */
static inline void skb_propagate_pfmemalloc(struct page *page,
					     struct sk_buff *skb)
{
	if (page_is_pfmemalloc(page))
		skb->pfmemalloc = true;
}

/**
 * skb_frag_off() - Returns the offset of a skb fragment
 * @frag: the paged fragment
 */
static inline unsigned int skb_frag_off(const skb_frag_t *frag)
{
	return frag->bv_offset;
}

/**
 * skb_frag_off_add() - Increments the offset of a skb fragment by @delta
 * @frag: skb fragment
 * @delta: value to add
 */
static inline void skb_frag_off_add(skb_frag_t *frag, int delta)
{
	frag->bv_offset += delta;
}

/**
 * skb_frag_off_set() - Sets the offset of a skb fragment
 * @frag: skb fragment
 * @offset: offset of fragment
 */
static inline void skb_frag_off_set(skb_frag_t *frag, unsigned int offset)
{
	frag->bv_offset = offset;
}

/**
 * skb_frag_off_copy() - Sets the offset of a skb fragment from another fragment
 * @fragto: skb fragment where offset is set
 * @fragfrom: skb fragment offset is copied from
 */
static inline void skb_frag_off_copy(skb_frag_t *fragto,
				     const skb_frag_t *fragfrom)
{
	fragto->bv_offset = fragfrom->bv_offset;
}

/**
 * skb_frag_page - retrieve the page referred to by a paged fragment
 * @frag: the paged fragment
 *
 * Returns the &struct page associated with @frag.
 */
static inline struct page *skb_frag_page(const skb_frag_t *frag)
{
	return frag->bv_page;
}

/**
 * __skb_frag_ref - take an addition reference on a paged fragment.
 * @frag: the paged fragment
 *
 * Takes an additional reference on the paged fragment @frag.
 */
static inline void __skb_frag_ref(skb_frag_t *frag)
{
	get_page(skb_frag_page(frag));
}

/**
 * skb_frag_ref - take an addition reference on a paged fragment of an skb.
 * @skb: the buffer
 * @f: the fragment offset.
 *
 * Takes an additional reference on the @f'th paged fragment of @skb.
 */
static inline void skb_frag_ref(struct sk_buff *skb, int f)
{
	__skb_frag_ref(&skb_shinfo(skb)->frags[f]);
}

/**
 * __skb_frag_unref - release a reference on a paged fragment.
 * @frag: the paged fragment
 *
 * Releases a reference on the paged fragment @frag.
 */
static inline void __skb_frag_unref(skb_frag_t *frag)
{
	put_page(skb_frag_page(frag));
}

/**
 * skb_frag_unref - release a reference on a paged fragment of an skb.
 * @skb: the buffer
 * @f: the fragment offset
 *
 * Releases a reference on the @f'th paged fragment of @skb.
 */
static inline void skb_frag_unref(struct sk_buff *skb, int f)
{
	__skb_frag_unref(&skb_shinfo(skb)->frags[f]);
}

/**
 * skb_frag_address - gets the address of the data contained in a paged fragment
 * @frag: the paged fragment buffer
 *
 * Returns the address of the data within @frag. The page must already
 * be mapped.
 */
static inline void *skb_frag_address(const skb_frag_t *frag)
{
	return page_address(skb_frag_page(frag)) + skb_frag_off(frag);
}

/**
 * skb_frag_address_safe - gets the address of the data contained in a paged fragment
 * @frag: the paged fragment buffer
 *
 * Returns the address of the data within @frag. Checks that the page
 * is mapped and returns %NULL otherwise.
 */
static inline void *skb_frag_address_safe(const skb_frag_t *frag)
{
	void *ptr = page_address(skb_frag_page(frag));
	if (unlikely(!ptr))
		return NULL;

	return ptr + skb_frag_off(frag);
}

/**
 * skb_frag_page_copy() - sets the page in a fragment from another fragment
 * @fragto: skb fragment where page is set
 * @fragfrom: skb fragment page is copied from
 */
static inline void skb_frag_page_copy(skb_frag_t *fragto,
				      const skb_frag_t *fragfrom)
{
	fragto->bv_page = fragfrom->bv_page;
}

/**
 * __skb_frag_set_page - sets the page contained in a paged fragment
 * @frag: the paged fragment
 * @page: the page to set
 *
 * Sets the fragment @frag to contain @page.
 */
static inline void __skb_frag_set_page(skb_frag_t *frag, struct page *page)
{
	frag->bv_page = page;
}

/**
 * skb_frag_set_page - sets the page contained in a paged fragment of an skb
 * @skb: the buffer
 * @f: the fragment offset
 * @page: the page to set
 *
 * Sets the @f'th fragment of @skb to contain @page.
 */
static inline void skb_frag_set_page(struct sk_buff *skb, int f,
				     struct page *page)
{
	__skb_frag_set_page(&skb_shinfo(skb)->frags[f], page);
}

bool skb_page_frag_refill(unsigned int sz, struct page_frag *pfrag, gfp_t prio);

/**
 * skb_frag_dma_map - maps a paged fragment via the DMA API
 * @dev: the device to map the fragment to
 * @frag: the paged fragment to map
 * @offset: the offset within the fragment (starting at the
 *          fragment's own offset)
 * @size: the number of bytes to map
 * @dir: the direction of the mapping (``PCI_DMA_*``)
 *
 * Maps the page associated with @frag to @device.
 */
static inline dma_addr_t skb_frag_dma_map(struct device *dev,
					  const skb_frag_t *frag,
					  size_t offset, size_t size,
					  enum dma_data_direction dir)
{
	return dma_map_page(dev, skb_frag_page(frag),
			    skb_frag_off(frag) + offset, size, dir);
}

static inline struct sk_buff *pskb_copy(struct sk_buff *skb,
					gfp_t gfp_mask)
{
	return __pskb_copy(skb, skb_headroom(skb), gfp_mask);
}


static inline struct sk_buff *pskb_copy_for_clone(struct sk_buff *skb,
						  gfp_t gfp_mask)
{
	return __pskb_copy_fclone(skb, skb_headroom(skb), gfp_mask, true);
}


/**
 *	skb_clone_writable - is the header of a clone writable
 *	@skb: buffer to check
 *	@len: length up to which to write
 *
 *	Returns true if modifying the header part of the cloned buffer
 *	does not requires the data to be copied.
 */
static inline int skb_clone_writable(const struct sk_buff *skb, unsigned int len)
{
	return !skb_header_cloned(skb) &&
	       skb_headroom(skb) + len <= skb->hdr_len;
}

static inline int skb_try_make_writable(struct sk_buff *skb,
					unsigned int write_len)
{
	return skb_cloned(skb) && !skb_clone_writable(skb, write_len) &&
	       pskb_expand_head(skb, 0, 0, GFP_ATOMIC);
}

static inline int __skb_cow(struct sk_buff *skb, unsigned int headroom,
			    int cloned)
{
	int delta = 0;

	if (headroom > skb_headroom(skb))
		delta = headroom - skb_headroom(skb);

	if (delta || cloned)
		return pskb_expand_head(skb, ALIGN(delta, NET_SKB_PAD), 0,
					GFP_ATOMIC);
	return 0;
}

/**
 *	skb_cow - copy header of skb when it is required
 *	@skb: buffer to cow
 *	@headroom: needed headroom
 *
 *	If the skb passed lacks sufficient headroom or its data part
 *	is shared, data is reallocated. If reallocation fails, an error
 *	is returned and original skb is not changed.
 *
 *	The result is skb with writable area skb->head...skb->tail
 *	and at least @headroom of space at head.
 */
static inline int skb_cow(struct sk_buff *skb, unsigned int headroom)
{
	return __skb_cow(skb, headroom, skb_cloned(skb));
}

/**
 *	skb_cow_head - skb_cow but only making the head writable
 *	@skb: buffer to cow
 *	@headroom: needed headroom
 *
 *	This function is identical to skb_cow except that we replace the
 *	skb_cloned check by skb_header_cloned.  It should be used when
 *	you only need to push on some header and do not need to modify
 *	the data.
 */
static inline int skb_cow_head(struct sk_buff *skb, unsigned int headroom)
{
	return __skb_cow(skb, headroom, skb_header_cloned(skb));
}

/**
 *	skb_padto	- pad an skbuff up to a minimal size
 *	@skb: buffer to pad
 *	@len: minimal length
 *
 *	Pads up a buffer to ensure the trailing bytes exist and are
 *	blanked. If the buffer already contains sufficient data it
 *	is untouched. Otherwise it is extended. Returns zero on
 *	success. The skb is freed on error.
 */
static inline int skb_padto(struct sk_buff *skb, unsigned int len)
{
	unsigned int size = skb->len;
	if (likely(size >= len))
		return 0;
	return skb_pad(skb, len - size);
}

/**
 *	__skb_put_padto - increase size and pad an skbuff up to a minimal size
 *	@skb: buffer to pad
 *	@len: minimal length
 *	@free_on_error: free buffer on error
 *
 *	Pads up a buffer to ensure the trailing bytes exist and are
 *	blanked. If the buffer already contains sufficient data it
 *	is untouched. Otherwise it is extended. Returns zero on
 *	success. The skb is freed on error if @free_on_error is true.
 */
static inline int __must_check __skb_put_padto(struct sk_buff *skb,
					       unsigned int len,
					       bool free_on_error)
{
	unsigned int size = skb->len;

	if (unlikely(size < len)) {
		len -= size;
		if (__skb_pad(skb, len, free_on_error))
			return -ENOMEM;
		__skb_put(skb, len);
	}
	return 0;
}

/**
 *	skb_put_padto - increase size and pad an skbuff up to a minimal size
 *	@skb: buffer to pad
 *	@len: minimal length
 *
 *	Pads up a buffer to ensure the trailing bytes exist and are
 *	blanked. If the buffer already contains sufficient data it
 *	is untouched. Otherwise it is extended. Returns zero on
 *	success. The skb is freed on error.
 */
static inline int __must_check skb_put_padto(struct sk_buff *skb, unsigned int len)
{
	return __skb_put_padto(skb, len, true);
}

static inline int skb_add_data(struct sk_buff *skb,
			       struct iov_iter *from, int copy)
{
	const int off = skb->len;

	if (skb->ip_summed == CHECKSUM_NONE) {
		__wsum csum = 0;
		if (csum_and_copy_from_iter_full(skb_put(skb, copy), copy,
					         &csum, from)) {
			skb->csum = csum_block_add(skb->csum, csum, off);
			return 0;
		}
	} else if (copy_from_iter_full(skb_put(skb, copy), copy, from))
		return 0;

	__skb_trim(skb, off);
	return -EFAULT;
}

static inline bool skb_can_coalesce(struct sk_buff *skb, int i,
				    const struct page *page, int off)
{
	if (skb_zcopy(skb))
		return false;
	if (i) {
		const skb_frag_t *frag = &skb_shinfo(skb)->frags[i - 1];

		return page == skb_frag_page(frag) &&
		       off == skb_frag_off(frag) + skb_frag_size(frag);
	}
	return false;
}

static inline int __skb_linearize(struct sk_buff *skb)
{
	return __pskb_pull_tail(skb, skb->data_len) ? 0 : -ENOMEM;
}

/**
 *	skb_linearize - convert paged skb to linear one
 *	@skb: buffer to linarize
 *
 *	If there is no free memory -ENOMEM is returned, otherwise zero
 *	is returned and the old skb data released.
 */
static inline int skb_linearize(struct sk_buff *skb)
{
	return skb_is_nonlinear(skb) ? __skb_linearize(skb) : 0;
}

/**
 * skb_has_shared_frag - can any frag be overwritten
 * @skb: buffer to test
 *
 * Return true if the skb has at least one frag that might be modified
 * by an external entity (as in vmsplice()/sendfile())
 */
static inline bool skb_has_shared_frag(const struct sk_buff *skb)
{
	return skb_is_nonlinear(skb) &&
	       skb_shinfo(skb)->tx_flags & SKBTX_SHARED_FRAG;
}

/**
 *	skb_linearize_cow - make sure skb is linear and writable
 *	@skb: buffer to process
 *
 *	If there is no free memory -ENOMEM is returned, otherwise zero
 *	is returned and the old skb data released.
 */
static inline int skb_linearize_cow(struct sk_buff *skb)
{
	return skb_is_nonlinear(skb) || skb_cloned(skb) ?
	       __skb_linearize(skb) : 0;
}

static __always_inline void
__skb_postpull_rcsum(struct sk_buff *skb, const void *start, unsigned int len,
		     unsigned int off)
{
	if (skb->ip_summed == CHECKSUM_COMPLETE)
		skb->csum = csum_block_sub(skb->csum,
					   csum_partial(start, len, 0), off);
	else if (skb->ip_summed == CHECKSUM_PARTIAL &&
		 skb_checksum_start_offset(skb) < 0)
		skb->ip_summed = CHECKSUM_NONE;
}

/**
 *	skb_postpull_rcsum - update checksum for received skb after pull
 *	@skb: buffer to update
 *	@start: start of data before pull
 *	@len: length of data pulled
 *
 *	After doing a pull on a received packet, you need to call this to
 *	update the CHECKSUM_COMPLETE checksum, or set ip_summed to
 *	CHECKSUM_NONE so that it can be recomputed from scratch.
 */
static inline void skb_postpull_rcsum(struct sk_buff *skb,
				      const void *start, unsigned int len)
{
	__skb_postpull_rcsum(skb, start, len, 0);
}

static __always_inline void
__skb_postpush_rcsum(struct sk_buff *skb, const void *start, unsigned int len,
		     unsigned int off)
{
	if (skb->ip_summed == CHECKSUM_COMPLETE)
		skb->csum = csum_block_add(skb->csum,
					   csum_partial(start, len, 0), off);
}

/**
 *	skb_postpush_rcsum - update checksum for received skb after push
 *	@skb: buffer to update
 *	@start: start of data after push
 *	@len: length of data pushed
 *
 *	After doing a push on a received packet, you need to call this to
 *	update the CHECKSUM_COMPLETE checksum.
 */
static inline void skb_postpush_rcsum(struct sk_buff *skb,
				      const void *start, unsigned int len)
{
	__skb_postpush_rcsum(skb, start, len, 0);
}

void *skb_pull_rcsum(struct sk_buff *skb, unsigned int len);

/**
 *	skb_push_rcsum - push skb and update receive checksum
 *	@skb: buffer to update
 *	@len: length of data pulled
 *
 *	This function performs an skb_push on the packet and updates
 *	the CHECKSUM_COMPLETE checksum.  It should be used on
 *	receive path processing instead of skb_push unless you know
 *	that the checksum difference is zero (e.g., a valid IP header)
 *	or you are setting ip_summed to CHECKSUM_NONE.
 */
static inline void *skb_push_rcsum(struct sk_buff *skb, unsigned int len)
{
	skb_push(skb, len);
	skb_postpush_rcsum(skb, skb->data, len);
	return skb->data;
}

int pskb_trim_rcsum_slow(struct sk_buff *skb, unsigned int len);
/**
 *	pskb_trim_rcsum - trim received skb and update checksum
 *	@skb: buffer to trim
 *	@len: new length
 *
 *	This is exactly the same as pskb_trim except that it ensures the
 *	checksum of received packets are still valid after the operation.
 *	It can change skb pointers.
 */

static inline int pskb_trim_rcsum(struct sk_buff *skb, unsigned int len)
{
	if (likely(len >= skb->len))
		return 0;
	return pskb_trim_rcsum_slow(skb, len);
}

static inline int __skb_trim_rcsum(struct sk_buff *skb, unsigned int len)
{
	if (skb->ip_summed == CHECKSUM_COMPLETE)
		skb->ip_summed = CHECKSUM_NONE;
	__skb_trim(skb, len);
	return 0;
}

static inline int __skb_grow_rcsum(struct sk_buff *skb, unsigned int len)
{
	if (skb->ip_summed == CHECKSUM_COMPLETE)
		skb->ip_summed = CHECKSUM_NONE;
	return __skb_grow(skb, len);
}

#define rb_to_skb(rb) rb_entry_safe(rb, struct sk_buff, rbnode)
#define skb_rb_first(root) rb_to_skb(rb_first(root))
#define skb_rb_last(root)  rb_to_skb(rb_last(root))
#define skb_rb_next(skb)   rb_to_skb(rb_next(&(skb)->rbnode))
#define skb_rb_prev(skb)   rb_to_skb(rb_prev(&(skb)->rbnode))

#define skb_queue_walk(queue, skb) \
		for (skb = (queue)->next;					\
		     skb != (struct sk_buff *)(queue);				\
		     skb = skb->next)

#define skb_queue_walk_safe(queue, skb, tmp)					\
		for (skb = (queue)->next, tmp = skb->next;			\
		     skb != (struct sk_buff *)(queue);				\
		     skb = tmp, tmp = skb->next)

#define skb_queue_walk_from(queue, skb)						\
		for (; skb != (struct sk_buff *)(queue);			\
		     skb = skb->next)

#define skb_rbtree_walk(skb, root)						\
		for (skb = skb_rb_first(root); skb != NULL;			\
		     skb = skb_rb_next(skb))

#define skb_rbtree_walk_from(skb)						\
		for (; skb != NULL;						\
		     skb = skb_rb_next(skb))

#define skb_rbtree_walk_from_safe(skb, tmp)					\
		for (; tmp = skb ? skb_rb_next(skb) : NULL, (skb != NULL);	\
		     skb = tmp)

#define skb_queue_walk_from_safe(queue, skb, tmp)				\
		for (tmp = skb->next;						\
		     skb != (struct sk_buff *)(queue);				\
		     skb = tmp, tmp = skb->next)

#define skb_queue_reverse_walk(queue, skb) \
		for (skb = (queue)->prev;					\
		     skb != (struct sk_buff *)(queue);				\
		     skb = skb->prev)

#define skb_queue_reverse_walk_safe(queue, skb, tmp)				\
		for (skb = (queue)->prev, tmp = skb->prev;			\
		     skb != (struct sk_buff *)(queue);				\
		     skb = tmp, tmp = skb->prev)

#define skb_queue_reverse_walk_from_safe(queue, skb, tmp)			\
		for (tmp = skb->prev;						\
		     skb != (struct sk_buff *)(queue);				\
		     skb = tmp, tmp = skb->prev)

static inline bool skb_has_frag_list(const struct sk_buff *skb)
{
	return skb_shinfo(skb)->frag_list != NULL;
}

static inline void skb_frag_list_init(struct sk_buff *skb)
{
	skb_shinfo(skb)->frag_list = NULL;
}

#define skb_walk_frags(skb, iter)	\
	for (iter = skb_shinfo(skb)->frag_list; iter; iter = iter->next)


int __skb_wait_for_more_packets(struct sock *sk, int *err, long *timeo_p,
				const struct sk_buff *skb);
struct sk_buff *__skb_try_recv_from_queue(struct sock *sk,
					  struct sk_buff_head *queue,
					  unsigned int flags,
					  void (*destructor)(struct sock *sk,
							   struct sk_buff *skb),
					  int *off, int *err,
					  struct sk_buff **last);
struct sk_buff *__skb_try_recv_datagram(struct sock *sk, unsigned flags,
					void (*destructor)(struct sock *sk,
							   struct sk_buff *skb),
					int *off, int *err,
					struct sk_buff **last);
struct sk_buff *__skb_recv_datagram(struct sock *sk, unsigned flags,
				    void (*destructor)(struct sock *sk,
						       struct sk_buff *skb),
				    int *off, int *err);
struct sk_buff *skb_recv_datagram(struct sock *sk, unsigned flags, int noblock,
				  int *err);
__poll_t datagram_poll(struct file *file, struct socket *sock,
			   struct poll_table_struct *wait);
int skb_copy_datagram_iter(const struct sk_buff *from, int offset,
			   struct iov_iter *to, int size);
static inline int skb_copy_datagram_msg(const struct sk_buff *from, int offset,
					struct msghdr *msg, int size)
{
	return skb_copy_datagram_iter(from, offset, &msg->msg_iter, size);
}
int skb_copy_and_csum_datagram_msg(struct sk_buff *skb, int hlen,
				   struct msghdr *msg);
int skb_copy_and_hash_datagram_iter(const struct sk_buff *skb, int offset,
			   struct iov_iter *to, int len,
			   struct ahash_request *hash);
int skb_copy_datagram_from_iter(struct sk_buff *skb, int offset,
				 struct iov_iter *from, int len);
int zerocopy_sg_from_iter(struct sk_buff *skb, struct iov_iter *frm);
void skb_free_datagram(struct sock *sk, struct sk_buff *skb);
void __skb_free_datagram_locked(struct sock *sk, struct sk_buff *skb, int len);
static inline void skb_free_datagram_locked(struct sock *sk,
					    struct sk_buff *skb)
{
	__skb_free_datagram_locked(sk, skb, 0);
}
int skb_kill_datagram(struct sock *sk, struct sk_buff *skb, unsigned int flags);
int skb_copy_bits(const struct sk_buff *skb, int offset, void *to, int len);
int skb_store_bits(struct sk_buff *skb, int offset, const void *from, int len);
__wsum skb_copy_and_csum_bits(const struct sk_buff *skb, int offset, u8 *to,
			      int len, __wsum csum);
int skb_splice_bits(struct sk_buff *skb, struct sock *sk, unsigned int offset,
		    struct pipe_inode_info *pipe, unsigned int len,
		    unsigned int flags);
int skb_send_sock_locked(struct sock *sk, struct sk_buff *skb, int offset,
			 int len);
void skb_copy_and_csum_dev(const struct sk_buff *skb, u8 *to);
unsigned int skb_zerocopy_headlen(const struct sk_buff *from);
int skb_zerocopy(struct sk_buff *to, struct sk_buff *from,
		 int len, int hlen);
void skb_split(struct sk_buff *skb, struct sk_buff *skb1, const u32 len);
int skb_shift(struct sk_buff *tgt, struct sk_buff *skb, int shiftlen);
void skb_scrub_packet(struct sk_buff *skb, bool xnet);
bool skb_gso_validate_network_len(const struct sk_buff *skb, unsigned int mtu);
bool skb_gso_validate_mac_len(const struct sk_buff *skb, unsigned int len);
struct sk_buff *skb_segment(struct sk_buff *skb, netdev_features_t features);
struct sk_buff *skb_segment_list(struct sk_buff *skb, netdev_features_t features,
				 unsigned int offset);
struct sk_buff *skb_vlan_untag(struct sk_buff *skb);
int skb_ensure_writable(struct sk_buff *skb, int write_len);
int __skb_vlan_pop(struct sk_buff *skb, u16 *vlan_tci);
int skb_vlan_pop(struct sk_buff *skb);
int skb_vlan_push(struct sk_buff *skb, __be16 vlan_proto, u16 vlan_tci);
#ifdef CONFIG_NET_SCHED_ACT_VLAN_QGKI
int skb_eth_pop(struct sk_buff *skb);
int skb_eth_push(struct sk_buff *skb, const unsigned char *dst,
		 const unsigned char *src);
#endif
int skb_mpls_push(struct sk_buff *skb, __be32 mpls_lse, __be16 mpls_proto,
		  int mac_len, bool ethernet);
int skb_mpls_pop(struct sk_buff *skb, __be16 next_proto, int mac_len,
		 bool ethernet);
int skb_mpls_update_lse(struct sk_buff *skb, __be32 mpls_lse);
int skb_mpls_dec_ttl(struct sk_buff *skb);
struct sk_buff *pskb_extract(struct sk_buff *skb, int off, int to_copy,
			     gfp_t gfp);

static inline int memcpy_from_msg(void *data, struct msghdr *msg, int len)
{
	return copy_from_iter_full(data, len, &msg->msg_iter) ? 0 : -EFAULT;
}

static inline int memcpy_to_msg(struct msghdr *msg, void *data, int len)
{
	return copy_to_iter(data, len, &msg->msg_iter) == len ? 0 : -EFAULT;
}

struct skb_checksum_ops {
	__wsum (*update)(const void *mem, int len, __wsum wsum);
	__wsum (*combine)(__wsum csum, __wsum csum2, int offset, int len);
};

extern const struct skb_checksum_ops *crc32c_csum_stub __read_mostly;

__wsum __skb_checksum(const struct sk_buff *skb, int offset, int len,
		      __wsum csum, const struct skb_checksum_ops *ops);
__wsum skb_checksum(const struct sk_buff *skb, int offset, int len,
		    __wsum csum);

static inline void * __must_check
__skb_header_pointer(const struct sk_buff *skb, int offset,
		     int len, void *data, int hlen, void *buffer)
{
	if (hlen - offset >= len)
		return data + offset;

	if (!skb ||
	    skb_copy_bits(skb, offset, buffer, len) < 0)
		return NULL;

	return buffer;
}

static inline void * __must_check
skb_header_pointer(const struct sk_buff *skb, int offset, int len, void *buffer)
{
	return __skb_header_pointer(skb, offset, len, skb->data,
				    skb_headlen(skb), buffer);
}

/**
 *	skb_needs_linearize - check if we need to linearize a given skb
 *			      depending on the given device features.
 *	@skb: socket buffer to check
 *	@features: net device features
 *
 *	Returns true if either:
 *	1. skb has frag_list and the device doesn't support FRAGLIST, or
 *	2. skb is fragmented and the device does not support SG.
 */
static inline bool skb_needs_linearize(struct sk_buff *skb,
				       netdev_features_t features)
{
	return skb_is_nonlinear(skb) &&
	       ((skb_has_frag_list(skb) && !(features & NETIF_F_FRAGLIST)) ||
		(skb_shinfo(skb)->nr_frags && !(features & NETIF_F_SG)));
}

static inline void skb_copy_from_linear_data(const struct sk_buff *skb,
					     void *to,
					     const unsigned int len)
{
	memcpy(to, skb->data, len);
}

static inline void skb_copy_from_linear_data_offset(const struct sk_buff *skb,
						    const int offset, void *to,
						    const unsigned int len)
{
	memcpy(to, skb->data + offset, len);
}

static inline void skb_copy_to_linear_data(struct sk_buff *skb,
					   const void *from,
					   const unsigned int len)
{
	memcpy(skb->data, from, len);
}

static inline void skb_copy_to_linear_data_offset(struct sk_buff *skb,
						  const int offset,
						  const void *from,
						  const unsigned int len)
{
	memcpy(skb->data + offset, from, len);
}

void skb_init(void);

static inline ktime_t skb_get_ktime(const struct sk_buff *skb)
{
	return skb->tstamp;
}

/**
 *	skb_get_timestamp - get timestamp from a skb
 *	@skb: skb to get stamp from
 *	@stamp: pointer to struct __kernel_old_timeval to store stamp in
 *
 *	Timestamps are stored in the skb as offsets to a base timestamp.
 *	This function converts the offset back to a struct timeval and stores
 *	it in stamp.
 */
static inline void skb_get_timestamp(const struct sk_buff *skb,
				     struct __kernel_old_timeval *stamp)
{
	*stamp = ns_to_kernel_old_timeval(skb->tstamp);
}

static inline void skb_get_new_timestamp(const struct sk_buff *skb,
					 struct __kernel_sock_timeval *stamp)
{
	struct timespec64 ts = ktime_to_timespec64(skb->tstamp);

	stamp->tv_sec = ts.tv_sec;
	stamp->tv_usec = ts.tv_nsec / 1000;
}

static inline void skb_get_timestampns(const struct sk_buff *skb,
				       struct timespec *stamp)
{
	*stamp = ktime_to_timespec(skb->tstamp);
}

static inline void skb_get_new_timestampns(const struct sk_buff *skb,
					   struct __kernel_timespec *stamp)
{
	struct timespec64 ts = ktime_to_timespec64(skb->tstamp);

	stamp->tv_sec = ts.tv_sec;
	stamp->tv_nsec = ts.tv_nsec;
}

static inline void __net_timestamp(struct sk_buff *skb)
{
	skb->tstamp = ktime_get_real();
}

static inline ktime_t net_timedelta(ktime_t t)
{
	return ktime_sub(ktime_get_real(), t);
}

static inline ktime_t net_invalid_timestamp(void)
{
	return 0;
}

static inline u8 skb_metadata_len(const struct sk_buff *skb)
{
	return skb_shinfo(skb)->meta_len;
}

static inline void *skb_metadata_end(const struct sk_buff *skb)
{
	return skb_mac_header(skb);
}

static inline bool __skb_metadata_differs(const struct sk_buff *skb_a,
					  const struct sk_buff *skb_b,
					  u8 meta_len)
{
	const void *a = skb_metadata_end(skb_a);
	const void *b = skb_metadata_end(skb_b);
	/* Using more efficient varaiant than plain call to memcmp(). */
#if defined(CONFIG_HAVE_EFFICIENT_UNALIGNED_ACCESS) && BITS_PER_LONG == 64
	u64 diffs = 0;

	switch (meta_len) {
#define __it(x, op) (x -= sizeof(u##op))
#define __it_diff(a, b, op) (*(u##op *)__it(a, op)) ^ (*(u##op *)__it(b, op))
	case 32: diffs |= __it_diff(a, b, 64);
		 /* fall through */
	case 24: diffs |= __it_diff(a, b, 64);
		 /* fall through */
	case 16: diffs |= __it_diff(a, b, 64);
		 /* fall through */
	case  8: diffs |= __it_diff(a, b, 64);
		break;
	case 28: diffs |= __it_diff(a, b, 64);
		 /* fall through */
	case 20: diffs |= __it_diff(a, b, 64);
		 /* fall through */
	case 12: diffs |= __it_diff(a, b, 64);
		 /* fall through */
	case  4: diffs |= __it_diff(a, b, 32);
		break;
	}
	return diffs;
#else
	return memcmp(a - meta_len, b - meta_len, meta_len);
#endif
}

static inline bool skb_metadata_differs(const struct sk_buff *skb_a,
					const struct sk_buff *skb_b)
{
	u8 len_a = skb_metadata_len(skb_a);
	u8 len_b = skb_metadata_len(skb_b);

	if (!(len_a | len_b))
		return false;

	return len_a != len_b ?
	       true : __skb_metadata_differs(skb_a, skb_b, len_a);
}

static inline void skb_metadata_set(struct sk_buff *skb, u8 meta_len)
{
	skb_shinfo(skb)->meta_len = meta_len;
}

static inline void skb_metadata_clear(struct sk_buff *skb)
{
	skb_metadata_set(skb, 0);
}

struct sk_buff *skb_clone_sk(struct sk_buff *skb);

#ifdef CONFIG_NETWORK_PHY_TIMESTAMPING

void skb_clone_tx_timestamp(struct sk_buff *skb);
bool skb_defer_rx_timestamp(struct sk_buff *skb);

#else /* CONFIG_NETWORK_PHY_TIMESTAMPING */

static inline void skb_clone_tx_timestamp(struct sk_buff *skb)
{
}

static inline bool skb_defer_rx_timestamp(struct sk_buff *skb)
{
	return false;
}

#endif /* !CONFIG_NETWORK_PHY_TIMESTAMPING */

/**
 * skb_complete_tx_timestamp() - deliver cloned skb with tx timestamps
 *
 * PHY drivers may accept clones of transmitted packets for
 * timestamping via their phy_driver.txtstamp method. These drivers
 * must call this function to return the skb back to the stack with a
 * timestamp.
 *
 * @skb: clone of the the original outgoing packet
 * @hwtstamps: hardware time stamps
 *
 */
void skb_complete_tx_timestamp(struct sk_buff *skb,
			       struct skb_shared_hwtstamps *hwtstamps);

void __skb_tstamp_tx(struct sk_buff *orig_skb,
		     struct skb_shared_hwtstamps *hwtstamps,
		     struct sock *sk, int tstype);

/**
 * skb_tstamp_tx - queue clone of skb with send time stamps
 * @orig_skb:	the original outgoing packet
 * @hwtstamps:	hardware time stamps, may be NULL if not available
 *
 * If the skb has a socket associated, then this function clones the
 * skb (thus sharing the actual data and optional structures), stores
 * the optional hardware time stamping information (if non NULL) or
 * generates a software time stamp (otherwise), then queues the clone
 * to the error queue of the socket.  Errors are silently ignored.
 */
void skb_tstamp_tx(struct sk_buff *orig_skb,
		   struct skb_shared_hwtstamps *hwtstamps);

/**
 * skb_tx_timestamp() - Driver hook for transmit timestamping
 *
 * Ethernet MAC Drivers should call this function in their hard_xmit()
 * function immediately before giving the sk_buff to the MAC hardware.
 *
 * Specifically, one should make absolutely sure that this function is
 * called before TX completion of this packet can trigger.  Otherwise
 * the packet could potentially already be freed.
 *
 * @skb: A socket buffer.
 */
static inline void skb_tx_timestamp(struct sk_buff *skb)
{
	skb_clone_tx_timestamp(skb);
	if (skb_shinfo(skb)->tx_flags & SKBTX_SW_TSTAMP)
		skb_tstamp_tx(skb, NULL);
}

/**
 * skb_complete_wifi_ack - deliver skb with wifi status
 *
 * @skb: the original outgoing packet
 * @acked: ack status
 *
 */
void skb_complete_wifi_ack(struct sk_buff *skb, bool acked);

__sum16 __skb_checksum_complete_head(struct sk_buff *skb, int len);
__sum16 __skb_checksum_complete(struct sk_buff *skb);

static inline int skb_csum_unnecessary(const struct sk_buff *skb)
{
	return ((skb->ip_summed == CHECKSUM_UNNECESSARY) ||
		skb->csum_valid ||
		(skb->ip_summed == CHECKSUM_PARTIAL &&
		 skb_checksum_start_offset(skb) >= 0));
}

/**
 *	skb_checksum_complete - Calculate checksum of an entire packet
 *	@skb: packet to process
 *
 *	This function calculates the checksum over the entire packet plus
 *	the value of skb->csum.  The latter can be used to supply the
 *	checksum of a pseudo header as used by TCP/UDP.  It returns the
 *	checksum.
 *
 *	For protocols that contain complete checksums such as ICMP/TCP/UDP,
 *	this function can be used to verify that checksum on received
 *	packets.  In that case the function should return zero if the
 *	checksum is correct.  In particular, this function will return zero
 *	if skb->ip_summed is CHECKSUM_UNNECESSARY which indicates that the
 *	hardware has already verified the correctness of the checksum.
 */
static inline __sum16 skb_checksum_complete(struct sk_buff *skb)
{
	return skb_csum_unnecessary(skb) ?
	       0 : __skb_checksum_complete(skb);
}

static inline void __skb_decr_checksum_unnecessary(struct sk_buff *skb)
{
	if (skb->ip_summed == CHECKSUM_UNNECESSARY) {
		if (skb->csum_level == 0)
			skb->ip_summed = CHECKSUM_NONE;
		else
			skb->csum_level--;
	}
}

static inline void __skb_incr_checksum_unnecessary(struct sk_buff *skb)
{
	if (skb->ip_summed == CHECKSUM_UNNECESSARY) {
		if (skb->csum_level < SKB_MAX_CSUM_LEVEL)
			skb->csum_level++;
	} else if (skb->ip_summed == CHECKSUM_NONE) {
		skb->ip_summed = CHECKSUM_UNNECESSARY;
		skb->csum_level = 0;
	}
}

/* Check if we need to perform checksum complete validation.
 *
 * Returns true if checksum complete is needed, false otherwise
 * (either checksum is unnecessary or zero checksum is allowed).
 */
static inline bool __skb_checksum_validate_needed(struct sk_buff *skb,
						  bool zero_okay,
						  __sum16 check)
{
	if (skb_csum_unnecessary(skb) || (zero_okay && !check)) {
		skb->csum_valid = 1;
		__skb_decr_checksum_unnecessary(skb);
		return false;
	}

	return true;
}

/* For small packets <= CHECKSUM_BREAK perform checksum complete directly
 * in checksum_init.
 */
#define CHECKSUM_BREAK 76

/* Unset checksum-complete
 *
 * Unset checksum complete can be done when packet is being modified
 * (uncompressed for instance) and checksum-complete value is
 * invalidated.
 */
static inline void skb_checksum_complete_unset(struct sk_buff *skb)
{
	if (skb->ip_summed == CHECKSUM_COMPLETE)
		skb->ip_summed = CHECKSUM_NONE;
}

/* Validate (init) checksum based on checksum complete.
 *
 * Return values:
 *   0: checksum is validated or try to in skb_checksum_complete. In the latter
 *	case the ip_summed will not be CHECKSUM_UNNECESSARY and the pseudo
 *	checksum is stored in skb->csum for use in __skb_checksum_complete
 *   non-zero: value of invalid checksum
 *
 */
static inline __sum16 __skb_checksum_validate_complete(struct sk_buff *skb,
						       bool complete,
						       __wsum psum)
{
	if (skb->ip_summed == CHECKSUM_COMPLETE) {
		if (!csum_fold(csum_add(psum, skb->csum))) {
			skb->csum_valid = 1;
			return 0;
		}
	}

	skb->csum = psum;

	if (complete || skb->len <= CHECKSUM_BREAK) {
		__sum16 csum;

		csum = __skb_checksum_complete(skb);
		skb->csum_valid = !csum;
		return csum;
	}

	return 0;
}

static inline __wsum null_compute_pseudo(struct sk_buff *skb, int proto)
{
	return 0;
}

/* Perform checksum validate (init). Note that this is a macro since we only
 * want to calculate the pseudo header which is an input function if necessary.
 * First we try to validate without any computation (checksum unnecessary) and
 * then calculate based on checksum complete calling the function to compute
 * pseudo header.
 *
 * Return values:
 *   0: checksum is validated or try to in skb_checksum_complete
 *   non-zero: value of invalid checksum
 */
#define __skb_checksum_validate(skb, proto, complete,			\
				zero_okay, check, compute_pseudo)	\
({									\
	__sum16 __ret = 0;						\
	skb->csum_valid = 0;						\
	if (__skb_checksum_validate_needed(skb, zero_okay, check))	\
		__ret = __skb_checksum_validate_complete(skb,		\
				complete, compute_pseudo(skb, proto));	\
	__ret;								\
})

#define skb_checksum_init(skb, proto, compute_pseudo)			\
	__skb_checksum_validate(skb, proto, false, false, 0, compute_pseudo)

#define skb_checksum_init_zero_check(skb, proto, check, compute_pseudo)	\
	__skb_checksum_validate(skb, proto, false, true, check, compute_pseudo)

#define skb_checksum_validate(skb, proto, compute_pseudo)		\
	__skb_checksum_validate(skb, proto, true, false, 0, compute_pseudo)

#define skb_checksum_validate_zero_check(skb, proto, check,		\
					 compute_pseudo)		\
	__skb_checksum_validate(skb, proto, true, true, check, compute_pseudo)

#define skb_checksum_simple_validate(skb)				\
	__skb_checksum_validate(skb, 0, true, false, 0, null_compute_pseudo)

static inline bool __skb_checksum_convert_check(struct sk_buff *skb)
{
	return (skb->ip_summed == CHECKSUM_NONE && skb->csum_valid);
}

static inline void __skb_checksum_convert(struct sk_buff *skb, __wsum pseudo)
{
	skb->csum = ~pseudo;
	skb->ip_summed = CHECKSUM_COMPLETE;
}

#define skb_checksum_try_convert(skb, proto, compute_pseudo)	\
do {									\
	if (__skb_checksum_convert_check(skb))				\
		__skb_checksum_convert(skb, compute_pseudo(skb, proto)); \
} while (0)

static inline void skb_remcsum_adjust_partial(struct sk_buff *skb, void *ptr,
					      u16 start, u16 offset)
{
	skb->ip_summed = CHECKSUM_PARTIAL;
	skb->csum_start = ((unsigned char *)ptr + start) - skb->head;
	skb->csum_offset = offset - start;
}

/* Update skbuf and packet to reflect the remote checksum offload operation.
 * When called, ptr indicates the starting point for skb->csum when
 * ip_summed is CHECKSUM_COMPLETE. If we need create checksum complete
 * here, skb_postpull_rcsum is done so skb->csum start is ptr.
 */
static inline void skb_remcsum_process(struct sk_buff *skb, void *ptr,
				       int start, int offset, bool nopartial)
{
	__wsum delta;

	if (!nopartial) {
		skb_remcsum_adjust_partial(skb, ptr, start, offset);
		return;
	}

	 if (unlikely(skb->ip_summed != CHECKSUM_COMPLETE)) {
		__skb_checksum_complete(skb);
		skb_postpull_rcsum(skb, skb->data, ptr - (void *)skb->data);
	}

	delta = remcsum_adjust(ptr, skb->csum, start, offset);

	/* Adjust skb->csum since we changed the packet */
	skb->csum = csum_add(skb->csum, delta);
}

static inline struct nf_conntrack *skb_nfct(const struct sk_buff *skb)
{
#if IS_ENABLED(CONFIG_NF_CONNTRACK)
	return (void *)(skb->_nfct & NFCT_PTRMASK);
#else
	return NULL;
#endif
}

static inline unsigned long skb_get_nfct(const struct sk_buff *skb)
{
#if IS_ENABLED(CONFIG_NF_CONNTRACK)
	return skb->_nfct;
#else
	return 0UL;
#endif
}

static inline void skb_set_nfct(struct sk_buff *skb, unsigned long nfct)
{
#if IS_ENABLED(CONFIG_NF_CONNTRACK)
	skb->_nfct = nfct;
#endif
}

#ifdef CONFIG_SKB_EXTENSIONS
enum skb_ext_id {
#if IS_ENABLED(CONFIG_BRIDGE_NETFILTER)
	SKB_EXT_BRIDGE_NF,
#endif
#ifdef CONFIG_XFRM
	SKB_EXT_SEC_PATH,
#endif
#if IS_ENABLED(CONFIG_NET_TC_SKB_EXT)
	TC_SKB_EXT,
#endif
	SKB_EXT_NUM, /* must be last */
};

/**
 *	struct skb_ext - sk_buff extensions
 *	@refcnt: 1 on allocation, deallocated on 0
 *	@offset: offset to add to @data to obtain extension address
 *	@chunks: size currently allocated, stored in SKB_EXT_ALIGN_SHIFT units
 *	@data: start of extension data, variable sized
 *
 *	Note: offsets/lengths are stored in chunks of 8 bytes, this allows
 *	to use 'u8' types while allowing up to 2kb worth of extension data.
 */
struct skb_ext {
	refcount_t refcnt;
	u8 offset[SKB_EXT_NUM]; /* in chunks of 8 bytes */
	u8 chunks;		/* same */
	char data[0] __aligned(8);
};

void *skb_ext_add(struct sk_buff *skb, enum skb_ext_id id);
void __skb_ext_del(struct sk_buff *skb, enum skb_ext_id id);
void __skb_ext_put(struct skb_ext *ext);

static inline void skb_ext_put(struct sk_buff *skb)
{
	if (skb->active_extensions)
		__skb_ext_put(skb->extensions);
}

static inline void __skb_ext_copy(struct sk_buff *dst,
				  const struct sk_buff *src)
{
	dst->active_extensions = src->active_extensions;

	if (src->active_extensions) {
		struct skb_ext *ext = src->extensions;

		refcount_inc(&ext->refcnt);
		dst->extensions = ext;
	}
}

static inline void skb_ext_copy(struct sk_buff *dst, const struct sk_buff *src)
{
	skb_ext_put(dst);
	__skb_ext_copy(dst, src);
}

static inline bool __skb_ext_exist(const struct skb_ext *ext, enum skb_ext_id i)
{
	return !!ext->offset[i];
}

static inline bool skb_ext_exist(const struct sk_buff *skb, enum skb_ext_id id)
{
	return skb->active_extensions & (1 << id);
}

static inline void skb_ext_del(struct sk_buff *skb, enum skb_ext_id id)
{
	if (skb_ext_exist(skb, id))
		__skb_ext_del(skb, id);
}

static inline void *skb_ext_find(const struct sk_buff *skb, enum skb_ext_id id)
{
	if (skb_ext_exist(skb, id)) {
		struct skb_ext *ext = skb->extensions;

		return (void *)ext + (ext->offset[id] << 3);
	}

	return NULL;
}

static inline void skb_ext_reset(struct sk_buff *skb)
{
	if (unlikely(skb->active_extensions)) {
		__skb_ext_put(skb->extensions);
		skb->active_extensions = 0;
	}
}

static inline bool skb_has_extensions(struct sk_buff *skb)
{
	return unlikely(skb->active_extensions);
}
#else
static inline void skb_ext_put(struct sk_buff *skb) {}
static inline void skb_ext_reset(struct sk_buff *skb) {}
static inline void skb_ext_del(struct sk_buff *skb, int unused) {}
static inline void __skb_ext_copy(struct sk_buff *d, const struct sk_buff *s) {}
static inline void skb_ext_copy(struct sk_buff *dst, const struct sk_buff *s) {}
static inline bool skb_has_extensions(struct sk_buff *skb) { return false; }
#endif /* CONFIG_SKB_EXTENSIONS */

static inline void nf_reset_ct(struct sk_buff *skb)
{
#if defined(CONFIG_NF_CONNTRACK) || defined(CONFIG_NF_CONNTRACK_MODULE)
	nf_conntrack_put(skb_nfct(skb));
	skb->_nfct = 0;
#endif
}

static inline void nf_reset_trace(struct sk_buff *skb)
{
#if IS_ENABLED(CONFIG_NETFILTER_XT_TARGET_TRACE) || defined(CONFIG_NF_TABLES)
	skb->nf_trace = 0;
#endif
}

static inline void ipvs_reset(struct sk_buff *skb)
{
#if IS_ENABLED(CONFIG_IP_VS)
	skb->ipvs_property = 0;
#endif
}

/* Note: This doesn't put any conntrack info in dst. */
static inline void __nf_copy(struct sk_buff *dst, const struct sk_buff *src,
			     bool copy)
{
#if defined(CONFIG_NF_CONNTRACK) || defined(CONFIG_NF_CONNTRACK_MODULE)
	dst->_nfct = src->_nfct;
	nf_conntrack_get(skb_nfct(src));
#endif
#if IS_ENABLED(CONFIG_NETFILTER_XT_TARGET_TRACE) || defined(CONFIG_NF_TABLES)
	if (copy)
		dst->nf_trace = src->nf_trace;
#endif
}

static inline void nf_copy(struct sk_buff *dst, const struct sk_buff *src)
{
#if defined(CONFIG_NF_CONNTRACK) || defined(CONFIG_NF_CONNTRACK_MODULE)
	nf_conntrack_put(skb_nfct(dst));
#endif
	__nf_copy(dst, src, true);
}

#ifdef CONFIG_NETWORK_SECMARK
static inline void skb_copy_secmark(struct sk_buff *to, const struct sk_buff *from)
{
	to->secmark = from->secmark;
}

static inline void skb_init_secmark(struct sk_buff *skb)
{
	skb->secmark = 0;
}
#else
static inline void skb_copy_secmark(struct sk_buff *to, const struct sk_buff *from)
{ }

static inline void skb_init_secmark(struct sk_buff *skb)
{ }
#endif

static inline int secpath_exists(const struct sk_buff *skb)
{
#ifdef CONFIG_XFRM
	return skb_ext_exist(skb, SKB_EXT_SEC_PATH);
#else
	return 0;
#endif
}

static inline bool skb_irq_freeable(const struct sk_buff *skb)
{
	return !skb->destructor &&
		!secpath_exists(skb) &&
		!skb_nfct(skb) &&
		!skb->_skb_refdst &&
		!skb_has_frag_list(skb);
}

static inline void skb_set_queue_mapping(struct sk_buff *skb, u16 queue_mapping)
{
	skb->queue_mapping = queue_mapping;
}

static inline u16 skb_get_queue_mapping(const struct sk_buff *skb)
{
	return skb->queue_mapping;
}

static inline void skb_copy_queue_mapping(struct sk_buff *to, const struct sk_buff *from)
{
	to->queue_mapping = from->queue_mapping;
}

static inline void skb_record_rx_queue(struct sk_buff *skb, u16 rx_queue)
{
	skb->queue_mapping = rx_queue + 1;
}

static inline u16 skb_get_rx_queue(const struct sk_buff *skb)
{
	return skb->queue_mapping - 1;
}

static inline bool skb_rx_queue_recorded(const struct sk_buff *skb)
{
	return skb->queue_mapping != 0;
}

static inline void skb_set_dst_pending_confirm(struct sk_buff *skb, u32 val)
{
	skb->dst_pending_confirm = val;
}

static inline bool skb_get_dst_pending_confirm(const struct sk_buff *skb)
{
	return skb->dst_pending_confirm != 0;
}

static inline struct sec_path *skb_sec_path(const struct sk_buff *skb)
{
#ifdef CONFIG_XFRM
	return skb_ext_find(skb, SKB_EXT_SEC_PATH);
#else
	return NULL;
#endif
}

/* Keeps track of mac header offset relative to skb->head.
 * It is useful for TSO of Tunneling protocol. e.g. GRE.
 * For non-tunnel skb it points to skb_mac_header() and for
 * tunnel skb it points to outer mac header.
 * Keeps track of level of encapsulation of network headers.
 */
struct skb_gso_cb {
	union {
		int	mac_offset;
		int	data_offset;
	};
	int	encap_level;
	__wsum	csum;
	__u16	csum_start;
};
#define SKB_SGO_CB_OFFSET	32
#define SKB_GSO_CB(skb) ((struct skb_gso_cb *)((skb)->cb + SKB_SGO_CB_OFFSET))

static inline int skb_tnl_header_len(const struct sk_buff *inner_skb)
{
	return (skb_mac_header(inner_skb) - inner_skb->head) -
		SKB_GSO_CB(inner_skb)->mac_offset;
}

static inline int gso_pskb_expand_head(struct sk_buff *skb, int extra)
{
	int new_headroom, headroom;
	int ret;

	headroom = skb_headroom(skb);
	ret = pskb_expand_head(skb, extra, 0, GFP_ATOMIC);
	if (ret)
		return ret;

	new_headroom = skb_headroom(skb);
	SKB_GSO_CB(skb)->mac_offset += (new_headroom - headroom);
	return 0;
}

static inline void gso_reset_checksum(struct sk_buff *skb, __wsum res)
{
	/* Do not update partial checksums if remote checksum is enabled. */
	if (skb->remcsum_offload)
		return;

	SKB_GSO_CB(skb)->csum = res;
	SKB_GSO_CB(skb)->csum_start = skb_checksum_start(skb) - skb->head;
}

/* Compute the checksum for a gso segment. First compute the checksum value
 * from the start of transport header to SKB_GSO_CB(skb)->csum_start, and
 * then add in skb->csum (checksum from csum_start to end of packet).
 * skb->csum and csum_start are then updated to reflect the checksum of the
 * resultant packet starting from the transport header-- the resultant checksum
 * is in the res argument (i.e. normally zero or ~ of checksum of a pseudo
 * header.
 */
static inline __sum16 gso_make_checksum(struct sk_buff *skb, __wsum res)
{
	unsigned char *csum_start = skb_transport_header(skb);
	int plen = (skb->head + SKB_GSO_CB(skb)->csum_start) - csum_start;
	__wsum partial = SKB_GSO_CB(skb)->csum;

	SKB_GSO_CB(skb)->csum = res;
	SKB_GSO_CB(skb)->csum_start = csum_start - skb->head;

	return csum_fold(csum_partial(csum_start, plen, partial));
}

static inline bool skb_is_gso(const struct sk_buff *skb)
{
	return skb_shinfo(skb)->gso_size;
}

/* Note: Should be called only if skb_is_gso(skb) is true */
static inline bool skb_is_gso_v6(const struct sk_buff *skb)
{
	return skb_shinfo(skb)->gso_type & SKB_GSO_TCPV6;
}

/* Note: Should be called only if skb_is_gso(skb) is true */
static inline bool skb_is_gso_sctp(const struct sk_buff *skb)
{
	return skb_shinfo(skb)->gso_type & SKB_GSO_SCTP;
}

/* Note: Should be called only if skb_is_gso(skb) is true */
static inline bool skb_is_gso_tcp(const struct sk_buff *skb)
{
	return skb_shinfo(skb)->gso_type & (SKB_GSO_TCPV4 | SKB_GSO_TCPV6);
}

static inline void skb_gso_reset(struct sk_buff *skb)
{
	skb_shinfo(skb)->gso_size = 0;
	skb_shinfo(skb)->gso_segs = 0;
	skb_shinfo(skb)->gso_type = 0;
}

static inline void skb_increase_gso_size(struct skb_shared_info *shinfo,
					 u16 increment)
{
	if (WARN_ON_ONCE(shinfo->gso_size == GSO_BY_FRAGS))
		return;
	shinfo->gso_size += increment;
}

static inline void skb_decrease_gso_size(struct skb_shared_info *shinfo,
					 u16 decrement)
{
	if (WARN_ON_ONCE(shinfo->gso_size == GSO_BY_FRAGS))
		return;
	shinfo->gso_size -= decrement;
}

void __skb_warn_lro_forwarding(const struct sk_buff *skb);

static inline bool skb_warn_if_lro(const struct sk_buff *skb)
{
	/* LRO sets gso_size but not gso_type, whereas if GSO is really
	 * wanted then gso_type will be set. */
	const struct skb_shared_info *shinfo = skb_shinfo(skb);

	if (skb_is_nonlinear(skb) && shinfo->gso_size != 0 &&
	    unlikely(shinfo->gso_type == 0)) {
		__skb_warn_lro_forwarding(skb);
		return true;
	}
	return false;
}

static inline void skb_forward_csum(struct sk_buff *skb)
{
	/* Unfortunately we don't support this one.  Any brave souls? */
	if (skb->ip_summed == CHECKSUM_COMPLETE)
		skb->ip_summed = CHECKSUM_NONE;
}

/**
 * skb_checksum_none_assert - make sure skb ip_summed is CHECKSUM_NONE
 * @skb: skb to check
 *
 * fresh skbs have their ip_summed set to CHECKSUM_NONE.
 * Instead of forcing ip_summed to CHECKSUM_NONE, we can
 * use this helper, to document places where we make this assertion.
 */
static inline void skb_checksum_none_assert(const struct sk_buff *skb)
{
#ifdef DEBUG
	BUG_ON(skb->ip_summed != CHECKSUM_NONE);
#endif
}

bool skb_partial_csum_set(struct sk_buff *skb, u16 start, u16 off);

int skb_checksum_setup(struct sk_buff *skb, bool recalculate);
struct sk_buff *skb_checksum_trimmed(struct sk_buff *skb,
				     unsigned int transport_len,
				     __sum16(*skb_chkf)(struct sk_buff *skb));

/**
 * skb_head_is_locked - Determine if the skb->head is locked down
 * @skb: skb to check
 *
 * The head on skbs build around a head frag can be removed if they are
 * not cloned.  This function returns true if the skb head is locked down
 * due to either being allocated via kmalloc, or by being a clone with
 * multiple references to the head.
 */
static inline bool skb_head_is_locked(const struct sk_buff *skb)
{
	return !skb->head_frag || skb_cloned(skb);
}

/* Local Checksum Offload.
 * Compute outer checksum based on the assumption that the
 * inner checksum will be offloaded later.
 * See Documentation/networking/checksum-offloads.rst for
 * explanation of how this works.
 * Fill in outer checksum adjustment (e.g. with sum of outer
 * pseudo-header) before calling.
 * Also ensure that inner checksum is in linear data area.
 */
static inline __wsum lco_csum(struct sk_buff *skb)
{
	unsigned char *csum_start = skb_checksum_start(skb);
	unsigned char *l4_hdr = skb_transport_header(skb);
	__wsum partial;

	/* Start with complement of inner checksum adjustment */
	partial = ~csum_unfold(*(__force __sum16 *)(csum_start +
						    skb->csum_offset));

	/* Add in checksum of our headers (incl. outer checksum
	 * adjustment filled in by caller) and return result.
	 */
	return csum_partial(l4_hdr, csum_start - l4_hdr, partial);
}

static inline bool skb_is_redirected(const struct sk_buff *skb)
{
#ifdef CONFIG_NET_REDIRECT
	return skb->redirected;
#else
	return false;
#endif
}

static inline void skb_set_redirected(struct sk_buff *skb, bool from_ingress)
{
#ifdef CONFIG_NET_REDIRECT
	skb->redirected = 1;
	skb->from_ingress = from_ingress;
	if (skb->from_ingress)
		skb->tstamp = 0;
#endif
}

static inline void skb_reset_redirect(struct sk_buff *skb)
{
#ifdef CONFIG_NET_REDIRECT
	skb->redirected = 0;
#endif
}

#endif	/* __KERNEL__ */
#endif	/* _LINUX_SKBUFF_H */<|MERGE_RESOLUTION|>--- conflicted
+++ resolved
@@ -885,9 +885,6 @@
 	__u32			headers_end[0];
 	/* public: */
 
-<<<<<<< HEAD
-	ANDROID_KABI_RESERVE(1);
-=======
 	/* Android KABI preservation.
 	 *
 	 * "open coded" version of ANDROID_KABI_USE() to pack more
@@ -903,7 +900,6 @@
 				__u16 android_kabi_reserved1_padding2;
 				__u32 android_kabi_reserved1_padding3;
 				});
->>>>>>> d1e6abc1
 	ANDROID_KABI_RESERVE(2);
 
 	/* These elements must be at the end, see alloc_skb() for details.  */
