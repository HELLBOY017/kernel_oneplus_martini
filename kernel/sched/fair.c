--- conflicted
+++ resolved
@@ -4045,23 +4045,7 @@
 	}
 
 	/*
-<<<<<<< HEAD
 	 * Skip update of task's estimated utilization when its members are
-=======
-	 * Reset EWMA on utilization increases, the moving average is used only
-	 * to smooth utilization decreases.
-	 */
-	ue.enqueued = (task_util(p) | UTIL_AVG_UNCHANGED);
-	if (sched_feat(UTIL_EST_FASTUP)) {
-		if (ue.ewma < ue.enqueued) {
-			ue.ewma = ue.enqueued;
-			goto done;
-		}
-	}
-
-	/*
-	 * Skip update of task's estimated utilization when its EWMA is
->>>>>>> d7a5d91f
 	 * already ~1% close to its last activation value.
 	 */
 	last_ewma_diff = ue.enqueued - ue.ewma;
@@ -4101,10 +4085,7 @@
 	ue.ewma  += last_ewma_diff;
 	ue.ewma >>= UTIL_EST_WEIGHT_SHIFT;
 done:
-<<<<<<< HEAD
 	ue.enqueued |= UTIL_AVG_UNCHANGED;
-=======
->>>>>>> d7a5d91f
 	WRITE_ONCE(p->se.avg.util_est, ue);
 
 	trace_sched_util_est_se_tp(&p->se);
@@ -6320,7 +6301,6 @@
 	if (prev != target && cpus_share_cache(prev, target) &&
 	    (available_idle_cpu(prev) || sched_idle_cpu(prev)) &&
 	    asym_fits_capacity(task_util, prev))
-<<<<<<< HEAD
 		return prev;
 
 	/*
@@ -6336,8 +6316,6 @@
 	    prev == smp_processor_id() &&
 	    this_rq()->nr_running <= 1 &&
 	    asym_fits_capacity(task_util, prev)) {
-=======
->>>>>>> d7a5d91f
 		return prev;
 	}
 
@@ -6699,12 +6677,8 @@
 
 	cpu = smp_processor_id();
 	if (sync && cpu_rq(cpu)->nr_running == 1 &&
-<<<<<<< HEAD
 	    cpumask_test_cpu(cpu, p->cpus_ptr) &&
 	    task_fits_capacity(p, capacity_of(cpu))) {
-=======
-	    cpumask_test_cpu(cpu, p->cpus_ptr)) {
->>>>>>> d7a5d91f
 		rcu_read_unlock();
 		return cpu;
 	}
@@ -6852,12 +6826,9 @@
 	int sync = (wake_flags & WF_SYNC) && !(current->flags & PF_EXITING);
 	int target_cpu = -1;
 
-<<<<<<< HEAD
 	if (trace_android_rvh_select_task_rq_fair_enabled() &&
 	    !(sd_flag & SD_BALANCE_FORK))
 		sync_entity_load_avg(&p->se);
-=======
->>>>>>> d7a5d91f
 	trace_android_rvh_select_task_rq_fair(p, prev_cpu, sd_flag,
 			wake_flags, &target_cpu);
 	if (target_cpu >= 0)
@@ -8268,13 +8239,10 @@
 	};
 }
 
-<<<<<<< HEAD
 static unsigned long scale_rt_capacity(int cpu)
-=======
-static unsigned long scale_rt_capacity(int cpu, unsigned long max)
->>>>>>> d7a5d91f
 {
 	struct rq *rq = cpu_rq(cpu);
+	unsigned long max = arch_scale_cpu_capacity(cpu);
 	unsigned long used, free;
 	unsigned long irq;
 
@@ -8309,43 +8277,10 @@
 
 static void update_cpu_capacity(struct sched_domain *sd, int cpu)
 {
-<<<<<<< HEAD
 	unsigned long capacity = scale_rt_capacity(cpu);
-=======
-	unsigned long capacity = arch_scale_cpu_capacity(cpu);
->>>>>>> d7a5d91f
 	struct sched_group *sdg = sd->groups;
-	struct max_cpu_capacity *mcc;
-	unsigned long max_capacity;
-	int max_cap_cpu;
-	unsigned long flags;
-
-	cpu_rq(cpu)->cpu_capacity_orig = capacity;
-
-	capacity *= arch_scale_max_freq_capacity(sd, cpu);
-	capacity >>= SCHED_CAPACITY_SHIFT;
-
-	mcc = &cpu_rq(cpu)->rd->max_cpu_capacity;
-
-	raw_spin_lock_irqsave(&mcc->lock, flags);
-	max_capacity = mcc->val;
-	max_cap_cpu = mcc->cpu;
-
-	if ((max_capacity > capacity && max_cap_cpu == cpu) ||
-	    (max_capacity < capacity)) {
-		mcc->val = capacity;
-		mcc->cpu = cpu;
-#ifdef CONFIG_SCHED_DEBUG
-		raw_spin_unlock_irqrestore(&mcc->lock, flags);
-		printk_deferred(KERN_INFO "CPU%d: update max cpu_capacity %lu\n",
-				cpu, capacity);
-		goto skip_unlock;
-#endif
-	}
-	raw_spin_unlock_irqrestore(&mcc->lock, flags);
-
-skip_unlock: __attribute__ ((unused));
-	capacity = scale_rt_capacity(cpu, capacity);
+
+	cpu_rq(cpu)->cpu_capacity_orig = arch_scale_cpu_capacity(cpu);
 
 	if (!capacity)
 		capacity = 1;
@@ -9226,54 +9161,7 @@
 	if (nr_running <= imbalance_min)
 		return 0;
 
-<<<<<<< HEAD
 	return imbalance;
-=======
-	capa_now += busiest->group_capacity *
-			min(busiest->load_per_task, busiest->avg_load);
-	capa_now += local->group_capacity *
-			min(local->load_per_task, local->avg_load);
-	capa_now /= SCHED_CAPACITY_SCALE;
-
-	/* Amount of load we'd subtract */
-	if (busiest->avg_load > scaled_busy_load_per_task) {
-		capa_move += busiest->group_capacity *
-			    min(busiest->load_per_task,
-				busiest->avg_load - scaled_busy_load_per_task);
-	}
-
-	/* Amount of load we'd add */
-	if (busiest->avg_load * busiest->group_capacity <
-	    busiest->load_per_task * SCHED_CAPACITY_SCALE) {
-		tmp = (busiest->avg_load * busiest->group_capacity) /
-		      local->group_capacity;
-	} else {
-		tmp = (busiest->load_per_task * SCHED_CAPACITY_SCALE) /
-		      local->group_capacity;
-	}
-	capa_move += local->group_capacity *
-		    min(local->load_per_task, local->avg_load + tmp);
-	capa_move /= SCHED_CAPACITY_SCALE;
-
-	/* Move if we gain throughput */
-	if (capa_move > capa_now) {
-		env->imbalance = busiest->load_per_task;
-		return;
-	}
-
-	/* We can't see throughput improvement with the load-based
-	 * method, but it is possible depending upon group size and
-	 * capacity range that there might still be an underutilized
-	 * cpu available in an asymmetric capacity system. Do one last
-	 * check just in case.
-	 */
-	if (env->sd->flags & SD_ASYM_CPUCAPACITY &&
-		busiest->group_type == group_overloaded &&
-		busiest->sum_nr_running > busiest->group_weight &&
-		local->sum_nr_running < local->group_weight &&
-		local->group_capacity < busiest->group_capacity)
-		env->imbalance = busiest->load_per_task;
->>>>>>> d7a5d91f
 }
 
 /**
@@ -9393,7 +9281,6 @@
 		local->avg_load = (local->group_load * SCHED_CAPACITY_SCALE) /
 				  local->group_capacity;
 
-<<<<<<< HEAD
 		sds->avg_load = (sds->total_load * SCHED_CAPACITY_SCALE) /
 				sds->total_capacity;
 		/*
@@ -9404,22 +9291,6 @@
 			env->imbalance = 0;
 			return;
 		}
-=======
-	/* Boost imbalance to allow misfit task to be balanced.
-	 * Always do this if we are doing a NEWLY_IDLE balance
-	 * on the assumption that any tasks we have must not be
-	 * long-running (and hence we cannot rely upon load).
-	 * However if we are not idle, we should assume the tasks
-	 * we have are longer running and not override load-based
-	 * calculations above unless we are sure that the local
-	 * group is underutilized.
-	 */
-	if (busiest->group_type == group_misfit_task &&
-		(env->idle == CPU_NEWLY_IDLE ||
-		local->sum_nr_running < local->group_weight)) {
-		env->imbalance = max_t(long, env->imbalance,
-				       busiest->group_misfit_task_load);
->>>>>>> d7a5d91f
 	}
 
 	/*
@@ -9485,12 +9356,8 @@
 
 	if (sched_energy_enabled()) {
 		struct root_domain *rd = env->dst_rq->rd;
-		int out_balance = 1;
-
-		trace_android_rvh_find_busiest_group(sds.busiest, env->dst_rq,
-					&out_balance);
-		if (rcu_dereference(rd->pd) && !READ_ONCE(rd->overutilized)
-					&& out_balance)
+
+		if (rcu_dereference(rd->pd) && !READ_ONCE(rd->overutilized))
 			goto out_balanced;
 	}
 
@@ -9781,9 +9648,6 @@
 	if (voluntary_active_balance(env))
 		return 1;
 
-	if (env->src_grp_type == group_overloaded && env->src_rq->misfit_task_load)
-		return 1;
-
 	return unlikely(sd->nr_balance_failed > sd->cache_nice_tries+2);
 }
 
