/*
 * Universal Flash Storage Host controller driver Core
 *
 * This code is based on drivers/scsi/ufs/ufshcd.c
 * Copyright (C) 2011-2013 Samsung India Software Operations
 * Copyright (c) 2013-2021, The Linux Foundation. All rights reserved.
 *
 * Authors:
 *	Santosh Yaraganavi <santosh.sy@samsung.com>
 *	Vinayak Holikatti <h.vinayak@samsung.com>
 *
 * This program is free software; you can redistribute it and/or
 * modify it under the terms of the GNU General Public License
 * as published by the Free Software Foundation; either version 2
 * of the License, or (at your option) any later version.
 * See the COPYING file in the top-level directory or visit
 * <http://www.gnu.org/licenses/gpl-2.0.html>
 *
 * This program is distributed in the hope that it will be useful,
 * but WITHOUT ANY WARRANTY; without even the implied warranty of
 * MERCHANTABILITY or FITNESS FOR A PARTICULAR PURPOSE.  See the
 * GNU General Public License for more details.
 *
 * This program is provided "AS IS" and "WITH ALL FAULTS" and
 * without warranty of any kind. You are solely responsible for
 * determining the appropriateness of using and distributing
 * the program and assume all risks associated with your exercise
 * of rights with respect to the program, including but not limited
 * to infringement of third party rights, the risks and costs of
 * program errors, damage to or loss of data, programs or equipment,
 * and unavailability or interruption of operations. Under no
 * circumstances will the contributor of this Program be liable for
 * any damages of any kind arising from your use or distribution of
 * this program.
 *
 * The Linux Foundation chooses to take subject only to the GPLv2
 * license terms, and distributes only under these terms.
 */

#include <linux/async.h>
#include <linux/devfreq.h>
#include <linux/nls.h>
#include <linux/of.h>
#include <linux/bitfield.h>
#include <linux/blk-pm.h>
#include <asm/unaligned.h>
#include <linux/blkdev.h>
#include "ufshcd.h"
#include "ufs_quirks.h"
#include "unipro.h"
#include "ufs-sysfs.h"
#include "ufs_bsg.h"
#include "ufshcd-crypto.h"
<<<<<<< HEAD
#include <trace/hooks/oplus_ufs.h>
=======
>>>>>>> d7a5d91f

#define CREATE_TRACE_POINTS
#include <trace/events/ufs.h>

#define UFSHCD_ENABLE_INTRS	(UTP_TRANSFER_REQ_COMPL |\
				 UTP_TASK_REQ_COMPL |\
				 UFSHCD_ERROR_MASK)
#if defined(CONFIG_SCSI_UFSHCD_QTI)
/* UIC command timeout, unit: ms */
#define UIC_CMD_TIMEOUT	999
#else
/* UIC command timeout, unit: ms */
#define UIC_CMD_TIMEOUT	500
#endif

/* NOP OUT retries waiting for NOP IN response */
#define NOP_OUT_RETRIES    10
/* Timeout after 30 msecs if NOP OUT hangs without response */
#define NOP_OUT_TIMEOUT    30 /* msecs */

/* Query request retries */
#define QUERY_REQ_RETRIES 3
/* Query request timeout */
#define QUERY_REQ_TIMEOUT 1500 /* 1.5 seconds */

/* Task management command timeout */
#define TM_CMD_TIMEOUT	100 /* msecs */

/* maximum number of retries for a general UIC command  */
#define UFS_UIC_COMMAND_RETRIES 3

/* maximum number of link-startup retries */
#define DME_LINKSTARTUP_RETRIES 3

/* Maximum retries for Hibern8 enter */
#define UIC_HIBERN8_ENTER_RETRIES 3

/* maximum number of reset retries before giving up */
#define MAX_HOST_RESET_RETRIES 5

/* Expose the flag value from utp_upiu_query.value */
#define MASK_QUERY_UPIU_FLAG_LOC 0xFF

/* Interrupt aggregation default timeout, unit: 40us */
#define INT_AGGR_DEF_TO	0x02

/* default delay of autosuspend: 2000 ms */
#define RPM_AUTOSUSPEND_DELAY_MS 2000

/* Default delay of RPM device flush delayed work */
#define RPM_DEV_FLUSH_RECHECK_WORK_DELAY_MS 5000

/* Default value of wait time before gating device ref clock */
#define UFSHCD_REF_CLK_GATING_WAIT_US 0xFF /* microsecs */

/* Polling time to wait for fDeviceInit  */
<<<<<<< HEAD
#define FDEVICEINIT_COMPL_TIMEOUT 5000 /* millisecs */
=======
#define FDEVICEINIT_COMPL_TIMEOUT 1500 /* millisecs */
>>>>>>> d7a5d91f

#define ufshcd_toggle_vreg(_dev, _vreg, _on)				\
	({                                                              \
		int _ret;                                               \
		if (_on)                                                \
			_ret = ufshcd_enable_vreg(_dev, _vreg);         \
		else                                                    \
			_ret = ufshcd_disable_vreg(_dev, _vreg);        \
		_ret;                                                   \
	})

#define ufshcd_hex_dump(prefix_str, buf, len) do {                       \
	size_t __len = (len);                                            \
	print_hex_dump(KERN_ERR, prefix_str,                             \
		       __len > 4 ? DUMP_PREFIX_OFFSET : DUMP_PREFIX_NONE,\
		       16, 4, buf, __len, false);                        \
} while (0)

int ufshcd_dump_regs(struct ufs_hba *hba, size_t offset, size_t len,
		     const char *prefix)
{
	u32 *regs;
	size_t pos;

	if (offset % 4 != 0 || len % 4 != 0) /* keep readl happy */
		return -EINVAL;

	regs = kzalloc(len, GFP_ATOMIC);
	if (!regs)
		return -ENOMEM;

	for (pos = 0; pos < len; pos += 4) {
		if (offset == 0 &&
		    pos >= REG_UIC_ERROR_CODE_PHY_ADAPTER_LAYER &&
		    pos <= REG_UIC_ERROR_CODE_DME)
			continue;
		regs[pos / 4] = ufshcd_readl(hba, offset + pos);
	}

	ufshcd_hex_dump(prefix, regs, len);
	kfree(regs);

	return 0;
}
EXPORT_SYMBOL_GPL(ufshcd_dump_regs);

enum {
	UFSHCD_MAX_CHANNEL	= 0,
	UFSHCD_MAX_ID		= 1,
	UFSHCD_CMD_PER_LUN	= 32,
	UFSHCD_CAN_QUEUE	= 32,
};

/* UFSHCD states */
enum {
	UFSHCD_STATE_RESET,
	UFSHCD_STATE_ERROR,
	UFSHCD_STATE_OPERATIONAL,
	UFSHCD_STATE_EH_SCHEDULED_FATAL,
	UFSHCD_STATE_EH_SCHEDULED_NON_FATAL,
};

/* UFSHCD error handling flags */
enum {
	UFSHCD_EH_IN_PROGRESS = (1 << 0),
};

/* UFSHCD UIC layer error flags */
enum {
	UFSHCD_UIC_DL_PA_INIT_ERROR = (1 << 0), /* Data link layer error */
	UFSHCD_UIC_DL_NAC_RECEIVED_ERROR = (1 << 1), /* Data link layer error */
	UFSHCD_UIC_DL_TCx_REPLAY_ERROR = (1 << 2), /* Data link layer error */
	UFSHCD_UIC_NL_ERROR = (1 << 3), /* Network layer error */
	UFSHCD_UIC_TL_ERROR = (1 << 4), /* Transport Layer error */
	UFSHCD_UIC_DME_ERROR = (1 << 5), /* DME error */
};

#define ufshcd_set_eh_in_progress(h) \
	((h)->eh_flags |= UFSHCD_EH_IN_PROGRESS)
#define ufshcd_eh_in_progress(h) \
	((h)->eh_flags & UFSHCD_EH_IN_PROGRESS)
#define ufshcd_clear_eh_in_progress(h) \
	((h)->eh_flags &= ~UFSHCD_EH_IN_PROGRESS)

struct ufs_pm_lvl_states ufs_pm_lvl_states[] = {
	{UFS_ACTIVE_PWR_MODE, UIC_LINK_ACTIVE_STATE},
	{UFS_ACTIVE_PWR_MODE, UIC_LINK_HIBERN8_STATE},
	{UFS_SLEEP_PWR_MODE, UIC_LINK_ACTIVE_STATE},
	{UFS_SLEEP_PWR_MODE, UIC_LINK_HIBERN8_STATE},
	{UFS_POWERDOWN_PWR_MODE, UIC_LINK_HIBERN8_STATE},
	{UFS_POWERDOWN_PWR_MODE, UIC_LINK_OFF_STATE},
};

static inline enum ufs_dev_pwr_mode
ufs_get_pm_lvl_to_dev_pwr_mode(enum ufs_pm_level lvl)
{
	return ufs_pm_lvl_states[lvl].dev_state;
}

static inline enum uic_link_state
ufs_get_pm_lvl_to_link_pwr_state(enum ufs_pm_level lvl)
{
	return ufs_pm_lvl_states[lvl].link_state;
}

static inline enum ufs_pm_level
ufs_get_desired_pm_lvl_for_dev_link_state(enum ufs_dev_pwr_mode dev_state,
					enum uic_link_state link_state)
{
	enum ufs_pm_level lvl;

	for (lvl = UFS_PM_LVL_0; lvl < UFS_PM_LVL_MAX; lvl++) {
		if ((ufs_pm_lvl_states[lvl].dev_state == dev_state) &&
			(ufs_pm_lvl_states[lvl].link_state == link_state))
			return lvl;
	}

	/* if no match found, return the level 0 */
	return UFS_PM_LVL_0;
}

static struct ufs_dev_fix ufs_fixups[] = {
	/* UFS cards deviations table */
	UFS_FIX(UFS_VENDOR_MICRON, UFS_ANY_MODEL,
		UFS_DEVICE_QUIRK_DELAY_BEFORE_LPM),
	UFS_FIX(UFS_VENDOR_SAMSUNG, UFS_ANY_MODEL,
		UFS_DEVICE_QUIRK_DELAY_BEFORE_LPM),
	UFS_FIX(UFS_VENDOR_SAMSUNG, UFS_ANY_MODEL,
		UFS_DEVICE_QUIRK_RECOVERY_FROM_DL_NAC_ERRORS),
	UFS_FIX(UFS_VENDOR_SAMSUNG, UFS_ANY_MODEL,
		UFS_DEVICE_QUIRK_HOST_PA_TACTIVATE),
	UFS_FIX(UFS_VENDOR_TOSHIBA, UFS_ANY_MODEL,
		UFS_DEVICE_QUIRK_DELAY_BEFORE_LPM),
	UFS_FIX(UFS_VENDOR_TOSHIBA, "THGLF2G9C8KBADG",
		UFS_DEVICE_QUIRK_PA_TACTIVATE),
	UFS_FIX(UFS_VENDOR_TOSHIBA, "THGLF2G9D8KBADG",
		UFS_DEVICE_QUIRK_PA_TACTIVATE),
	UFS_FIX(UFS_VENDOR_SKHYNIX, UFS_ANY_MODEL,
		UFS_DEVICE_QUIRK_HOST_PA_SAVECONFIGTIME),
	UFS_FIX(UFS_VENDOR_SKHYNIX, "hB8aL1" /*H28U62301AMR*/,
		UFS_DEVICE_QUIRK_HOST_VS_DEBUGSAVECONFIGTIME),
#if defined(CONFIG_SCSI_UFSHCD_QTI)
	UFS_FIX(UFS_VENDOR_SAMSUNG, "KLUEG8UHDB-C2D1",
		UFS_DEVICE_QUIRK_PA_HIBER8TIME),
	UFS_FIX(UFS_VENDOR_SAMSUNG, "KLUDG4UHDB-B2D1",
		UFS_DEVICE_QUIRK_PA_HIBER8TIME),
#endif
#if defined(CONFIG_SCSI_SKHPB)
	UFS_FIX(UFS_VENDOR_SKHYNIX, "H28S",
		SKHPB_QUIRK_PURGE_HINT_INFO_WHEN_SLEEP),

	UFS_FIX(UFS_VENDOR_SKHYNIX, "H9HQ15ACPMA",
		SKHPB_QUIRK_PURGE_HINT_INFO_WHEN_SLEEP),
	UFS_FIX(UFS_VENDOR_SKHYNIX, "H9HQ15AECMA",
		SKHPB_QUIRK_PURGE_HINT_INFO_WHEN_SLEEP),
	UFS_FIX(UFS_VENDOR_SKHYNIX, "H9HQ15AECMM",
		SKHPB_QUIRK_PURGE_HINT_INFO_WHEN_SLEEP),
	UFS_FIX(UFS_VENDOR_SKHYNIX, "H9HQ15AFAMA",
		SKHPB_QUIRK_PURGE_HINT_INFO_WHEN_SLEEP),
	UFS_FIX(UFS_VENDOR_SKHYNIX, "H9HQ15AFAMM",
		SKHPB_QUIRK_PURGE_HINT_INFO_WHEN_SLEEP),
	UFS_FIX(UFS_VENDOR_SKHYNIX, "H9HQ15AJAMM",
		SKHPB_QUIRK_PURGE_HINT_INFO_WHEN_SLEEP),

	UFS_FIX(UFS_VENDOR_SKHYNIX, "H9HQ21AECMM",
		SKHPB_QUIRK_PURGE_HINT_INFO_WHEN_SLEEP),
	UFS_FIX(UFS_VENDOR_SKHYNIX, "H9HQ21AECMZ",
		SKHPB_QUIRK_PURGE_HINT_INFO_WHEN_SLEEP),
	UFS_FIX(UFS_VENDOR_SKHYNIX, "H9HQ21AFAMM",
		SKHPB_QUIRK_PURGE_HINT_INFO_WHEN_SLEEP),
	UFS_FIX(UFS_VENDOR_SKHYNIX, "H9HQ21AFAMZ",
		SKHPB_QUIRK_PURGE_HINT_INFO_WHEN_SLEEP),
	UFS_FIX(UFS_VENDOR_SKHYNIX, "H9HQ21AJAMM",
		SKHPB_QUIRK_PURGE_HINT_INFO_WHEN_SLEEP),
	UFS_FIX(UFS_VENDOR_SKHYNIX, "H9HQ21AHDMM",
		SKHPB_QUIRK_PURGE_HINT_INFO_WHEN_SLEEP),
#endif
	END_FIX
};

static irqreturn_t ufshcd_tmc_handler(struct ufs_hba *hba);
static void ufshcd_async_scan(void *data, async_cookie_t cookie);
static int ufshcd_reset_and_restore(struct ufs_hba *hba);
static int ufshcd_eh_host_reset_handler(struct scsi_cmnd *cmd);
static int ufshcd_clear_tm_cmd(struct ufs_hba *hba, int tag);
static void ufshcd_hba_exit(struct ufs_hba *hba);
static int ufshcd_probe_hba(struct ufs_hba *hba, bool async);
static int __ufshcd_setup_clocks(struct ufs_hba *hba, bool on,
				 bool skip_ref_clk);
static int ufshcd_setup_clocks(struct ufs_hba *hba, bool on);
static inline void ufshcd_add_delay_before_dme_cmd(struct ufs_hba *hba);
static int ufshcd_host_reset_and_restore(struct ufs_hba *hba);
static void ufshcd_resume_clkscaling(struct ufs_hba *hba);
static void ufshcd_suspend_clkscaling(struct ufs_hba *hba);
static void __ufshcd_suspend_clkscaling(struct ufs_hba *hba);
static int ufshcd_scale_clks(struct ufs_hba *hba, bool scale_up);
#if defined(CONFIG_SCSI_UFSHCD_QTI)
static void ufshcd_hba_vreg_set_lpm(struct ufs_hba *hba);
static void ufshcd_hba_vreg_set_hpm(struct ufs_hba *hba);
#endif
static irqreturn_t ufshcd_intr(int irq, void *__hba);
static int ufshcd_change_power_mode(struct ufs_hba *hba,
			     struct ufs_pa_layer_attr *pwr_mode);
static void ufshcd_schedule_eh_work(struct ufs_hba *hba);
static int ufshcd_setup_hba_vreg(struct ufs_hba *hba, bool on);
static int ufshcd_setup_vreg(struct ufs_hba *hba, bool on);
static inline int ufshcd_config_vreg_hpm(struct ufs_hba *hba,
					 struct ufs_vreg *vreg);
static int ufshcd_wb_buf_flush_enable(struct ufs_hba *hba);
static int ufshcd_wb_buf_flush_disable(struct ufs_hba *hba);
int ufshcd_wb_ctrl(struct ufs_hba *hba, bool enable);
static int ufshcd_wb_toggle_flush_during_h8(struct ufs_hba *hba, bool set);
static inline void ufshcd_wb_toggle_flush(struct ufs_hba *hba, bool enable);
<<<<<<< HEAD
#if defined(CONFIG_SCSI_UFSHCD_QTI)
static int ufshcd_set_dev_pwr_mode(struct ufs_hba *hba,
				enum ufs_dev_pwr_mode pwr_mode);
static int ufshcd_config_vreg(struct device *dev,
				struct ufs_vreg *vreg, bool on);
static int ufshcd_enable_vreg(struct device *dev, struct ufs_vreg *vreg);
static int ufshcd_disable_vreg(struct device *dev, struct ufs_vreg *vreg);
#endif
=======

>>>>>>> d7a5d91f
static inline bool ufshcd_valid_tag(struct ufs_hba *hba, int tag)
{
	return tag >= 0 && tag < hba->nutrs;
}

static inline void ufshcd_enable_irq(struct ufs_hba *hba)
{
	if (!hba->is_irq_enabled) {
		enable_irq(hba->irq);
		hba->is_irq_enabled = true;
	}
}

static inline void ufshcd_disable_irq(struct ufs_hba *hba)
{
	if (hba->is_irq_enabled) {
		disable_irq(hba->irq);
		hba->is_irq_enabled = false;
	}
}

static inline void ufshcd_wb_config(struct ufs_hba *hba)
{
	int ret;

	if (!ufshcd_is_wb_allowed(hba))
		return;

	ret = ufshcd_wb_ctrl(hba, true);
	if (ret)
		dev_err(hba->dev, "%s: Enable WB failed: %d\n", __func__, ret);
	else
		dev_info(hba->dev, "%s: Write Booster Configured\n", __func__);
	ret = ufshcd_wb_toggle_flush_during_h8(hba, true);
	if (ret)
		dev_err(hba->dev, "%s: En WB flush during H8: failed: %d\n",
			__func__, ret);
	ufshcd_wb_toggle_flush(hba, true);
}

<<<<<<< HEAD
#if defined(CONFIG_OPLUS_FEATURE_UFSPLUS) && defined(CONFIG_UFSFEATURE)
void ufshcd_scsi_unblock_requests(struct ufs_hba *hba)
#else
=======
>>>>>>> d7a5d91f
static void ufshcd_scsi_unblock_requests(struct ufs_hba *hba)
#endif
{
	if (atomic_dec_and_test(&hba->scsi_block_reqs_cnt))
		scsi_unblock_requests(hba->host);
}

#if defined(CONFIG_OPLUS_FEATURE_UFSPLUS) && defined(CONFIG_UFSFEATURE)
void ufshcd_scsi_block_requests(struct ufs_hba *hba)
#else
static void ufshcd_scsi_block_requests(struct ufs_hba *hba)
#endif
{
	if (atomic_inc_return(&hba->scsi_block_reqs_cnt) == 1)
		scsi_block_requests(hba->host);
}

static void ufshcd_add_cmd_upiu_trace(struct ufs_hba *hba, unsigned int tag,
		const char *str)
{
	struct utp_upiu_req *rq = hba->lrb[tag].ucd_req_ptr;

	trace_ufshcd_upiu(dev_name(hba->dev), str, &rq->header, &rq->sc.cdb);
}

static void ufshcd_add_query_upiu_trace(struct ufs_hba *hba, unsigned int tag,
		const char *str)
{
	struct utp_upiu_req *rq = hba->lrb[tag].ucd_req_ptr;

	trace_ufshcd_upiu(dev_name(hba->dev), str, &rq->header, &rq->qr);
}

static void ufshcd_add_tm_upiu_trace(struct ufs_hba *hba, unsigned int tag,
		const char *str)
{
	struct utp_task_req_desc *descp = &hba->utmrdl_base_addr[tag];

	trace_ufshcd_upiu(dev_name(hba->dev), str, &descp->req_header,
			&descp->input_param1);
}

static void ufshcd_add_uic_command_trace(struct ufs_hba *hba,
					 struct uic_command *ucmd,
					 const char *str)
{
	u32 cmd;

	if (!trace_ufshcd_uic_command_enabled())
		return;

	if (!strcmp(str, "send"))
		cmd = ucmd->command;
	else
		cmd = ufshcd_readl(hba, REG_UIC_COMMAND);

	trace_ufshcd_uic_command(dev_name(hba->dev), str, cmd,
				 ufshcd_readl(hba, REG_UIC_COMMAND_ARG_1),
				 ufshcd_readl(hba, REG_UIC_COMMAND_ARG_2),
				 ufshcd_readl(hba, REG_UIC_COMMAND_ARG_3));
}

static void ufshcd_add_command_trace(struct ufs_hba *hba,
		unsigned int tag, const char *str)
{
	sector_t lba = -1;
	u8 opcode = 0;
	u32 intr, doorbell;
	struct ufshcd_lrb *lrbp = &hba->lrb[tag];
	struct scsi_cmnd *cmd = lrbp->cmd;
	int transfer_len = -1;

	if (!trace_ufshcd_command_enabled()) {
		/* trace UPIU W/O tracing command */
		if (cmd)
			ufshcd_add_cmd_upiu_trace(hba, tag, str);
		return;
	}

	if (cmd) { /* data phase exists */
		/* trace UPIU also */
		ufshcd_add_cmd_upiu_trace(hba, tag, str);
		opcode = cmd->cmnd[0];
		if ((opcode == READ_10) || (opcode == WRITE_10)) {
			/*
			 * Currently we only fully trace read(10) and write(10)
			 * commands
			 */
			if (cmd->request && cmd->request->bio)
				lba = cmd->request->bio->bi_iter.bi_sector;
			transfer_len = be32_to_cpu(
				lrbp->ucd_req_ptr->sc.exp_data_transfer_len);
		}
	}

	intr = ufshcd_readl(hba, REG_INTERRUPT_STATUS);
	doorbell = ufshcd_readl(hba, REG_UTP_TRANSFER_REQ_DOOR_BELL);
	trace_ufshcd_command(dev_name(hba->dev), str, tag,
				doorbell, transfer_len, intr, lba, opcode);
}

static void ufshcd_print_clk_freqs(struct ufs_hba *hba)
{
	struct ufs_clk_info *clki;
	struct list_head *head = &hba->clk_list_head;

	if (list_empty(head))
		return;

	list_for_each_entry(clki, head, list) {
		if (!IS_ERR_OR_NULL(clki->clk) && clki->min_freq &&
				clki->max_freq)
			dev_err(hba->dev, "clk: %s, rate: %u\n",
					clki->name, clki->curr_freq);
	}
}

static void ufshcd_print_err_hist(struct ufs_hba *hba,
				  struct ufs_err_reg_hist *err_hist,
				  char *err_name)
{
	int i;
	bool found = false;

	for (i = 0; i < UFS_ERR_REG_HIST_LENGTH; i++) {
		int p = (i + err_hist->pos) % UFS_ERR_REG_HIST_LENGTH;

		if (err_hist->tstamp[p] == 0)
			continue;
		dev_err(hba->dev, "%s[%d] = 0x%x at %lld us\n", err_name, p,
			err_hist->reg[p], ktime_to_us(err_hist->tstamp[p]));
		found = true;
	}

	if (!found)
		dev_err(hba->dev, "No record of %s errors\n", err_name);
}

static void ufshcd_print_host_regs(struct ufs_hba *hba)
{
	ufshcd_dump_regs(hba, 0, UFSHCI_REG_SPACE_SIZE, "host_regs: ");

	ufshcd_print_err_hist(hba, &hba->ufs_stats.pa_err, "pa_err");
	ufshcd_print_err_hist(hba, &hba->ufs_stats.dl_err, "dl_err");
	ufshcd_print_err_hist(hba, &hba->ufs_stats.nl_err, "nl_err");
	ufshcd_print_err_hist(hba, &hba->ufs_stats.tl_err, "tl_err");
	ufshcd_print_err_hist(hba, &hba->ufs_stats.dme_err, "dme_err");
	ufshcd_print_err_hist(hba, &hba->ufs_stats.auto_hibern8_err,
			      "auto_hibern8_err");
	ufshcd_print_err_hist(hba, &hba->ufs_stats.fatal_err, "fatal_err");
	ufshcd_print_err_hist(hba, &hba->ufs_stats.link_startup_err,
			      "link_startup_fail");
	ufshcd_print_err_hist(hba, &hba->ufs_stats.resume_err, "resume_fail");
	ufshcd_print_err_hist(hba, &hba->ufs_stats.suspend_err,
			      "suspend_fail");
	ufshcd_print_err_hist(hba, &hba->ufs_stats.dev_reset, "dev_reset");
	ufshcd_print_err_hist(hba, &hba->ufs_stats.host_reset, "host_reset");
	ufshcd_print_err_hist(hba, &hba->ufs_stats.task_abort, "task_abort");

	ufshcd_vops_dbg_register_dump(hba);

	ufshcd_crypto_debug(hba);
}

static
void ufshcd_print_trs(struct ufs_hba *hba, unsigned long bitmap, bool pr_prdt)
{
	struct ufshcd_lrb *lrbp;
	int prdt_length;
	int tag;

	for_each_set_bit(tag, &bitmap, hba->nutrs) {
		lrbp = &hba->lrb[tag];

		dev_err(hba->dev, "UPIU[%d] - issue time %lld us\n",
				tag, ktime_to_us(lrbp->issue_time_stamp));
		dev_err(hba->dev, "UPIU[%d] - complete time %lld us\n",
				tag, ktime_to_us(lrbp->compl_time_stamp));
		dev_err(hba->dev,
			"UPIU[%d] - Transfer Request Descriptor phys@0x%llx\n",
			tag, (u64)lrbp->utrd_dma_addr);

		ufshcd_hex_dump("UPIU TRD: ", lrbp->utr_descriptor_ptr,
				sizeof(struct utp_transfer_req_desc));
		dev_err(hba->dev, "UPIU[%d] - Request UPIU phys@0x%llx\n", tag,
			(u64)lrbp->ucd_req_dma_addr);
		ufshcd_hex_dump("UPIU REQ: ", lrbp->ucd_req_ptr,
				sizeof(struct utp_upiu_req));
		dev_err(hba->dev, "UPIU[%d] - Response UPIU phys@0x%llx\n", tag,
			(u64)lrbp->ucd_rsp_dma_addr);
		ufshcd_hex_dump("UPIU RSP: ", lrbp->ucd_rsp_ptr,
				sizeof(struct utp_upiu_rsp));

		prdt_length =
			le16_to_cpu(lrbp->utr_descriptor_ptr->prd_table_length);
		if (hba->quirks & UFSHCD_QUIRK_PRDT_BYTE_GRAN)
			prdt_length /= hba->sg_entry_size;

		dev_err(hba->dev,
			"UPIU[%d] - PRDT - %d entries  phys@0x%llx\n",
			tag, prdt_length,
			(u64)lrbp->ucd_prdt_dma_addr);

		if (pr_prdt)
			ufshcd_hex_dump("UPIU PRDT: ", lrbp->ucd_prdt_ptr,
				hba->sg_entry_size * prdt_length);
	}
}

static void ufshcd_print_tmrs(struct ufs_hba *hba, unsigned long bitmap)
{
	int tag;

	for_each_set_bit(tag, &bitmap, hba->nutmrs) {
		struct utp_task_req_desc *tmrdp = &hba->utmrdl_base_addr[tag];

		dev_err(hba->dev, "TM[%d] - Task Management Header\n", tag);
		ufshcd_hex_dump("", tmrdp, sizeof(*tmrdp));
	}
}

static void ufshcd_print_host_state(struct ufs_hba *hba)
{
	struct scsi_device *sdev_ufs = hba->sdev_ufs_device;

	dev_err(hba->dev, "UFS Host state=%d\n", hba->ufshcd_state);
	dev_err(hba->dev, "lrb in use=0x%lx, outstanding reqs=0x%lx tasks=0x%lx\n",
		hba->lrb_in_use, hba->outstanding_reqs, hba->outstanding_tasks);
	dev_err(hba->dev, "saved_err=0x%x, saved_uic_err=0x%x\n",
		hba->saved_err, hba->saved_uic_err);
	dev_err(hba->dev, "Device power mode=%d, UIC link state=%d\n",
		hba->curr_dev_pwr_mode, hba->uic_link_state);
	dev_err(hba->dev, "PM in progress=%d, sys. suspended=%d\n",
		hba->pm_op_in_progress, hba->is_sys_suspended);
	dev_err(hba->dev, "Auto BKOPS=%d, Host self-block=%d\n",
		hba->auto_bkops_enabled, hba->host->host_self_blocked);
	dev_err(hba->dev, "Clk gate=%d\n", hba->clk_gating.state);
	dev_err(hba->dev,
		"last_hibern8_exit_tstamp at %lld us, hibern8_exit_cnt=%d\n",
		ktime_to_us(hba->ufs_stats.last_hibern8_exit_tstamp),
		hba->ufs_stats.hibern8_exit_cnt);
	dev_err(hba->dev, "last intr at %lld us, last intr status=0x%x\n",
		ktime_to_us(hba->ufs_stats.last_intr_ts),
		hba->ufs_stats.last_intr_status);
	dev_err(hba->dev, "error handling flags=0x%x, req. abort count=%d\n",
		hba->eh_flags, hba->req_abort_count);
	dev_err(hba->dev, "hba->ufs_version=0x%x, Host capabilities=0x%x, caps=0x%x\n",
		hba->ufs_version, hba->capabilities, hba->caps);
	dev_err(hba->dev, "quirks=0x%x, dev. quirks=0x%x\n", hba->quirks,
		hba->dev_quirks);
	if (sdev_ufs)
		dev_err(hba->dev, "UFS dev info: %.8s %.16s rev %.4s\n",
			sdev_ufs->vendor, sdev_ufs->model, sdev_ufs->rev);

	ufshcd_print_clk_freqs(hba);
}

/**
 * ufshcd_print_pwr_info - print power params as saved in hba
 * power info
 * @hba: per-adapter instance
 */
static void ufshcd_print_pwr_info(struct ufs_hba *hba)
{
	static const char * const names[] = {
		"INVALID MODE",
		"FAST MODE",
		"SLOW_MODE",
		"INVALID MODE",
		"FASTAUTO_MODE",
		"SLOWAUTO_MODE",
		"INVALID MODE",
	};

	dev_err(hba->dev, "%s:[RX, TX]: gear=[%d, %d], lane[%d, %d], pwr[%s, %s], rate = %d\n",
		 __func__,
		 hba->pwr_info.gear_rx, hba->pwr_info.gear_tx,
		 hba->pwr_info.lane_rx, hba->pwr_info.lane_tx,
		 names[hba->pwr_info.pwr_rx],
		 names[hba->pwr_info.pwr_tx],
		 hba->pwr_info.hs_rate);
}

void ufshcd_delay_us(unsigned long us, unsigned long tolerance)
{
	if (!us)
		return;

	if (us < 10)
		udelay(us);
	else
		usleep_range(us, us + tolerance);
}
EXPORT_SYMBOL_GPL(ufshcd_delay_us);

/*
 * ufshcd_wait_for_register - wait for register value to change
 * @hba - per-adapter interface
 * @reg - mmio register offset
 * @mask - mask to apply to read register value
 * @val - wait condition
 * @interval_us - polling interval in microsecs
 * @timeout_ms - timeout in millisecs
 * @can_sleep - perform sleep or just spin
 *
 * Returns -ETIMEDOUT on error, zero on success
 */
int ufshcd_wait_for_register(struct ufs_hba *hba, u32 reg, u32 mask,
				u32 val, unsigned long interval_us,
				unsigned long timeout_ms, bool can_sleep)
{
	int err = 0;
	unsigned long timeout = jiffies + msecs_to_jiffies(timeout_ms);

	/* ignore bits that we don't intend to wait on */
	val = val & mask;

	while ((ufshcd_readl(hba, reg) & mask) != val) {
		if (can_sleep)
			usleep_range(interval_us, interval_us + 50);
		else
			udelay(interval_us);
		if (time_after(jiffies, timeout)) {
			if ((ufshcd_readl(hba, reg) & mask) != val)
				err = -ETIMEDOUT;
			break;
		}
	}

	return err;
}

/**
 * ufshcd_get_intr_mask - Get the interrupt bit mask
 * @hba: Pointer to adapter instance
 *
 * Returns interrupt bit mask per version
 */
static inline u32 ufshcd_get_intr_mask(struct ufs_hba *hba)
{
	u32 intr_mask = 0;

	switch (hba->ufs_version) {
	case UFSHCI_VERSION_10:
		intr_mask = INTERRUPT_MASK_ALL_VER_10;
		break;
	case UFSHCI_VERSION_11:
	case UFSHCI_VERSION_20:
		intr_mask = INTERRUPT_MASK_ALL_VER_11;
		break;
	case UFSHCI_VERSION_21:
	default:
		intr_mask = INTERRUPT_MASK_ALL_VER_21;
		break;
	}

	return intr_mask;
}

/**
 * ufshcd_get_ufs_version - Get the UFS version supported by the HBA
 * @hba: Pointer to adapter instance
 *
 * Returns UFSHCI version supported by the controller
 */
static inline u32 ufshcd_get_ufs_version(struct ufs_hba *hba)
{
	if (hba->quirks & UFSHCD_QUIRK_BROKEN_UFS_HCI_VERSION)
		return ufshcd_vops_get_ufs_hci_version(hba);

	return ufshcd_readl(hba, REG_UFS_VERSION);
}

/**
 * ufshcd_is_device_present - Check if any device connected to
 *			      the host controller
 * @hba: pointer to adapter instance
 *
 * Returns true if device present, false if no device detected
 */
static inline bool ufshcd_is_device_present(struct ufs_hba *hba)
{
	return (ufshcd_readl(hba, REG_CONTROLLER_STATUS) &
						DEVICE_PRESENT) ? true : false;
}

/**
 * ufshcd_get_tr_ocs - Get the UTRD Overall Command Status
 * @lrbp: pointer to local command reference block
 *
 * This function is used to get the OCS field from UTRD
 * Returns the OCS field in the UTRD
 */
static inline int ufshcd_get_tr_ocs(struct ufshcd_lrb *lrbp)
{
	return le32_to_cpu(lrbp->utr_descriptor_ptr->header.dword_2) & MASK_OCS;
}

/**
 * ufshcd_get_tm_free_slot - get a free slot for task management request
 * @hba: per adapter instance
 * @free_slot: pointer to variable with available slot value
 *
 * Get a free tag and lock it until ufshcd_put_tm_slot() is called.
 * Returns 0 if free slot is not available, else return 1 with tag value
 * in @free_slot.
 */
static bool ufshcd_get_tm_free_slot(struct ufs_hba *hba, int *free_slot)
{
	int tag;
	bool ret = false;

	if (!free_slot)
		goto out;

	do {
		tag = find_first_zero_bit(&hba->tm_slots_in_use, hba->nutmrs);
		if (tag >= hba->nutmrs)
			goto out;
	} while (test_and_set_bit_lock(tag, &hba->tm_slots_in_use));

	*free_slot = tag;
	ret = true;
out:
	return ret;
}

static inline void ufshcd_put_tm_slot(struct ufs_hba *hba, int slot)
{
	clear_bit_unlock(slot, &hba->tm_slots_in_use);
}

/**
 * ufshcd_utrl_clear - Clear a bit in UTRLCLR register
 * @hba: per adapter instance
 * @pos: position of the bit to be cleared
 */
static inline void ufshcd_utrl_clear(struct ufs_hba *hba, u32 pos)
{
	if (hba->quirks & UFSHCI_QUIRK_BROKEN_REQ_LIST_CLR)
		ufshcd_writel(hba, (1 << pos), REG_UTP_TRANSFER_REQ_LIST_CLEAR);
	else
		ufshcd_writel(hba, ~(1 << pos),
				REG_UTP_TRANSFER_REQ_LIST_CLEAR);
}

/**
 * ufshcd_utmrl_clear - Clear a bit in UTRMLCLR register
 * @hba: per adapter instance
 * @pos: position of the bit to be cleared
 */
static inline void ufshcd_utmrl_clear(struct ufs_hba *hba, u32 pos)
{
	if (hba->quirks & UFSHCI_QUIRK_BROKEN_REQ_LIST_CLR)
		ufshcd_writel(hba, (1 << pos), REG_UTP_TASK_REQ_LIST_CLEAR);
	else
		ufshcd_writel(hba, ~(1 << pos), REG_UTP_TASK_REQ_LIST_CLEAR);
}

/**
 * ufshcd_outstanding_req_clear - Clear a bit in outstanding request field
 * @hba: per adapter instance
 * @tag: position of the bit to be cleared
 */
static inline void ufshcd_outstanding_req_clear(struct ufs_hba *hba, int tag)
{
	__clear_bit(tag, &hba->outstanding_reqs);
}

/**
 * ufshcd_get_lists_status - Check UCRDY, UTRLRDY and UTMRLRDY
 * @reg: Register value of host controller status
 *
 * Returns integer, 0 on Success and positive value if failed
 */
static inline int ufshcd_get_lists_status(u32 reg)
{
	return !((reg & UFSHCD_STATUS_READY) == UFSHCD_STATUS_READY);
}

/**
 * ufshcd_get_uic_cmd_result - Get the UIC command result
 * @hba: Pointer to adapter instance
 *
 * This function gets the result of UIC command completion
 * Returns 0 on success, non zero value on error
 */
static inline int ufshcd_get_uic_cmd_result(struct ufs_hba *hba)
{
	return ufshcd_readl(hba, REG_UIC_COMMAND_ARG_2) &
	       MASK_UIC_COMMAND_RESULT;
}

/**
 * ufshcd_get_dme_attr_val - Get the value of attribute returned by UIC command
 * @hba: Pointer to adapter instance
 *
 * This function gets UIC command argument3
 * Returns 0 on success, non zero value on error
 */
static inline u32 ufshcd_get_dme_attr_val(struct ufs_hba *hba)
{
	return ufshcd_readl(hba, REG_UIC_COMMAND_ARG_3);
}

/**
 * ufshcd_get_req_rsp - returns the TR response transaction type
 * @ucd_rsp_ptr: pointer to response UPIU
 */
static inline int
ufshcd_get_req_rsp(struct utp_upiu_rsp *ucd_rsp_ptr)
{
	return be32_to_cpu(ucd_rsp_ptr->header.dword_0) >> 24;
}

/**
 * ufshcd_get_rsp_upiu_result - Get the result from response UPIU
 * @ucd_rsp_ptr: pointer to response UPIU
 *
 * This function gets the response status and scsi_status from response UPIU
 * Returns the response result code.
 */
static inline int
ufshcd_get_rsp_upiu_result(struct utp_upiu_rsp *ucd_rsp_ptr)
{
	return be32_to_cpu(ucd_rsp_ptr->header.dword_1) & MASK_RSP_UPIU_RESULT;
}

/*
 * ufshcd_get_rsp_upiu_data_seg_len - Get the data segment length
 *				from response UPIU
 * @ucd_rsp_ptr: pointer to response UPIU
 *
 * Return the data segment length.
 */
static inline unsigned int
ufshcd_get_rsp_upiu_data_seg_len(struct utp_upiu_rsp *ucd_rsp_ptr)
{
	return be32_to_cpu(ucd_rsp_ptr->header.dword_2) &
		MASK_RSP_UPIU_DATA_SEG_LEN;
}

/**
 * ufshcd_is_exception_event - Check if the device raised an exception event
 * @ucd_rsp_ptr: pointer to response UPIU
 *
 * The function checks if the device raised an exception event indicated in
 * the Device Information field of response UPIU.
 *
 * Returns true if exception is raised, false otherwise.
 */
static inline bool ufshcd_is_exception_event(struct utp_upiu_rsp *ucd_rsp_ptr)
{
	return be32_to_cpu(ucd_rsp_ptr->header.dword_2) &
			MASK_RSP_EXCEPTION_EVENT ? true : false;
}

/**
 * ufshcd_reset_intr_aggr - Reset interrupt aggregation values.
 * @hba: per adapter instance
 */
static inline void
ufshcd_reset_intr_aggr(struct ufs_hba *hba)
{
	ufshcd_writel(hba, INT_AGGR_ENABLE |
		      INT_AGGR_COUNTER_AND_TIMER_RESET,
		      REG_UTP_TRANSFER_REQ_INT_AGG_CONTROL);
}

/**
 * ufshcd_config_intr_aggr - Configure interrupt aggregation values.
 * @hba: per adapter instance
 * @cnt: Interrupt aggregation counter threshold
 * @tmout: Interrupt aggregation timeout value
 */
static inline void
ufshcd_config_intr_aggr(struct ufs_hba *hba, u8 cnt, u8 tmout)
{
	ufshcd_writel(hba, INT_AGGR_ENABLE | INT_AGGR_PARAM_WRITE |
		      INT_AGGR_COUNTER_THLD_VAL(cnt) |
		      INT_AGGR_TIMEOUT_VAL(tmout),
		      REG_UTP_TRANSFER_REQ_INT_AGG_CONTROL);
}

/**
 * ufshcd_disable_intr_aggr - Disables interrupt aggregation.
 * @hba: per adapter instance
 */
static inline void ufshcd_disable_intr_aggr(struct ufs_hba *hba)
{
	ufshcd_writel(hba, 0, REG_UTP_TRANSFER_REQ_INT_AGG_CONTROL);
}

/**
 * ufshcd_enable_run_stop_reg - Enable run-stop registers,
 *			When run-stop registers are set to 1, it indicates the
 *			host controller that it can process the requests
 * @hba: per adapter instance
 */
static void ufshcd_enable_run_stop_reg(struct ufs_hba *hba)
{
	ufshcd_writel(hba, UTP_TASK_REQ_LIST_RUN_STOP_BIT,
		      REG_UTP_TASK_REQ_LIST_RUN_STOP);
	ufshcd_writel(hba, UTP_TRANSFER_REQ_LIST_RUN_STOP_BIT,
		      REG_UTP_TRANSFER_REQ_LIST_RUN_STOP);
}

/**
 * ufshcd_hba_start - Start controller initialization sequence
 * @hba: per adapter instance
 */
static inline void ufshcd_hba_start(struct ufs_hba *hba)
{
	u32 val = CONTROLLER_ENABLE;

	if (ufshcd_hba_is_crypto_supported(hba)) {
		ufshcd_crypto_enable(hba);
		val |= CRYPTO_GENERAL_ENABLE;
	}

	ufshcd_writel(hba, val, REG_CONTROLLER_ENABLE);
}

/**
 * ufshcd_is_hba_active - Get controller state
 * @hba: per adapter instance
 *
 * Returns false if controller is active, true otherwise
 */
static inline bool ufshcd_is_hba_active(struct ufs_hba *hba)
{
	return (ufshcd_readl(hba, REG_CONTROLLER_ENABLE) & CONTROLLER_ENABLE)
		? false : true;
}

u32 ufshcd_get_local_unipro_ver(struct ufs_hba *hba)
{
	/* HCI version 1.0 and 1.1 supports UniPro 1.41 */
	if ((hba->ufs_version == UFSHCI_VERSION_10) ||
	    (hba->ufs_version == UFSHCI_VERSION_11))
		return UFS_UNIPRO_VER_1_41;
	else
		return UFS_UNIPRO_VER_1_6;
}
EXPORT_SYMBOL(ufshcd_get_local_unipro_ver);

static bool ufshcd_is_unipro_pa_params_tuning_req(struct ufs_hba *hba)
{
	/*
	 * If both host and device support UniPro ver1.6 or later, PA layer
	 * parameters tuning happens during link startup itself.
	 *
	 * We can manually tune PA layer parameters if either host or device
	 * doesn't support UniPro ver 1.6 or later. But to keep manual tuning
	 * logic simple, we will only do manual tuning if local unipro version
	 * doesn't support ver1.6 or later.
	 */
	if (ufshcd_get_local_unipro_ver(hba) < UFS_UNIPRO_VER_1_6)
		return true;
	else
		return false;
}

/**
 * ufshcd_set_clk_freq - set UFS controller clock frequencies
 * @hba: per adapter instance
 * @scale_up: If True, set max possible frequency othewise set low frequency
 *
 * Returns 0 if successful
 * Returns < 0 for any other errors
 */
static int ufshcd_set_clk_freq(struct ufs_hba *hba, bool scale_up)
{
	int ret = 0;
	struct ufs_clk_info *clki;
	struct list_head *head = &hba->clk_list_head;

	if (list_empty(head))
		goto out;

	list_for_each_entry(clki, head, list) {
		if (!IS_ERR_OR_NULL(clki->clk)) {
			if (scale_up && clki->max_freq) {
				if ((clki->curr_freq == clki->max_freq) ||
				   (!strcmp(clki->name, "core_clk_ice_hw_ctl")))
					continue;

				ret = clk_set_rate(clki->clk, clki->max_freq);
				if (ret) {
					dev_err(hba->dev, "%s: %s clk set rate(%dHz) failed, %d\n",
						__func__, clki->name,
						clki->max_freq, ret);
					break;
				}
				trace_ufshcd_clk_scaling(dev_name(hba->dev),
						"scaled up", clki->name,
						clki->curr_freq,
						clki->max_freq);

				clki->curr_freq = clki->max_freq;

			} else if (!scale_up && clki->min_freq) {
				if ((clki->curr_freq == clki->min_freq) ||
				   (!strcmp(clki->name, "core_clk_ice_hw_ctl")))
					continue;

				ret = clk_set_rate(clki->clk, clki->min_freq);
				if (ret) {
					dev_err(hba->dev, "%s: %s clk set rate(%dHz) failed, %d\n",
						__func__, clki->name,
						clki->min_freq, ret);
					break;
				}
				trace_ufshcd_clk_scaling(dev_name(hba->dev),
						"scaled down", clki->name,
						clki->curr_freq,
						clki->min_freq);
				clki->curr_freq = clki->min_freq;
			}
		}
		dev_dbg(hba->dev, "%s: clk: %s, rate: %lu\n", __func__,
				clki->name, clk_get_rate(clki->clk));
	}

out:
	return ret;
}

/**
 * ufshcd_scale_clks - scale up or scale down UFS controller clocks
 * @hba: per adapter instance
 * @scale_up: True if scaling up and false if scaling down
 *
 * Returns 0 if successful
 * Returns < 0 for any other errors
 */
static int ufshcd_scale_clks(struct ufs_hba *hba, bool scale_up)
{
	int ret = 0;

	ret = ufshcd_vops_clk_scale_notify(hba, scale_up, PRE_CHANGE);
	if (ret)
		return ret;

	ret = ufshcd_set_clk_freq(hba, scale_up);
	if (ret)
		return ret;

	ret = ufshcd_vops_clk_scale_notify(hba, scale_up, POST_CHANGE);
	if (ret) {
		ufshcd_set_clk_freq(hba, !scale_up);
		return ret;
	}

	return ret;
}

/**
 * ufshcd_is_devfreq_scaling_required - check if scaling is required or not
 * @hba: per adapter instance
 * @scale_up: True if scaling up and false if scaling down
 *
 * Returns true if scaling is required, false otherwise.
 */
static bool ufshcd_is_devfreq_scaling_required(struct ufs_hba *hba,
					       bool scale_up)
{
	struct ufs_clk_info *clki;
	struct list_head *head = &hba->clk_list_head;

	if (list_empty(head))
		return false;

	list_for_each_entry(clki, head, list) {
		if (!IS_ERR_OR_NULL(clki->clk)) {
			if (scale_up && clki->max_freq) {
				if (clki->curr_freq == clki->max_freq)
					continue;
				return true;
			} else if (!scale_up && clki->min_freq) {
				if (clki->curr_freq == clki->min_freq)
					continue;
				return true;
			}
		}
	}

	return false;
}

#if defined(CONFIG_OPLUS_FEATURE_UFSPLUS) && defined(CONFIG_UFSFEATURE)
int ufshcd_wait_for_doorbell_clr(struct ufs_hba *hba, u64 wait_timeout_us)
#else
static int ufshcd_wait_for_doorbell_clr(struct ufs_hba *hba,
					u64 wait_timeout_us)
#endif
{
	unsigned long flags;
	int ret = 0;
	u32 tm_doorbell;
	u32 tr_doorbell;
	bool timeout = false, do_last_check = false;
	ktime_t start;

	ufshcd_hold(hba, false);
	spin_lock_irqsave(hba->host->host_lock, flags);
	/*
	 * Wait for all the outstanding tasks/transfer requests.
	 * Verify by checking the doorbell registers are clear.
	 */
	start = ktime_get();
	do {
		if (hba->ufshcd_state != UFSHCD_STATE_OPERATIONAL) {
			ret = -EBUSY;
			goto out;
		}

		tm_doorbell = ufshcd_readl(hba, REG_UTP_TASK_REQ_DOOR_BELL);
		tr_doorbell = ufshcd_readl(hba, REG_UTP_TRANSFER_REQ_DOOR_BELL);
		if (!tm_doorbell && !tr_doorbell) {
			timeout = false;
			break;
		} else if (do_last_check) {
			break;
		}

		spin_unlock_irqrestore(hba->host->host_lock, flags);
		schedule();
		if (ktime_to_us(ktime_sub(ktime_get(), start)) >
		    wait_timeout_us) {
			timeout = true;
			/*
			 * We might have scheduled out for long time so make
			 * sure to check if doorbells are cleared by this time
			 * or not.
			 */
			do_last_check = true;
		}
		spin_lock_irqsave(hba->host->host_lock, flags);
	} while (tm_doorbell || tr_doorbell);

	if (timeout) {
		dev_err(hba->dev,
			"%s: timedout waiting for doorbell to clear (tm=0x%x, tr=0x%x)\n",
			__func__, tm_doorbell, tr_doorbell);
		ret = -EBUSY;
	}
out:
	spin_unlock_irqrestore(hba->host->host_lock, flags);
	ufshcd_release(hba);
	return ret;
}

/**
 * ufshcd_scale_gear - scale up/down UFS gear
 * @hba: per adapter instance
 * @scale_up: True for scaling up gear and false for scaling down
 *
 * Returns 0 for success,
 * Returns -EBUSY if scaling can't happen at this time
 * Returns non-zero for any other errors
 */
static int ufshcd_scale_gear(struct ufs_hba *hba, bool scale_up)
{
	#define UFS_MIN_GEAR_TO_SCALE_DOWN	UFS_HS_G1
	int ret = 0;
	struct ufs_pa_layer_attr new_pwr_info;

	if (scale_up) {
		memcpy(&new_pwr_info, &hba->clk_scaling.saved_pwr_info.info,
		       sizeof(struct ufs_pa_layer_attr));
	} else {
		memcpy(&new_pwr_info, &hba->pwr_info,
		       sizeof(struct ufs_pa_layer_attr));

		if (hba->pwr_info.gear_tx > UFS_MIN_GEAR_TO_SCALE_DOWN
		    || hba->pwr_info.gear_rx > UFS_MIN_GEAR_TO_SCALE_DOWN) {
			/* save the current power mode */
			memcpy(&hba->clk_scaling.saved_pwr_info.info,
				&hba->pwr_info,
				sizeof(struct ufs_pa_layer_attr));

			/* scale down gear */
			new_pwr_info.gear_tx = UFS_MIN_GEAR_TO_SCALE_DOWN;
			new_pwr_info.gear_rx = UFS_MIN_GEAR_TO_SCALE_DOWN;
		}
	}

	/* check if the power mode needs to be changed or not? */
	ret = ufshcd_config_pwr_mode(hba, &new_pwr_info);
	if (ret)
		dev_err(hba->dev, "%s: failed err %d, old gear: (tx %d rx %d), new gear: (tx %d rx %d)",
			__func__, ret,
			hba->pwr_info.gear_tx, hba->pwr_info.gear_rx,
			new_pwr_info.gear_tx, new_pwr_info.gear_rx);

	return ret;
}

static int ufshcd_clock_scaling_prepare(struct ufs_hba *hba)
{
#if defined(CONFIG_OPLUS_FEATURE_UFSPLUS) && defined(CONFIG_UFSFEATURE)
	#define DOORBELL_CLR_TOUT_US		(1500 * 1000) /* 1 sec */
#else
	#define DOORBELL_CLR_TOUT_US		(1000 * 1000) /* 1 sec */
#endif
	int ret = 0;
	/*
	 * make sure that there are no outstanding requests when
	 * clock scaling is in progress
	 */
#ifndef CONFIG_OPLUS_FEATURE_UFS_DRIVER
//add for merge CR2393722 fixs
	ufshcd_scsi_block_requests(hba);
#endif
	down_write(&hba->clk_scaling_lock);
#ifdef CONFIG_OPLUS_FEATURE_UFS_DRIVER
//add for merge CR2393722 fixs
	ufshcd_scsi_block_requests(hba);
#endif
	if (ufshcd_wait_for_doorbell_clr(hba, DOORBELL_CLR_TOUT_US)) {
		ret = -EBUSY;
		up_write(&hba->clk_scaling_lock);
		ufshcd_scsi_unblock_requests(hba);
	}

	return ret;
}

static void ufshcd_clock_scaling_unprepare(struct ufs_hba *hba)
{
	up_write(&hba->clk_scaling_lock);
	ufshcd_scsi_unblock_requests(hba);
}

/**
 * ufshcd_devfreq_scale - scale up/down UFS clocks and gear
 * @hba: per adapter instance
 * @scale_up: True for scaling up and false for scalin down
 *
 * Returns 0 for success,
 * Returns -EBUSY if scaling can't happen at this time
 * Returns non-zero for any other errors
 */
static int ufshcd_devfreq_scale(struct ufs_hba *hba, bool scale_up)
{
	int ret = 0;

	/* let's not get into low power until clock scaling is completed */
	ufshcd_hold(hba, false);

	ret = ufshcd_clock_scaling_prepare(hba);
	if (ret)
		goto out;

	/* scale down the gear before scaling down clocks */
	if (!scale_up) {
		ret = ufshcd_scale_gear(hba, false);
		if (ret)
			goto clk_scaling_unprepare;
	}

	ret = ufshcd_scale_clks(hba, scale_up);
	if (ret)
		goto scale_up_gear;

	/* scale up the gear after scaling up clocks */
	if (scale_up) {
		ret = ufshcd_scale_gear(hba, true);
		if (ret) {
			ufshcd_scale_clks(hba, false);
			goto clk_scaling_unprepare;
		}
	}

	/* Enable Write Booster if we have scaled up else disable it */
	up_write(&hba->clk_scaling_lock);
	ufshcd_wb_ctrl(hba, scale_up);
<<<<<<< HEAD
#if defined(CONFIG_OPLUS_FEATURE_UFSPLUS)
#if defined(CONFIG_UFSTW)
	ufsf_tw_enable(&hba->ufsf, scale_up);
#endif
#endif
=======
>>>>>>> d7a5d91f
	down_write(&hba->clk_scaling_lock);

	goto clk_scaling_unprepare;

scale_up_gear:
	if (!scale_up)
		ufshcd_scale_gear(hba, true);
clk_scaling_unprepare:
	ufshcd_clock_scaling_unprepare(hba);
out:
	ufshcd_release(hba);
	return ret;
}

static void ufshcd_clk_scaling_suspend_work(struct work_struct *work)
{
	struct ufs_hba *hba = container_of(work, struct ufs_hba,
					   clk_scaling.suspend_work);
	unsigned long irq_flags;

	spin_lock_irqsave(hba->host->host_lock, irq_flags);
	if (hba->clk_scaling.active_reqs || hba->clk_scaling.is_suspended) {
		spin_unlock_irqrestore(hba->host->host_lock, irq_flags);
		return;
	}
	hba->clk_scaling.is_suspended = true;
	spin_unlock_irqrestore(hba->host->host_lock, irq_flags);

	__ufshcd_suspend_clkscaling(hba);
}

static void ufshcd_clk_scaling_resume_work(struct work_struct *work)
{
	struct ufs_hba *hba = container_of(work, struct ufs_hba,
					   clk_scaling.resume_work);
	unsigned long irq_flags;

	spin_lock_irqsave(hba->host->host_lock, irq_flags);
	if (!hba->clk_scaling.is_suspended) {
		spin_unlock_irqrestore(hba->host->host_lock, irq_flags);
		return;
	}
	hba->clk_scaling.is_suspended = false;
	spin_unlock_irqrestore(hba->host->host_lock, irq_flags);

	devfreq_resume_device(hba->devfreq);
}

static int ufshcd_devfreq_target(struct device *dev,
				unsigned long *freq, u32 flags)
{
	int ret = 0;
	struct ufs_hba *hba = dev_get_drvdata(dev);
	ktime_t start;
	bool scale_up, sched_clk_scaling_suspend_work = false;
	struct list_head *clk_list = &hba->clk_list_head;
	struct ufs_clk_info *clki;
	unsigned long irq_flags;

	if (!ufshcd_is_clkscaling_supported(hba))
		return -EINVAL;

	clki = list_first_entry(&hba->clk_list_head, struct ufs_clk_info, list);
	/* Override with the closest supported frequency */
	*freq = (unsigned long) clk_round_rate(clki->clk, *freq);
	spin_lock_irqsave(hba->host->host_lock, irq_flags);
	if (ufshcd_eh_in_progress(hba)) {
		spin_unlock_irqrestore(hba->host->host_lock, irq_flags);
		return 0;
	}

	if (!hba->clk_scaling.active_reqs)
		sched_clk_scaling_suspend_work = true;

	if (list_empty(clk_list)) {
		spin_unlock_irqrestore(hba->host->host_lock, irq_flags);
		goto out;
	}

	/* Decide based on the rounded-off frequency and update */
	scale_up = (*freq == clki->max_freq) ? true : false;
	if (!scale_up)
		*freq = clki->min_freq;
	/* Update the frequency */
	if (!ufshcd_is_devfreq_scaling_required(hba, scale_up)) {
		spin_unlock_irqrestore(hba->host->host_lock, irq_flags);
		ret = 0;
		goto out; /* no state change required */
	}
	spin_unlock_irqrestore(hba->host->host_lock, irq_flags);

#if defined(CONFIG_SCSI_UFSHCD_QTI)
	pm_runtime_get_noresume(hba->dev);
	if (!pm_runtime_active(hba->dev)) {
		pm_runtime_put_noidle(hba->dev);
		ret = -EAGAIN;
		goto out;
	}
#endif
	start = ktime_get();
	ret = ufshcd_devfreq_scale(hba, scale_up);
#if defined(CONFIG_SCSI_UFSHCD_QTI)
	pm_runtime_put(hba->dev);
#endif

	trace_ufshcd_profile_clk_scaling(dev_name(hba->dev),
		(scale_up ? "up" : "down"),
		ktime_to_us(ktime_sub(ktime_get(), start)), ret);

out:
	if (sched_clk_scaling_suspend_work)
		queue_work(hba->clk_scaling.workq,
			   &hba->clk_scaling.suspend_work);

	return ret;
}


static int ufshcd_devfreq_get_dev_status(struct device *dev,
		struct devfreq_dev_status *stat)
{
	struct ufs_hba *hba = dev_get_drvdata(dev);
	struct ufs_clk_scaling *scaling = &hba->clk_scaling;
	unsigned long flags;
	struct list_head *clk_list = &hba->clk_list_head;
	struct ufs_clk_info *clki;
	ktime_t curr_t;

	if (!ufshcd_is_clkscaling_supported(hba))
		return -EINVAL;

	memset(stat, 0, sizeof(*stat));

	spin_lock_irqsave(hba->host->host_lock, flags);
	curr_t = ktime_get();
	if (!scaling->window_start_t)
		goto start_window;

	clki = list_first_entry(clk_list, struct ufs_clk_info, list);
	/*
	 * If current frequency is 0, then the ondemand governor considers
	 * there's no initial frequency set. And it always requests to set
	 * to max. frequency.
	 */
	stat->current_frequency = clki->curr_freq;
	if (scaling->is_busy_started)
		scaling->tot_busy_t += ktime_us_delta(curr_t,
				scaling->busy_start_t);

	stat->total_time = ktime_us_delta(curr_t, scaling->window_start_t);
	stat->busy_time = scaling->tot_busy_t;
start_window:
	scaling->window_start_t = curr_t;
	scaling->tot_busy_t = 0;

	if (hba->outstanding_reqs) {
		scaling->busy_start_t = curr_t;
		scaling->is_busy_started = true;
	} else {
		scaling->busy_start_t = 0;
		scaling->is_busy_started = false;
	}
	spin_unlock_irqrestore(hba->host->host_lock, flags);
	return 0;
}

static int ufshcd_devfreq_init(struct ufs_hba *hba)
{
	struct list_head *clk_list = &hba->clk_list_head;
	struct ufs_clk_info *clki;
	struct devfreq *devfreq;
	int ret;

	/* Skip devfreq if we don't have any clocks in the list */
	if (list_empty(clk_list))
		return 0;

	clki = list_first_entry(clk_list, struct ufs_clk_info, list);
	dev_pm_opp_add(hba->dev, clki->min_freq, 0);
	dev_pm_opp_add(hba->dev, clki->max_freq, 0);

	ufshcd_vops_config_scaling_param(hba, &hba->vps->devfreq_profile,
					 &hba->vps->ondemand_data);
	devfreq = devfreq_add_device(hba->dev,
			&hba->vps->devfreq_profile,
			DEVFREQ_GOV_SIMPLE_ONDEMAND,
			&hba->vps->ondemand_data);
	if (IS_ERR(devfreq)) {
		ret = PTR_ERR(devfreq);
		dev_err(hba->dev, "Unable to register with devfreq %d\n", ret);

		dev_pm_opp_remove(hba->dev, clki->min_freq);
		dev_pm_opp_remove(hba->dev, clki->max_freq);
		return ret;
	}

	hba->devfreq = devfreq;

	return 0;
}

static void ufshcd_devfreq_remove(struct ufs_hba *hba)
{
	struct list_head *clk_list = &hba->clk_list_head;
	struct ufs_clk_info *clki;

	if (!hba->devfreq)
		return;

	devfreq_remove_device(hba->devfreq);
	hba->devfreq = NULL;

	clki = list_first_entry(clk_list, struct ufs_clk_info, list);
	dev_pm_opp_remove(hba->dev, clki->min_freq);
	dev_pm_opp_remove(hba->dev, clki->max_freq);
}

static void __ufshcd_suspend_clkscaling(struct ufs_hba *hba)
{
	unsigned long flags;

	devfreq_suspend_device(hba->devfreq);
	spin_lock_irqsave(hba->host->host_lock, flags);
	hba->clk_scaling.window_start_t = 0;
	spin_unlock_irqrestore(hba->host->host_lock, flags);
}

static void ufshcd_suspend_clkscaling(struct ufs_hba *hba)
{
	unsigned long flags;
	bool suspend = false;

	if (!ufshcd_is_clkscaling_supported(hba))
		return;

	spin_lock_irqsave(hba->host->host_lock, flags);
	if (!hba->clk_scaling.is_suspended) {
		suspend = true;
		hba->clk_scaling.is_suspended = true;
	}
	spin_unlock_irqrestore(hba->host->host_lock, flags);

	if (suspend)
		__ufshcd_suspend_clkscaling(hba);
}

static void ufshcd_resume_clkscaling(struct ufs_hba *hba)
{
	unsigned long flags;
	bool resume = false;

	if (!ufshcd_is_clkscaling_supported(hba))
		return;

	spin_lock_irqsave(hba->host->host_lock, flags);
	if (hba->clk_scaling.is_suspended) {
		resume = true;
		hba->clk_scaling.is_suspended = false;
	}
	spin_unlock_irqrestore(hba->host->host_lock, flags);

	if (resume)
		devfreq_resume_device(hba->devfreq);
}

static int bogus_clkscale_enable = 1;
static ssize_t ufshcd_bogus_clkscale_enable_show(struct device *dev,
		struct device_attribute *attr, char *buf)
{
	return snprintf(buf, PAGE_SIZE, "%d\n", bogus_clkscale_enable);
}

static ssize_t ufshcd_bogus_clkscale_enable_store(struct device *dev,
		struct device_attribute *attr, const char *buf, size_t count)
{
	u32 value;

	if (kstrtou32(buf, 0, &value))
		return -EINVAL;

	bogus_clkscale_enable = !!value;

	return count;
}

static ssize_t ufshcd_clkscale_enable_show(struct device *dev,
		struct device_attribute *attr, char *buf)
{
	struct ufs_hba *hba = dev_get_drvdata(dev);

	return snprintf(buf, PAGE_SIZE, "%d\n", hba->clk_scaling.is_allowed);
}

static ssize_t ufshcd_clkscale_enable_store(struct device *dev,
		struct device_attribute *attr, const char *buf, size_t count)
{
	struct ufs_hba *hba = dev_get_drvdata(dev);
	u32 value;
	int err;

	if (kstrtou32(buf, 0, &value))
		return -EINVAL;

	value = !!value;
	if (value == hba->clk_scaling.is_allowed)
		goto out;

	pm_runtime_get_sync(hba->dev);
	ufshcd_hold(hba, false);

	cancel_work_sync(&hba->clk_scaling.suspend_work);
	cancel_work_sync(&hba->clk_scaling.resume_work);

	hba->clk_scaling.is_allowed = value;

	if (value) {
		ufshcd_resume_clkscaling(hba);
	} else {
		ufshcd_suspend_clkscaling(hba);
		err = ufshcd_devfreq_scale(hba, true);
		if (err)
			dev_err(hba->dev, "%s: failed to scale clocks up %d\n",
					__func__, err);
	}

	ufshcd_release(hba);
	pm_runtime_put_sync(hba->dev);
out:
	return count;
}

static void ufshcd_clkscaling_init_sysfs(struct ufs_hba *hba, bool bogus)
{
	if (bogus) {
		hba->clk_scaling.enable_attr.show = ufshcd_bogus_clkscale_enable_show;
		hba->clk_scaling.enable_attr.store = ufshcd_bogus_clkscale_enable_store;
	} else {
		hba->clk_scaling.enable_attr.show = ufshcd_clkscale_enable_show;
		hba->clk_scaling.enable_attr.store = ufshcd_clkscale_enable_store;
	}
	sysfs_attr_init(&hba->clk_scaling.enable_attr.attr);
	hba->clk_scaling.enable_attr.attr.name = "clkscale_enable";
	hba->clk_scaling.enable_attr.attr.mode = 0644;
	if (device_create_file(hba->dev, &hba->clk_scaling.enable_attr))
		dev_err(hba->dev, "Failed to create sysfs for clkscale_enable\n");
}

static void ufshcd_ungate_work(struct work_struct *work)
{
	int ret;
	unsigned long flags;
	struct ufs_hba *hba = container_of(work, struct ufs_hba,
			clk_gating.ungate_work);

	cancel_delayed_work_sync(&hba->clk_gating.gate_work);

	spin_lock_irqsave(hba->host->host_lock, flags);
	if (hba->clk_gating.state == CLKS_ON) {
		spin_unlock_irqrestore(hba->host->host_lock, flags);
		goto unblock_reqs;
	}

	spin_unlock_irqrestore(hba->host->host_lock, flags);
#if defined(CONFIG_SCSI_UFSHCD_QTI)
	ufshcd_hba_vreg_set_hpm(hba);
#endif
	ufshcd_setup_clocks(hba, true);

	ufshcd_enable_irq(hba);

	/* Exit from hibern8 */
	if (ufshcd_can_hibern8_during_gating(hba)) {
		/* Prevent gating in this path */
		hba->clk_gating.is_suspended = true;
		if (ufshcd_is_link_hibern8(hba)) {
			ret = ufshcd_uic_hibern8_exit(hba);
			if (ret)
				dev_err(hba->dev, "%s: hibern8 exit failed %d\n",
					__func__, ret);
			else
				ufshcd_set_link_active(hba);
		}
		hba->clk_gating.is_suspended = false;
	}
unblock_reqs:
	ufshcd_scsi_unblock_requests(hba);
}

/**
 * ufshcd_hold - Enable clocks that were gated earlier due to ufshcd_release.
 * Also, exit from hibern8 mode and set the link as active.
 * @hba: per adapter instance
 * @async: This indicates whether caller should ungate clocks asynchronously.
 */
int ufshcd_hold(struct ufs_hba *hba, bool async)
{
	int rc = 0;
	bool flush_result;
	unsigned long flags;

	if (!ufshcd_is_clkgating_allowed(hba))
		goto out;
	spin_lock_irqsave(hba->host->host_lock, flags);
	hba->clk_gating.active_reqs++;

start:
	switch (hba->clk_gating.state) {
	case CLKS_ON:
		/*
		 * Wait for the ungate work to complete if in progress.
		 * Though the clocks may be in ON state, the link could
		 * still be in hibner8 state if hibern8 is allowed
		 * during clock gating.
		 * Make sure we exit hibern8 state also in addition to
		 * clocks being ON.
		 */
		if (ufshcd_can_hibern8_during_gating(hba) &&
		    ufshcd_is_link_hibern8(hba)) {
			if (async) {
				rc = -EAGAIN;
				hba->clk_gating.active_reqs--;
				break;
			}
			spin_unlock_irqrestore(hba->host->host_lock, flags);
			flush_result = flush_work(&hba->clk_gating.ungate_work);
			if (hba->clk_gating.is_suspended && !flush_result)
				goto out;
			spin_lock_irqsave(hba->host->host_lock, flags);
			goto start;
		}
		break;
	case REQ_CLKS_OFF:
		if (cancel_delayed_work(&hba->clk_gating.gate_work)) {
			hba->clk_gating.state = CLKS_ON;
			trace_ufshcd_clk_gating(dev_name(hba->dev),
						hba->clk_gating.state);
			break;
		}
		/*
		 * If we are here, it means gating work is either done or
		 * currently running. Hence, fall through to cancel gating
		 * work and to enable clocks.
		 */
		/* fallthrough */
	case CLKS_OFF:
		hba->clk_gating.state = REQ_CLKS_ON;
		trace_ufshcd_clk_gating(dev_name(hba->dev),
					hba->clk_gating.state);
		if (queue_work(hba->clk_gating.clk_gating_workq,
			       &hba->clk_gating.ungate_work))
			ufshcd_scsi_block_requests(hba);
		/*
		 * fall through to check if we should wait for this
		 * work to be done or not.
		 */
		/* fallthrough */
	case REQ_CLKS_ON:
		if (async) {
			rc = -EAGAIN;
			hba->clk_gating.active_reqs--;
			break;
		}

		spin_unlock_irqrestore(hba->host->host_lock, flags);
		flush_work(&hba->clk_gating.ungate_work);
		/* Make sure state is CLKS_ON before returning */
		spin_lock_irqsave(hba->host->host_lock, flags);
		goto start;
	default:
		dev_err(hba->dev, "%s: clk gating is in invalid state %d\n",
				__func__, hba->clk_gating.state);
		break;
	}
	spin_unlock_irqrestore(hba->host->host_lock, flags);
out:
	return rc;
}
EXPORT_SYMBOL_GPL(ufshcd_hold);

static void ufshcd_gate_work(struct work_struct *work)
{
	struct ufs_hba *hba = container_of(work, struct ufs_hba,
			clk_gating.gate_work.work);
	unsigned long flags;
	int ret;

	spin_lock_irqsave(hba->host->host_lock, flags);
#ifdef CONFIG_OPLUS_FEATURE_UFS_DRIVER
//add for fix race condition during hrtimer active(ufshcd_release/ufshcd_gate_work)
	if (hba->clk_gating.state == CLKS_OFF){
		goto rel_lock;
	}
#endif

	/*
	 * In case you are here to cancel this work the gating state
	 * would be marked as REQ_CLKS_ON. In this case save time by
	 * skipping the gating work and exit after changing the clock
	 * state to CLKS_ON.
	 */
	if (hba->clk_gating.is_suspended ||
		(hba->clk_gating.state != REQ_CLKS_OFF)) {
		hba->clk_gating.state = CLKS_ON;
		trace_ufshcd_clk_gating(dev_name(hba->dev),
					hba->clk_gating.state);
		goto rel_lock;
	}

	if (hba->clk_gating.active_reqs
		|| hba->ufshcd_state != UFSHCD_STATE_OPERATIONAL
		|| hba->lrb_in_use || hba->outstanding_tasks
		|| hba->active_uic_cmd || hba->uic_async_done)
		goto rel_lock;

	spin_unlock_irqrestore(hba->host->host_lock, flags);

	/* put the link into hibern8 mode before turning off clocks */
	if (ufshcd_can_hibern8_during_gating(hba)) {
		ret = ufshcd_uic_hibern8_enter(hba);
		if (ret) {
			hba->clk_gating.state = CLKS_ON;
			dev_err(hba->dev, "%s: hibern8 enter failed %d\n",
					__func__, ret);
			trace_ufshcd_clk_gating(dev_name(hba->dev),
						hba->clk_gating.state);
			goto out;
		}
		ufshcd_set_link_hibern8(hba);
	}

	ufshcd_disable_irq(hba);

	if (!ufshcd_is_link_active(hba))
		ufshcd_setup_clocks(hba, false);
	else
		/* If link is active, device ref_clk can't be switched off */
		__ufshcd_setup_clocks(hba, false, true);

#if defined(CONFIG_SCSI_UFSHCD_QTI)
	/* Put the host controller in low power mode if possible */
	ufshcd_hba_vreg_set_lpm(hba);
#endif
	/*
	 * In case you are here to cancel this work the gating state
	 * would be marked as REQ_CLKS_ON. In this case keep the state
	 * as REQ_CLKS_ON which would anyway imply that clocks are off
	 * and a request to turn them on is pending. By doing this way,
	 * we keep the state machine in tact and this would ultimately
	 * prevent from doing cancel work multiple times when there are
	 * new requests arriving before the current cancel work is done.
	 */
	spin_lock_irqsave(hba->host->host_lock, flags);
	if (hba->clk_gating.state == REQ_CLKS_OFF) {
		hba->clk_gating.state = CLKS_OFF;
		trace_ufshcd_clk_gating(dev_name(hba->dev),
					hba->clk_gating.state);
	}
rel_lock:
	spin_unlock_irqrestore(hba->host->host_lock, flags);
out:
	return;
}

/* host lock must be held before calling this variant */
static void __ufshcd_release(struct ufs_hba *hba)
{
	if (!ufshcd_is_clkgating_allowed(hba))
		return;

	hba->clk_gating.active_reqs--;

	if (hba->clk_gating.active_reqs || hba->clk_gating.is_suspended ||
	    hba->ufshcd_state != UFSHCD_STATE_OPERATIONAL ||
	    hba->lrb_in_use || hba->outstanding_tasks ||
	    hba->active_uic_cmd || hba->uic_async_done)
		return;

	hba->clk_gating.state = REQ_CLKS_OFF;
	trace_ufshcd_clk_gating(dev_name(hba->dev), hba->clk_gating.state);
	queue_delayed_work(hba->clk_gating.clk_gating_workq,
			   &hba->clk_gating.gate_work,
			   msecs_to_jiffies(hba->clk_gating.delay_ms));
}

void ufshcd_release(struct ufs_hba *hba)
{
	unsigned long flags;

	spin_lock_irqsave(hba->host->host_lock, flags);
	__ufshcd_release(hba);
	spin_unlock_irqrestore(hba->host->host_lock, flags);
}
EXPORT_SYMBOL_GPL(ufshcd_release);

static ssize_t ufshcd_clkgate_delay_show(struct device *dev,
		struct device_attribute *attr, char *buf)
{
	struct ufs_hba *hba = dev_get_drvdata(dev);

	return snprintf(buf, PAGE_SIZE, "%lu\n", hba->clk_gating.delay_ms);
}

static ssize_t ufshcd_clkgate_delay_store(struct device *dev,
		struct device_attribute *attr, const char *buf, size_t count)
{
	struct ufs_hba *hba = dev_get_drvdata(dev);
	unsigned long flags, value;

	if (kstrtoul(buf, 0, &value))
		return -EINVAL;

	spin_lock_irqsave(hba->host->host_lock, flags);
	hba->clk_gating.delay_ms = value;
	spin_unlock_irqrestore(hba->host->host_lock, flags);
	return count;
}

static ssize_t ufshcd_clkgate_enable_show(struct device *dev,
		struct device_attribute *attr, char *buf)
{
	struct ufs_hba *hba = dev_get_drvdata(dev);

	return snprintf(buf, PAGE_SIZE, "%d\n", hba->clk_gating.is_enabled);
}

static ssize_t ufshcd_clkgate_enable_store(struct device *dev,
		struct device_attribute *attr, const char *buf, size_t count)
{
	struct ufs_hba *hba = dev_get_drvdata(dev);
	unsigned long flags;
	u32 value;

	if (kstrtou32(buf, 0, &value))
		return -EINVAL;

	value = !!value;

	spin_lock_irqsave(hba->host->host_lock, flags);
	if (value == hba->clk_gating.is_enabled)
		goto out;

	if (value)
		hba->clk_gating.active_reqs--;
	else
		hba->clk_gating.active_reqs++;

	hba->clk_gating.is_enabled = value;
out:
	spin_unlock_irqrestore(hba->host->host_lock, flags);
	return count;
}

static void ufshcd_init_clk_scaling(struct ufs_hba *hba)
{
	char wq_name[sizeof("ufs_clkscaling_00")];

	if (ufshcd_is_clkscaling_supported(hba)) {

	INIT_WORK(&hba->clk_scaling.suspend_work,
		  ufshcd_clk_scaling_suspend_work);
	INIT_WORK(&hba->clk_scaling.resume_work,
		  ufshcd_clk_scaling_resume_work);

	snprintf(wq_name, sizeof(wq_name), "ufs_clkscaling_%d",
		 hba->host->host_no);
	hba->clk_scaling.workq = create_singlethread_workqueue(wq_name);

		ufshcd_clkscaling_init_sysfs(hba, false);
	} else {
		ufshcd_clkscaling_init_sysfs(hba, true);
	}
}

static void ufshcd_exit_clk_scaling(struct ufs_hba *hba)
{
	if (!ufshcd_is_clkscaling_supported(hba))
		return;

	destroy_workqueue(hba->clk_scaling.workq);
	ufshcd_devfreq_remove(hba);
}

static void ufshcd_init_clk_gating(struct ufs_hba *hba)
{
	char wq_name[sizeof("ufs_clk_gating_00")];

	if (!ufshcd_is_clkgating_allowed(hba))
		return;

	hba->clk_gating.state = CLKS_ON;

	hba->clk_gating.delay_ms = 150;
	INIT_DELAYED_WORK(&hba->clk_gating.gate_work, ufshcd_gate_work);
	INIT_WORK(&hba->clk_gating.ungate_work, ufshcd_ungate_work);

	snprintf(wq_name, ARRAY_SIZE(wq_name), "ufs_clk_gating_%d",
		 hba->host->host_no);
	hba->clk_gating.clk_gating_workq = alloc_ordered_workqueue(wq_name,
							   WQ_MEM_RECLAIM | WQ_HIGHPRI);

	hba->clk_gating.is_enabled = true;

	hba->clk_gating.delay_attr.show = ufshcd_clkgate_delay_show;
	hba->clk_gating.delay_attr.store = ufshcd_clkgate_delay_store;
	sysfs_attr_init(&hba->clk_gating.delay_attr.attr);
	hba->clk_gating.delay_attr.attr.name = "clkgate_delay_ms";
	hba->clk_gating.delay_attr.attr.mode = 0644;
	if (device_create_file(hba->dev, &hba->clk_gating.delay_attr))
		dev_err(hba->dev, "Failed to create sysfs for clkgate_delay\n");

	hba->clk_gating.enable_attr.show = ufshcd_clkgate_enable_show;
	hba->clk_gating.enable_attr.store = ufshcd_clkgate_enable_store;
	sysfs_attr_init(&hba->clk_gating.enable_attr.attr);
	hba->clk_gating.enable_attr.attr.name = "clkgate_enable";
	hba->clk_gating.enable_attr.attr.mode = 0644;
	if (device_create_file(hba->dev, &hba->clk_gating.enable_attr))
		dev_err(hba->dev, "Failed to create sysfs for clkgate_enable\n");
}

static void ufshcd_exit_clk_gating(struct ufs_hba *hba)
{
	if (!ufshcd_is_clkgating_allowed(hba))
		return;
	device_remove_file(hba->dev, &hba->clk_gating.delay_attr);
	device_remove_file(hba->dev, &hba->clk_gating.enable_attr);
	cancel_work_sync(&hba->clk_gating.ungate_work);
	cancel_delayed_work_sync(&hba->clk_gating.gate_work);
	destroy_workqueue(hba->clk_gating.clk_gating_workq);
}

/* Must be called with host lock acquired */
static void ufshcd_clk_scaling_start_busy(struct ufs_hba *hba)
{
	bool queue_resume_work = false;
	ktime_t curr_t = ktime_get();

	if (!ufshcd_is_clkscaling_supported(hba))
		return;

	if (!hba->clk_scaling.active_reqs++)
		queue_resume_work = true;

	if (!hba->clk_scaling.is_allowed || hba->pm_op_in_progress)
		return;

	if (queue_resume_work)
		queue_work(hba->clk_scaling.workq,
			   &hba->clk_scaling.resume_work);

	if (!hba->clk_scaling.window_start_t) {
		hba->clk_scaling.window_start_t = curr_t;
		hba->clk_scaling.tot_busy_t = 0;
		hba->clk_scaling.is_busy_started = false;
	}

	if (!hba->clk_scaling.is_busy_started) {
		hba->clk_scaling.busy_start_t = curr_t;
		hba->clk_scaling.is_busy_started = true;
	}
}

static void ufshcd_clk_scaling_update_busy(struct ufs_hba *hba)
{
	struct ufs_clk_scaling *scaling = &hba->clk_scaling;

	if (!ufshcd_is_clkscaling_supported(hba))
		return;

	if (!hba->outstanding_reqs && scaling->is_busy_started) {
		scaling->tot_busy_t += ktime_to_us(ktime_sub(ktime_get(),
					scaling->busy_start_t));
		scaling->busy_start_t = 0;
		scaling->is_busy_started = false;
	}
}
/**
 * ufshcd_send_command - Send SCSI or device management commands
 * @hba: per adapter instance
 * @task_tag: Task tag of the command
 */
static inline
void ufshcd_send_command(struct ufs_hba *hba, unsigned int task_tag)
{
	struct ufshcd_lrb *lrbp = &hba->lrb[task_tag];

	lrbp->issue_time_stamp = ktime_get();
	lrbp->compl_time_stamp = ktime_set(0, 0);
	ufshcd_vops_setup_xfer_req(hba, task_tag, (lrbp->cmd ? true : false));
	ufshcd_add_command_trace(hba, task_tag, "send");
	ufshcd_clk_scaling_start_busy(hba);
	__set_bit(task_tag, &hba->outstanding_reqs);
	ufshcd_writel(hba, 1 << task_tag, REG_UTP_TRANSFER_REQ_DOOR_BELL);
	/* Make sure that doorbell is committed immediately */
	wmb();
}

/**
 * ufshcd_copy_sense_data - Copy sense data in case of check condition
 * @lrbp: pointer to local reference block
 */
static inline void ufshcd_copy_sense_data(struct ufshcd_lrb *lrbp)
{
	int len;
	if (lrbp->sense_buffer &&
	    ufshcd_get_rsp_upiu_data_seg_len(lrbp->ucd_rsp_ptr)) {
		int len_to_copy;

		len = be16_to_cpu(lrbp->ucd_rsp_ptr->sr.sense_data_len);
		len_to_copy = min_t(int, UFS_SENSE_SIZE, len);

		memcpy(lrbp->sense_buffer, lrbp->ucd_rsp_ptr->sr.sense_data,
		       len_to_copy);
	}
}

/**
 * ufshcd_copy_query_response() - Copy the Query Response and the data
 * descriptor
 * @hba: per adapter instance
 * @lrbp: pointer to local reference block
 */
static
int ufshcd_copy_query_response(struct ufs_hba *hba, struct ufshcd_lrb *lrbp)
{
	struct ufs_query_res *query_res = &hba->dev_cmd.query.response;

	memcpy(&query_res->upiu_res, &lrbp->ucd_rsp_ptr->qr, QUERY_OSF_SIZE);

	/* Get the descriptor */
	if (hba->dev_cmd.query.descriptor &&
	    lrbp->ucd_rsp_ptr->qr.opcode == UPIU_QUERY_OPCODE_READ_DESC) {
		u8 *descp = (u8 *)lrbp->ucd_rsp_ptr +
				GENERAL_UPIU_REQUEST_SIZE;
		u16 resp_len;
		u16 buf_len;

		/* data segment length */
		resp_len = be32_to_cpu(lrbp->ucd_rsp_ptr->header.dword_2) &
						MASK_QUERY_DATA_SEG_LEN;
		buf_len = be16_to_cpu(
				hba->dev_cmd.query.request.upiu_req.length);
		if (likely(buf_len >= resp_len)) {
			memcpy(hba->dev_cmd.query.descriptor, descp, resp_len);
		} else {
			dev_warn(hba->dev,
				"%s: Response size is bigger than buffer",
				__func__);
			return -EINVAL;
		}
	}

	return 0;
}

/**
 * ufshcd_hba_capabilities - Read controller capabilities
 * @hba: per adapter instance
 */
static inline void ufshcd_hba_capabilities(struct ufs_hba *hba)
{
	hba->capabilities = ufshcd_readl(hba, REG_CONTROLLER_CAPABILITIES);

	/* nutrs and nutmrs are 0 based values */
	hba->nutrs = (hba->capabilities & MASK_TRANSFER_REQUESTS_SLOTS) + 1;
	hba->nutmrs =
	((hba->capabilities & MASK_TASK_MANAGEMENT_REQUEST_SLOTS) >> 16) + 1;
}

/**
 * ufshcd_ready_for_uic_cmd - Check if controller is ready
 *                            to accept UIC commands
 * @hba: per adapter instance
 * Return true on success, else false
 */
static inline bool ufshcd_ready_for_uic_cmd(struct ufs_hba *hba)
{
	if (ufshcd_readl(hba, REG_CONTROLLER_STATUS) & UIC_COMMAND_READY)
		return true;
	else
		return false;
}

/**
 * ufshcd_get_upmcrs - Get the power mode change request status
 * @hba: Pointer to adapter instance
 *
 * This function gets the UPMCRS field of HCS register
 * Returns value of UPMCRS field
 */
static inline u8 ufshcd_get_upmcrs(struct ufs_hba *hba)
{
	return (ufshcd_readl(hba, REG_CONTROLLER_STATUS) >> 8) & 0x7;
}

/**
 * ufshcd_dispatch_uic_cmd - Dispatch UIC commands to unipro layers
 * @hba: per adapter instance
 * @uic_cmd: UIC command
 *
 * Mutex must be held.
 */
static inline void
ufshcd_dispatch_uic_cmd(struct ufs_hba *hba, struct uic_command *uic_cmd)
{
	WARN_ON(hba->active_uic_cmd);

	hba->active_uic_cmd = uic_cmd;

	/* Write Args */
	ufshcd_writel(hba, uic_cmd->argument1, REG_UIC_COMMAND_ARG_1);
	ufshcd_writel(hba, uic_cmd->argument2, REG_UIC_COMMAND_ARG_2);
	ufshcd_writel(hba, uic_cmd->argument3, REG_UIC_COMMAND_ARG_3);

	ufshcd_add_uic_command_trace(hba, uic_cmd, "send");

	/* Write UIC Cmd */
	ufshcd_writel(hba, uic_cmd->command & COMMAND_OPCODE_MASK,
		      REG_UIC_COMMAND);
	/* Ensure that the command is written */
	wmb();
}

/**
 * ufshcd_wait_for_uic_cmd - Wait complectioin of UIC command
 * @hba: per adapter instance
 * @uic_cmd: UIC command
 *
 * Must be called with mutex held.
 * Returns 0 only if success.
 */
static int
ufshcd_wait_for_uic_cmd(struct ufs_hba *hba, struct uic_command *uic_cmd)
{
	int ret;
	unsigned long flags;

	if (wait_for_completion_timeout(&uic_cmd->done,
					msecs_to_jiffies(UIC_CMD_TIMEOUT))) {
		ret = uic_cmd->argument2 & MASK_UIC_COMMAND_RESULT;
	} else {
		ret = -ETIMEDOUT;
		dev_err(hba->dev,
			"uic cmd 0x%x with arg3 0x%x completion timeout\n",
			uic_cmd->command, uic_cmd->argument3);

		if (!uic_cmd->cmd_active) {
			dev_err(hba->dev, "%s: UIC cmd has been completed, return the result\n",
				__func__);
			ret = uic_cmd->argument2 & MASK_UIC_COMMAND_RESULT;
		}
	}

	spin_lock_irqsave(hba->host->host_lock, flags);
	hba->active_uic_cmd = NULL;
	spin_unlock_irqrestore(hba->host->host_lock, flags);

	return ret;
}

/**
 * __ufshcd_send_uic_cmd - Send UIC commands and retrieve the result
 * @hba: per adapter instance
 * @uic_cmd: UIC command
 * @completion: initialize the completion only if this is set to true
 *
 * Identical to ufshcd_send_uic_cmd() expect mutex. Must be called
 * with mutex held and host_lock locked.
 * Returns 0 only if success.
 */
static int
__ufshcd_send_uic_cmd(struct ufs_hba *hba, struct uic_command *uic_cmd,
		      bool completion)
{
	if (!ufshcd_ready_for_uic_cmd(hba)) {
		dev_err(hba->dev,
			"Controller not ready to accept UIC commands\n");
		return -EIO;
	}

	if (completion)
		init_completion(&uic_cmd->done);

	uic_cmd->cmd_active = 1;
	ufshcd_dispatch_uic_cmd(hba, uic_cmd);

	return 0;
}

/**
 * ufshcd_send_uic_cmd - Send UIC commands and retrieve the result
 * @hba: per adapter instance
 * @uic_cmd: UIC command
 *
 * Returns 0 only if success.
 */
int ufshcd_send_uic_cmd(struct ufs_hba *hba, struct uic_command *uic_cmd)
{
	int ret;
	unsigned long flags;

	ufshcd_hold(hba, false);
	mutex_lock(&hba->uic_cmd_mutex);
	ufshcd_add_delay_before_dme_cmd(hba);

	spin_lock_irqsave(hba->host->host_lock, flags);
	ret = __ufshcd_send_uic_cmd(hba, uic_cmd, true);
	spin_unlock_irqrestore(hba->host->host_lock, flags);
	if (!ret)
		ret = ufshcd_wait_for_uic_cmd(hba, uic_cmd);

	mutex_unlock(&hba->uic_cmd_mutex);

	ufshcd_release(hba);
	return ret;
}

/**
 * ufshcd_map_sg - Map scatter-gather list to prdt
 * @hba: per adapter instance
 * @lrbp: pointer to local reference block
 *
 * Returns 0 in case of success, non-zero value in case of failure
 */
static int ufshcd_map_sg(struct ufs_hba *hba, struct ufshcd_lrb *lrbp)
{
	struct ufshcd_sg_entry *prd;
	struct scatterlist *sg;
	struct scsi_cmnd *cmd;
	int sg_segments;
	int i;

	cmd = lrbp->cmd;
	sg_segments = scsi_dma_map(cmd);
	if (sg_segments < 0)
		return sg_segments;

	if (sg_segments) {
		if (hba->quirks & UFSHCD_QUIRK_PRDT_BYTE_GRAN)
			lrbp->utr_descriptor_ptr->prd_table_length =
				cpu_to_le16((u16)(sg_segments *
						  hba->sg_entry_size));
		else
			lrbp->utr_descriptor_ptr->prd_table_length =
				cpu_to_le16((u16) (sg_segments));

		prd = (struct ufshcd_sg_entry *)lrbp->ucd_prdt_ptr;

		scsi_for_each_sg(cmd, sg, sg_segments, i) {
			prd->size =
				cpu_to_le32(((u32) sg_dma_len(sg))-1);
			prd->base_addr =
				cpu_to_le32(lower_32_bits(sg->dma_address));
			prd->upper_addr =
				cpu_to_le32(upper_32_bits(sg->dma_address));
			prd->reserved = 0;
			prd = (void *)prd + hba->sg_entry_size;
		}
	} else {
		lrbp->utr_descriptor_ptr->prd_table_length = 0;
	}

	return ufshcd_map_sg_crypto(hba, lrbp);
}

/**
 * ufshcd_enable_intr - enable interrupts
 * @hba: per adapter instance
 * @intrs: interrupt bits
 */
static void ufshcd_enable_intr(struct ufs_hba *hba, u32 intrs)
{
	u32 set = ufshcd_readl(hba, REG_INTERRUPT_ENABLE);

	if (hba->ufs_version == UFSHCI_VERSION_10) {
		u32 rw;
		rw = set & INTERRUPT_MASK_RW_VER_10;
		set = rw | ((set ^ intrs) & intrs);
	} else {
		set |= intrs;
	}

	ufshcd_writel(hba, set, REG_INTERRUPT_ENABLE);
}

/**
 * ufshcd_disable_intr - disable interrupts
 * @hba: per adapter instance
 * @intrs: interrupt bits
 */
static void ufshcd_disable_intr(struct ufs_hba *hba, u32 intrs)
{
	u32 set = ufshcd_readl(hba, REG_INTERRUPT_ENABLE);

	if (hba->ufs_version == UFSHCI_VERSION_10) {
		u32 rw;
		rw = (set & INTERRUPT_MASK_RW_VER_10) &
			~(intrs & INTERRUPT_MASK_RW_VER_10);
		set = rw | ((set & intrs) & ~INTERRUPT_MASK_RW_VER_10);

	} else {
		set &= ~intrs;
	}

	ufshcd_writel(hba, set, REG_INTERRUPT_ENABLE);
}

/**
 * ufshcd_prepare_req_desc_hdr() - Fills the requests header
 * descriptor according to request
 * @lrbp: pointer to local reference block
 * @upiu_flags: flags required in the header
 * @cmd_dir: requests data direction
 */
static void ufshcd_prepare_req_desc_hdr(struct ufshcd_lrb *lrbp,
			u32 *upiu_flags, enum dma_data_direction cmd_dir)
{
	struct utp_transfer_req_desc *req_desc = lrbp->utr_descriptor_ptr;
	u32 data_direction;
	u32 dword_0;

	if (cmd_dir == DMA_FROM_DEVICE) {
		data_direction = UTP_DEVICE_TO_HOST;
		*upiu_flags = UPIU_CMD_FLAGS_READ;
	} else if (cmd_dir == DMA_TO_DEVICE) {
		data_direction = UTP_HOST_TO_DEVICE;
		*upiu_flags = UPIU_CMD_FLAGS_WRITE;
	} else {
		data_direction = UTP_NO_DATA_TRANSFER;
		*upiu_flags = UPIU_CMD_FLAGS_NONE;
	}

	dword_0 = data_direction | (lrbp->command_type
				<< UPIU_COMMAND_TYPE_OFFSET);
	if (lrbp->intr_cmd)
		dword_0 |= UTP_REQ_DESC_INT_CMD;

	/* Transfer request descriptor header fields */
	if (ufshcd_lrbp_crypto_enabled(lrbp)) {
#if IS_ENABLED(CONFIG_SCSI_UFS_CRYPTO)
		dword_0 |= UTP_REQ_DESC_CRYPTO_ENABLE_CMD;
		dword_0 |= lrbp->crypto_key_slot;
		req_desc->header.dword_1 =
			cpu_to_le32(lower_32_bits(lrbp->data_unit_num));
		req_desc->header.dword_3 =
			cpu_to_le32(upper_32_bits(lrbp->data_unit_num));
#endif /* CONFIG_SCSI_UFS_CRYPTO */
	} else {
		/* dword_1 and dword_3 are reserved, hence they are set to 0 */
		req_desc->header.dword_1 = 0;
		req_desc->header.dword_3 = 0;
	}

	req_desc->header.dword_0 = cpu_to_le32(dword_0);

	/*
	 * assigning invalid value for command status. Controller
	 * updates OCS on command completion, with the command
	 * status
	 */
	req_desc->header.dword_2 =
		cpu_to_le32(OCS_INVALID_COMMAND_STATUS);

	req_desc->prd_table_length = 0;
}

/**
 * ufshcd_prepare_utp_scsi_cmd_upiu() - fills the utp_transfer_req_desc,
 * for scsi commands
 * @lrbp: local reference block pointer
 * @upiu_flags: flags
 */
static
void ufshcd_prepare_utp_scsi_cmd_upiu(struct ufshcd_lrb *lrbp, u32 upiu_flags)
{
	struct utp_upiu_req *ucd_req_ptr = lrbp->ucd_req_ptr;
	unsigned short cdb_len;

	/* command descriptor fields */
	ucd_req_ptr->header.dword_0 = UPIU_HEADER_DWORD(
				UPIU_TRANSACTION_COMMAND, upiu_flags,
				lrbp->lun, lrbp->task_tag);
	ucd_req_ptr->header.dword_1 = UPIU_HEADER_DWORD(
				UPIU_COMMAND_SET_TYPE_SCSI, 0, 0, 0);

	/* Total EHS length and Data segment length will be zero */
	ucd_req_ptr->header.dword_2 = 0;

	ucd_req_ptr->sc.exp_data_transfer_len =
		cpu_to_be32(lrbp->cmd->sdb.length);

	cdb_len = min_t(unsigned short, lrbp->cmd->cmd_len, UFS_CDB_SIZE);
	memset(ucd_req_ptr->sc.cdb, 0, UFS_CDB_SIZE);
	memcpy(ucd_req_ptr->sc.cdb, lrbp->cmd->cmnd, cdb_len);

	memset(lrbp->ucd_rsp_ptr, 0, sizeof(struct utp_upiu_rsp));
}

/**
 * ufshcd_prepare_utp_query_req_upiu() - fills the utp_transfer_req_desc,
 * for query requsts
 * @hba: UFS hba
 * @lrbp: local reference block pointer
 * @upiu_flags: flags
 */
static void ufshcd_prepare_utp_query_req_upiu(struct ufs_hba *hba,
				struct ufshcd_lrb *lrbp, u32 upiu_flags)
{
	struct utp_upiu_req *ucd_req_ptr = lrbp->ucd_req_ptr;
	struct ufs_query *query = &hba->dev_cmd.query;
	u16 len = be16_to_cpu(query->request.upiu_req.length);

	/* Query request header */
	ucd_req_ptr->header.dword_0 = UPIU_HEADER_DWORD(
			UPIU_TRANSACTION_QUERY_REQ, upiu_flags,
			lrbp->lun, lrbp->task_tag);
	ucd_req_ptr->header.dword_1 = UPIU_HEADER_DWORD(
			0, query->request.query_func, 0, 0);

	/* Data segment length only need for WRITE_DESC */
	if (query->request.upiu_req.opcode == UPIU_QUERY_OPCODE_WRITE_DESC)
		ucd_req_ptr->header.dword_2 =
			UPIU_HEADER_DWORD(0, 0, (len >> 8), (u8)len);
	else
		ucd_req_ptr->header.dword_2 = 0;

	/* Copy the Query Request buffer as is */
	memcpy(&ucd_req_ptr->qr, &query->request.upiu_req,
			QUERY_OSF_SIZE);

	/* Copy the Descriptor */
	if (query->request.upiu_req.opcode == UPIU_QUERY_OPCODE_WRITE_DESC)
		memcpy(ucd_req_ptr + 1, query->descriptor, len);

	memset(lrbp->ucd_rsp_ptr, 0, sizeof(struct utp_upiu_rsp));
}

static inline void ufshcd_prepare_utp_nop_upiu(struct ufshcd_lrb *lrbp)
{
	struct utp_upiu_req *ucd_req_ptr = lrbp->ucd_req_ptr;

	memset(ucd_req_ptr, 0, sizeof(struct utp_upiu_req));

	/* command descriptor fields */
	ucd_req_ptr->header.dword_0 =
		UPIU_HEADER_DWORD(
			UPIU_TRANSACTION_NOP_OUT, 0, 0, lrbp->task_tag);
	/* clear rest of the fields of basic header */
	ucd_req_ptr->header.dword_1 = 0;
	ucd_req_ptr->header.dword_2 = 0;

	memset(lrbp->ucd_rsp_ptr, 0, sizeof(struct utp_upiu_rsp));
}

/**
 * ufshcd_comp_devman_upiu - UFS Protocol Information Unit(UPIU)
 *			     for Device Management Purposes
 * @hba: per adapter instance
 * @lrbp: pointer to local reference block
 */
static int ufshcd_comp_devman_upiu(struct ufs_hba *hba, struct ufshcd_lrb *lrbp)
{
	u32 upiu_flags;
	int ret = 0;

	if ((hba->ufs_version == UFSHCI_VERSION_10) ||
	    (hba->ufs_version == UFSHCI_VERSION_11))
		lrbp->command_type = UTP_CMD_TYPE_DEV_MANAGE;
	else
		lrbp->command_type = UTP_CMD_TYPE_UFS_STORAGE;

	ufshcd_prepare_req_desc_hdr(lrbp, &upiu_flags, DMA_NONE);
	if (hba->dev_cmd.type == DEV_CMD_TYPE_QUERY)
		ufshcd_prepare_utp_query_req_upiu(hba, lrbp, upiu_flags);
	else if (hba->dev_cmd.type == DEV_CMD_TYPE_NOP)
		ufshcd_prepare_utp_nop_upiu(lrbp);
	else
		ret = -EINVAL;

	return ret;
}

/**
 * ufshcd_comp_scsi_upiu - UFS Protocol Information Unit(UPIU)
 *			   for SCSI Purposes
 * @hba: per adapter instance
 * @lrbp: pointer to local reference block
 */
static int ufshcd_comp_scsi_upiu(struct ufs_hba *hba, struct ufshcd_lrb *lrbp)
{
	u32 upiu_flags;
	int ret = 0;

	if ((hba->ufs_version == UFSHCI_VERSION_10) ||
	    (hba->ufs_version == UFSHCI_VERSION_11))
		lrbp->command_type = UTP_CMD_TYPE_SCSI;
	else
		lrbp->command_type = UTP_CMD_TYPE_UFS_STORAGE;

	if (likely(lrbp->cmd)) {
#ifdef CONFIG_OPLUS_FEATURE_UFSPLUS
#if defined(CONFIG_UFSFEATURE)
		ufsf_change_lun(&hba->ufsf, lrbp);
		ufsf_prep_fn(&hba->ufsf, lrbp);
#endif
#endif /* CONFIG_OPLUS_FEATURE_UFSPLUS */
		ufshcd_prepare_req_desc_hdr(lrbp, &upiu_flags,
						lrbp->cmd->sc_data_direction);
		ufshcd_prepare_utp_scsi_cmd_upiu(lrbp, upiu_flags);
#ifdef CONFIG_OPLUS_FEATURE_UFSPLUS
#if defined(CONFIG_SCSI_SKHPB)
		if (hba->dev_info.wmanufacturerid == UFS_VENDOR_SKHYNIX) {
			if (hba->skhpb_state == SKHPB_PRESENT &&
				hba->issue_ioctl == false) {
				skhpb_prep_fn(hba, lrbp);
			}
		}
#endif
#endif
	} else {
		ret = -EINVAL;
	}

	return ret;
}

/**
 * ufshcd_upiu_wlun_to_scsi_wlun - maps UPIU W-LUN id to SCSI W-LUN ID
 * @upiu_wlun_id: UPIU W-LUN id
 *
 * Returns SCSI W-LUN id
 */
static inline u16 ufshcd_upiu_wlun_to_scsi_wlun(u8 upiu_wlun_id)
{
	return (upiu_wlun_id & ~UFS_UPIU_WLUN_ID) | SCSI_W_LUN_BASE;
}

/**
 * ufshcd_queuecommand - main entry point for SCSI requests
 * @host: SCSI host pointer
 * @cmd: command from SCSI Midlayer
 *
 * Returns 0 for success, non-zero in case of failure
 */
static int ufshcd_queuecommand(struct Scsi_Host *host, struct scsi_cmnd *cmd)
{
	struct ufshcd_lrb *lrbp;
	struct ufs_hba *hba;
	unsigned long flags;
	int tag;
	int err = 0;

	hba = shost_priv(host);

	tag = cmd->request->tag;
	if (!ufshcd_valid_tag(hba, tag)) {
		dev_err(hba->dev,
			"%s: invalid command tag %d: cmd=0x%p, cmd->request=0x%p",
			__func__, tag, cmd, cmd->request);
		BUG();
	}

	if (!down_read_trylock(&hba->clk_scaling_lock))
		return SCSI_MLQUEUE_HOST_BUSY;

	hba->req_abort_count = 0;

	/* acquire the tag to make sure device cmds don't use it */
	if (test_and_set_bit_lock(tag, &hba->lrb_in_use)) {
		/*
		 * Dev manage command in progress, requeue the command.
		 * Requeuing the command helps in cases where the request *may*
		 * find different tag instead of waiting for dev manage command
		 * completion.
		 */
		err = SCSI_MLQUEUE_HOST_BUSY;
		goto out;
	}

	err = ufshcd_hold(hba, true);
	if (err) {
		err = SCSI_MLQUEUE_HOST_BUSY;
		clear_bit_unlock(tag, &hba->lrb_in_use);
		goto out;
	}
	WARN_ON(ufshcd_is_clkgating_allowed(hba) &&
		(hba->clk_gating.state != CLKS_ON));

	lrbp = &hba->lrb[tag];

	WARN_ON(lrbp->cmd);
	lrbp->cmd = cmd;
	lrbp->sense_bufflen = UFS_SENSE_SIZE;
	lrbp->sense_buffer = cmd->sense_buffer;
	lrbp->task_tag = tag;
	lrbp->lun = ufshcd_scsi_to_upiu_lun(cmd->device->lun);
	lrbp->intr_cmd = !ufshcd_is_intr_aggr_allowed(hba) ? true : false;

	err = ufshcd_prepare_lrbp_crypto(hba, cmd, lrbp);
	if (err) {
		ufshcd_release(hba);
		lrbp->cmd = NULL;
		clear_bit_unlock(tag, &hba->lrb_in_use);
		goto out;
	}
	lrbp->req_abort_skip = false;

	ufshcd_comp_scsi_upiu(hba, lrbp);
#ifdef CONFIG_OPLUS_FEATURE_UFSPLUS
#if defined(CONFIG_UFSFEATURE) && defined(CONFIG_UFSHPB)
	if (cmd->cmnd[0] != 0x28)
		BUG_ON(cmd->requeue_cnt);

	if (cmd->requeue_cnt)
		err = -EAGAIN;

	if (err) {
		ufshcd_release(hba);
		lrbp->cmd = NULL;
		clear_bit_unlock(tag, &hba->lrb_in_use);
		goto out;
	}
#endif
#endif /* CONFIG_OPLUS_FEATURE_UFSPLUS */

	err = ufshcd_map_sg(hba, lrbp);
	if (err) {
		ufshcd_release(hba);
		lrbp->cmd = NULL;
		clear_bit_unlock(tag, &hba->lrb_in_use);
		goto out;
	}
	/* Make sure descriptors are ready before ringing the doorbell */
	wmb();

	spin_lock_irqsave(hba->host->host_lock, flags);
	switch (hba->ufshcd_state) {
	case UFSHCD_STATE_OPERATIONAL:
	case UFSHCD_STATE_EH_SCHEDULED_NON_FATAL:
		break;
	case UFSHCD_STATE_EH_SCHEDULED_FATAL:
		/*
		 * pm_runtime_get_sync() is used at error handling preparation
		 * stage. If a scsi cmd, e.g. the SSU cmd, is sent from hba's
		 * PM ops, it can never be finished if we let SCSI layer keep
		 * retrying it, which gets err handler stuck forever. Neither
		 * can we let the scsi cmd pass through, because UFS is in bad
		 * state, the scsi cmd may eventually time out, which will get
		 * err handler blocked for too long. So, just fail the scsi cmd
		 * sent from PM ops, err handler can recover PM error anyways.
		 */
		if (hba->pm_op_in_progress) {
			hba->force_reset = true;
			set_host_byte(cmd, DID_BAD_TARGET);
			goto out_compl_cmd;
		}
		fallthrough;
	case UFSHCD_STATE_RESET:
		err = SCSI_MLQUEUE_HOST_BUSY;
		goto out_compl_cmd;
	case UFSHCD_STATE_ERROR:
		set_host_byte(cmd, DID_ERROR);
		goto out_compl_cmd;
	default:
		dev_WARN_ONCE(hba->dev, 1, "%s: invalid state %d\n",
				__func__, hba->ufshcd_state);
		set_host_byte(cmd, DID_BAD_TARGET);
		goto out_compl_cmd;
	}
	ufshcd_send_command(hba, tag);
	spin_unlock_irqrestore(hba->host->host_lock, flags);
	goto out;

out_compl_cmd:
	scsi_dma_unmap(lrbp->cmd);
	lrbp->cmd = NULL;
	clear_bit_unlock(tag, &hba->lrb_in_use);
	spin_unlock_irqrestore(hba->host->host_lock, flags);
	ufshcd_release(hba);
	if (!err)
		cmd->scsi_done(cmd);
out:
	up_read(&hba->clk_scaling_lock);
	return err;
}

static int ufshcd_compose_dev_cmd(struct ufs_hba *hba,
		struct ufshcd_lrb *lrbp, enum dev_cmd_type cmd_type, int tag)
{
	lrbp->cmd = NULL;
	lrbp->sense_bufflen = 0;
	lrbp->sense_buffer = NULL;
	lrbp->task_tag = tag;
	lrbp->lun = 0; /* device management cmd is not specific to any LUN */
	lrbp->intr_cmd = true; /* No interrupt aggregation */
#if IS_ENABLED(CONFIG_SCSI_UFS_CRYPTO)
	lrbp->crypto_enable = false; /* No crypto operations */
#endif
	hba->dev_cmd.type = cmd_type;

	return ufshcd_comp_devman_upiu(hba, lrbp);
}

static int
ufshcd_clear_cmd(struct ufs_hba *hba, int tag)
{
	int err = 0;
	unsigned long flags;
	u32 mask = 1 << tag;

	/* clear outstanding transaction before retry */
	spin_lock_irqsave(hba->host->host_lock, flags);
	ufshcd_utrl_clear(hba, tag);
	spin_unlock_irqrestore(hba->host->host_lock, flags);

	/*
	 * wait for for h/w to clear corresponding bit in door-bell.
	 * max. wait is 1 sec.
	 */
	err = ufshcd_wait_for_register(hba,
			REG_UTP_TRANSFER_REQ_DOOR_BELL,
			mask, ~mask, 1000, 1000, true);

	return err;
}

static int
ufshcd_check_query_response(struct ufs_hba *hba, struct ufshcd_lrb *lrbp)
{
	struct ufs_query_res *query_res = &hba->dev_cmd.query.response;

	/* Get the UPIU response */
	query_res->response = ufshcd_get_rsp_upiu_result(lrbp->ucd_rsp_ptr) >>
				UPIU_RSP_CODE_OFFSET;
	return query_res->response;
}

/**
 * ufshcd_dev_cmd_completion() - handles device management command responses
 * @hba: per adapter instance
 * @lrbp: pointer to local reference block
 */
static int
ufshcd_dev_cmd_completion(struct ufs_hba *hba, struct ufshcd_lrb *lrbp)
{
	int resp;
	int err = 0;

	hba->ufs_stats.last_hibern8_exit_tstamp = ktime_set(0, 0);
	resp = ufshcd_get_req_rsp(lrbp->ucd_rsp_ptr);

	switch (resp) {
	case UPIU_TRANSACTION_NOP_IN:
		if (hba->dev_cmd.type != DEV_CMD_TYPE_NOP) {
			err = -EINVAL;
			dev_err(hba->dev, "%s: unexpected response %x\n",
					__func__, resp);
		}
		break;
	case UPIU_TRANSACTION_QUERY_RSP:
		err = ufshcd_check_query_response(hba, lrbp);
		if (!err)
			err = ufshcd_copy_query_response(hba, lrbp);
		break;
	case UPIU_TRANSACTION_REJECT_UPIU:
		/* TODO: handle Reject UPIU Response */
		err = -EPERM;
		dev_err(hba->dev, "%s: Reject UPIU not fully implemented\n",
				__func__);
		break;
	default:
		err = -EINVAL;
		dev_err(hba->dev, "%s: Invalid device management cmd response: %x\n",
				__func__, resp);
		break;
	}

	return err;
}

static int ufshcd_wait_for_dev_cmd(struct ufs_hba *hba,
		struct ufshcd_lrb *lrbp, int max_timeout)
{
	int err = 0;
	unsigned long time_left;
	unsigned long flags;

	time_left = wait_for_completion_timeout(hba->dev_cmd.complete,
			msecs_to_jiffies(max_timeout));

	/* Make sure descriptors are ready before ringing the doorbell */
	wmb();
	spin_lock_irqsave(hba->host->host_lock, flags);
	hba->dev_cmd.complete = NULL;
	if (likely(time_left)) {
		err = ufshcd_get_tr_ocs(lrbp);
		if (!err)
			err = ufshcd_dev_cmd_completion(hba, lrbp);
	}
	spin_unlock_irqrestore(hba->host->host_lock, flags);

	if (!time_left) {
		err = -ETIMEDOUT;
		dev_dbg(hba->dev, "%s: dev_cmd request timedout, tag %d\n",
			__func__, lrbp->task_tag);
		if (!ufshcd_clear_cmd(hba, lrbp->task_tag))
			/* successfully cleared the command, retry if needed */
			err = -EAGAIN;
		/*
		 * in case of an error, after clearing the doorbell,
		 * we also need to clear the outstanding_request
		 * field in hba
		 */
		ufshcd_outstanding_req_clear(hba, lrbp->task_tag);
	}

	return err;
}

/**
 * ufshcd_get_dev_cmd_tag - Get device management command tag
 * @hba: per-adapter instance
 * @tag_out: pointer to variable with available slot value
 *
 * Get a free slot and lock it until device management command
 * completes.
 *
 * Returns false if free slot is unavailable for locking, else
 * return true with tag value in @tag.
 */
static bool ufshcd_get_dev_cmd_tag(struct ufs_hba *hba, int *tag_out)
{
	int tag;
	bool ret = false;
	unsigned long tmp;

	if (!tag_out)
		goto out;

	do {
		tmp = ~hba->lrb_in_use;
		tag = find_last_bit(&tmp, hba->nutrs);
		if (tag >= hba->nutrs)
			goto out;
	} while (test_and_set_bit_lock(tag, &hba->lrb_in_use));

	*tag_out = tag;
	ret = true;
out:
	return ret;
}

static inline void ufshcd_put_dev_cmd_tag(struct ufs_hba *hba, int tag)
{
	clear_bit_unlock(tag, &hba->lrb_in_use);
}

/**
 * ufshcd_exec_dev_cmd - API for sending device management requests
 * @hba: UFS hba
 * @cmd_type: specifies the type (NOP, Query...)
 * @timeout: timeout in milliseconds
 *
 * NOTE: Since there is only one available tag for device management commands,
 * it is expected you hold the hba->dev_cmd.lock mutex.
 */
#ifdef CONFIG_OPLUS_FEATURE_UFSPLUS
#if defined(CONFIG_UFSFEATURE)
int ufshcd_exec_dev_cmd(struct ufs_hba *hba,
			enum dev_cmd_type cmd_type, int timeout)
#else
static int ufshcd_exec_dev_cmd(struct ufs_hba *hba,
		enum dev_cmd_type cmd_type, int timeout)
#endif
#endif /* CONFIG_OPLUS_FEATURE_UFSPLUS */
{
	struct ufshcd_lrb *lrbp;
	int err;
	int tag;
	struct completion wait;
	unsigned long flags;

	down_read(&hba->clk_scaling_lock);

	/*
	 * Get free slot, sleep if slots are unavailable.
	 * Even though we use wait_event() which sleeps indefinitely,
	 * the maximum wait time is bounded by SCSI request timeout.
	 */
	wait_event(hba->dev_cmd.tag_wq, ufshcd_get_dev_cmd_tag(hba, &tag));

	init_completion(&wait);
	lrbp = &hba->lrb[tag];
	WARN_ON(lrbp->cmd);
	err = ufshcd_compose_dev_cmd(hba, lrbp, cmd_type, tag);
	if (unlikely(err))
		goto out_put_tag;

	hba->dev_cmd.complete = &wait;

	ufshcd_add_query_upiu_trace(hba, tag, "query_send");
	/* Make sure descriptors are ready before ringing the doorbell */
	wmb();
	spin_lock_irqsave(hba->host->host_lock, flags);
	ufshcd_send_command(hba, tag);
	spin_unlock_irqrestore(hba->host->host_lock, flags);

	err = ufshcd_wait_for_dev_cmd(hba, lrbp, timeout);

	ufshcd_add_query_upiu_trace(hba, tag,
			err ? "query_complete_err" : "query_complete");

out_put_tag:
	ufshcd_put_dev_cmd_tag(hba, tag);
	wake_up(&hba->dev_cmd.tag_wq);
	up_read(&hba->clk_scaling_lock);
	return err;
}

/**
 * ufshcd_init_query() - init the query response and request parameters
 * @hba: per-adapter instance
 * @request: address of the request pointer to be initialized
 * @response: address of the response pointer to be initialized
 * @opcode: operation to perform
 * @idn: flag idn to access
 * @index: LU number to access
 * @selector: query/flag/descriptor further identification
 */
static inline void ufshcd_init_query(struct ufs_hba *hba,
		struct ufs_query_req **request, struct ufs_query_res **response,
		enum query_opcode opcode, u8 idn, u8 index, u8 selector)
{
	*request = &hba->dev_cmd.query.request;
	*response = &hba->dev_cmd.query.response;
	memset(*request, 0, sizeof(struct ufs_query_req));
	memset(*response, 0, sizeof(struct ufs_query_res));
	(*request)->upiu_req.opcode = opcode;
	(*request)->upiu_req.idn = idn;
	(*request)->upiu_req.index = index;
	(*request)->upiu_req.selector = selector;
}
#ifdef CONFIG_OPLUS_FEATURE_UFSPLUS
#if defined(CONFIG_SCSI_SKHPB)
int ufshcd_query_flag_retry(struct ufs_hba *hba,
	enum query_opcode opcode, enum flag_idn idn, u8 index, bool *flag_res)
#else
static int ufshcd_query_flag_retry(struct ufs_hba *hba,
	enum query_opcode opcode, enum flag_idn idn, u8 index, bool *flag_res)
#endif
#else
static int ufshcd_query_flag_retry(struct ufs_hba *hba,
	enum query_opcode opcode, enum flag_idn idn, u8 index, bool *flag_res)
<<<<<<< HEAD
#endif
=======
>>>>>>> d7a5d91f
{
	int ret;
	int retries;

	for (retries = 0; retries < QUERY_REQ_RETRIES; retries++) {
		ret = ufshcd_query_flag(hba, opcode, idn, index, flag_res);
		if (ret)
			dev_dbg(hba->dev,
				"%s: failed with error %d, retries %d\n",
				__func__, ret, retries);
		else
			break;
	}

	if (ret)
		dev_err(hba->dev,
			"%s: query attribute, opcode %d, idn %d, failed with error %d after %d retires\n",
			__func__, opcode, idn, ret, retries);
	return ret;
}

/**
 * ufshcd_query_flag() - API function for sending flag query requests
 * @hba: per-adapter instance
 * @opcode: flag query to perform
 * @idn: flag idn to access
 * @index: flag index to access
 * @flag_res: the flag value after the query request completes
 *
 * Returns 0 for success, non-zero in case of failure
 */
int ufshcd_query_flag(struct ufs_hba *hba, enum query_opcode opcode,
			enum flag_idn idn, u8 index, bool *flag_res)
{
	struct ufs_query_req *request = NULL;
	struct ufs_query_res *response = NULL;
	int err, selector = 0;
	int timeout = QUERY_REQ_TIMEOUT;

	BUG_ON(!hba);

	ufshcd_hold(hba, false);
	mutex_lock(&hba->dev_cmd.lock);
	ufshcd_init_query(hba, &request, &response, opcode, idn, index,
			selector);

	switch (opcode) {
	case UPIU_QUERY_OPCODE_SET_FLAG:
	case UPIU_QUERY_OPCODE_CLEAR_FLAG:
	case UPIU_QUERY_OPCODE_TOGGLE_FLAG:
		request->query_func = UPIU_QUERY_FUNC_STANDARD_WRITE_REQUEST;
		break;
	case UPIU_QUERY_OPCODE_READ_FLAG:
		request->query_func = UPIU_QUERY_FUNC_STANDARD_READ_REQUEST;
		if (!flag_res) {
			/* No dummy reads */
			dev_err(hba->dev, "%s: Invalid argument for read request\n",
					__func__);
			err = -EINVAL;
			goto out_unlock;
		}
		break;
	default:
		dev_err(hba->dev,
			"%s: Expected query flag opcode but got = %d\n",
			__func__, opcode);
		err = -EINVAL;
		goto out_unlock;
	}

	err = ufshcd_exec_dev_cmd(hba, DEV_CMD_TYPE_QUERY, timeout);

	if (err) {
		dev_err(hba->dev,
			"%s: Sending flag query for idn %d failed, err = %d\n",
			__func__, idn, err);
		goto out_unlock;
	}

	if (flag_res)
		*flag_res = (be32_to_cpu(response->upiu_res.value) &
				MASK_QUERY_UPIU_FLAG_LOC) & 0x1;

out_unlock:
	mutex_unlock(&hba->dev_cmd.lock);
	ufshcd_release(hba);
	return err;
}
EXPORT_SYMBOL_GPL(ufshcd_query_flag);

/**
 * ufshcd_query_attr - API function for sending attribute requests
 * @hba: per-adapter instance
 * @opcode: attribute opcode
 * @idn: attribute idn to access
 * @index: index field
 * @selector: selector field
 * @attr_val: the attribute value after the query request completes
 *
 * Returns 0 for success, non-zero in case of failure
*/
int ufshcd_query_attr(struct ufs_hba *hba, enum query_opcode opcode,
		      enum attr_idn idn, u8 index, u8 selector, u32 *attr_val)
{
	struct ufs_query_req *request = NULL;
	struct ufs_query_res *response = NULL;
	int err;

	BUG_ON(!hba);

	ufshcd_hold(hba, false);
	if (!attr_val) {
		dev_err(hba->dev, "%s: attribute value required for opcode 0x%x\n",
				__func__, opcode);
		err = -EINVAL;
		goto out;
	}

	mutex_lock(&hba->dev_cmd.lock);
	ufshcd_init_query(hba, &request, &response, opcode, idn, index,
			selector);

	switch (opcode) {
	case UPIU_QUERY_OPCODE_WRITE_ATTR:
		request->query_func = UPIU_QUERY_FUNC_STANDARD_WRITE_REQUEST;
		request->upiu_req.value = cpu_to_be32(*attr_val);
		break;
	case UPIU_QUERY_OPCODE_READ_ATTR:
		request->query_func = UPIU_QUERY_FUNC_STANDARD_READ_REQUEST;
		break;
	default:
		dev_err(hba->dev, "%s: Expected query attr opcode but got = 0x%.2x\n",
				__func__, opcode);
		err = -EINVAL;
		goto out_unlock;
	}

	err = ufshcd_exec_dev_cmd(hba, DEV_CMD_TYPE_QUERY, QUERY_REQ_TIMEOUT);

	if (err) {
		dev_err(hba->dev, "%s: opcode 0x%.2x for idn %d failed, index %d, err = %d\n",
				__func__, opcode, idn, index, err);
		goto out_unlock;
	}

	*attr_val = be32_to_cpu(response->upiu_res.value);

out_unlock:
	mutex_unlock(&hba->dev_cmd.lock);
out:
	ufshcd_release(hba);
	return err;
}
EXPORT_SYMBOL_GPL(ufshcd_query_attr);

/**
 * ufshcd_query_attr_retry() - API function for sending query
 * attribute with retries
 * @hba: per-adapter instance
 * @opcode: attribute opcode
 * @idn: attribute idn to access
 * @index: index field
 * @selector: selector field
 * @attr_val: the attribute value after the query request
 * completes
 *
 * Returns 0 for success, non-zero in case of failure
*/
static int ufshcd_query_attr_retry(struct ufs_hba *hba,
	enum query_opcode opcode, enum attr_idn idn, u8 index, u8 selector,
	u32 *attr_val)
{
	int ret = 0;
	u32 retries;

	 for (retries = QUERY_REQ_RETRIES; retries > 0; retries--) {
		ret = ufshcd_query_attr(hba, opcode, idn, index,
						selector, attr_val);
		if (ret)
			dev_dbg(hba->dev, "%s: failed with error %d, retries %d\n",
				__func__, ret, retries);
		else
			break;
	}

	if (ret)
		dev_err(hba->dev,
			"%s: query attribute, idn %d, failed with error %d after %d retires\n",
			__func__, idn, ret, QUERY_REQ_RETRIES);
	return ret;
}

static int __ufshcd_query_descriptor(struct ufs_hba *hba,
			enum query_opcode opcode, enum desc_idn idn, u8 index,
			u8 selector, u8 *desc_buf, int *buf_len)
{
	struct ufs_query_req *request = NULL;
	struct ufs_query_res *response = NULL;
	int err;

	BUG_ON(!hba);

	ufshcd_hold(hba, false);
	if (!desc_buf) {
		dev_err(hba->dev, "%s: descriptor buffer required for opcode 0x%x\n",
				__func__, opcode);
		err = -EINVAL;
		goto out;
	}

	if (*buf_len < QUERY_DESC_MIN_SIZE || *buf_len > QUERY_DESC_MAX_SIZE) {
		dev_err(hba->dev, "%s: descriptor buffer size (%d) is out of range\n",
				__func__, *buf_len);
		err = -EINVAL;
		goto out;
	}

	mutex_lock(&hba->dev_cmd.lock);
	ufshcd_init_query(hba, &request, &response, opcode, idn, index,
			selector);
	hba->dev_cmd.query.descriptor = desc_buf;
	request->upiu_req.length = cpu_to_be16(*buf_len);

	switch (opcode) {
	case UPIU_QUERY_OPCODE_WRITE_DESC:
		request->query_func = UPIU_QUERY_FUNC_STANDARD_WRITE_REQUEST;
		break;
	case UPIU_QUERY_OPCODE_READ_DESC:
		request->query_func = UPIU_QUERY_FUNC_STANDARD_READ_REQUEST;
		break;
	default:
		dev_err(hba->dev,
				"%s: Expected query descriptor opcode but got = 0x%.2x\n",
				__func__, opcode);
		err = -EINVAL;
		goto out_unlock;
	}

	err = ufshcd_exec_dev_cmd(hba, DEV_CMD_TYPE_QUERY, QUERY_REQ_TIMEOUT);

	if (err) {
		dev_err(hba->dev, "%s: opcode 0x%.2x for idn %d failed, index %d, err = %d\n",
				__func__, opcode, idn, index, err);
		goto out_unlock;
	}

	*buf_len = be16_to_cpu(response->upiu_res.length);

out_unlock:
	hba->dev_cmd.query.descriptor = NULL;
	mutex_unlock(&hba->dev_cmd.lock);
out:
	ufshcd_release(hba);
	return err;
}

/**
 * ufshcd_query_descriptor_retry - API function for sending descriptor requests
 * @hba: per-adapter instance
 * @opcode: attribute opcode
 * @idn: attribute idn to access
 * @index: index field
 * @selector: selector field
 * @desc_buf: the buffer that contains the descriptor
 * @buf_len: length parameter passed to the device
 *
 * Returns 0 for success, non-zero in case of failure.
 * The buf_len parameter will contain, on return, the length parameter
 * received on the response.
 */
int ufshcd_query_descriptor_retry(struct ufs_hba *hba,
				  enum query_opcode opcode,
				  enum desc_idn idn, u8 index,
				  u8 selector,
				  u8 *desc_buf, int *buf_len)
{
	int err;
	int retries;

	for (retries = QUERY_REQ_RETRIES; retries > 0; retries--) {
		err = __ufshcd_query_descriptor(hba, opcode, idn, index,
						selector, desc_buf, buf_len);
		if (!err || err == -EINVAL)
			break;
	}

	return err;
}
EXPORT_SYMBOL_GPL(ufshcd_query_descriptor_retry);

/**
 * ufshcd_read_desc_length - read the specified descriptor length from header
 * @hba: Pointer to adapter instance
 * @desc_id: descriptor idn value
 * @desc_index: descriptor index
 * @desc_length: pointer to variable to read the length of descriptor
 *
 * Return 0 in case of success, non-zero otherwise
 */
static int ufshcd_read_desc_length(struct ufs_hba *hba,
	enum desc_idn desc_id,
	int desc_index,
	int *desc_length)
{
	int ret;
	u8 header[QUERY_DESC_HDR_SIZE];
	int header_len = QUERY_DESC_HDR_SIZE;

	if (desc_id >= QUERY_DESC_IDN_MAX)
		return -EINVAL;

	ret = ufshcd_query_descriptor_retry(hba, UPIU_QUERY_OPCODE_READ_DESC,
					desc_id, desc_index, 0, header,
					&header_len);

	if (ret) {
		dev_err(hba->dev, "%s: Failed to get descriptor header id %d",
			__func__, desc_id);
		return ret;
	} else if (desc_id != header[QUERY_DESC_DESC_TYPE_OFFSET]) {
		dev_warn(hba->dev, "%s: descriptor header id %d and desc_id %d mismatch",
			__func__, header[QUERY_DESC_DESC_TYPE_OFFSET],
			desc_id);
		ret = -EINVAL;
	}

	*desc_length = header[QUERY_DESC_LENGTH_OFFSET];
	return ret;

}

/**
 * ufshcd_map_desc_id_to_length - map descriptor IDN to its length
 * @hba: Pointer to adapter instance
 * @desc_id: descriptor idn value
 * @desc_len: mapped desc length (out)
 *
 * Return 0 in case of success, non-zero otherwise
 */
int ufshcd_map_desc_id_to_length(struct ufs_hba *hba,
	enum desc_idn desc_id, int *desc_len)
{
	switch (desc_id) {
	case QUERY_DESC_IDN_DEVICE:
		*desc_len = hba->desc_size.dev_desc;
		break;
	case QUERY_DESC_IDN_POWER:
		*desc_len = hba->desc_size.pwr_desc;
		break;
	case QUERY_DESC_IDN_GEOMETRY:
		*desc_len = hba->desc_size.geom_desc;
		break;
	case QUERY_DESC_IDN_CONFIGURATION:
		*desc_len = hba->desc_size.conf_desc;
		break;
	case QUERY_DESC_IDN_UNIT:
		*desc_len = hba->desc_size.unit_desc;
		break;
	case QUERY_DESC_IDN_INTERCONNECT:
		*desc_len = hba->desc_size.interc_desc;
		break;
	case QUERY_DESC_IDN_STRING:
		*desc_len = QUERY_DESC_MAX_SIZE;
		break;
	case QUERY_DESC_IDN_HEALTH:
		*desc_len = hba->desc_size.hlth_desc;
		break;
	case QUERY_DESC_IDN_RFU_0:
	case QUERY_DESC_IDN_RFU_1:
		*desc_len = 0;
		break;
	default:
		*desc_len = 0;
		return -EINVAL;
	}
	return 0;
}
EXPORT_SYMBOL(ufshcd_map_desc_id_to_length);

/**
 * ufshcd_read_desc_param - read the specified descriptor parameter
 * @hba: Pointer to adapter instance
 * @desc_id: descriptor idn value
 * @desc_index: descriptor index
 * @param_offset: offset of the parameter to read
 * @param_read_buf: pointer to buffer where parameter would be read
 * @param_size: sizeof(param_read_buf)
 *
 * Return 0 in case of success, non-zero otherwise
 */
int ufshcd_read_desc_param(struct ufs_hba *hba,
			   enum desc_idn desc_id,
			   int desc_index,
			   u8 param_offset,
			   u8 *param_read_buf,
			   u8 param_size)
{
	int ret;
	u8 *desc_buf;
	int buff_len;
	bool is_kmalloc = true;

	/* Safety check */
	if (desc_id >= QUERY_DESC_IDN_MAX || !param_size)
		return -EINVAL;

	/* Get the max length of descriptor from structure filled up at probe
	 * time.
	 */
	ret = ufshcd_map_desc_id_to_length(hba, desc_id, &buff_len);

	/* Sanity checks */
	if (ret || !buff_len) {
		dev_err(hba->dev, "%s: Failed to get full descriptor length",
			__func__);
		return ret;
	}

	/* Check whether we need temp memory */
	if (param_offset != 0 || param_size < buff_len) {
		desc_buf = kmalloc(buff_len, GFP_KERNEL);
		if (!desc_buf)
			return -ENOMEM;
	} else {
		desc_buf = param_read_buf;
		is_kmalloc = false;
	}

	/* Request for full descriptor */
	ret = ufshcd_query_descriptor_retry(hba, UPIU_QUERY_OPCODE_READ_DESC,
					desc_id, desc_index, 0,
					desc_buf, &buff_len);

	if (ret) {
		dev_err(hba->dev, "%s: Failed reading descriptor. desc_id %d, desc_index %d, param_offset %d, ret %d",
			__func__, desc_id, desc_index, param_offset, ret);
		goto out;
	}

	/* Sanity check */
	if (desc_buf[QUERY_DESC_DESC_TYPE_OFFSET] != desc_id) {
		dev_err(hba->dev, "%s: invalid desc_id %d in descriptor header",
			__func__, desc_buf[QUERY_DESC_DESC_TYPE_OFFSET]);
		ret = -EINVAL;
		goto out;
	}

	/* Check wherher we will not copy more data, than available */
	if (is_kmalloc && param_size > buff_len)
		param_size = buff_len;

	if (is_kmalloc)
		memcpy(param_read_buf, &desc_buf[param_offset], param_size);
out:
	if (is_kmalloc)
		kfree(desc_buf);
	return ret;
}

static inline int ufshcd_read_desc(struct ufs_hba *hba,
				   enum desc_idn desc_id,
				   int desc_index,
				   void *buf,
				   u32 size)
{
	return ufshcd_read_desc_param(hba, desc_id, desc_index, 0, buf, size);
}

static inline int ufshcd_read_power_desc(struct ufs_hba *hba,
					 u8 *buf,
					 u32 size)
{
	return ufshcd_read_desc(hba, QUERY_DESC_IDN_POWER, 0, buf, size);
}

static int ufshcd_read_device_desc(struct ufs_hba *hba, u8 *buf, u32 size)
{
	return ufshcd_read_desc(hba, QUERY_DESC_IDN_DEVICE, 0, buf, size);
}

/**
 * struct uc_string_id - unicode string
 *
 * @len: size of this descriptor inclusive
 * @type: descriptor type
 * @uc: unicode string character
 */
struct uc_string_id {
	u8 len;
	u8 type;
	wchar_t uc[0];
} __packed;

/* replace non-printable or non-ASCII characters with spaces */
static inline char ufshcd_remove_non_printable(u8 ch)
{
	return (ch >= 0x20 && ch <= 0x7e) ? ch : ' ';
}

/**
 * ufshcd_read_string_desc - read string descriptor
 * @hba: pointer to adapter instance
 * @desc_index: descriptor index
 * @buf: pointer to buffer where descriptor would be read,
 *       the caller should free the memory.
 * @ascii: if true convert from unicode to ascii characters
 *         null terminated string.
 *
 * Return:
 * *      string size on success.
 * *      -ENOMEM: on allocation failure
 * *      -EINVAL: on a wrong parameter
 */
int ufshcd_read_string_desc(struct ufs_hba *hba, u8 desc_index,
			    u8 **buf, bool ascii)
{
	struct uc_string_id *uc_str;
	u8 *str;
	int ret;

	if (!buf)
		return -EINVAL;

	uc_str = kzalloc(QUERY_DESC_MAX_SIZE, GFP_KERNEL);
	if (!uc_str)
		return -ENOMEM;

	ret = ufshcd_read_desc(hba, QUERY_DESC_IDN_STRING,
			       desc_index, uc_str,
			       QUERY_DESC_MAX_SIZE);
	if (ret < 0) {
		dev_err(hba->dev, "Reading String Desc failed after %d retries. err = %d\n",
			QUERY_REQ_RETRIES, ret);
		str = NULL;
		goto out;
	}

	if (uc_str->len <= QUERY_DESC_HDR_SIZE) {
		dev_dbg(hba->dev, "String Desc is of zero length\n");
		str = NULL;
		ret = 0;
		goto out;
	}

	if (ascii) {
		ssize_t ascii_len;
		int i;
		/* remove header and divide by 2 to move from UTF16 to UTF8 */
		ascii_len = (uc_str->len - QUERY_DESC_HDR_SIZE) / 2 + 1;
		str = kzalloc(ascii_len, GFP_KERNEL);
		if (!str) {
			ret = -ENOMEM;
			goto out;
		}

		/*
		 * the descriptor contains string in UTF16 format
		 * we need to convert to utf-8 so it can be displayed
		 */
		ret = utf16s_to_utf8s(uc_str->uc,
				      uc_str->len - QUERY_DESC_HDR_SIZE,
				      UTF16_BIG_ENDIAN, str, ascii_len);

		/* replace non-printable or non-ASCII characters with spaces */
		for (i = 0; i < ret; i++)
			str[i] = ufshcd_remove_non_printable(str[i]);

		str[ret++] = '\0';

	} else {
		str = kmemdup(uc_str, uc_str->len, GFP_KERNEL);
		if (!str) {
			ret = -ENOMEM;
			goto out;
		}
		ret = uc_str->len;
	}
out:
	*buf = str;
	kfree(uc_str);
	return ret;
}

/**
 * ufshcd_read_unit_desc_param - read the specified unit descriptor parameter
 * @hba: Pointer to adapter instance
 * @lun: lun id
 * @param_offset: offset of the parameter to read
 * @param_read_buf: pointer to buffer where parameter would be read
 * @param_size: sizeof(param_read_buf)
 *
 * Return 0 in case of success, non-zero otherwise
 */
static inline int ufshcd_read_unit_desc_param(struct ufs_hba *hba,
					      int lun,
					      enum unit_desc_param param_offset,
					      u8 *param_read_buf,
					      u32 param_size)
{
	/*
	 * Unit descriptors are only available for general purpose LUs (LUN id
	 * from 0 to 7) and RPMB Well known LU.
	 */
	if (!ufs_is_valid_unit_desc_lun(lun))
		return -EOPNOTSUPP;

	return ufshcd_read_desc_param(hba, QUERY_DESC_IDN_UNIT, lun,
				      param_offset, param_read_buf, param_size);
}

static int ufshcd_get_ref_clk_gating_wait(struct ufs_hba *hba)
{
	int err = 0;
	u32 gating_wait = UFSHCD_REF_CLK_GATING_WAIT_US;

	if (hba->dev_info.wspecversion >= 0x300) {
		err = ufshcd_query_attr_retry(hba, UPIU_QUERY_OPCODE_READ_ATTR,
				QUERY_ATTR_IDN_REF_CLK_GATING_WAIT_TIME, 0, 0,
				&gating_wait);
		if (err)
			dev_err(hba->dev, "Failed reading bRefClkGatingWait. err = %d, use default %uus\n",
					 err, gating_wait);

		if (gating_wait == 0) {
			gating_wait = UFSHCD_REF_CLK_GATING_WAIT_US;
			dev_err(hba->dev, "Undefined ref clk gating wait time, use default %uus\n",
					 gating_wait);
		}

		hba->dev_info.clk_gating_wait_us = gating_wait;
	}

	return err;
}

/**
 * ufshcd_memory_alloc - allocate memory for host memory space data structures
 * @hba: per adapter instance
 *
 * 1. Allocate DMA memory for Command Descriptor array
 *	Each command descriptor consist of Command UPIU, Response UPIU and PRDT
 * 2. Allocate DMA memory for UTP Transfer Request Descriptor List (UTRDL).
 * 3. Allocate DMA memory for UTP Task Management Request Descriptor List
 *	(UTMRDL)
 * 4. Allocate memory for local reference block(lrb).
 *
 * Returns 0 for success, non-zero in case of failure
 */
static int ufshcd_memory_alloc(struct ufs_hba *hba)
{
	size_t utmrdl_size, utrdl_size, ucdl_size;

	/* Allocate memory for UTP command descriptors */
	ucdl_size = (sizeof_utp_transfer_cmd_desc(hba) * hba->nutrs);
	hba->ucdl_base_addr = dmam_alloc_coherent(hba->dev,
						  ucdl_size,
						  &hba->ucdl_dma_addr,
						  GFP_KERNEL);

	/*
	 * UFSHCI requires UTP command descriptor to be 128 byte aligned.
	 * make sure hba->ucdl_dma_addr is aligned to PAGE_SIZE
	 * if hba->ucdl_dma_addr is aligned to PAGE_SIZE, then it will
	 * be aligned to 128 bytes as well
	 */
	if (!hba->ucdl_base_addr ||
	    WARN_ON(hba->ucdl_dma_addr & (PAGE_SIZE - 1))) {
		dev_err(hba->dev,
			"Command Descriptor Memory allocation failed\n");
		goto out;
	}

	/*
	 * Allocate memory for UTP Transfer descriptors
	 * UFSHCI requires 1024 byte alignment of UTRD
	 */
	utrdl_size = (sizeof(struct utp_transfer_req_desc) * hba->nutrs);
	hba->utrdl_base_addr = dmam_alloc_coherent(hba->dev,
						   utrdl_size,
						   &hba->utrdl_dma_addr,
						   GFP_KERNEL);
	if (!hba->utrdl_base_addr ||
	    WARN_ON(hba->utrdl_dma_addr & (PAGE_SIZE - 1))) {
		dev_err(hba->dev,
			"Transfer Descriptor Memory allocation failed\n");
		goto out;
	}

	/*
	 * Allocate memory for UTP Task Management descriptors
	 * UFSHCI requires 1024 byte alignment of UTMRD
	 */
	utmrdl_size = sizeof(struct utp_task_req_desc) * hba->nutmrs;
	hba->utmrdl_base_addr = dmam_alloc_coherent(hba->dev,
						    utmrdl_size,
						    &hba->utmrdl_dma_addr,
						    GFP_KERNEL);
	if (!hba->utmrdl_base_addr ||
	    WARN_ON(hba->utmrdl_dma_addr & (PAGE_SIZE - 1))) {
		dev_err(hba->dev,
		"Task Management Descriptor Memory allocation failed\n");
		goto out;
	}

	/* Allocate memory for local reference block */
	hba->lrb = devm_kcalloc(hba->dev,
				hba->nutrs, sizeof(struct ufshcd_lrb),
				GFP_KERNEL);
	if (!hba->lrb) {
		dev_err(hba->dev, "LRB Memory allocation failed\n");
		goto out;
	}
	return 0;
out:
	return -ENOMEM;
}

/**
 * ufshcd_host_memory_configure - configure local reference block with
 *				memory offsets
 * @hba: per adapter instance
 *
 * Configure Host memory space
 * 1. Update Corresponding UTRD.UCDBA and UTRD.UCDBAU with UCD DMA
 * address.
 * 2. Update each UTRD with Response UPIU offset, Response UPIU length
 * and PRDT offset.
 * 3. Save the corresponding addresses of UTRD, UCD.CMD, UCD.RSP and UCD.PRDT
 * into local reference block.
 */
static void ufshcd_host_memory_configure(struct ufs_hba *hba)
{
	struct utp_transfer_cmd_desc *cmd_descp;
	struct utp_transfer_req_desc *utrdlp;
	dma_addr_t cmd_desc_dma_addr;
	dma_addr_t cmd_desc_element_addr;
	u16 response_offset;
	u16 prdt_offset;
	int cmd_desc_size;
	int i;

	utrdlp = hba->utrdl_base_addr;
	cmd_descp = hba->ucdl_base_addr;

	response_offset =
		offsetof(struct utp_transfer_cmd_desc, response_upiu);
	prdt_offset =
		offsetof(struct utp_transfer_cmd_desc, prd_table);

	cmd_desc_size = sizeof_utp_transfer_cmd_desc(hba);
	cmd_desc_dma_addr = hba->ucdl_dma_addr;

	for (i = 0; i < hba->nutrs; i++) {
		/* Configure UTRD with command descriptor base address */
		cmd_desc_element_addr =
				(cmd_desc_dma_addr + (cmd_desc_size * i));
		utrdlp[i].command_desc_base_addr_lo =
				cpu_to_le32(lower_32_bits(cmd_desc_element_addr));
		utrdlp[i].command_desc_base_addr_hi =
				cpu_to_le32(upper_32_bits(cmd_desc_element_addr));

		/* Response upiu and prdt offset should be in double words */
		if (hba->quirks & UFSHCD_QUIRK_PRDT_BYTE_GRAN) {
			utrdlp[i].response_upiu_offset =
				cpu_to_le16(response_offset);
			utrdlp[i].prd_table_offset =
				cpu_to_le16(prdt_offset);
			utrdlp[i].response_upiu_length =
				cpu_to_le16(ALIGNED_UPIU_SIZE);
		} else {
			utrdlp[i].response_upiu_offset =
				cpu_to_le16((response_offset >> 2));
			utrdlp[i].prd_table_offset =
				cpu_to_le16((prdt_offset >> 2));
			utrdlp[i].response_upiu_length =
				cpu_to_le16(ALIGNED_UPIU_SIZE >> 2);
		}

		hba->lrb[i].utr_descriptor_ptr = (utrdlp + i);
		hba->lrb[i].utrd_dma_addr = hba->utrdl_dma_addr +
				(i * sizeof(struct utp_transfer_req_desc));
		hba->lrb[i].ucd_req_ptr = (struct utp_upiu_req *)cmd_descp;
		hba->lrb[i].ucd_req_dma_addr = cmd_desc_element_addr;
		hba->lrb[i].ucd_rsp_ptr =
			(struct utp_upiu_rsp *)cmd_descp->response_upiu;
		hba->lrb[i].ucd_rsp_dma_addr = cmd_desc_element_addr +
				response_offset;
		hba->lrb[i].ucd_prdt_ptr =
			(struct ufshcd_sg_entry *)cmd_descp->prd_table;
		hba->lrb[i].ucd_prdt_dma_addr = cmd_desc_element_addr +
				prdt_offset;
		cmd_descp = (void *)cmd_descp + cmd_desc_size;
	}
}

/**
 * ufshcd_dme_link_startup - Notify Unipro to perform link startup
 * @hba: per adapter instance
 *
 * UIC_CMD_DME_LINK_STARTUP command must be issued to Unipro layer,
 * in order to initialize the Unipro link startup procedure.
 * Once the Unipro links are up, the device connected to the controller
 * is detected.
 *
 * Returns 0 on success, non-zero value on failure
 */
static int ufshcd_dme_link_startup(struct ufs_hba *hba)
{
	struct uic_command uic_cmd = {0};
	int ret;

	uic_cmd.command = UIC_CMD_DME_LINK_STARTUP;

	ret = ufshcd_send_uic_cmd(hba, &uic_cmd);
	if (ret)
		dev_dbg(hba->dev,
			"dme-link-startup: error code %d\n", ret);
	return ret;
}
/**
 * ufshcd_dme_reset - UIC command for DME_RESET
 * @hba: per adapter instance
 *
 * DME_RESET command is issued in order to reset UniPro stack.
 * This function now deal with cold reset.
 *
 * Returns 0 on success, non-zero value on failure
 */
static int ufshcd_dme_reset(struct ufs_hba *hba)
{
	struct uic_command uic_cmd = {0};
	int ret;

	uic_cmd.command = UIC_CMD_DME_RESET;

	ret = ufshcd_send_uic_cmd(hba, &uic_cmd);
	if (ret)
		dev_err(hba->dev,
			"dme-reset: error code %d\n", ret);

	return ret;
}

/**
 * ufshcd_dme_enable - UIC command for DME_ENABLE
 * @hba: per adapter instance
 *
 * DME_ENABLE command is issued in order to enable UniPro stack.
 *
 * Returns 0 on success, non-zero value on failure
 */
static int ufshcd_dme_enable(struct ufs_hba *hba)
{
	struct uic_command uic_cmd = {0};
	int ret;

	uic_cmd.command = UIC_CMD_DME_ENABLE;

	ret = ufshcd_send_uic_cmd(hba, &uic_cmd);
	if (ret)
		dev_err(hba->dev,
			"dme-enable: error code %d\n", ret);

	return ret;
}

static inline void ufshcd_add_delay_before_dme_cmd(struct ufs_hba *hba)
{
	#define MIN_DELAY_BEFORE_DME_CMDS_US	1000
	unsigned long min_sleep_time_us;

	if (!(hba->quirks & UFSHCD_QUIRK_DELAY_BEFORE_DME_CMDS))
		return;

	/*
	 * last_dme_cmd_tstamp will be 0 only for 1st call to
	 * this function
	 */
	if (unlikely(!ktime_to_us(hba->last_dme_cmd_tstamp))) {
		min_sleep_time_us = MIN_DELAY_BEFORE_DME_CMDS_US;
	} else {
		unsigned long delta =
			(unsigned long) ktime_to_us(
				ktime_sub(ktime_get(),
				hba->last_dme_cmd_tstamp));

		if (delta < MIN_DELAY_BEFORE_DME_CMDS_US)
			min_sleep_time_us =
				MIN_DELAY_BEFORE_DME_CMDS_US - delta;
		else
			return; /* no more delay required */
	}

	/* allow sleep for extra 50us if needed */
	usleep_range(min_sleep_time_us, min_sleep_time_us + 50);
}

/**
 * ufshcd_dme_set_attr - UIC command for DME_SET, DME_PEER_SET
 * @hba: per adapter instance
 * @attr_sel: uic command argument1
 * @attr_set: attribute set type as uic command argument2
 * @mib_val: setting value as uic command argument3
 * @peer: indicate whether peer or local
 *
 * Returns 0 on success, non-zero value on failure
 */
int ufshcd_dme_set_attr(struct ufs_hba *hba, u32 attr_sel,
			u8 attr_set, u32 mib_val, u8 peer)
{
	struct uic_command uic_cmd = {0};
	static const char *const action[] = {
		"dme-set",
		"dme-peer-set"
	};
	const char *set = action[!!peer];
	int ret;
	int retries = UFS_UIC_COMMAND_RETRIES;

	uic_cmd.command = peer ?
		UIC_CMD_DME_PEER_SET : UIC_CMD_DME_SET;
	uic_cmd.argument1 = attr_sel;
	uic_cmd.argument2 = UIC_ARG_ATTR_TYPE(attr_set);
	uic_cmd.argument3 = mib_val;

	do {
		/* for peer attributes we retry upon failure */
		ret = ufshcd_send_uic_cmd(hba, &uic_cmd);
		if (ret)
			dev_dbg(hba->dev, "%s: attr-id 0x%x val 0x%x error code %d\n",
				set, UIC_GET_ATTR_ID(attr_sel), mib_val, ret);
	} while (ret && peer && --retries);

	if (ret)
		dev_err(hba->dev, "%s: attr-id 0x%x val 0x%x failed %d retries\n",
			set, UIC_GET_ATTR_ID(attr_sel), mib_val,
			UFS_UIC_COMMAND_RETRIES - retries);

	return ret;
}
EXPORT_SYMBOL_GPL(ufshcd_dme_set_attr);

/**
 * ufshcd_dme_get_attr - UIC command for DME_GET, DME_PEER_GET
 * @hba: per adapter instance
 * @attr_sel: uic command argument1
 * @mib_val: the value of the attribute as returned by the UIC command
 * @peer: indicate whether peer or local
 *
 * Returns 0 on success, non-zero value on failure
 */
int ufshcd_dme_get_attr(struct ufs_hba *hba, u32 attr_sel,
			u32 *mib_val, u8 peer)
{
	struct uic_command uic_cmd = {0};
	static const char *const action[] = {
		"dme-get",
		"dme-peer-get"
	};
	const char *get = action[!!peer];
	int ret;
	int retries = UFS_UIC_COMMAND_RETRIES;
	struct ufs_pa_layer_attr orig_pwr_info;
	struct ufs_pa_layer_attr temp_pwr_info;
	bool pwr_mode_change = false;

	if (peer && (hba->quirks & UFSHCD_QUIRK_DME_PEER_ACCESS_AUTO_MODE)) {
		orig_pwr_info = hba->pwr_info;
		temp_pwr_info = orig_pwr_info;

		if (orig_pwr_info.pwr_tx == FAST_MODE ||
		    orig_pwr_info.pwr_rx == FAST_MODE) {
			temp_pwr_info.pwr_tx = FASTAUTO_MODE;
			temp_pwr_info.pwr_rx = FASTAUTO_MODE;
			pwr_mode_change = true;
		} else if (orig_pwr_info.pwr_tx == SLOW_MODE ||
		    orig_pwr_info.pwr_rx == SLOW_MODE) {
			temp_pwr_info.pwr_tx = SLOWAUTO_MODE;
			temp_pwr_info.pwr_rx = SLOWAUTO_MODE;
			pwr_mode_change = true;
		}
		if (pwr_mode_change) {
			ret = ufshcd_change_power_mode(hba, &temp_pwr_info);
			if (ret)
				goto out;
		}
	}

	uic_cmd.command = peer ?
		UIC_CMD_DME_PEER_GET : UIC_CMD_DME_GET;
	uic_cmd.argument1 = attr_sel;

	do {
		/* for peer attributes we retry upon failure */
		ret = ufshcd_send_uic_cmd(hba, &uic_cmd);
		if (ret)
			dev_dbg(hba->dev, "%s: attr-id 0x%x error code %d\n",
				get, UIC_GET_ATTR_ID(attr_sel), ret);
	} while (ret && peer && --retries);

	if (ret)
		dev_err(hba->dev, "%s: attr-id 0x%x failed %d retries\n",
			get, UIC_GET_ATTR_ID(attr_sel),
			UFS_UIC_COMMAND_RETRIES - retries);

	if (mib_val && !ret)
		*mib_val = uic_cmd.argument3;

	if (peer && (hba->quirks & UFSHCD_QUIRK_DME_PEER_ACCESS_AUTO_MODE)
	    && pwr_mode_change)
		ufshcd_change_power_mode(hba, &orig_pwr_info);
out:
	return ret;
}
EXPORT_SYMBOL_GPL(ufshcd_dme_get_attr);

/**
 * ufshcd_uic_pwr_ctrl - executes UIC commands (which affects the link power
 * state) and waits for it to take effect.
 *
 * @hba: per adapter instance
 * @cmd: UIC command to execute
 *
 * DME operations like DME_SET(PA_PWRMODE), DME_HIBERNATE_ENTER &
 * DME_HIBERNATE_EXIT commands take some time to take its effect on both host
 * and device UniPro link and hence it's final completion would be indicated by
 * dedicated status bits in Interrupt Status register (UPMS, UHES, UHXS) in
 * addition to normal UIC command completion Status (UCCS). This function only
 * returns after the relevant status bits indicate the completion.
 *
 * Returns 0 on success, non-zero value on failure
 */
static int ufshcd_uic_pwr_ctrl(struct ufs_hba *hba, struct uic_command *cmd)
{
	struct completion uic_async_done;
	unsigned long flags;
	u8 status;
	int ret;
	bool reenable_intr = false;

	mutex_lock(&hba->uic_cmd_mutex);
	init_completion(&uic_async_done);
	ufshcd_add_delay_before_dme_cmd(hba);

	spin_lock_irqsave(hba->host->host_lock, flags);
	if (ufshcd_is_link_broken(hba)) {
		ret = -ENOLINK;
		goto out_unlock;
	}
	hba->uic_async_done = &uic_async_done;
	if (ufshcd_readl(hba, REG_INTERRUPT_ENABLE) & UIC_COMMAND_COMPL) {
		ufshcd_disable_intr(hba, UIC_COMMAND_COMPL);
		/*
		 * Make sure UIC command completion interrupt is disabled before
		 * issuing UIC command.
		 */
		wmb();
		reenable_intr = true;
	}
	ret = __ufshcd_send_uic_cmd(hba, cmd, false);
	spin_unlock_irqrestore(hba->host->host_lock, flags);
	if (ret) {
		dev_err(hba->dev,
			"pwr ctrl cmd 0x%x with mode 0x%x uic error %d\n",
			cmd->command, cmd->argument3, ret);
		goto out;
	}

	if (!wait_for_completion_timeout(hba->uic_async_done,
					 msecs_to_jiffies(UIC_CMD_TIMEOUT))) {
		dev_err(hba->dev,
			"pwr ctrl cmd 0x%x with mode 0x%x completion timeout\n",
			cmd->command, cmd->argument3);

		if (!cmd->cmd_active) {
			dev_err(hba->dev, "%s: Power Mode Change operation has been completed, go check UPMCRS\n",
				__func__);
			goto check_upmcrs;
		}

		ret = -ETIMEDOUT;
		goto out;
	}

check_upmcrs:
	status = ufshcd_get_upmcrs(hba);
	if (status != PWR_LOCAL) {
		dev_err(hba->dev,
			"pwr ctrl cmd 0x%x failed, host upmcrs:0x%x\n",
			cmd->command, status);
		ret = (status != PWR_OK) ? status : -1;
	}
out:
	if (ret) {
		ufshcd_print_host_state(hba);
		ufshcd_print_pwr_info(hba);
		ufshcd_print_host_regs(hba);
	}

	spin_lock_irqsave(hba->host->host_lock, flags);
	hba->active_uic_cmd = NULL;
	hba->uic_async_done = NULL;
	if (reenable_intr)
		ufshcd_enable_intr(hba, UIC_COMMAND_COMPL);
	if (ret) {
		ufshcd_set_link_broken(hba);
		ufshcd_schedule_eh_work(hba);
	}
out_unlock:
	spin_unlock_irqrestore(hba->host->host_lock, flags);
	mutex_unlock(&hba->uic_cmd_mutex);

	return ret;
}

/**
 * ufshcd_uic_change_pwr_mode - Perform the UIC power mode chage
 *				using DME_SET primitives.
 * @hba: per adapter instance
 * @mode: powr mode value
 *
 * Returns 0 on success, non-zero value on failure
 */
static int ufshcd_uic_change_pwr_mode(struct ufs_hba *hba, u8 mode)
{
	struct uic_command uic_cmd = {0};
	int ret;

	if (hba->quirks & UFSHCD_QUIRK_BROKEN_PA_RXHSUNTERMCAP) {
		ret = ufshcd_dme_set(hba,
				UIC_ARG_MIB_SEL(PA_RXHSUNTERMCAP, 0), 1);
		if (ret) {
			dev_err(hba->dev, "%s: failed to enable PA_RXHSUNTERMCAP ret %d\n",
						__func__, ret);
			goto out;
		}
	}

	uic_cmd.command = UIC_CMD_DME_SET;
	uic_cmd.argument1 = UIC_ARG_MIB(PA_PWRMODE);
	uic_cmd.argument3 = mode;
	ufshcd_hold(hba, false);
	ret = ufshcd_uic_pwr_ctrl(hba, &uic_cmd);
	ufshcd_release(hba);

out:
	return ret;
}

int ufshcd_link_recovery(struct ufs_hba *hba)
{
	int ret;
	unsigned long flags;

	spin_lock_irqsave(hba->host->host_lock, flags);
	hba->ufshcd_state = UFSHCD_STATE_RESET;
	ufshcd_set_eh_in_progress(hba);
	spin_unlock_irqrestore(hba->host->host_lock, flags);

	/* Reset the attached device */
	ufshcd_vops_device_reset(hba);

	ret = ufshcd_host_reset_and_restore(hba);

	spin_lock_irqsave(hba->host->host_lock, flags);
	if (ret)
		hba->ufshcd_state = UFSHCD_STATE_ERROR;
	ufshcd_clear_eh_in_progress(hba);
	spin_unlock_irqrestore(hba->host->host_lock, flags);

	if (ret)
		dev_err(hba->dev, "%s: link recovery failed, err %d",
			__func__, ret);

	return ret;
}
EXPORT_SYMBOL_GPL(ufshcd_link_recovery);

int ufshcd_uic_hibern8_enter(struct ufs_hba *hba)
{
	int ret;
	struct uic_command uic_cmd = {0};
	ktime_t start = ktime_get();

	ufshcd_vops_hibern8_notify(hba, UIC_CMD_DME_HIBER_ENTER, PRE_CHANGE);

	uic_cmd.command = UIC_CMD_DME_HIBER_ENTER;
	ret = ufshcd_uic_pwr_ctrl(hba, &uic_cmd);
	trace_ufshcd_profile_hibern8(dev_name(hba->dev), "enter",
			     ktime_to_us(ktime_sub(ktime_get(), start)), ret);

	if (ret)
		dev_err(hba->dev, "%s: hibern8 enter failed. ret = %d\n",
			__func__, ret);
	else
		ufshcd_vops_hibern8_notify(hba, UIC_CMD_DME_HIBER_ENTER,
								POST_CHANGE);

	return ret;
}
EXPORT_SYMBOL_GPL(ufshcd_uic_hibern8_enter);

int ufshcd_uic_hibern8_exit(struct ufs_hba *hba)
{
	struct uic_command uic_cmd = {0};
	int ret;
	ktime_t start = ktime_get();

	ufshcd_vops_hibern8_notify(hba, UIC_CMD_DME_HIBER_EXIT, PRE_CHANGE);

	uic_cmd.command = UIC_CMD_DME_HIBER_EXIT;
	ret = ufshcd_uic_pwr_ctrl(hba, &uic_cmd);
	trace_ufshcd_profile_hibern8(dev_name(hba->dev), "exit",
			     ktime_to_us(ktime_sub(ktime_get(), start)), ret);

	if (ret) {
		dev_err(hba->dev, "%s: hibern8 exit failed. ret = %d\n",
			__func__, ret);
	} else {
		ufshcd_vops_hibern8_notify(hba, UIC_CMD_DME_HIBER_EXIT,
								POST_CHANGE);
		hba->ufs_stats.last_hibern8_exit_tstamp = ktime_get();
		hba->ufs_stats.hibern8_exit_cnt++;
	}

	return ret;
}
EXPORT_SYMBOL_GPL(ufshcd_uic_hibern8_exit);

void ufshcd_auto_hibern8_update(struct ufs_hba *hba, u32 ahit)
{
	unsigned long flags;
	bool update = false;

	if (!ufshcd_is_auto_hibern8_supported(hba))
		return;

	spin_lock_irqsave(hba->host->host_lock, flags);
	if (hba->ahit != ahit) {
		hba->ahit = ahit;
		update = true;
	}
	spin_unlock_irqrestore(hba->host->host_lock, flags);

	if (update && !pm_runtime_suspended(hba->dev)) {
		pm_runtime_get_sync(hba->dev);
		ufshcd_hold(hba, false);
		ufshcd_auto_hibern8_enable(hba);
		ufshcd_release(hba);
		pm_runtime_put(hba->dev);
	}
}
EXPORT_SYMBOL_GPL(ufshcd_auto_hibern8_update);

void ufshcd_auto_hibern8_enable(struct ufs_hba *hba)
{
	unsigned long flags;

	if (!ufshcd_is_auto_hibern8_supported(hba) ||
	    (hba->quirks & UFSHCD_QUIRK_BROKEN_AUTO_HIBERN8))
		return;

	spin_lock_irqsave(hba->host->host_lock, flags);
	ufshcd_writel(hba, hba->ahit, REG_AUTO_HIBERNATE_IDLE_TIMER);
	spin_unlock_irqrestore(hba->host->host_lock, flags);
}

 /**
 * ufshcd_init_pwr_info - setting the POR (power on reset)
 * values in hba power info
 * @hba: per-adapter instance
 */
static void ufshcd_init_pwr_info(struct ufs_hba *hba)
{
	hba->pwr_info.gear_rx = UFS_PWM_G1;
	hba->pwr_info.gear_tx = UFS_PWM_G1;
	hba->pwr_info.lane_rx = 1;
	hba->pwr_info.lane_tx = 1;
	hba->pwr_info.pwr_rx = SLOWAUTO_MODE;
	hba->pwr_info.pwr_tx = SLOWAUTO_MODE;
	hba->pwr_info.hs_rate = 0;
}

/**
 * ufshcd_get_max_pwr_mode - reads the max power mode negotiated with device
 * @hba: per-adapter instance
 */
static int ufshcd_get_max_pwr_mode(struct ufs_hba *hba)
{
	struct ufs_pa_layer_attr *pwr_info = &hba->max_pwr_info.info;

	if (hba->max_pwr_info.is_valid)
		return 0;

	pwr_info->pwr_tx = FAST_MODE;
	pwr_info->pwr_rx = FAST_MODE;
	pwr_info->hs_rate = PA_HS_MODE_B;

	/* Get the connected lane count */
	ufshcd_dme_get(hba, UIC_ARG_MIB(PA_CONNECTEDRXDATALANES),
			&pwr_info->lane_rx);
	ufshcd_dme_get(hba, UIC_ARG_MIB(PA_CONNECTEDTXDATALANES),
			&pwr_info->lane_tx);

	if (!pwr_info->lane_rx || !pwr_info->lane_tx) {
		dev_err(hba->dev, "%s: invalid connected lanes value. rx=%d, tx=%d\n",
				__func__,
				pwr_info->lane_rx,
				pwr_info->lane_tx);
		return -EINVAL;
	}

	/*
	 * First, get the maximum gears of HS speed.
	 * If a zero value, it means there is no HSGEAR capability.
	 * Then, get the maximum gears of PWM speed.
	 */
	ufshcd_dme_get(hba, UIC_ARG_MIB(PA_MAXRXHSGEAR), &pwr_info->gear_rx);
	if (!pwr_info->gear_rx) {
		ufshcd_dme_get(hba, UIC_ARG_MIB(PA_MAXRXPWMGEAR),
				&pwr_info->gear_rx);
		if (!pwr_info->gear_rx) {
			dev_err(hba->dev, "%s: invalid max pwm rx gear read = %d\n",
				__func__, pwr_info->gear_rx);
			return -EINVAL;
		}
		pwr_info->pwr_rx = SLOW_MODE;
	}

	ufshcd_dme_peer_get(hba, UIC_ARG_MIB(PA_MAXRXHSGEAR),
			&pwr_info->gear_tx);
	if (!pwr_info->gear_tx) {
		ufshcd_dme_peer_get(hba, UIC_ARG_MIB(PA_MAXRXPWMGEAR),
				&pwr_info->gear_tx);
		if (!pwr_info->gear_tx) {
			dev_err(hba->dev, "%s: invalid max pwm tx gear read = %d\n",
				__func__, pwr_info->gear_tx);
			return -EINVAL;
		}
		pwr_info->pwr_tx = SLOW_MODE;
	}

	hba->max_pwr_info.is_valid = true;
	return 0;
}

static int ufshcd_change_power_mode(struct ufs_hba *hba,
			     struct ufs_pa_layer_attr *pwr_mode)
{
	int ret;

	/* if already configured to the requested pwr_mode */
	if (pwr_mode->gear_rx == hba->pwr_info.gear_rx &&
	    pwr_mode->gear_tx == hba->pwr_info.gear_tx &&
	    pwr_mode->lane_rx == hba->pwr_info.lane_rx &&
	    pwr_mode->lane_tx == hba->pwr_info.lane_tx &&
	    pwr_mode->pwr_rx == hba->pwr_info.pwr_rx &&
	    pwr_mode->pwr_tx == hba->pwr_info.pwr_tx &&
	    pwr_mode->hs_rate == hba->pwr_info.hs_rate) {
		dev_dbg(hba->dev, "%s: power already configured\n", __func__);
		return 0;
	}

	/*
	 * Configure attributes for power mode change with below.
	 * - PA_RXGEAR, PA_ACTIVERXDATALANES, PA_RXTERMINATION,
	 * - PA_TXGEAR, PA_ACTIVETXDATALANES, PA_TXTERMINATION,
	 * - PA_HSSERIES
	 */
	ufshcd_dme_set(hba, UIC_ARG_MIB(PA_RXGEAR), pwr_mode->gear_rx);
	ufshcd_dme_set(hba, UIC_ARG_MIB(PA_ACTIVERXDATALANES),
			pwr_mode->lane_rx);
	if (pwr_mode->pwr_rx == FASTAUTO_MODE ||
			pwr_mode->pwr_rx == FAST_MODE)
		ufshcd_dme_set(hba, UIC_ARG_MIB(PA_RXTERMINATION), TRUE);
	else
		ufshcd_dme_set(hba, UIC_ARG_MIB(PA_RXTERMINATION), FALSE);

	ufshcd_dme_set(hba, UIC_ARG_MIB(PA_TXGEAR), pwr_mode->gear_tx);
	ufshcd_dme_set(hba, UIC_ARG_MIB(PA_ACTIVETXDATALANES),
			pwr_mode->lane_tx);
	if (pwr_mode->pwr_tx == FASTAUTO_MODE ||
			pwr_mode->pwr_tx == FAST_MODE)
		ufshcd_dme_set(hba, UIC_ARG_MIB(PA_TXTERMINATION), TRUE);
	else
		ufshcd_dme_set(hba, UIC_ARG_MIB(PA_TXTERMINATION), FALSE);

	if (pwr_mode->pwr_rx == FASTAUTO_MODE ||
	    pwr_mode->pwr_tx == FASTAUTO_MODE ||
	    pwr_mode->pwr_rx == FAST_MODE ||
	    pwr_mode->pwr_tx == FAST_MODE)
		ufshcd_dme_set(hba, UIC_ARG_MIB(PA_HSSERIES),
						pwr_mode->hs_rate);

	ufshcd_dme_set(hba, UIC_ARG_MIB(PA_PWRMODEUSERDATA0),
			DL_FC0ProtectionTimeOutVal_Default);
	ufshcd_dme_set(hba, UIC_ARG_MIB(PA_PWRMODEUSERDATA1),
			DL_TC0ReplayTimeOutVal_Default);
	ufshcd_dme_set(hba, UIC_ARG_MIB(PA_PWRMODEUSERDATA2),
			DL_AFC0ReqTimeOutVal_Default);
	ufshcd_dme_set(hba, UIC_ARG_MIB(PA_PWRMODEUSERDATA3),
			DL_FC1ProtectionTimeOutVal_Default);
	ufshcd_dme_set(hba, UIC_ARG_MIB(PA_PWRMODEUSERDATA4),
			DL_TC1ReplayTimeOutVal_Default);
	ufshcd_dme_set(hba, UIC_ARG_MIB(PA_PWRMODEUSERDATA5),
			DL_AFC1ReqTimeOutVal_Default);

	ufshcd_dme_set(hba, UIC_ARG_MIB(DME_LocalFC0ProtectionTimeOutVal),
			DL_FC0ProtectionTimeOutVal_Default);
	ufshcd_dme_set(hba, UIC_ARG_MIB(DME_LocalTC0ReplayTimeOutVal),
			DL_TC0ReplayTimeOutVal_Default);
	ufshcd_dme_set(hba, UIC_ARG_MIB(DME_LocalAFC0ReqTimeOutVal),
			DL_AFC0ReqTimeOutVal_Default);

	ret = ufshcd_uic_change_pwr_mode(hba, pwr_mode->pwr_rx << 4
			| pwr_mode->pwr_tx);

	if (ret) {
		dev_err(hba->dev,
			"%s: power mode change failed %d\n", __func__, ret);
	} else {
		ufshcd_vops_pwr_change_notify(hba, POST_CHANGE, NULL,
								pwr_mode);

		memcpy(&hba->pwr_info, pwr_mode,
			sizeof(struct ufs_pa_layer_attr));
	}

	return ret;
}

/**
 * ufshcd_config_pwr_mode - configure a new power mode
 * @hba: per-adapter instance
 * @desired_pwr_mode: desired power configuration
 */
int ufshcd_config_pwr_mode(struct ufs_hba *hba,
		struct ufs_pa_layer_attr *desired_pwr_mode)
{
	struct ufs_pa_layer_attr final_params = { 0 };
	int ret;

	ret = ufshcd_vops_pwr_change_notify(hba, PRE_CHANGE,
					desired_pwr_mode, &final_params);

	if (ret)
		memcpy(&final_params, desired_pwr_mode, sizeof(final_params));

	ret = ufshcd_change_power_mode(hba, &final_params);

	return ret;
}
EXPORT_SYMBOL_GPL(ufshcd_config_pwr_mode);

/**
 * ufshcd_complete_dev_init() - checks device readiness
 * @hba: per-adapter instance
 *
 * Set fDeviceInit flag and poll until device toggles it.
 */
static int ufshcd_complete_dev_init(struct ufs_hba *hba)
{
	int err;
	bool flag_res = 1;
	ktime_t timeout;

	err = ufshcd_query_flag_retry(hba, UPIU_QUERY_OPCODE_SET_FLAG,
		QUERY_FLAG_IDN_FDEVICEINIT, 0, NULL);
	if (err) {
		dev_err(hba->dev,
			"%s setting fDeviceInit flag failed with error %d\n",
			__func__, err);
		goto out;
	}

	/* Poll fDeviceInit flag to be cleared */
	timeout = ktime_add_ms(ktime_get(), FDEVICEINIT_COMPL_TIMEOUT);
	do {
		err = ufshcd_query_flag(hba, UPIU_QUERY_OPCODE_READ_FLAG,
					QUERY_FLAG_IDN_FDEVICEINIT, 0, &flag_res);
		if (!flag_res)
			break;
		usleep_range(5000, 10000);
	} while (ktime_before(ktime_get(), timeout));

	if (err) {
		dev_err(hba->dev,
				"%s reading fDeviceInit flag failed with error %d\n",
				__func__, err);
	} else if (flag_res) {
		dev_err(hba->dev,
				"%s fDeviceInit was not cleared by the device\n",
				__func__);
		err = -EBUSY;
	}
out:
	return err;
}

/**
 * ufshcd_make_hba_operational - Make UFS controller operational
 * @hba: per adapter instance
 *
 * To bring UFS host controller to operational state,
 * 1. Enable required interrupts
 * 2. Configure interrupt aggregation
 * 3. Program UTRL and UTMRL base address
 * 4. Configure run-stop-registers
 *
 * Returns 0 on success, non-zero value on failure
 */
int ufshcd_make_hba_operational(struct ufs_hba *hba)
{
	int err = 0;
	u32 reg;

	/* Enable required interrupts */
	ufshcd_enable_intr(hba, UFSHCD_ENABLE_INTRS);

	/* Configure interrupt aggregation */
	if (ufshcd_is_intr_aggr_allowed(hba))
		ufshcd_config_intr_aggr(hba, hba->nutrs - 1, INT_AGGR_DEF_TO);
	else
		ufshcd_disable_intr_aggr(hba);

	/* Configure UTRL and UTMRL base address registers */
	ufshcd_writel(hba, lower_32_bits(hba->utrdl_dma_addr),
			REG_UTP_TRANSFER_REQ_LIST_BASE_L);
	ufshcd_writel(hba, upper_32_bits(hba->utrdl_dma_addr),
			REG_UTP_TRANSFER_REQ_LIST_BASE_H);
	ufshcd_writel(hba, lower_32_bits(hba->utmrdl_dma_addr),
			REG_UTP_TASK_REQ_LIST_BASE_L);
	ufshcd_writel(hba, upper_32_bits(hba->utmrdl_dma_addr),
			REG_UTP_TASK_REQ_LIST_BASE_H);

	/*
	 * Make sure base address and interrupt setup are updated before
	 * enabling the run/stop registers below.
	 */
	wmb();

	/*
	 * UCRDY, UTMRLDY and UTRLRDY bits must be 1
	 */
	reg = ufshcd_readl(hba, REG_CONTROLLER_STATUS);
	if (!(ufshcd_get_lists_status(reg))) {
		ufshcd_enable_run_stop_reg(hba);
	} else {
		dev_err(hba->dev,
			"Host controller not ready to process requests");
		err = -EIO;
		goto out;
	}

out:
	return err;
}
EXPORT_SYMBOL_GPL(ufshcd_make_hba_operational);

/**
 * ufshcd_hba_stop - Send controller to reset state
 * @hba: per adapter instance
 * @can_sleep: perform sleep or just spin
 */
static inline void ufshcd_hba_stop(struct ufs_hba *hba, bool can_sleep)
{
	int err;

	ufshcd_crypto_disable(hba);

	ufshcd_writel(hba, CONTROLLER_DISABLE,  REG_CONTROLLER_ENABLE);
	err = ufshcd_wait_for_register(hba, REG_CONTROLLER_ENABLE,
					CONTROLLER_ENABLE, CONTROLLER_DISABLE,
					10, 1, can_sleep);
	if (err)
		dev_err(hba->dev, "%s: Controller disable failed\n", __func__);
}

/**
 * ufshcd_hba_execute_hce - initialize the controller
 * @hba: per adapter instance
 *
 * The controller resets itself and controller firmware initialization
 * sequence kicks off. When controller is ready it will set
 * the Host Controller Enable bit to 1.
 *
 * Returns 0 on success, non-zero value on failure
 */
static int ufshcd_hba_execute_hce(struct ufs_hba *hba)
{
	int retry;

	if (!ufshcd_is_hba_active(hba))
		/* change controller state to "reset state" */
		ufshcd_hba_stop(hba, true);

	/* UniPro link is disabled at this point */
	ufshcd_set_link_off(hba);

	ufshcd_vops_hce_enable_notify(hba, PRE_CHANGE);

	/* start controller initialization sequence */
	ufshcd_hba_start(hba);

	/*
	 * To initialize a UFS host controller HCE bit must be set to 1.
	 * During initialization the HCE bit value changes from 1->0->1.
	 * When the host controller completes initialization sequence
	 * it sets the value of HCE bit to 1. The same HCE bit is read back
	 * to check if the controller has completed initialization sequence.
	 * So without this delay the value HCE = 1, set in the previous
	 * instruction might be read back.
	 * This delay can be changed based on the controller.
	 */
	ufshcd_delay_us(hba->vps->hba_enable_delay_us, 100);

	/* wait for the host controller to complete initialization */
	retry = 50;
	while (ufshcd_is_hba_active(hba)) {
		if (retry) {
			retry--;
		} else {
			dev_err(hba->dev,
				"Controller enable failed\n");
			return -EIO;
		}
		usleep_range(1000, 1100);
	}

	/* enable UIC related interrupts */
	ufshcd_enable_intr(hba, UFSHCD_UIC_MASK);

	ufshcd_vops_hce_enable_notify(hba, POST_CHANGE);

	return 0;
}

int ufshcd_hba_enable(struct ufs_hba *hba)
{
	int ret;

	if (hba->quirks & UFSHCI_QUIRK_BROKEN_HCE) {
		ufshcd_set_link_off(hba);
		ufshcd_vops_hce_enable_notify(hba, PRE_CHANGE);

		/* enable UIC related interrupts */
		ufshcd_enable_intr(hba, UFSHCD_UIC_MASK);
		ret = ufshcd_dme_reset(hba);
		if (!ret) {
			ret = ufshcd_dme_enable(hba);
			if (!ret)
				ufshcd_vops_hce_enable_notify(hba, POST_CHANGE);
			if (ret)
				dev_err(hba->dev,
					"Host controller enable failed with non-hce\n");
		}
	} else {
		ret = ufshcd_hba_execute_hce(hba);
	}

	return ret;
}
EXPORT_SYMBOL_GPL(ufshcd_hba_enable);

static int ufshcd_disable_tx_lcc(struct ufs_hba *hba, bool peer)
{
	int tx_lanes = 0, i, err = 0;

	if (!peer)
		ufshcd_dme_get(hba, UIC_ARG_MIB(PA_CONNECTEDTXDATALANES),
			       &tx_lanes);
	else
		ufshcd_dme_peer_get(hba, UIC_ARG_MIB(PA_CONNECTEDTXDATALANES),
				    &tx_lanes);
	for (i = 0; i < tx_lanes; i++) {
		if (!peer)
			err = ufshcd_dme_set(hba,
				UIC_ARG_MIB_SEL(TX_LCC_ENABLE,
					UIC_ARG_MPHY_TX_GEN_SEL_INDEX(i)),
					0);
		else
			err = ufshcd_dme_peer_set(hba,
				UIC_ARG_MIB_SEL(TX_LCC_ENABLE,
					UIC_ARG_MPHY_TX_GEN_SEL_INDEX(i)),
					0);
		if (err) {
			dev_err(hba->dev, "%s: TX LCC Disable failed, peer = %d, lane = %d, err = %d",
				__func__, peer, i, err);
			break;
		}
	}

	return err;
}

static inline int ufshcd_disable_device_tx_lcc(struct ufs_hba *hba)
{
	return ufshcd_disable_tx_lcc(hba, true);
}

void ufshcd_update_reg_hist(struct ufs_err_reg_hist *reg_hist,
			    u32 reg)
{
	reg_hist->reg[reg_hist->pos] = reg;
	reg_hist->tstamp[reg_hist->pos] = ktime_get();
	reg_hist->pos = (reg_hist->pos + 1) % UFS_ERR_REG_HIST_LENGTH;
}
EXPORT_SYMBOL_GPL(ufshcd_update_reg_hist);

/**
 * ufshcd_link_startup - Initialize unipro link startup
 * @hba: per adapter instance
 *
 * Returns 0 for success, non-zero in case of failure
 */
static int ufshcd_link_startup(struct ufs_hba *hba)
{
	int ret;
	int retries = DME_LINKSTARTUP_RETRIES;
	bool link_startup_again = false;

	/*
	 * If UFS device isn't active then we will have to issue link startup
	 * 2 times to make sure the device state move to active.
	 */
	if (!ufshcd_is_ufs_dev_active(hba))
		link_startup_again = true;

link_startup:
	do {
		ret = ufshcd_vops_link_startup_notify(hba, PRE_CHANGE);
		if (ret == -ENODEV)
			return ret;

		ret = ufshcd_dme_link_startup(hba);

		/* check if device is detected by inter-connect layer */
		if (!ret && !ufshcd_is_device_present(hba)) {
			ufshcd_update_reg_hist(&hba->ufs_stats.link_startup_err,
					       0);
			dev_err(hba->dev, "%s: Device not present\n", __func__);
			ret = -ENXIO;
			goto out;
		}

		/*
		 * DME link lost indication is only received when link is up,
		 * but we can't be sure if the link is up until link startup
		 * succeeds. So reset the local Uni-Pro and try again.
		 */
		if (ret && ufshcd_hba_enable(hba)) {
			ufshcd_update_reg_hist(&hba->ufs_stats.link_startup_err,
					       (u32)ret);
			goto out;
		}
	} while (ret && retries--);

	if (ret) {
		/* failed to get the link up... retire */
		ufshcd_update_reg_hist(&hba->ufs_stats.link_startup_err,
				       (u32)ret);
		goto out;
	}

	if (link_startup_again) {
		link_startup_again = false;
		retries = DME_LINKSTARTUP_RETRIES;
		goto link_startup;
	}

	/* Mark that link is up in PWM-G1, 1-lane, SLOW-AUTO mode */
	ufshcd_init_pwr_info(hba);
	ufshcd_print_pwr_info(hba);

	if (hba->quirks & UFSHCD_QUIRK_BROKEN_LCC) {
		ret = ufshcd_disable_device_tx_lcc(hba);
		if (ret)
			goto out;
	}

	/* Include any host controller configuration via UIC commands */
	ret = ufshcd_vops_link_startup_notify(hba, POST_CHANGE);
	if (ret)
		goto out;

	ret = ufshcd_make_hba_operational(hba);
out:
	if (ret) {
		dev_err(hba->dev, "link startup failed %d\n", ret);
		ufshcd_print_host_state(hba);
		ufshcd_print_pwr_info(hba);
		ufshcd_print_host_regs(hba);
	}
	return ret;
}

/**
 * ufshcd_verify_dev_init() - Verify device initialization
 * @hba: per-adapter instance
 *
 * Send NOP OUT UPIU and wait for NOP IN response to check whether the
 * device Transport Protocol (UTP) layer is ready after a reset.
 * If the UTP layer at the device side is not initialized, it may
 * not respond with NOP IN UPIU within timeout of %NOP_OUT_TIMEOUT
 * and we retry sending NOP OUT for %NOP_OUT_RETRIES iterations.
 */
static int ufshcd_verify_dev_init(struct ufs_hba *hba)
{
	int err = 0;
	int retries;

	ufshcd_hold(hba, false);
	mutex_lock(&hba->dev_cmd.lock);
	for (retries = NOP_OUT_RETRIES; retries > 0; retries--) {
		err = ufshcd_exec_dev_cmd(hba, DEV_CMD_TYPE_NOP,
					       NOP_OUT_TIMEOUT);

		if (!err || err == -ETIMEDOUT)
			break;

		dev_dbg(hba->dev, "%s: error %d retrying\n", __func__, err);
	}
	mutex_unlock(&hba->dev_cmd.lock);
	ufshcd_release(hba);

	if (err)
		dev_err(hba->dev, "%s: NOP OUT failed %d\n", __func__, err);
	return err;
}

/**
 * ufshcd_set_queue_depth - set lun queue depth
 * @sdev: pointer to SCSI device
 *
 * Read bLUQueueDepth value and activate scsi tagged command
 * queueing. For WLUN, queue depth is set to 1. For best-effort
 * cases (bLUQueueDepth = 0) the queue depth is set to a maximum
 * value that host can queue.
 */
static void ufshcd_set_queue_depth(struct scsi_device *sdev)
{
	int ret = 0;
	u8 lun_qdepth;
	struct ufs_hba *hba;

	hba = shost_priv(sdev->host);

	lun_qdepth = hba->nutrs;
	ret = ufshcd_read_unit_desc_param(hba,
					  ufshcd_scsi_to_upiu_lun(sdev->lun),
					  UNIT_DESC_PARAM_LU_Q_DEPTH,
					  &lun_qdepth,
					  sizeof(lun_qdepth));

	/* Some WLUN doesn't support unit descriptor */
	if (ret == -EOPNOTSUPP)
		lun_qdepth = 1;
	else if (!lun_qdepth)
		/* eventually, we can figure out the real queue depth */
		lun_qdepth = hba->nutrs;
	else
		lun_qdepth = min_t(int, lun_qdepth, hba->nutrs);

	dev_dbg(hba->dev, "%s: activate tcq with queue depth %d\n",
			__func__, lun_qdepth);
	scsi_change_queue_depth(sdev, lun_qdepth);
}

/*
 * ufshcd_get_lu_wp - returns the "b_lu_write_protect" from UNIT DESCRIPTOR
 * @hba: per-adapter instance
 * @lun: UFS device lun id
 * @b_lu_write_protect: pointer to buffer to hold the LU's write protect info
 *
 * Returns 0 in case of success and b_lu_write_protect status would be returned
 * @b_lu_write_protect parameter.
 * Returns -ENOTSUPP if reading b_lu_write_protect is not supported.
 * Returns -EINVAL in case of invalid parameters passed to this function.
 */
static int ufshcd_get_lu_wp(struct ufs_hba *hba,
			    u8 lun,
			    u8 *b_lu_write_protect)
{
	int ret;

	if (!b_lu_write_protect)
		ret = -EINVAL;
	/*
	 * According to UFS device spec, RPMB LU can't be write
	 * protected so skip reading bLUWriteProtect parameter for
	 * it. For other W-LUs, UNIT DESCRIPTOR is not available.
	 */
	else if (lun >= UFS_UPIU_MAX_GENERAL_LUN)
		ret = -ENOTSUPP;
	else
		ret = ufshcd_read_unit_desc_param(hba,
					  lun,
					  UNIT_DESC_PARAM_LU_WR_PROTECT,
					  b_lu_write_protect,
					  sizeof(*b_lu_write_protect));
	return ret;
}

/**
 * ufshcd_get_lu_power_on_wp_status - get LU's power on write protect
 * status
 * @hba: per-adapter instance
 * @sdev: pointer to SCSI device
 *
 */
static inline void ufshcd_get_lu_power_on_wp_status(struct ufs_hba *hba,
						    struct scsi_device *sdev)
{
	if (hba->dev_info.f_power_on_wp_en &&
	    !hba->dev_info.is_lu_power_on_wp) {
		u8 b_lu_write_protect;

		if (!ufshcd_get_lu_wp(hba, ufshcd_scsi_to_upiu_lun(sdev->lun),
				      &b_lu_write_protect) &&
		    (b_lu_write_protect == UFS_LU_POWER_ON_WP))
			hba->dev_info.is_lu_power_on_wp = true;
	}
}

/**
 * ufshcd_slave_alloc - handle initial SCSI device configurations
 * @sdev: pointer to SCSI device
 *
 * Returns success
 */
static int ufshcd_slave_alloc(struct scsi_device *sdev)
{
	struct ufs_hba *hba;

	hba = shost_priv(sdev->host);

	/* Mode sense(6) is not supported by UFS, so use Mode sense(10) */
	sdev->use_10_for_ms = 1;

	/* DBD field should be set to 1 in mode sense(10) */
	sdev->set_dbd_for_ms = 1;

	/* allow SCSI layer to restart the device in case of errors */
	sdev->allow_restart = 1;

	/* REPORT SUPPORTED OPERATION CODES is not supported */
	sdev->no_report_opcodes = 1;

	/* WRITE_SAME command is not supported */
	sdev->no_write_same = 1;

	ufshcd_set_queue_depth(sdev);

	ufshcd_get_lu_power_on_wp_status(hba, sdev);

	return 0;
}

/**
 * ufshcd_change_queue_depth - change queue depth
 * @sdev: pointer to SCSI device
 * @depth: required depth to set
 *
 * Change queue depth and make sure the max. limits are not crossed.
 */
static int ufshcd_change_queue_depth(struct scsi_device *sdev, int depth)
{
	struct ufs_hba *hba = shost_priv(sdev->host);

	if (depth > hba->nutrs)
		depth = hba->nutrs;
	return scsi_change_queue_depth(sdev, depth);
}

/**
 * ufshcd_slave_configure - adjust SCSI device configurations
 * @sdev: pointer to SCSI device
 */
static int ufshcd_slave_configure(struct scsi_device *sdev)
{
	struct request_queue *q = sdev->request_queue;
	struct ufs_hba *hba = shost_priv(sdev->host);

#ifdef CONFIG_OPLUS_FEATURE_UFSPLUS
#if defined(CONFIG_UFSFEATURE)
	ufsf_slave_configure(&hba->ufsf, sdev);
#endif
#endif /* CONFIG_OPLUS_FEATURE_UFSPLUS */
	blk_queue_update_dma_pad(q, PRDT_DATA_BYTE_COUNT_PAD - 1);

	ufshcd_crypto_setup_rq_keyslot_manager(hba, q);

	if (ufshcd_is_rpm_autosuspend_allowed(hba))
		sdev->rpm_autosuspend = 1;
<<<<<<< HEAD
#ifdef CONFIG_OPLUS_FEATURE_UFSPLUS
#if defined(CONFIG_SCSI_SKHPB)
	if (hba->dev_info.wmanufacturerid == UFS_VENDOR_SKHYNIX) {
		if (sdev->lun < UFS_UPIU_MAX_GENERAL_LUN)
			hba->sdev_ufs_lu[sdev->lun] = sdev;
        }
#endif
#endif
=======

>>>>>>> d7a5d91f
	return 0;
}

/**
 * ufshcd_slave_destroy - remove SCSI device configurations
 * @sdev: pointer to SCSI device
 */
static void ufshcd_slave_destroy(struct scsi_device *sdev)
{
	struct ufs_hba *hba;
	struct request_queue *q = sdev->request_queue;

	hba = shost_priv(sdev->host);
	/* Drop the reference as it won't be needed anymore */
	if (ufshcd_scsi_to_upiu_lun(sdev->lun) == UFS_UPIU_UFS_DEVICE_WLUN) {
		unsigned long flags;

		spin_lock_irqsave(hba->host->host_lock, flags);
		hba->sdev_ufs_device = NULL;
		spin_unlock_irqrestore(hba->host->host_lock, flags);
	}

<<<<<<< HEAD
#if defined(CONFIG_SCSI_UFSHCD_QTI)
	return;
#endif

=======
>>>>>>> d7a5d91f
	ufshcd_crypto_destroy_rq_keyslot_manager(hba, q);
}

/**
 * ufshcd_scsi_cmd_status - Update SCSI command result based on SCSI status
 * @lrbp: pointer to local reference block of completed command
 * @scsi_status: SCSI command status
 *
 * Returns value base on SCSI command status
 */
static inline int
ufshcd_scsi_cmd_status(struct ufshcd_lrb *lrbp, int scsi_status)
{
	int result = 0;

	switch (scsi_status) {
	case SAM_STAT_CHECK_CONDITION:
		ufshcd_copy_sense_data(lrbp);
		/* fallthrough */
	case SAM_STAT_GOOD:
		result |= DID_OK << 16 |
			  COMMAND_COMPLETE << 8 |
			  scsi_status;
		break;
	case SAM_STAT_TASK_SET_FULL:
	case SAM_STAT_BUSY:
	case SAM_STAT_TASK_ABORTED:
		ufshcd_copy_sense_data(lrbp);
		result |= scsi_status;
		break;
	default:
		result |= DID_ERROR << 16;
		break;
	} /* end of switch */

	return result;
}

/**
 * ufshcd_transfer_rsp_status - Get overall status of the response
 * @hba: per adapter instance
 * @lrbp: pointer to local reference block of completed command
 *
 * Returns result of the command to notify SCSI midlayer
 */
static inline int
ufshcd_transfer_rsp_status(struct ufs_hba *hba, struct ufshcd_lrb *lrbp)
{
	int result = 0;
	int scsi_status;
	int ocs;

	/* overall command status of utrd */
	ocs = ufshcd_get_tr_ocs(lrbp);

	if (hba->quirks & UFSHCD_QUIRK_BROKEN_OCS_FATAL_ERROR) {
		if (be32_to_cpu(lrbp->ucd_rsp_ptr->header.dword_1) &
					MASK_RSP_UPIU_RESULT)
			ocs = OCS_SUCCESS;
	}

	switch (ocs) {
	case OCS_SUCCESS:
		result = ufshcd_get_req_rsp(lrbp->ucd_rsp_ptr);
		hba->ufs_stats.last_hibern8_exit_tstamp = ktime_set(0, 0);
		switch (result) {
		case UPIU_TRANSACTION_RESPONSE:
			/*
			 * get the response UPIU result to extract
			 * the SCSI command status
			 */
			result = ufshcd_get_rsp_upiu_result(lrbp->ucd_rsp_ptr);

			/*
			 * get the result based on SCSI status response
			 * to notify the SCSI midlayer of the command status
			 */
			scsi_status = result & MASK_SCSI_STATUS;
			result = ufshcd_scsi_cmd_status(lrbp, scsi_status);

			/*
			 * Currently we are only supporting BKOPs exception
			 * events hence we can ignore BKOPs exception event
			 * during power management callbacks. BKOPs exception
			 * event is not expected to be raised in runtime suspend
			 * callback as it allows the urgent bkops.
			 * During system suspend, we are anyway forcefully
			 * disabling the bkops and if urgent bkops is needed
			 * it will be enabled on system resume. Long term
			 * solution could be to abort the system suspend if
			 * UFS device needs urgent BKOPs.
			 */
			if (!hba->pm_op_in_progress &&
			    ufshcd_is_exception_event(lrbp->ucd_rsp_ptr)) {
				/*
				 * Prevent suspend once eeh_work is scheduled
				 * to avoid deadlock between ufshcd_suspend
				 * and exception event handler.
				 */
				if (schedule_work(&hba->eeh_work))
					pm_runtime_get_noresume(hba->dev);
			}
<<<<<<< HEAD
#ifdef CONFIG_OPLUS_FEATURE_UFSPLUS
#if defined(CONFIG_UFSFEATURE)
			if (scsi_status == SAM_STAT_GOOD)
				ufsf_hpb_noti_rb(&hba->ufsf, lrbp);
#endif

#if defined(CONFIG_SCSI_SKHPB)
		if (hba->dev_info.wmanufacturerid == UFS_VENDOR_SKHYNIX) {
				if (hba->skhpb_state == SKHPB_PRESENT &&
						scsi_status == SAM_STAT_GOOD)
					skhpb_rsp_upiu(hba, lrbp);
		}
#endif

#endif /* CONFIG_OPLUS_FEATURE_UFSPLUS */
=======
>>>>>>> d7a5d91f
			break;
		case UPIU_TRANSACTION_REJECT_UPIU:
			/* TODO: handle Reject UPIU Response */
			result = DID_ERROR << 16;
			dev_err(hba->dev,
				"Reject UPIU not fully implemented\n");
			break;
		default:
			dev_err(hba->dev,
				"Unexpected request response code = %x\n",
				result);
			result = DID_ERROR << 16;
			break;
		}
		break;
	case OCS_ABORTED:
		result |= DID_ABORT << 16;
		break;
	case OCS_INVALID_COMMAND_STATUS:
		result |= DID_REQUEUE << 16;
		break;
	case OCS_INVALID_CMD_TABLE_ATTR:
	case OCS_INVALID_PRDT_ATTR:
	case OCS_MISMATCH_DATA_BUF_SIZE:
	case OCS_MISMATCH_RESP_UPIU_SIZE:
	case OCS_PEER_COMM_FAILURE:
	case OCS_FATAL_ERROR:
	case OCS_INVALID_CRYPTO_CONFIG:
	case OCS_GENERAL_CRYPTO_ERROR:
	default:
		result |= DID_ERROR << 16;
		dev_err(hba->dev,
				"OCS error from controller = %x for tag %d\n",
				ocs, lrbp->task_tag);
		ufshcd_print_host_state(hba);
		ufshcd_print_pwr_info(hba);
		ufshcd_print_host_regs(hba);
		break;
	} /* end of switch */

	if ((host_byte(result) != DID_OK) &&
	    (host_byte(result) != DID_REQUEUE) && !hba->silence_err_logs)
		ufshcd_print_trs(hba, 1 << lrbp->task_tag, true);
	return result;
}

/**
 * ufshcd_uic_cmd_compl - handle completion of uic command
 * @hba: per adapter instance
 * @intr_status: interrupt status generated by the controller
 *
 * Returns
 *  IRQ_HANDLED - If interrupt is valid
 *  IRQ_NONE    - If invalid interrupt
 */
static irqreturn_t ufshcd_uic_cmd_compl(struct ufs_hba *hba, u32 intr_status)
{
	irqreturn_t retval = IRQ_NONE;

	if ((intr_status & UIC_COMMAND_COMPL) && hba->active_uic_cmd) {
		hba->active_uic_cmd->argument2 |=
			ufshcd_get_uic_cmd_result(hba);
		hba->active_uic_cmd->argument3 =
			ufshcd_get_dme_attr_val(hba);
		if (!hba->uic_async_done)
			hba->active_uic_cmd->cmd_active = 0;
		complete(&hba->active_uic_cmd->done);
		retval = IRQ_HANDLED;
	}

	if ((intr_status & UFSHCD_UIC_PWR_MASK) && hba->uic_async_done) {
		if (hba->active_uic_cmd)
			hba->active_uic_cmd->cmd_active = 0;
		complete(hba->uic_async_done);
		retval = IRQ_HANDLED;
	}

	if (retval == IRQ_HANDLED)
		ufshcd_add_uic_command_trace(hba, hba->active_uic_cmd,
					     "complete");
	return retval;
}

/**
 * __ufshcd_transfer_req_compl - handle SCSI and query command completion
 * @hba: per adapter instance
 * @completed_reqs: requests to complete
 */
static void __ufshcd_transfer_req_compl(struct ufs_hba *hba,
					unsigned long completed_reqs)
{
	struct ufshcd_lrb *lrbp;
	struct scsi_cmnd *cmd;
	int result;
	int index;
#ifdef CONFIG_OPLUS_FEATURE_UFSPLUS
#if defined (CONFIG_UFSFEATURE)
	bool scsi_req = false;
#endif
#endif /* CONFIG_OPLUS_FEATURE_UFSPLUS */

	for_each_set_bit(index, &completed_reqs, hba->nutrs) {
		lrbp = &hba->lrb[index];
		cmd = lrbp->cmd;
		ufshcd_vops_compl_xfer_req(hba, index, (cmd) ? true : false);
		if (cmd) {
#ifdef CONFIG_OPLUS_FEATURE_UFSPLUS
#if defined(CONFIG_UFSFEATURE) && defined(CONFIG_UFSHPB) && defined(CONFIG_HPB_DEBUG)
			trace_printk("%llu + %u cmd 0x%X comp tag[%d] out %lX\n",
				     (unsigned long long) blk_rq_pos(cmd->request),
				     (unsigned int) blk_rq_sectors(cmd->request),
				     cmd->cmnd[0], index, hba->outstanding_reqs);
#endif
#endif /* CONFIG_OPLUS_FEATURE_UFSPLUS */
			ufshcd_add_command_trace(hba, index, "complete");
			result = ufshcd_transfer_rsp_status(hba, lrbp);
			scsi_dma_unmap(cmd);
			cmd->result = result;
			ufshcd_complete_lrbp_crypto(hba, cmd, lrbp);
			/* Mark completed command as NULL in LRB */
			lrbp->cmd = NULL;
			lrbp->compl_time_stamp = ktime_get();
<<<<<<< HEAD

=======
>>>>>>> d7a5d91f
			clear_bit_unlock(index, &hba->lrb_in_use);
			/* Do not touch lrbp after scsi done */
			cmd->scsi_done(cmd);
			__ufshcd_release(hba);
#ifdef CONFIG_OPLUS_FEATURE_UFSPLUS
#if defined (CONFIG_UFSFEATURE)
			scsi_req = true;
#endif
#endif /* CONFIG_OPLUS_FEATURE_UFSPLUS */
		} else if (lrbp->command_type == UTP_CMD_TYPE_DEV_MANAGE ||
			lrbp->command_type == UTP_CMD_TYPE_UFS_STORAGE) {
			lrbp->compl_time_stamp = ktime_get();
			if (hba->dev_cmd.complete) {
				ufshcd_add_command_trace(hba, index,
						"dev_complete");
				complete(hba->dev_cmd.complete);
			}
		}
		if (ufshcd_is_clkscaling_supported(hba))
			hba->clk_scaling.active_reqs--;
	}

	/* clear corresponding bits of completed commands */
	hba->outstanding_reqs ^= completed_reqs;

	ufshcd_clk_scaling_update_busy(hba);

	/* we might have free'd some tags above */
	wake_up(&hba->dev_cmd.tag_wq);
<<<<<<< HEAD
#ifdef CONFIG_OPLUS_FEATURE_UFSPLUS
#if defined(CONFIG_UFSFEATURE)
	ufsf_on_idle(&hba->ufsf, scsi_req);
#endif
#endif /* CONFIG_OPLUS_FEATURE_UFSPLUS */
=======
>>>>>>> d7a5d91f
}

/**
 * ufshcd_transfer_req_compl - handle SCSI and query command completion
 * @hba: per adapter instance
 *
 * Returns
 *  IRQ_HANDLED - If interrupt is valid
 *  IRQ_NONE    - If invalid interrupt
 */
static irqreturn_t ufshcd_transfer_req_compl(struct ufs_hba *hba)
{
	unsigned long completed_reqs;
	u32 tr_doorbell;

	/* Resetting interrupt aggregation counters first and reading the
	 * DOOR_BELL afterward allows us to handle all the completed requests.
	 * In order to prevent other interrupts starvation the DB is read once
	 * after reset. The down side of this solution is the possibility of
	 * false interrupt if device completes another request after resetting
	 * aggregation and before reading the DB.
	 */
	if (ufshcd_is_intr_aggr_allowed(hba) &&
	    !(hba->quirks & UFSHCI_QUIRK_SKIP_RESET_INTR_AGGR))
		ufshcd_reset_intr_aggr(hba);

	tr_doorbell = ufshcd_readl(hba, REG_UTP_TRANSFER_REQ_DOOR_BELL);
	completed_reqs = tr_doorbell ^ hba->outstanding_reqs;

	if (completed_reqs) {
		__ufshcd_transfer_req_compl(hba, completed_reqs);
		return IRQ_HANDLED;
	} else {
		return IRQ_NONE;
	}
}

/**
 * ufshcd_disable_ee - disable exception event
 * @hba: per-adapter instance
 * @mask: exception event to disable
 *
 * Disables exception event in the device so that the EVENT_ALERT
 * bit is not set.
 *
 * Returns zero on success, non-zero error value on failure.
 */
static int ufshcd_disable_ee(struct ufs_hba *hba, u16 mask)
{
	int err = 0;
	u32 val;

	if (!(hba->ee_ctrl_mask & mask))
		goto out;

	val = hba->ee_ctrl_mask & ~mask;
	val &= MASK_EE_STATUS;
	err = ufshcd_query_attr_retry(hba, UPIU_QUERY_OPCODE_WRITE_ATTR,
			QUERY_ATTR_IDN_EE_CONTROL, 0, 0, &val);
	if (!err)
		hba->ee_ctrl_mask &= ~mask;
out:
	return err;
}

/**
 * ufshcd_enable_ee - enable exception event
 * @hba: per-adapter instance
 * @mask: exception event to enable
 *
 * Enable corresponding exception event in the device to allow
 * device to alert host in critical scenarios.
 *
 * Returns zero on success, non-zero error value on failure.
 */
static int ufshcd_enable_ee(struct ufs_hba *hba, u16 mask)
{
	int err = 0;
	u32 val;

	if (hba->ee_ctrl_mask & mask)
		goto out;

	val = hba->ee_ctrl_mask | mask;
	val &= MASK_EE_STATUS;
	err = ufshcd_query_attr_retry(hba, UPIU_QUERY_OPCODE_WRITE_ATTR,
			QUERY_ATTR_IDN_EE_CONTROL, 0, 0, &val);
	if (!err)
		hba->ee_ctrl_mask |= mask;
out:
	return err;
}

/**
 * ufshcd_enable_auto_bkops - Allow device managed BKOPS
 * @hba: per-adapter instance
 *
 * Allow device to manage background operations on its own. Enabling
 * this might lead to inconsistent latencies during normal data transfers
 * as the device is allowed to manage its own way of handling background
 * operations.
 *
 * Returns zero on success, non-zero on failure.
 */
static int ufshcd_enable_auto_bkops(struct ufs_hba *hba)
{
	int err = 0;

	if (hba->auto_bkops_enabled)
		goto out;

	err = ufshcd_query_flag_retry(hba, UPIU_QUERY_OPCODE_SET_FLAG,
			QUERY_FLAG_IDN_BKOPS_EN, 0, NULL);
	if (err) {
		dev_err(hba->dev, "%s: failed to enable bkops %d\n",
				__func__, err);
		goto out;
	}

	hba->auto_bkops_enabled = true;
	trace_ufshcd_auto_bkops_state(dev_name(hba->dev), "Enabled");

	/* No need of URGENT_BKOPS exception from the device */
	err = ufshcd_disable_ee(hba, MASK_EE_URGENT_BKOPS);
	if (err)
		dev_err(hba->dev, "%s: failed to disable exception event %d\n",
				__func__, err);
out:
	return err;
}

/**
 * ufshcd_disable_auto_bkops - block device in doing background operations
 * @hba: per-adapter instance
 *
 * Disabling background operations improves command response latency but
 * has drawback of device moving into critical state where the device is
 * not-operable. Make sure to call ufshcd_enable_auto_bkops() whenever the
 * host is idle so that BKOPS are managed effectively without any negative
 * impacts.
 *
 * Returns zero on success, non-zero on failure.
 */
static int ufshcd_disable_auto_bkops(struct ufs_hba *hba)
{
	int err = 0;

	if (!hba->auto_bkops_enabled)
		goto out;

	/*
	 * If host assisted BKOPs is to be enabled, make sure
	 * urgent bkops exception is allowed.
	 */
	err = ufshcd_enable_ee(hba, MASK_EE_URGENT_BKOPS);
	if (err) {
		dev_err(hba->dev, "%s: failed to enable exception event %d\n",
				__func__, err);
		goto out;
	}

	err = ufshcd_query_flag_retry(hba, UPIU_QUERY_OPCODE_CLEAR_FLAG,
			QUERY_FLAG_IDN_BKOPS_EN, 0, NULL);
	if (err) {
		dev_err(hba->dev, "%s: failed to disable bkops %d\n",
				__func__, err);
		ufshcd_disable_ee(hba, MASK_EE_URGENT_BKOPS);
		goto out;
	}

	hba->auto_bkops_enabled = false;
	trace_ufshcd_auto_bkops_state(dev_name(hba->dev), "Disabled");
	hba->is_urgent_bkops_lvl_checked = false;
out:
	return err;
}

/**
 * ufshcd_force_reset_auto_bkops - force reset auto bkops state
 * @hba: per adapter instance
 *
 * After a device reset the device may toggle the BKOPS_EN flag
 * to default value. The s/w tracking variables should be updated
 * as well. This function would change the auto-bkops state based on
 * UFSHCD_CAP_KEEP_AUTO_BKOPS_ENABLED_EXCEPT_SUSPEND.
 */
static void ufshcd_force_reset_auto_bkops(struct ufs_hba *hba)
{
	if (ufshcd_keep_autobkops_enabled_except_suspend(hba)) {
		hba->auto_bkops_enabled = false;
		hba->ee_ctrl_mask |= MASK_EE_URGENT_BKOPS;
		ufshcd_enable_auto_bkops(hba);
	} else {
		hba->auto_bkops_enabled = true;
		hba->ee_ctrl_mask &= ~MASK_EE_URGENT_BKOPS;
		ufshcd_disable_auto_bkops(hba);
	}
	hba->is_urgent_bkops_lvl_checked = false;
}

static inline int ufshcd_get_bkops_status(struct ufs_hba *hba, u32 *status)
{
	return ufshcd_query_attr_retry(hba, UPIU_QUERY_OPCODE_READ_ATTR,
			QUERY_ATTR_IDN_BKOPS_STATUS, 0, 0, status);
}

/**
 * ufshcd_bkops_ctrl - control the auto bkops based on current bkops status
 * @hba: per-adapter instance
 * @status: bkops_status value
 *
 * Read the bkops_status from the UFS device and Enable fBackgroundOpsEn
 * flag in the device to permit background operations if the device
 * bkops_status is greater than or equal to "status" argument passed to
 * this function, disable otherwise.
 *
 * Returns 0 for success, non-zero in case of failure.
 *
 * NOTE: Caller of this function can check the "hba->auto_bkops_enabled" flag
 * to know whether auto bkops is enabled or disabled after this function
 * returns control to it.
 */
static int ufshcd_bkops_ctrl(struct ufs_hba *hba,
			     enum bkops_status status)
{
	int err;
	u32 curr_status = 0;

	err = ufshcd_get_bkops_status(hba, &curr_status);
	if (err) {
		dev_err(hba->dev, "%s: failed to get BKOPS status %d\n",
				__func__, err);
		goto out;
	} else if (curr_status > BKOPS_STATUS_MAX) {
		dev_err(hba->dev, "%s: invalid BKOPS status %d\n",
				__func__, curr_status);
		err = -EINVAL;
		goto out;
	}

	if (curr_status >= status)
		err = ufshcd_enable_auto_bkops(hba);
	else
		err = ufshcd_disable_auto_bkops(hba);
out:
	return err;
}

/**
 * ufshcd_urgent_bkops - handle urgent bkops exception event
 * @hba: per-adapter instance
 *
 * Enable fBackgroundOpsEn flag in the device to permit background
 * operations.
 *
 * If BKOPs is enabled, this function returns 0, 1 if the bkops in not enabled
 * and negative error value for any other failure.
 */
static int ufshcd_urgent_bkops(struct ufs_hba *hba)
{
	return ufshcd_bkops_ctrl(hba, hba->urgent_bkops_lvl);
}

static inline int ufshcd_get_ee_status(struct ufs_hba *hba, u32 *status)
{
	return ufshcd_query_attr_retry(hba, UPIU_QUERY_OPCODE_READ_ATTR,
			QUERY_ATTR_IDN_EE_STATUS, 0, 0, status);
}

static void ufshcd_bkops_exception_event_handler(struct ufs_hba *hba)
{
	int err;
	u32 curr_status = 0;

	if (hba->is_urgent_bkops_lvl_checked)
		goto enable_auto_bkops;

	err = ufshcd_get_bkops_status(hba, &curr_status);
	if (err) {
		dev_err(hba->dev, "%s: failed to get BKOPS status %d\n",
				__func__, err);
		goto out;
	}

	/*
	 * We are seeing that some devices are raising the urgent bkops
	 * exception events even when BKOPS status doesn't indicate performace
	 * impacted or critical. Handle these device by determining their urgent
	 * bkops status at runtime.
	 */
	if (curr_status < BKOPS_STATUS_PERF_IMPACT) {
		dev_err(hba->dev, "%s: device raised urgent BKOPS exception for bkops status %d\n",
				__func__, curr_status);
		/* update the current status as the urgent bkops level */
		hba->urgent_bkops_lvl = curr_status;
		hba->is_urgent_bkops_lvl_checked = true;
	}

enable_auto_bkops:
	err = ufshcd_enable_auto_bkops(hba);
out:
	if (err < 0)
		dev_err(hba->dev, "%s: failed to handle urgent bkops %d\n",
				__func__, err);
}

int ufshcd_wb_ctrl(struct ufs_hba *hba, bool enable)
{
	int ret;
	u8 index;
	enum query_opcode opcode;

	if (!ufshcd_is_wb_allowed(hba))
		return 0;

	if (!(enable ^ hba->wb_enabled))
		return 0;
	if (enable)
		opcode = UPIU_QUERY_OPCODE_SET_FLAG;
	else
		opcode = UPIU_QUERY_OPCODE_CLEAR_FLAG;

	index = ufshcd_wb_get_query_index(hba);
	ret = ufshcd_query_flag_retry(hba, opcode,
				      QUERY_FLAG_IDN_WB_EN, index, NULL);
	if (ret) {
		dev_err(hba->dev, "%s write booster %s failed %d\n",
			__func__, enable ? "enable" : "disable", ret);
		return ret;
	}

	hba->wb_enabled = enable;
	dev_dbg(hba->dev, "%s write booster %s %d\n",
			__func__, enable ? "enable" : "disable", ret);

	return ret;
}
EXPORT_SYMBOL_GPL(ufshcd_wb_ctrl);

static int ufshcd_wb_toggle_flush_during_h8(struct ufs_hba *hba, bool set)
{
	int val;
	u8 index;

	if (set)
		val =  UPIU_QUERY_OPCODE_SET_FLAG;
	else
		val = UPIU_QUERY_OPCODE_CLEAR_FLAG;

	index = ufshcd_wb_get_query_index(hba);
	return ufshcd_query_flag_retry(hba, val,
				QUERY_FLAG_IDN_WB_BUFF_FLUSH_DURING_HIBERN8,
				index, NULL);
}

static inline void ufshcd_wb_toggle_flush(struct ufs_hba *hba, bool enable)
{
	if (hba->quirks & UFSHCI_QUIRK_SKIP_MANUAL_WB_FLUSH_CTRL)
		return;

	if (enable)
		ufshcd_wb_buf_flush_enable(hba);
	else
		ufshcd_wb_buf_flush_disable(hba);

}

static int ufshcd_wb_buf_flush_enable(struct ufs_hba *hba)
{
	int ret;
	u8 index;

	if (!ufshcd_is_wb_allowed(hba) || hba->wb_buf_flush_enabled)
		return 0;

	index = ufshcd_wb_get_query_index(hba);
	ret = ufshcd_query_flag_retry(hba, UPIU_QUERY_OPCODE_SET_FLAG,
				      QUERY_FLAG_IDN_WB_BUFF_FLUSH_EN,
				      index, NULL);
	if (ret)
		dev_err(hba->dev, "%s WB - buf flush enable failed %d\n",
			__func__, ret);
	else
		hba->wb_buf_flush_enabled = true;

	dev_dbg(hba->dev, "WB - Flush enabled: %d\n", ret);
	return ret;
}

static int ufshcd_wb_buf_flush_disable(struct ufs_hba *hba)
{
	int ret;
	u8 index;

	if (!ufshcd_is_wb_allowed(hba) || !hba->wb_buf_flush_enabled)
		return 0;

	index = ufshcd_wb_get_query_index(hba);
	ret = ufshcd_query_flag_retry(hba, UPIU_QUERY_OPCODE_CLEAR_FLAG,
				      QUERY_FLAG_IDN_WB_BUFF_FLUSH_EN,
				      index, NULL);
	if (ret) {
		dev_warn(hba->dev, "%s: WB - buf flush disable failed %d\n",
			 __func__, ret);
	} else {
		hba->wb_buf_flush_enabled = false;
		dev_dbg(hba->dev, "WB - Flush disabled: %d\n", ret);
	}

	return ret;
}

static bool ufshcd_wb_presrv_usrspc_keep_vcc_on(struct ufs_hba *hba,
						u32 avail_buf)
{
	u32 cur_buf;
	int ret;
	u8 index;

	index = ufshcd_wb_get_query_index(hba);
	ret = ufshcd_query_attr_retry(hba, UPIU_QUERY_OPCODE_READ_ATTR,
					      QUERY_ATTR_IDN_CURR_WB_BUFF_SIZE,
					      index, 0, &cur_buf);
	if (ret) {
		dev_err(hba->dev, "%s dCurWriteBoosterBufferSize read failed %d\n",
			__func__, ret);
		return false;
	}

	if (!cur_buf) {
		dev_info(hba->dev, "dCurWBBuf: %d WB disabled until free-space is available\n",
			 cur_buf);
		return false;
	}
	/* Let it continue to flush when available buffer exceeds threshold */
	if (avail_buf < hba->vps->wb_flush_threshold)
		return true;

	return false;
}

static bool ufshcd_wb_need_flush(struct ufs_hba *hba)
{
	int ret;
	u32 avail_buf;
	u8 index;

	if (!ufshcd_is_wb_allowed(hba))
		return false;
	/*
	 * The ufs device needs the vcc to be ON to flush.
	 * With user-space reduction enabled, it's enough to enable flush
	 * by checking only the available buffer. The threshold
	 * defined here is > 90% full.
	 * With user-space preserved enabled, the current-buffer
	 * should be checked too because the wb buffer size can reduce
	 * when disk tends to be full. This info is provided by current
	 * buffer (dCurrentWriteBoosterBufferSize). There's no point in
	 * keeping vcc on when current buffer is empty.
	 */
	index = ufshcd_wb_get_query_index(hba);
	ret = ufshcd_query_attr_retry(hba, UPIU_QUERY_OPCODE_READ_ATTR,
				      QUERY_ATTR_IDN_AVAIL_WB_BUFF_SIZE,
				      index, 0, &avail_buf);
	if (ret) {
		dev_warn(hba->dev, "%s dAvailableWriteBoosterBufferSize read failed %d\n",
			 __func__, ret);
		return false;
	}

	if (!hba->dev_info.b_presrv_uspc_en) {
		if (avail_buf <= UFS_WB_BUF_REMAIN_PERCENT(10))
			return true;
		return false;
	}

	return ufshcd_wb_presrv_usrspc_keep_vcc_on(hba, avail_buf);
}

static void ufshcd_rpm_dev_flush_recheck_work(struct work_struct *work)
{
	struct ufs_hba *hba = container_of(to_delayed_work(work),
					   struct ufs_hba,
					   rpm_dev_flush_recheck_work);
	/*
	 * To prevent unnecessary VCC power drain after device finishes
	 * WriteBooster buffer flush or Auto BKOPs, force runtime resume
	 * after a certain delay to recheck the threshold by next runtime
	 * suspend.
	 */
	pm_runtime_get_sync(hba->dev);
	pm_runtime_put_sync(hba->dev);
}

/**
 * ufshcd_exception_event_handler - handle exceptions raised by device
 * @work: pointer to work data
 *
 * Read bExceptionEventStatus attribute from the device and handle the
 * exception event accordingly.
 */
static void ufshcd_exception_event_handler(struct work_struct *work)
{
	struct ufs_hba *hba;
	int err;
	u32 status = 0;
	hba = container_of(work, struct ufs_hba, eeh_work);

	pm_runtime_get_sync(hba->dev);
	ufshcd_scsi_block_requests(hba);
	err = ufshcd_get_ee_status(hba, &status);
	if (err) {
		dev_err(hba->dev, "%s: failed to get exception status %d\n",
				__func__, err);
		goto out;
	}

	status &= hba->ee_ctrl_mask;

	if (status & MASK_EE_URGENT_BKOPS)
		ufshcd_bkops_exception_event_handler(hba);

out:
	ufshcd_scsi_unblock_requests(hba);
	/*
	 * pm_runtime_get_noresume is called while scheduling
	 * eeh_work to avoid suspend racing with exception work.
	 * Hence decrement usage counter using pm_runtime_put_noidle
	 * to allow suspend on completion of exception event handler.
	 */
	pm_runtime_put_noidle(hba->dev);
	pm_runtime_put(hba->dev);
	return;
}

/* Complete requests that have door-bell cleared */
static void ufshcd_complete_requests(struct ufs_hba *hba)
{
	ufshcd_transfer_req_compl(hba);
	ufshcd_tmc_handler(hba);
}

/**
 * ufshcd_quirk_dl_nac_errors - This function checks if error handling is
 *				to recover from the DL NAC errors or not.
 * @hba: per-adapter instance
 *
 * Returns true if error handling is required, false otherwise
 */
static bool ufshcd_quirk_dl_nac_errors(struct ufs_hba *hba)
{
	unsigned long flags;
	bool err_handling = true;

	spin_lock_irqsave(hba->host->host_lock, flags);
	/*
	 * UFS_DEVICE_QUIRK_RECOVERY_FROM_DL_NAC_ERRORS only workaround the
	 * device fatal error and/or DL NAC & REPLAY timeout errors.
	 */
	if (hba->saved_err & (CONTROLLER_FATAL_ERROR | SYSTEM_BUS_FATAL_ERROR))
		goto out;

	if ((hba->saved_err & DEVICE_FATAL_ERROR) ||
	    ((hba->saved_err & UIC_ERROR) &&
	     (hba->saved_uic_err & UFSHCD_UIC_DL_TCx_REPLAY_ERROR)))
		goto out;

	if ((hba->saved_err & UIC_ERROR) &&
	    (hba->saved_uic_err & UFSHCD_UIC_DL_NAC_RECEIVED_ERROR)) {
		int err;
		/*
		 * wait for 50ms to see if we can get any other errors or not.
		 */
		spin_unlock_irqrestore(hba->host->host_lock, flags);
		msleep(50);
		spin_lock_irqsave(hba->host->host_lock, flags);

		/*
		 * now check if we have got any other severe errors other than
		 * DL NAC error?
		 */
		if ((hba->saved_err & INT_FATAL_ERRORS) ||
		    ((hba->saved_err & UIC_ERROR) &&
		    (hba->saved_uic_err & ~UFSHCD_UIC_DL_NAC_RECEIVED_ERROR)))
			goto out;

		/*
		 * As DL NAC is the only error received so far, send out NOP
		 * command to confirm if link is still active or not.
		 *   - If we don't get any response then do error recovery.
		 *   - If we get response then clear the DL NAC error bit.
		 */

		spin_unlock_irqrestore(hba->host->host_lock, flags);
		err = ufshcd_verify_dev_init(hba);
		spin_lock_irqsave(hba->host->host_lock, flags);

		if (err)
			goto out;

		/* Link seems to be alive hence ignore the DL NAC errors */
		if (hba->saved_uic_err == UFSHCD_UIC_DL_NAC_RECEIVED_ERROR)
			hba->saved_err &= ~UIC_ERROR;
		/* clear NAC error */
		hba->saved_uic_err &= ~UFSHCD_UIC_DL_NAC_RECEIVED_ERROR;
		if (!hba->saved_uic_err) {
			err_handling = false;
			goto out;
		}
	}
out:
	spin_unlock_irqrestore(hba->host->host_lock, flags);
	return err_handling;
}

/* host lock must be held before calling this func */
static inline bool ufshcd_is_saved_err_fatal(struct ufs_hba *hba)
<<<<<<< HEAD
=======
{
	return (hba->saved_uic_err & UFSHCD_UIC_DL_PA_INIT_ERROR) ||
	       (hba->saved_err & (INT_FATAL_ERRORS | UFSHCD_UIC_HIBERN8_MASK));
}

/* host lock must be held before calling this func */
static inline void ufshcd_schedule_eh_work(struct ufs_hba *hba)
{
	/* handle fatal errors only when link is not in error state */
	if (hba->ufshcd_state != UFSHCD_STATE_ERROR) {
		if (hba->force_reset || ufshcd_is_link_broken(hba) ||
		    ufshcd_is_saved_err_fatal(hba))
			hba->ufshcd_state = UFSHCD_STATE_EH_SCHEDULED_FATAL;
		else
			hba->ufshcd_state = UFSHCD_STATE_EH_SCHEDULED_NON_FATAL;
		queue_work(hba->eh_wq, &hba->eh_work);
	}
}

static void ufshcd_err_handling_prepare(struct ufs_hba *hba)
{
	pm_runtime_get_sync(hba->dev);
	if (pm_runtime_suspended(hba->dev)) {
		/*
		 * Don't assume anything of pm_runtime_get_sync(), if
		 * resume fails, irq and clocks can be OFF, and powers
		 * can be OFF or in LPM.
		 */
		ufshcd_setup_hba_vreg(hba, true);
		ufshcd_enable_irq(hba);
		ufshcd_setup_vreg(hba, true);
		ufshcd_config_vreg_hpm(hba, hba->vreg_info.vccq);
		ufshcd_config_vreg_hpm(hba, hba->vreg_info.vccq2);
		ufshcd_hold(hba, false);
		if (!ufshcd_is_clkgating_allowed(hba))
			ufshcd_setup_clocks(hba, true);
		ufshcd_release(hba);
		ufshcd_vops_resume(hba, UFS_RUNTIME_PM);
	} else {
		ufshcd_hold(hba, false);
		if (hba->clk_scaling.is_allowed) {
			cancel_work_sync(&hba->clk_scaling.suspend_work);
			cancel_work_sync(&hba->clk_scaling.resume_work);
			ufshcd_suspend_clkscaling(hba);
		}
	}
}

static void ufshcd_err_handling_unprepare(struct ufs_hba *hba)
{
	ufshcd_release(hba);
	if (hba->clk_scaling.is_allowed)
		ufshcd_resume_clkscaling(hba);
	pm_runtime_put(hba->dev);
}

static inline bool ufshcd_err_handling_should_stop(struct ufs_hba *hba)
{
	return (hba->ufshcd_state == UFSHCD_STATE_ERROR ||
		(!(hba->saved_err || hba->saved_uic_err || hba->force_reset ||
			ufshcd_is_link_broken(hba))));
}

#ifdef CONFIG_PM
static void ufshcd_recover_pm_error(struct ufs_hba *hba)
{
	struct Scsi_Host *shost = hba->host;
	struct scsi_device *sdev;
	struct request_queue *q;
	int ret;

	/*
	 * Set RPM status of hba device to RPM_ACTIVE,
	 * this also clears its runtime error.
	 */
	ret = pm_runtime_set_active(hba->dev);
	/*
	 * If hba device had runtime error, we also need to resume those
	 * scsi devices under hba in case any of them has failed to be
	 * resumed due to hba runtime resume failure. This is to unblock
	 * blk_queue_enter in case there are bios waiting inside it.
	 */
	if (!ret) {
		shost_for_each_device(sdev, shost) {
			q = sdev->request_queue;
			if (q->dev && (q->rpm_status == RPM_SUSPENDED ||
				       q->rpm_status == RPM_SUSPENDING))
				pm_request_resume(q->dev);
		}
	}
}
#else
static inline void ufshcd_recover_pm_error(struct ufs_hba *hba)
{
}
#endif

/**
 * ufshcd_err_handler - handle UFS errors that require s/w attention
 * @work: pointer to work structure
 */
static void ufshcd_err_handler(struct work_struct *work)
>>>>>>> d7a5d91f
{
	return (hba->saved_uic_err & UFSHCD_UIC_DL_PA_INIT_ERROR) ||
	       (hba->saved_err & (INT_FATAL_ERRORS | UFSHCD_UIC_HIBERN8_MASK));
}

/* host lock must be held before calling this func */
static inline void ufshcd_schedule_eh_work(struct ufs_hba *hba)
{
	/* handle fatal errors only when link is not in error state */
	if (hba->ufshcd_state != UFSHCD_STATE_ERROR) {
		if (hba->force_reset || ufshcd_is_link_broken(hba) ||
		    ufshcd_is_saved_err_fatal(hba))
			hba->ufshcd_state = UFSHCD_STATE_EH_SCHEDULED_FATAL;
		else
			hba->ufshcd_state = UFSHCD_STATE_EH_SCHEDULED_NON_FATAL;
		queue_work(hba->eh_wq, &hba->eh_work);
	}
}

static void ufshcd_err_handling_prepare(struct ufs_hba *hba)
{
#if defined(CONFIG_SCSI_UFSHCD_QTI)
	if (!hba->abort_triggered_wlun)
		pm_runtime_get_sync(hba->dev);
#else
	pm_runtime_get_sync(hba->dev);
#endif
	if (pm_runtime_suspended(hba->dev)) {
		/*
		 * Don't assume anything of pm_runtime_get_sync(), if
		 * resume fails, irq and clocks can be OFF, and powers
		 * can be OFF or in LPM.
		 */
		ufshcd_setup_hba_vreg(hba, true);
		ufshcd_enable_irq(hba);
		ufshcd_setup_vreg(hba, true);
		ufshcd_config_vreg_hpm(hba, hba->vreg_info.vccq);
		ufshcd_config_vreg_hpm(hba, hba->vreg_info.vccq2);
		ufshcd_hold(hba, false);
		if (!ufshcd_is_clkgating_allowed(hba))
			ufshcd_setup_clocks(hba, true);
		ufshcd_release(hba);
		ufshcd_vops_resume(hba, UFS_RUNTIME_PM);
	} else {
		ufshcd_hold(hba, false);
		if (hba->clk_scaling.is_allowed) {
			cancel_work_sync(&hba->clk_scaling.suspend_work);
			cancel_work_sync(&hba->clk_scaling.resume_work);
			ufshcd_suspend_clkscaling(hba);
		}
	}
}

static void ufshcd_err_handling_unprepare(struct ufs_hba *hba)
{
	ufshcd_release(hba);
	if (hba->clk_scaling.is_allowed)
		ufshcd_resume_clkscaling(hba);
#if defined(CONFIG_SCSI_UFSHCD_QTI)
	if (!hba->abort_triggered_wlun)
		pm_runtime_put(hba->dev);
	hba->abort_triggered_wlun = false;
#else
	pm_runtime_put(hba->dev);
#endif
}

static inline bool ufshcd_err_handling_should_stop(struct ufs_hba *hba)
{
	return (hba->ufshcd_state == UFSHCD_STATE_ERROR ||
		(!(hba->saved_err || hba->saved_uic_err || hba->force_reset ||
			ufshcd_is_link_broken(hba))));
}

#ifdef CONFIG_PM
static void ufshcd_recover_pm_error(struct ufs_hba *hba)
{
	struct Scsi_Host *shost = hba->host;
	struct scsi_device *sdev;
	struct request_queue *q;
	int ret;

	/*
	 * Set RPM status of hba device to RPM_ACTIVE,
	 * this also clears its runtime error.
	 */
	ret = pm_runtime_set_active(hba->dev);
	/*
	 * If hba device had runtime error, we also need to resume those
	 * scsi devices under hba in case any of them has failed to be
	 * resumed due to hba runtime resume failure. This is to unblock
	 * blk_queue_enter in case there are bios waiting inside it.
	 */
	if (!ret) {
		shost_for_each_device(sdev, shost) {
			q = sdev->request_queue;
			if (q->dev && (q->rpm_status == RPM_SUSPENDED ||
				       q->rpm_status == RPM_SUSPENDING))
				pm_request_resume(q->dev);
		}
	}
}
#else
static inline void ufshcd_recover_pm_error(struct ufs_hba *hba)
{
}
#endif

/**
 * ufshcd_err_handler - handle UFS errors that require s/w attention
 * @work: pointer to work structure
 */
static void ufshcd_err_handler(struct work_struct *work)
{
	struct ufs_hba *hba;
	unsigned long flags;
	u32 err_xfer = 0;
	u32 err_tm = 0;
	int err = 0;
	int tag;
	bool needs_reset = false;

	hba = container_of(work, struct ufs_hba, eh_work);

	spin_lock_irqsave(hba->host->host_lock, flags);
	if (ufshcd_err_handling_should_stop(hba)) {
		if (hba->ufshcd_state != UFSHCD_STATE_ERROR)
			hba->ufshcd_state = UFSHCD_STATE_OPERATIONAL;
		spin_unlock_irqrestore(hba->host->host_lock, flags);
		return;
	}
	ufshcd_set_eh_in_progress(hba);
	spin_unlock_irqrestore(hba->host->host_lock, flags);
	ufshcd_err_handling_prepare(hba);
	spin_lock_irqsave(hba->host->host_lock, flags);
	ufshcd_scsi_block_requests(hba);
	/*
	 * A full reset and restore might have happened after preparation
	 * is finished, double check whether we should stop.
	 */
	if (ufshcd_err_handling_should_stop(hba)) {
		if (hba->ufshcd_state != UFSHCD_STATE_ERROR)
			hba->ufshcd_state = UFSHCD_STATE_OPERATIONAL;
		goto out;
	}
	hba->ufshcd_state = UFSHCD_STATE_RESET;

	/* Complete requests that have door-bell cleared by h/w */
	ufshcd_complete_requests(hba);

	if (hba->dev_quirks & UFS_DEVICE_QUIRK_RECOVERY_FROM_DL_NAC_ERRORS) {
		bool ret;

		spin_unlock_irqrestore(hba->host->host_lock, flags);
		/* release the lock as ufshcd_quirk_dl_nac_errors() may sleep */
		ret = ufshcd_quirk_dl_nac_errors(hba);
		spin_lock_irqsave(hba->host->host_lock, flags);
		if (!ret && !hba->force_reset && ufshcd_is_link_active(hba))
			goto skip_err_handling;
	}

	if (hba->force_reset || ufshcd_is_link_broken(hba) ||
	    ufshcd_is_saved_err_fatal(hba) ||
	    ((hba->saved_err & UIC_ERROR) &&
	     (hba->saved_uic_err & (UFSHCD_UIC_DL_NAC_RECEIVED_ERROR |
				    UFSHCD_UIC_DL_TCx_REPLAY_ERROR))))
		needs_reset = true;

	if (hba->saved_err & (INT_FATAL_ERRORS | UIC_ERROR |
			      UFSHCD_UIC_HIBERN8_MASK)) {
		bool pr_prdt = !!(hba->saved_err & SYSTEM_BUS_FATAL_ERROR);

		spin_unlock_irqrestore(hba->host->host_lock, flags);
		ufshcd_print_host_state(hba);
		ufshcd_print_pwr_info(hba);
		ufshcd_print_host_regs(hba);
		ufshcd_print_tmrs(hba, hba->outstanding_tasks);
		ufshcd_print_trs(hba, hba->outstanding_reqs, pr_prdt);
		spin_lock_irqsave(hba->host->host_lock, flags);
	}

	/*
	 * if host reset is required then skip clearing the pending
	 * transfers forcefully because they will get cleared during
	 * host reset and restore
	 */
	if (needs_reset)
		goto skip_pending_xfer_clear;

	/* release lock as clear command might sleep */
	spin_unlock_irqrestore(hba->host->host_lock, flags);
	/* Clear pending transfer requests */
	for_each_set_bit(tag, &hba->outstanding_reqs, hba->nutrs) {
		if (ufshcd_clear_cmd(hba, tag)) {
			err_xfer = true;
			goto lock_skip_pending_xfer_clear;
		}
	}

	/* Clear pending task management requests */
	for_each_set_bit(tag, &hba->outstanding_tasks, hba->nutmrs) {
		if (ufshcd_clear_tm_cmd(hba, tag)) {
			err_tm = true;
			goto lock_skip_pending_xfer_clear;
		}
	}

lock_skip_pending_xfer_clear:
	spin_lock_irqsave(hba->host->host_lock, flags);

	/* Complete the requests that are cleared by s/w */
	ufshcd_complete_requests(hba);

	if (err_xfer || err_tm)
		needs_reset = true;

skip_pending_xfer_clear:
	/* Fatal errors need reset */
	if (needs_reset) {
		unsigned long max_doorbells = (1UL << hba->nutrs) - 1;

		/*
		 * ufshcd_reset_and_restore() does the link reinitialization
		 * which will need atleast one empty doorbell slot to send the
		 * device management commands (NOP and query commands).
		 * If there is no slot empty at this moment then free up last
		 * slot forcefully.
		 */
		if (hba->outstanding_reqs == max_doorbells)
			__ufshcd_transfer_req_compl(hba,
						    (1UL << (hba->nutrs - 1)));

		hba->force_reset = false;
		spin_unlock_irqrestore(hba->host->host_lock, flags);
		err = ufshcd_reset_and_restore(hba);
		if (err)
			dev_err(hba->dev, "%s: reset and restore failed with err %d\n",
					__func__, err);
		else
			ufshcd_recover_pm_error(hba);
		spin_lock_irqsave(hba->host->host_lock, flags);
	}

skip_err_handling:
	if (!needs_reset) {
		if (hba->ufshcd_state == UFSHCD_STATE_RESET)
			hba->ufshcd_state = UFSHCD_STATE_OPERATIONAL;
		if (hba->saved_err || hba->saved_uic_err)
			dev_err_ratelimited(hba->dev, "%s: exit: saved_err 0x%x saved_uic_err 0x%x",
			    __func__, hba->saved_err, hba->saved_uic_err);
	}

out:
	ufshcd_clear_eh_in_progress(hba);
	spin_unlock_irqrestore(hba->host->host_lock, flags);
	ufshcd_scsi_unblock_requests(hba);
	ufshcd_err_handling_unprepare(hba);
}

/**
 * ufshcd_update_uic_error - check and set fatal UIC error flags.
 * @hba: per-adapter instance
 *
 * Returns
 *  IRQ_HANDLED - If interrupt is valid
 *  IRQ_NONE    - If invalid interrupt
 */
static irqreturn_t ufshcd_update_uic_error(struct ufs_hba *hba)
{
	u32 reg;
	irqreturn_t retval = IRQ_NONE;

	/* PHY layer lane error */
	reg = ufshcd_readl(hba, REG_UIC_ERROR_CODE_PHY_ADAPTER_LAYER);
#if defined(CONFIG_SCSI_UFSHCD_QTI)
	if (reg & UIC_PHY_ADAPTER_LAYER_GENERIC_ERROR)
		dev_err(hba->dev, "line-reset: 0x%08x\n", reg);
#endif
	/* Ignore LINERESET indication, as this is not an error */
	if ((reg & UIC_PHY_ADAPTER_LAYER_ERROR) &&
	    (reg & UIC_PHY_ADAPTER_LAYER_LANE_ERR_MASK)) {
		/*
		 * To know whether this error is fatal or not, DB timeout
		 * must be checked but this error is handled separately.
		 */
		dev_dbg(hba->dev, "%s: UIC Lane error reported\n", __func__);
#ifdef CONFIG_OPLUS_FEATURE_PADL_STATISTICS
		recordUniproErr(&hba->signalCtrl, reg, UNIPRO_ERR_PA);
#endif
		ufshcd_update_reg_hist(&hba->ufs_stats.pa_err, reg);
		retval |= IRQ_HANDLED;
	}

	/* PA_INIT_ERROR is fatal and needs UIC reset */
	reg = ufshcd_readl(hba, REG_UIC_ERROR_CODE_DATA_LINK_LAYER);
	if ((reg & UIC_DATA_LINK_LAYER_ERROR) &&
	    (reg & UIC_DATA_LINK_LAYER_ERROR_CODE_MASK)) {
#ifdef CONFIG_OPLUS_FEATURE_PADL_STATISTICS
		recordUniproErr(&hba->signalCtrl, reg, UNIPRO_ERR_DL);
#endif
		ufshcd_update_reg_hist(&hba->ufs_stats.dl_err, reg);

		if (reg & UIC_DATA_LINK_LAYER_ERROR_PA_INIT)
			hba->uic_error |= UFSHCD_UIC_DL_PA_INIT_ERROR;
		else if (hba->dev_quirks &
				UFS_DEVICE_QUIRK_RECOVERY_FROM_DL_NAC_ERRORS) {
			if (reg & UIC_DATA_LINK_LAYER_ERROR_NAC_RECEIVED)
				hba->uic_error |=
					UFSHCD_UIC_DL_NAC_RECEIVED_ERROR;
			else if (reg & UIC_DATA_LINK_LAYER_ERROR_TCx_REPLAY_TIMEOUT)
				hba->uic_error |= UFSHCD_UIC_DL_TCx_REPLAY_ERROR;
		}
		retval |= IRQ_HANDLED;
	}

	/* UIC NL/TL/DME errors needs software retry */
	reg = ufshcd_readl(hba, REG_UIC_ERROR_CODE_NETWORK_LAYER);
	if ((reg & UIC_NETWORK_LAYER_ERROR) &&
	    (reg & UIC_NETWORK_LAYER_ERROR_CODE_MASK)) {
#ifdef CONFIG_OPLUS_FEATURE_PADL_STATISTICS
		recordUniproErr(&hba->signalCtrl, reg, UNIPRO_ERR_NL);
#endif
		ufshcd_update_reg_hist(&hba->ufs_stats.nl_err, reg);
		hba->uic_error |= UFSHCD_UIC_NL_ERROR;
		retval |= IRQ_HANDLED;
	}

	reg = ufshcd_readl(hba, REG_UIC_ERROR_CODE_TRANSPORT_LAYER);
	if ((reg & UIC_TRANSPORT_LAYER_ERROR) &&
	    (reg & UIC_TRANSPORT_LAYER_ERROR_CODE_MASK)) {
#ifdef CONFIG_OPLUS_FEATURE_PADL_STATISTICS
		recordUniproErr(&hba->signalCtrl, reg, UNIPRO_ERR_TL);
#endif
		ufshcd_update_reg_hist(&hba->ufs_stats.tl_err, reg);
		hba->uic_error |= UFSHCD_UIC_TL_ERROR;
		retval |= IRQ_HANDLED;
	}

	reg = ufshcd_readl(hba, REG_UIC_ERROR_CODE_DME);
	if ((reg & UIC_DME_ERROR) &&
	    (reg & UIC_DME_ERROR_CODE_MASK)) {
#ifdef CONFIG_OPLUS_FEATURE_PADL_STATISTICS
		recordUniproErr(&hba->signalCtrl, reg, UNIPRO_ERR_DME);
#endif
		ufshcd_update_reg_hist(&hba->ufs_stats.dme_err, reg);
		hba->uic_error |= UFSHCD_UIC_DME_ERROR;
		retval |= IRQ_HANDLED;
	}

	dev_dbg(hba->dev, "%s: UIC error flags = 0x%08x\n",
			__func__, hba->uic_error);
	return retval;
}

static bool ufshcd_is_auto_hibern8_error(struct ufs_hba *hba,
					 u32 intr_mask)
{
	if (!ufshcd_is_auto_hibern8_supported(hba) ||
	    !ufshcd_is_auto_hibern8_enabled(hba))
		return false;

	if (!(intr_mask & UFSHCD_UIC_HIBERN8_MASK))
		return false;

	if (hba->active_uic_cmd &&
	    (hba->active_uic_cmd->command == UIC_CMD_DME_HIBER_ENTER ||
	    hba->active_uic_cmd->command == UIC_CMD_DME_HIBER_EXIT))
		return false;

	return true;
}

/**
 * ufshcd_check_errors - Check for errors that need s/w attention
 * @hba: per-adapter instance
 *
 * Returns
 *  IRQ_HANDLED - If interrupt is valid
 *  IRQ_NONE    - If invalid interrupt
 */
static irqreturn_t ufshcd_check_errors(struct ufs_hba *hba)
{
	bool queue_eh_work = false;
	irqreturn_t retval = IRQ_NONE;

	if (hba->errors & INT_FATAL_ERRORS) {
		ufshcd_update_reg_hist(&hba->ufs_stats.fatal_err, hba->errors);
#ifdef CONFIG_OPLUS_FEATURE_PADL_STATISTICS
		recordUniproErr(&hba->signalCtrl, hba->errors, UNIPRO_ERR_FATAL);
#endif
		queue_eh_work = true;
	}

	if (hba->errors & UIC_ERROR) {
		hba->uic_error = 0;
		retval = ufshcd_update_uic_error(hba);
		if (hba->uic_error)
			queue_eh_work = true;
	}

	if (hba->errors & UFSHCD_UIC_HIBERN8_MASK) {
		dev_err(hba->dev,
			"%s: Auto Hibern8 %s failed - status: 0x%08x, upmcrs: 0x%08x\n",
			__func__, (hba->errors & UIC_HIBERNATE_ENTER) ?
			"Enter" : "Exit",
			hba->errors, ufshcd_get_upmcrs(hba));
		ufshcd_update_reg_hist(&hba->ufs_stats.auto_hibern8_err,
				       hba->errors);
		ufshcd_set_link_broken(hba);
		queue_eh_work = true;
	}

	if (queue_eh_work) {
		/*
		 * update the transfer error masks to sticky bits, let's do this
		 * irrespective of current ufshcd_state.
		 */
		hba->saved_err |= hba->errors;
		hba->saved_uic_err |= hba->uic_error;

		/* dump controller state before resetting */
		if (hba->saved_err & (INT_FATAL_ERRORS | UIC_ERROR)) {
			dev_err(hba->dev, "%s: saved_err 0x%x saved_uic_err 0x%x\n",
					__func__, hba->saved_err,
					hba->saved_uic_err);
			ufshcd_dump_regs(hba, 0, UFSHCI_REG_SPACE_SIZE,
					 "host_regs: ");
			ufshcd_print_pwr_info(hba);
		}
		ufshcd_schedule_eh_work(hba);
		retval |= IRQ_HANDLED;
	}
	/*
	 * if (!queue_eh_work) -
	 * Other errors are either non-fatal where host recovers
	 * itself without s/w intervention or errors that will be
	 * handled by the SCSI core layer.
	 */
	return retval;
}

/**
 * ufshcd_tmc_handler - handle task management function completion
 * @hba: per adapter instance
 *
 * Returns
 *  IRQ_HANDLED - If interrupt is valid
 *  IRQ_NONE    - If invalid interrupt
 */
static irqreturn_t ufshcd_tmc_handler(struct ufs_hba *hba)
{
	u32 tm_doorbell;

	tm_doorbell = ufshcd_readl(hba, REG_UTP_TASK_REQ_DOOR_BELL);
	hba->tm_condition = tm_doorbell ^ hba->outstanding_tasks;
	if (hba->tm_condition) {
		wake_up(&hba->tm_wq);
		return IRQ_HANDLED;
	} else {
		return IRQ_NONE;
	}
}

/**
 * ufshcd_sl_intr - Interrupt service routine
 * @hba: per adapter instance
 * @intr_status: contains interrupts generated by the controller
 *
 * Returns
 *  IRQ_HANDLED - If interrupt is valid
 *  IRQ_NONE    - If invalid interrupt
 */
static irqreturn_t ufshcd_sl_intr(struct ufs_hba *hba, u32 intr_status)
{
	irqreturn_t retval = IRQ_NONE;

	hba->errors = UFSHCD_ERROR_MASK & intr_status;

	if (ufshcd_is_auto_hibern8_error(hba, intr_status))
		hba->errors |= (UFSHCD_UIC_HIBERN8_MASK & intr_status);

	if (hba->errors)
		retval |= ufshcd_check_errors(hba);

	if (intr_status & UFSHCD_UIC_MASK)
		retval |= ufshcd_uic_cmd_compl(hba, intr_status);

	if (intr_status & UTP_TASK_REQ_COMPL)
		retval |= ufshcd_tmc_handler(hba);

	if (intr_status & UTP_TRANSFER_REQ_COMPL)
		retval |= ufshcd_transfer_req_compl(hba);

	return retval;
}

/**
 * ufshcd_intr - Main interrupt service routine
 * @irq: irq number
 * @__hba: pointer to adapter instance
 *
 * Returns
 *  IRQ_HANDLED - If interrupt is valid
 *  IRQ_NONE    - If invalid interrupt
 */
static irqreturn_t ufshcd_intr(int irq, void *__hba)
{
	u32 intr_status, enabled_intr_status = 0;
	irqreturn_t retval = IRQ_NONE;
	struct ufs_hba *hba = __hba;
	int retries = hba->nutrs;

	spin_lock(hba->host->host_lock);
	intr_status = ufshcd_readl(hba, REG_INTERRUPT_STATUS);
	hba->ufs_stats.last_intr_status = intr_status;
	hba->ufs_stats.last_intr_ts = ktime_get();

	/*
	 * There could be max of hba->nutrs reqs in flight and in worst case
	 * if the reqs get finished 1 by 1 after the interrupt status is
	 * read, make sure we handle them by checking the interrupt status
	 * again in a loop until we process all of the reqs before returning.
	 */
	while (intr_status && retries--) {
		enabled_intr_status =
			intr_status & ufshcd_readl(hba, REG_INTERRUPT_ENABLE);
		if (intr_status)
			ufshcd_writel(hba, intr_status, REG_INTERRUPT_STATUS);
		if (enabled_intr_status)
			retval |= ufshcd_sl_intr(hba, enabled_intr_status);

#if defined(CONFIG_SCSI_UFSHCD_QTI)
		if (enabled_intr_status)
			retval = IRQ_HANDLED;
#endif
		intr_status = ufshcd_readl(hba, REG_INTERRUPT_STATUS);
	}

	if (enabled_intr_status && retval == IRQ_NONE &&
				!ufshcd_eh_in_progress(hba)) {
		dev_err(hba->dev, "%s: Unhandled interrupt 0x%08x (-, 0x%08x)\n",
					__func__,
					intr_status,
					enabled_intr_status);
		ufshcd_dump_regs(hba, 0, UFSHCI_REG_SPACE_SIZE, "host_regs: ");
	}

	spin_unlock(hba->host->host_lock);
	return retval;
}

static int ufshcd_clear_tm_cmd(struct ufs_hba *hba, int tag)
{
	int err = 0;
	u32 mask = 1 << tag;
	unsigned long flags;

	if (!test_bit(tag, &hba->outstanding_tasks))
		goto out;

	spin_lock_irqsave(hba->host->host_lock, flags);
	ufshcd_utmrl_clear(hba, tag);
	spin_unlock_irqrestore(hba->host->host_lock, flags);

	/* poll for max. 1 sec to clear door bell register by h/w */
	err = ufshcd_wait_for_register(hba,
			REG_UTP_TASK_REQ_DOOR_BELL,
			mask, 0, 1000, 1000, true);
out:
	return err;
}

static int __ufshcd_issue_tm_cmd(struct ufs_hba *hba,
		struct utp_task_req_desc *treq, u8 tm_function)
{
	struct Scsi_Host *host = hba->host;
	unsigned long flags;
	int free_slot, task_tag, err;

	/*
	 * Get free slot, sleep if slots are unavailable.
	 * Even though we use wait_event() which sleeps indefinitely,
	 * the maximum wait time is bounded by %TM_CMD_TIMEOUT.
	 */
	wait_event(hba->tm_tag_wq, ufshcd_get_tm_free_slot(hba, &free_slot));
	ufshcd_hold(hba, false);

	spin_lock_irqsave(host->host_lock, flags);
	task_tag = hba->nutrs + free_slot;

	treq->req_header.dword_0 |= cpu_to_be32(task_tag);

	memcpy(hba->utmrdl_base_addr + free_slot, treq, sizeof(*treq));
	ufshcd_vops_setup_task_mgmt(hba, free_slot, tm_function);

	/* send command to the controller */
	__set_bit(free_slot, &hba->outstanding_tasks);
<<<<<<< HEAD
#ifdef CONFIG_OPLUS_FEATURE_PADL_STATISTICS
	recordRequestCnt(&hba->signalCtrl);
#endif
=======

>>>>>>> d7a5d91f
	/* Make sure descriptors are ready before ringing the task doorbell */
	wmb();

	ufshcd_writel(hba, 1 << free_slot, REG_UTP_TASK_REQ_DOOR_BELL);
	/* Make sure that doorbell is committed immediately */
	wmb();

	spin_unlock_irqrestore(host->host_lock, flags);

	ufshcd_add_tm_upiu_trace(hba, task_tag, "tm_send");

	/* wait until the task management command is completed */
	err = wait_event_timeout(hba->tm_wq,
			test_bit(free_slot, &hba->tm_condition),
			msecs_to_jiffies(TM_CMD_TIMEOUT));
	if (!err) {
		ufshcd_add_tm_upiu_trace(hba, task_tag, "tm_complete_err");
		dev_err(hba->dev, "%s: task management cmd 0x%.2x timed-out\n",
				__func__, tm_function);
		if (ufshcd_clear_tm_cmd(hba, free_slot))
			dev_WARN(hba->dev, "%s: unable clear tm cmd (slot %d) after timeout\n",
					__func__, free_slot);
		err = -ETIMEDOUT;
	} else {
		err = 0;
		memcpy(treq, hba->utmrdl_base_addr + free_slot, sizeof(*treq));

		ufshcd_add_tm_upiu_trace(hba, task_tag, "tm_complete");
	}

	spin_lock_irqsave(hba->host->host_lock, flags);
	__clear_bit(free_slot, &hba->outstanding_tasks);
	spin_unlock_irqrestore(hba->host->host_lock, flags);

	clear_bit(free_slot, &hba->tm_condition);
	ufshcd_put_tm_slot(hba, free_slot);
	wake_up(&hba->tm_tag_wq);

	ufshcd_release(hba);
	return err;
}

/**
 * ufshcd_issue_tm_cmd - issues task management commands to controller
 * @hba: per adapter instance
 * @lun_id: LUN ID to which TM command is sent
 * @task_id: task ID to which the TM command is applicable
 * @tm_function: task management function opcode
 * @tm_response: task management service response return value
 *
 * Returns non-zero value on error, zero on success.
 */
static int ufshcd_issue_tm_cmd(struct ufs_hba *hba, int lun_id, int task_id,
		u8 tm_function, u8 *tm_response)
{
	struct utp_task_req_desc treq = { { 0 }, };
	int ocs_value, err;

	/* Configure task request descriptor */
	treq.header.dword_0 = cpu_to_le32(UTP_REQ_DESC_INT_CMD);
	treq.header.dword_2 = cpu_to_le32(OCS_INVALID_COMMAND_STATUS);

	/* Configure task request UPIU */
	treq.req_header.dword_0 = cpu_to_be32(lun_id << 8) |
				  cpu_to_be32(UPIU_TRANSACTION_TASK_REQ << 24);
	treq.req_header.dword_1 = cpu_to_be32(tm_function << 16);

	/*
	 * The host shall provide the same value for LUN field in the basic
	 * header and for Input Parameter.
	 */
	treq.input_param1 = cpu_to_be32(lun_id);
	treq.input_param2 = cpu_to_be32(task_id);

	err = __ufshcd_issue_tm_cmd(hba, &treq, tm_function);
	if (err == -ETIMEDOUT)
		return err;

	ocs_value = le32_to_cpu(treq.header.dword_2) & MASK_OCS;
	if (ocs_value != OCS_SUCCESS)
		dev_err(hba->dev, "%s: failed, ocs = 0x%x\n",
				__func__, ocs_value);
	else if (tm_response)
		*tm_response = be32_to_cpu(treq.output_param1) &
				MASK_TM_SERVICE_RESP;
	return err;
}

/**
 * ufshcd_issue_devman_upiu_cmd - API for sending "utrd" type requests
 * @hba:	per-adapter instance
 * @req_upiu:	upiu request
 * @rsp_upiu:	upiu reply
 * @msgcode:	message code, one of UPIU Transaction Codes Initiator to Target
 * @desc_buff:	pointer to descriptor buffer, NULL if NA
 * @buff_len:	descriptor size, 0 if NA
 * @desc_op:	descriptor operation
 *
 * Those type of requests uses UTP Transfer Request Descriptor - utrd.
 * Therefore, it "rides" the device management infrastructure: uses its tag and
 * tasks work queues.
 *
 * Since there is only one available tag for device management commands,
 * the caller is expected to hold the hba->dev_cmd.lock mutex.
 */
static int ufshcd_issue_devman_upiu_cmd(struct ufs_hba *hba,
					struct utp_upiu_req *req_upiu,
					struct utp_upiu_req *rsp_upiu,
					u8 *desc_buff, int *buff_len,
					int cmd_type,
					enum query_opcode desc_op)
{
	struct ufshcd_lrb *lrbp;
	int err = 0;
	int tag;
	struct completion wait;
	unsigned long flags;
	u32 upiu_flags;

	down_read(&hba->clk_scaling_lock);

	wait_event(hba->dev_cmd.tag_wq, ufshcd_get_dev_cmd_tag(hba, &tag));

	init_completion(&wait);
	lrbp = &hba->lrb[tag];
	WARN_ON(lrbp->cmd);

	lrbp->cmd = NULL;
	lrbp->sense_bufflen = 0;
	lrbp->sense_buffer = NULL;
	lrbp->task_tag = tag;
	lrbp->lun = 0;
	lrbp->intr_cmd = true;
	hba->dev_cmd.type = cmd_type;

	switch (hba->ufs_version) {
	case UFSHCI_VERSION_10:
	case UFSHCI_VERSION_11:
		lrbp->command_type = UTP_CMD_TYPE_DEV_MANAGE;
		break;
	default:
		lrbp->command_type = UTP_CMD_TYPE_UFS_STORAGE;
		break;
	}

	/* update the task tag in the request upiu */
	req_upiu->header.dword_0 |= cpu_to_be32(tag);

	ufshcd_prepare_req_desc_hdr(lrbp, &upiu_flags, DMA_NONE);

	/* just copy the upiu request as it is */
	memcpy(lrbp->ucd_req_ptr, req_upiu, sizeof(*lrbp->ucd_req_ptr));
	if (desc_buff && desc_op == UPIU_QUERY_OPCODE_WRITE_DESC) {
		/* The Data Segment Area is optional depending upon the query
		 * function value. for WRITE DESCRIPTOR, the data segment
		 * follows right after the tsf.
		 */
		memcpy(lrbp->ucd_req_ptr + 1, desc_buff, *buff_len);
		*buff_len = 0;
	}

	memset(lrbp->ucd_rsp_ptr, 0, sizeof(struct utp_upiu_rsp));

	hba->dev_cmd.complete = &wait;

	/* Make sure descriptors are ready before ringing the doorbell */
	wmb();
	spin_lock_irqsave(hba->host->host_lock, flags);
	ufshcd_send_command(hba, tag);
	spin_unlock_irqrestore(hba->host->host_lock, flags);

	/*
	 * ignore the returning value here - ufshcd_check_query_response is
	 * bound to fail since dev_cmd.query and dev_cmd.type were left empty.
	 * read the response directly ignoring all errors.
	 */
	ufshcd_wait_for_dev_cmd(hba, lrbp, QUERY_REQ_TIMEOUT);

	/* just copy the upiu response as it is */
	memcpy(rsp_upiu, lrbp->ucd_rsp_ptr, sizeof(*rsp_upiu));
	if (desc_buff && desc_op == UPIU_QUERY_OPCODE_READ_DESC) {
		u8 *descp = (u8 *)lrbp->ucd_rsp_ptr + sizeof(*rsp_upiu);
		u16 resp_len = be32_to_cpu(lrbp->ucd_rsp_ptr->header.dword_2) &
			       MASK_QUERY_DATA_SEG_LEN;

		if (*buff_len >= resp_len) {
			memcpy(desc_buff, descp, resp_len);
			*buff_len = resp_len;
		} else {
			dev_warn(hba->dev, "rsp size is bigger than buffer");
			*buff_len = 0;
			err = -EINVAL;
		}
	}

	ufshcd_put_dev_cmd_tag(hba, tag);
	wake_up(&hba->dev_cmd.tag_wq);
	up_read(&hba->clk_scaling_lock);
	return err;
}

/**
 * ufshcd_exec_raw_upiu_cmd - API function for sending raw upiu commands
 * @hba:	per-adapter instance
 * @req_upiu:	upiu request
 * @rsp_upiu:	upiu reply - only 8 DW as we do not support scsi commands
 * @msgcode:	message code, one of UPIU Transaction Codes Initiator to Target
 * @desc_buff:	pointer to descriptor buffer, NULL if NA
 * @buff_len:	descriptor size, 0 if NA
 * @desc_op:	descriptor operation
 *
 * Supports UTP Transfer requests (nop and query), and UTP Task
 * Management requests.
 * It is up to the caller to fill the upiu conent properly, as it will
 * be copied without any further input validations.
 */
int ufshcd_exec_raw_upiu_cmd(struct ufs_hba *hba,
			     struct utp_upiu_req *req_upiu,
			     struct utp_upiu_req *rsp_upiu,
			     int msgcode,
			     u8 *desc_buff, int *buff_len,
			     enum query_opcode desc_op)
{
	int err;
	int cmd_type = DEV_CMD_TYPE_QUERY;
	struct utp_task_req_desc treq = { { 0 }, };
	int ocs_value;
	u8 tm_f = be32_to_cpu(req_upiu->header.dword_1) >> 16 & MASK_TM_FUNC;

	switch (msgcode) {
	case UPIU_TRANSACTION_NOP_OUT:
		cmd_type = DEV_CMD_TYPE_NOP;
		/* fall through */
	case UPIU_TRANSACTION_QUERY_REQ:
		ufshcd_hold(hba, false);
		mutex_lock(&hba->dev_cmd.lock);
		err = ufshcd_issue_devman_upiu_cmd(hba, req_upiu, rsp_upiu,
						   desc_buff, buff_len,
						   cmd_type, desc_op);
		mutex_unlock(&hba->dev_cmd.lock);
		ufshcd_release(hba);

		break;
	case UPIU_TRANSACTION_TASK_REQ:
		treq.header.dword_0 = cpu_to_le32(UTP_REQ_DESC_INT_CMD);
		treq.header.dword_2 = cpu_to_le32(OCS_INVALID_COMMAND_STATUS);

		memcpy(&treq.req_header, req_upiu, sizeof(*req_upiu));

		err = __ufshcd_issue_tm_cmd(hba, &treq, tm_f);
		if (err == -ETIMEDOUT)
			break;

		ocs_value = le32_to_cpu(treq.header.dword_2) & MASK_OCS;
		if (ocs_value != OCS_SUCCESS) {
			dev_err(hba->dev, "%s: failed, ocs = 0x%x\n", __func__,
				ocs_value);
			break;
		}

		memcpy(rsp_upiu, &treq.rsp_header, sizeof(*rsp_upiu));

		break;
	default:
		err = -EINVAL;

		break;
	}

	return err;
}

/**
 * ufshcd_eh_device_reset_handler - device reset handler registered to
 *                                    scsi layer.
 * @cmd: SCSI command pointer
 *
 * Returns SUCCESS/FAILED
 */
static int ufshcd_eh_device_reset_handler(struct scsi_cmnd *cmd)
{
	struct Scsi_Host *host;
	struct ufs_hba *hba;
	u32 pos;
	int err;
	u8 resp = 0xF, lun;
	unsigned long flags;

	host = cmd->device->host;
	hba = shost_priv(host);

	lun = ufshcd_scsi_to_upiu_lun(cmd->device->lun);
	err = ufshcd_issue_tm_cmd(hba, lun, 0, UFS_LOGICAL_RESET, &resp);
	if (err || resp != UPIU_TASK_MANAGEMENT_FUNC_COMPL) {
		if (!err)
			err = resp;
		goto out;
	}

	/* clear the commands that were pending for corresponding LUN */
	for_each_set_bit(pos, &hba->outstanding_reqs, hba->nutrs) {
		if (hba->lrb[pos].lun == lun) {
			err = ufshcd_clear_cmd(hba, pos);
			if (err)
				break;
		}
	}
	spin_lock_irqsave(host->host_lock, flags);
	ufshcd_transfer_req_compl(hba);
	spin_unlock_irqrestore(host->host_lock, flags);

out:
	hba->req_abort_count = 0;
	ufshcd_update_reg_hist(&hba->ufs_stats.dev_reset, (u32)err);
	if (!err) {
#ifdef CONFIG_OPLUS_FEATURE_UFSPLUS
#if defined(CONFIG_UFSFEATURE)
		ufsf_reset_lu(&hba->ufsf);
#endif
#if defined(CONFIG_SCSI_SKHPB)
		if (hba->dev_info.wmanufacturerid == UFS_VENDOR_SKHYNIX) {
			if (hba->skhpb_state == SKHPB_PRESENT)
				hba->skhpb_state = SKHPB_RESET;
			schedule_delayed_work(&hba->skhpb_init_work,
						 		 msecs_to_jiffies(10));
		}
#endif
#endif /* CONFIG_OPLUS_FEATURE_UFSPLUS */
		err = SUCCESS;
	} else {
		dev_err(hba->dev, "%s: failed with err %d\n", __func__, err);
		err = FAILED;
	}
	return err;
}

static void ufshcd_set_req_abort_skip(struct ufs_hba *hba, unsigned long bitmap)
{
	struct ufshcd_lrb *lrbp;
	int tag;

	for_each_set_bit(tag, &bitmap, hba->nutrs) {
		lrbp = &hba->lrb[tag];
		lrbp->req_abort_skip = true;
	}
}

/**
 * ufshcd_abort - abort a specific command
 * @cmd: SCSI command pointer
 *
 * Abort the pending command in device by sending UFS_ABORT_TASK task management
 * command, and in host controller by clearing the door-bell register. There can
 * be race between controller sending the command to the device while abort is
 * issued. To avoid that, first issue UFS_QUERY_TASK to check if the command is
 * really issued and then try to abort it.
 *
 * Returns SUCCESS/FAILED
 */
static int ufshcd_abort(struct scsi_cmnd *cmd)
{
	struct Scsi_Host *host;
	struct ufs_hba *hba;
	unsigned long flags;
	unsigned int tag;
	int err = 0;
	int poll_cnt;
	u8 resp = 0xF;
	struct ufshcd_lrb *lrbp;
	u32 reg;

	host = cmd->device->host;
	hba = shost_priv(host);
	tag = cmd->request->tag;
	lrbp = &hba->lrb[tag];
	if (!ufshcd_valid_tag(hba, tag)) {
		dev_err(hba->dev,
			"%s: invalid command tag %d: cmd=0x%p, cmd->request=0x%p",
			__func__, tag, cmd, cmd->request);
		BUG();
	}

	/*
	 * Task abort to the device W-LUN is illegal. When this command
	 * will fail, due to spec violation, scsi err handling next step
	 * will be to send LU reset which, again, is a spec violation.
	 * To avoid these unnecessary/illegal step we skip to the last error
	 * handling stage: reset and restore.
	 */
#if defined(CONFIG_SCSI_UFSHCD_QTI)
	if (lrbp->lun == UFS_UPIU_UFS_DEVICE_WLUN) {
		hba->abort_triggered_wlun = true;
		return ufshcd_eh_host_reset_handler(cmd);
	}
#else
	if (lrbp->lun == UFS_UPIU_UFS_DEVICE_WLUN)
		return ufshcd_eh_host_reset_handler(cmd);
#endif

	ufshcd_hold(hba, false);
	reg = ufshcd_readl(hba, REG_UTP_TRANSFER_REQ_DOOR_BELL);
	/* If command is already aborted/completed, return SUCCESS */
	if (!(test_bit(tag, &hba->outstanding_reqs))) {
		dev_err(hba->dev,
			"%s: cmd at tag %d already completed, outstanding=0x%lx, doorbell=0x%x\n",
			__func__, tag, hba->outstanding_reqs, reg);
		goto out;
	}

	if (!(reg & (1 << tag))) {
		dev_err(hba->dev,
		"%s: cmd was completed, but without a notifying intr, tag = %d",
		__func__, tag);
	}

	/* Print Transfer Request of aborted task */
	dev_err(hba->dev, "%s: Device abort task at tag %d\n", __func__, tag);

	/*
	 * Print detailed info about aborted request.
	 * As more than one request might get aborted at the same time,
	 * print full information only for the first aborted request in order
	 * to reduce repeated printouts. For other aborted requests only print
	 * basic details.
	 */
	scsi_print_command(hba->lrb[tag].cmd);
	if (!hba->req_abort_count) {
		ufshcd_update_reg_hist(&hba->ufs_stats.task_abort, 0);
		ufshcd_print_trs(hba, 1 << tag, true);
		ufshcd_print_host_state(hba);
		ufshcd_print_pwr_info(hba);
		ufshcd_print_host_regs(hba);
	} else {
		ufshcd_print_trs(hba, 1 << tag, false);
	}
	hba->req_abort_count++;

	/* Skip task abort in case previous aborts failed and report failure */
	if (lrbp->req_abort_skip) {
		err = -EIO;
		goto out;
	}

	for (poll_cnt = 100; poll_cnt; poll_cnt--) {
		err = ufshcd_issue_tm_cmd(hba, lrbp->lun, lrbp->task_tag,
				UFS_QUERY_TASK, &resp);
		if (!err && resp == UPIU_TASK_MANAGEMENT_FUNC_SUCCEEDED) {
			/* cmd pending in the device */
			dev_err(hba->dev, "%s: cmd pending in the device. tag = %d\n",
				__func__, tag);
			break;
		} else if (!err && resp == UPIU_TASK_MANAGEMENT_FUNC_COMPL) {
			/*
			 * cmd not pending in the device, check if it is
			 * in transition.
			 */
			dev_err(hba->dev, "%s: cmd at tag %d not pending in the device.\n",
				__func__, tag);
			reg = ufshcd_readl(hba, REG_UTP_TRANSFER_REQ_DOOR_BELL);
			if (reg & (1 << tag)) {
				/* sleep for max. 200us to stabilize */
				usleep_range(100, 200);
				continue;
			}
			/* command completed already */
			dev_err(hba->dev, "%s: cmd at tag %d successfully cleared from DB.\n",
				__func__, tag);
			goto cleanup;
		} else {
			dev_err(hba->dev,
				"%s: no response from device. tag = %d, err %d\n",
				__func__, tag, err);
			if (!err)
				err = resp; /* service response error */
			goto out;
		}
	}

	if (!poll_cnt) {
		err = -EBUSY;
		goto out;
	}

	err = ufshcd_issue_tm_cmd(hba, lrbp->lun, lrbp->task_tag,
			UFS_ABORT_TASK, &resp);
	if (err || resp != UPIU_TASK_MANAGEMENT_FUNC_COMPL) {
		if (!err) {
			err = resp; /* service response error */
			dev_err(hba->dev, "%s: issued. tag = %d, err %d\n",
				__func__, tag, err);
		}
		goto out;
	}

	err = ufshcd_clear_cmd(hba, tag);
	if (err) {
		dev_err(hba->dev, "%s: Failed clearing cmd at tag %d, err %d\n",
			__func__, tag, err);
		goto out;
	}

cleanup:
	spin_lock_irqsave(host->host_lock, flags);
	__ufshcd_transfer_req_compl(hba, (1UL << tag));
	spin_unlock_irqrestore(host->host_lock, flags);

out:
	if (!err) {
		err = SUCCESS;
	} else {
		dev_err(hba->dev, "%s: failed with err %d\n", __func__, err);
		ufshcd_set_req_abort_skip(hba, hba->outstanding_reqs);
		err = FAILED;
	}

	/*
	 * This ufshcd_release() corresponds to the original scsi cmd that got
	 * aborted here (as we won't get any IRQ for it).
	 */
	ufshcd_release(hba);
	return err;
}

/**
 * ufshcd_host_reset_and_restore - reset and restore host controller
 * @hba: per-adapter instance
 *
 * Note that host controller reset may issue DME_RESET to
 * local and remote (device) Uni-Pro stack and the attributes
 * are reset to default state.
 *
 * Returns zero on success, non-zero on failure
 */
static int ufshcd_host_reset_and_restore(struct ufs_hba *hba)
{
	int err;
	unsigned long flags;

#ifdef CONFIG_OPLUS_FEATURE_UFSPLUS
#if defined(CONFIG_UFSFEATURE)
	ufsf_reset_host(&hba->ufsf);
#endif
#endif /* CONFIG_OPLUS_FEATURE_UFSPLUS */

	/*
	 * Stop the host controller and complete the requests
	 * cleared by h/w
	 */
	spin_lock_irqsave(hba->host->host_lock, flags);
	ufshcd_hba_stop(hba, false);
	hba->silence_err_logs = true;
	ufshcd_complete_requests(hba);
	hba->silence_err_logs = false;
	spin_unlock_irqrestore(hba->host->host_lock, flags);

	/* scale up clocks to max frequency before full reinitialization */
	ufshcd_set_clk_freq(hba, true);

	err = ufshcd_hba_enable(hba);
	if (err)
		goto out;

	/* Establish the link again and restore the device */
	err = ufshcd_probe_hba(hba, false);

out:
	if (err)
		dev_err(hba->dev, "%s: Host init failed %d\n", __func__, err);
	ufshcd_update_reg_hist(&hba->ufs_stats.host_reset, (u32)err);
	return err;
}

/**
 * ufshcd_reset_and_restore - reset and re-initialize host/device
 * @hba: per-adapter instance
 *
 * Reset and recover device, host and re-establish link. This
 * is helpful to recover the communication in fatal error conditions.
 *
 * Returns zero on success, non-zero on failure
 */
static int ufshcd_reset_and_restore(struct ufs_hba *hba)
{
	u32 saved_err;
	u32 saved_uic_err;
	int err = 0;
	unsigned long flags;
	int retries = MAX_HOST_RESET_RETRIES;

	/*
	 * This is a fresh start, cache and clear saved error first,
	 * in case new error generated during reset and restore.
	 */
	spin_lock_irqsave(hba->host->host_lock, flags);
	saved_err = hba->saved_err;
	saved_uic_err = hba->saved_uic_err;
	hba->saved_err = 0;
	hba->saved_uic_err = 0;
	spin_unlock_irqrestore(hba->host->host_lock, flags);

	do {
		/* Reset the attached device */
		ufshcd_vops_device_reset(hba);

		err = ufshcd_host_reset_and_restore(hba);
	} while (err && --retries);

	spin_lock_irqsave(hba->host->host_lock, flags);
	/*
	 * Inform scsi mid-layer that we did reset and allow to handle
	 * Unit Attention properly.
	 */
	scsi_report_bus_reset(hba->host, 0);
	if (err) {
		hba->saved_err |= saved_err;
		hba->saved_uic_err |= saved_uic_err;
	}
	spin_unlock_irqrestore(hba->host->host_lock, flags);

	return err;
}

/**
 * ufshcd_eh_host_reset_handler - host reset handler registered to scsi layer
 * @cmd: SCSI command pointer
 *
 * Returns SUCCESS/FAILED
 */
static int ufshcd_eh_host_reset_handler(struct scsi_cmnd *cmd)
{
	int err = SUCCESS;
	unsigned long flags;
	struct ufs_hba *hba;

	hba = shost_priv(cmd->device->host);

	spin_lock_irqsave(hba->host->host_lock, flags);
	hba->force_reset = true;
	ufshcd_schedule_eh_work(hba);
	dev_err(hba->dev, "%s: reset in progress - 1\n", __func__);
	spin_unlock_irqrestore(hba->host->host_lock, flags);

	flush_work(&hba->eh_work);

	spin_lock_irqsave(hba->host->host_lock, flags);
	if (hba->ufshcd_state == UFSHCD_STATE_ERROR)
		err = FAILED;
	spin_unlock_irqrestore(hba->host->host_lock, flags);

	return err;
}

/**
 * ufshcd_get_max_icc_level - calculate the ICC level
 * @sup_curr_uA: max. current supported by the regulator
 * @start_scan: row at the desc table to start scan from
 * @buff: power descriptor buffer
 *
 * Returns calculated max ICC level for specific regulator
 */
static u32 ufshcd_get_max_icc_level(int sup_curr_uA, u32 start_scan, char *buff)
{
	int i;
	int curr_uA;
	u16 data;
	u16 unit;

	for (i = start_scan; i >= 0; i--) {
		data = be16_to_cpup((__be16 *)&buff[2 * i]);
		unit = (data & ATTR_ICC_LVL_UNIT_MASK) >>
						ATTR_ICC_LVL_UNIT_OFFSET;
		curr_uA = data & ATTR_ICC_LVL_VALUE_MASK;
		switch (unit) {
		case UFSHCD_NANO_AMP:
			curr_uA = curr_uA / 1000;
			break;
		case UFSHCD_MILI_AMP:
			curr_uA = curr_uA * 1000;
			break;
		case UFSHCD_AMP:
			curr_uA = curr_uA * 1000 * 1000;
			break;
		case UFSHCD_MICRO_AMP:
		default:
			break;
		}
		if (sup_curr_uA >= curr_uA)
			break;
	}
	if (i < 0) {
		i = 0;
		pr_err("%s: Couldn't find valid icc_level = %d", __func__, i);
	}

	return (u32)i;
}

/**
 * ufshcd_calc_icc_level - calculate the max ICC level
 * In case regulators are not initialized we'll return 0
 * @hba: per-adapter instance
 * @desc_buf: power descriptor buffer to extract ICC levels from.
 * @len: length of desc_buff
 *
 * Returns calculated ICC level
 */
static u32 ufshcd_find_max_sup_active_icc_level(struct ufs_hba *hba,
							u8 *desc_buf, int len)
{
	u32 icc_level = 0;

	if (!hba->vreg_info.vcc ||
		(!hba->vreg_info.vccq && hba->dev_info.wspecversion >= 0x300) ||
		(!hba->vreg_info.vccq2 && hba->dev_info.wspecversion < 0x300)) {
		dev_err(hba->dev,
			"%s: Regulator capability was not set, actvIccLevel=%d",
							__func__, icc_level);
		goto out;
	}

	if (hba->vreg_info.vcc && hba->vreg_info.vcc->max_uA)
		icc_level = ufshcd_get_max_icc_level(
				hba->vreg_info.vcc->max_uA,
				POWER_DESC_MAX_ACTV_ICC_LVLS - 1,
				&desc_buf[PWR_DESC_ACTIVE_LVLS_VCC_0]);

	if (hba->vreg_info.vccq && hba->vreg_info.vccq->max_uA)
		icc_level = ufshcd_get_max_icc_level(
				hba->vreg_info.vccq->max_uA,
				icc_level,
				&desc_buf[PWR_DESC_ACTIVE_LVLS_VCCQ_0]);

	if (hba->vreg_info.vccq2 && hba->vreg_info.vccq2->max_uA)
		icc_level = ufshcd_get_max_icc_level(
				hba->vreg_info.vccq2->max_uA,
				icc_level,
				&desc_buf[PWR_DESC_ACTIVE_LVLS_VCCQ2_0]);
out:
	return icc_level;
}

static void ufshcd_set_active_icc_lvl(struct ufs_hba *hba)
{
	int ret;
	int buff_len = hba->desc_size.pwr_desc;
	u8 *desc_buf;
	u32 icc_level;

	desc_buf = kmalloc(buff_len, GFP_KERNEL);
	if (!desc_buf)
		return;

	ret = ufshcd_read_power_desc(hba, desc_buf, buff_len);
	if (ret) {
		dev_err(hba->dev,
			"%s: Failed reading power descriptor.len = %d ret = %d",
			__func__, buff_len, ret);
		goto out;
	}

	icc_level = ufshcd_find_max_sup_active_icc_level(hba, desc_buf,
							 buff_len);
	dev_dbg(hba->dev, "%s: setting icc_level 0x%x", __func__, icc_level);

	ret = ufshcd_query_attr_retry(hba, UPIU_QUERY_OPCODE_WRITE_ATTR,
		QUERY_ATTR_IDN_ACTIVE_ICC_LVL, 0, 0, &icc_level);

	if (ret)
		dev_err(hba->dev,
			"%s: Failed configuring bActiveICCLevel = %d ret = %d",
			__func__, icc_level, ret);

out:
	kfree(desc_buf);
}

static inline void ufshcd_blk_pm_runtime_init(struct scsi_device *sdev)
{
	scsi_autopm_get_device(sdev);
	blk_pm_runtime_init(sdev->request_queue, &sdev->sdev_gendev);
	if (sdev->rpm_autosuspend)
		pm_runtime_set_autosuspend_delay(&sdev->sdev_gendev,
						 RPM_AUTOSUSPEND_DELAY_MS);
	scsi_autopm_put_device(sdev);
}

<<<<<<< HEAD
 #if defined(CONFIG_SCSI_UFSHCD_QTI)
static int ufshcd_set_low_vcc_level(struct ufs_hba *hba)
{
	int ret;
	struct ufs_vreg *vreg = hba->vreg_info.vcc;

	/* Check if device supports the low voltage VCC feature */
	if (hba->dev_info.wspecversion < 0x300)
		return 0;
	/*
	 * Check if host has support for low VCC voltage?
	 * In addition, also check if we have already set the low VCC level
	 * or not?
	 */
	if (!vreg->low_voltage_sup || vreg->low_voltage_active)
		return 0;

	/* Put the device in sleep before lowering VCC level */
	ret = ufshcd_set_dev_pwr_mode(hba, UFS_SLEEP_PWR_MODE);

	/* Switch off VCC before switching it ON at 2.5v */
	ret = ufshcd_disable_vreg(hba->dev, vreg);
	/* add ~2ms delay before renabling VCC at lower voltage */
	usleep_range(2000, 2100);
	/* Now turn back VCC ON at low voltage */
	vreg->low_voltage_active = true;
	ret = ufshcd_enable_vreg(hba->dev, vreg);

	/* Bring the device in active now */
	ret = ufshcd_set_dev_pwr_mode(hba, UFS_ACTIVE_PWR_MODE);

	return ret;
}
#endif
=======
>>>>>>> d7a5d91f
/**
 * ufshcd_scsi_add_wlus - Adds required W-LUs
 * @hba: per-adapter instance
 *
 * UFS device specification requires the UFS devices to support 4 well known
 * logical units:
 *	"REPORT_LUNS" (address: 01h)
 *	"UFS Device" (address: 50h)
 *	"RPMB" (address: 44h)
 *	"BOOT" (address: 30h)
 * UFS device's power management needs to be controlled by "POWER CONDITION"
 * field of SSU (START STOP UNIT) command. But this "power condition" field
 * will take effect only when its sent to "UFS device" well known logical unit
 * hence we require the scsi_device instance to represent this logical unit in
 * order for the UFS host driver to send the SSU command for power management.
 *
 * We also require the scsi_device instance for "RPMB" (Replay Protected Memory
 * Block) LU so user space process can control this LU. User space may also
 * want to have access to BOOT LU.
 *
 * This function adds scsi device instances for each of all well known LUs
 * (except "REPORT LUNS" LU).
 *
 * Returns zero on success (all required W-LUs are added successfully),
 * non-zero error value on failure (if failed to add any of the required W-LU).
 */
static int ufshcd_scsi_add_wlus(struct ufs_hba *hba)
{
	int ret = 0;
	struct scsi_device *sdev_rpmb;
	struct scsi_device *sdev_boot;

	hba->sdev_ufs_device = __scsi_add_device(hba->host, 0, 0,
		ufshcd_upiu_wlun_to_scsi_wlun(UFS_UPIU_UFS_DEVICE_WLUN), NULL);
	if (IS_ERR(hba->sdev_ufs_device)) {
		ret = PTR_ERR(hba->sdev_ufs_device);
		hba->sdev_ufs_device = NULL;
		goto out;
	}
	ufshcd_blk_pm_runtime_init(hba->sdev_ufs_device);
	scsi_device_put(hba->sdev_ufs_device);

	sdev_rpmb = __scsi_add_device(hba->host, 0, 0,
		ufshcd_upiu_wlun_to_scsi_wlun(UFS_UPIU_RPMB_WLUN), NULL);
	if (IS_ERR(sdev_rpmb)) {
		ret = PTR_ERR(sdev_rpmb);
		goto remove_sdev_ufs_device;
	}
	ufshcd_blk_pm_runtime_init(sdev_rpmb);
	scsi_device_put(sdev_rpmb);

	sdev_boot = __scsi_add_device(hba->host, 0, 0,
		ufshcd_upiu_wlun_to_scsi_wlun(UFS_UPIU_BOOT_WLUN), NULL);
	if (IS_ERR(sdev_boot)) {
		dev_err(hba->dev, "%s: BOOT WLUN not found\n", __func__);
	} else {
		ufshcd_blk_pm_runtime_init(sdev_boot);
		scsi_device_put(sdev_boot);
	}
	goto out;

remove_sdev_ufs_device:
	scsi_remove_device(hba->sdev_ufs_device);
out:
	trace_android_vh_ufs_gen_proc_devinfo(hba);
	return ret;
}

static void ufshcd_wb_probe(struct ufs_hba *hba, u8 *desc_buf)
{
	struct ufs_dev_info *dev_info = &hba->dev_info;
	u8 lun;
	u32 d_lu_wb_buf_alloc;

	if (!ufshcd_is_wb_allowed(hba))
		return;
	/*
	 * Probe WB only for UFS-2.2 and UFS-3.1 (and later) devices or
	 * UFS devices with quirk UFS_DEVICE_QUIRK_SUPPORT_EXTENDED_FEATURES
	 * enabled
	 */
	if (!(dev_info->wspecversion >= 0x310 ||
	      dev_info->wspecversion == 0x220 ||
	     (hba->dev_quirks & UFS_DEVICE_QUIRK_SUPPORT_EXTENDED_FEATURES)))
		goto wb_disabled;

	if (hba->desc_size.dev_desc < DEVICE_DESC_PARAM_EXT_UFS_FEATURE_SUP + 4)
		goto wb_disabled;

	dev_info->d_ext_ufs_feature_sup =
		get_unaligned_be32(desc_buf +
				   DEVICE_DESC_PARAM_EXT_UFS_FEATURE_SUP);

	if (!(dev_info->d_ext_ufs_feature_sup & UFS_DEV_WRITE_BOOSTER_SUP))
		goto wb_disabled;

	/*
	 * WB may be supported but not configured while provisioning.
	 * The spec says, in dedicated wb buffer mode,
	 * a max of 1 lun would have wb buffer configured.
	 * Now only shared buffer mode is supported.
	 */
	dev_info->b_wb_buffer_type =
		desc_buf[DEVICE_DESC_PARAM_WB_TYPE];

	dev_info->b_presrv_uspc_en =
		desc_buf[DEVICE_DESC_PARAM_WB_PRESRV_USRSPC_EN];

	if (dev_info->b_wb_buffer_type == WB_BUF_MODE_SHARED) {
		dev_info->d_wb_alloc_units =
		get_unaligned_be32(desc_buf +
				   DEVICE_DESC_PARAM_WB_SHARED_ALLOC_UNITS);
		if (!dev_info->d_wb_alloc_units)
			goto wb_disabled;
	} else {
		for (lun = 0; lun < UFS_UPIU_MAX_WB_LUN_ID; lun++) {
			d_lu_wb_buf_alloc = 0;
			ufshcd_read_unit_desc_param(hba,
					lun,
					UNIT_DESC_PARAM_WB_BUF_ALLOC_UNITS,
					(u8 *)&d_lu_wb_buf_alloc,
					sizeof(d_lu_wb_buf_alloc));
			if (d_lu_wb_buf_alloc) {
				dev_info->wb_dedicated_lu = lun;
				break;
			}
		}

		if (!d_lu_wb_buf_alloc)
			goto wb_disabled;
	}
	return;

wb_disabled:
	hba->caps &= ~UFSHCD_CAP_WB_EN;
}

void ufshcd_fixup_dev_quirks(struct ufs_hba *hba, struct ufs_dev_fix *fixups)
{
	struct ufs_dev_fix *f;
	struct ufs_dev_info *dev_info = &hba->dev_info;

	if (!fixups)
		return;

	for (f = fixups; f->quirk; f++) {
		if ((f->wmanufacturerid == dev_info->wmanufacturerid ||
		     f->wmanufacturerid == UFS_ANY_VENDOR) &&
		     ((dev_info->model &&
		       STR_PRFX_EQUAL(f->model, dev_info->model)) ||
		      !strcmp(f->model, UFS_ANY_MODEL)))
			hba->dev_quirks |= f->quirk;
	}
}
EXPORT_SYMBOL_GPL(ufshcd_fixup_dev_quirks);

static void ufs_fixup_device_setup(struct ufs_hba *hba)
{
	/* fix by general quirk table */
	ufshcd_fixup_dev_quirks(hba, ufs_fixups);

	/* allow vendors to fix quirks */
	ufshcd_vops_fixup_dev_quirks(hba);
}

static int ufs_get_device_desc(struct ufs_hba *hba)
{
	int err;
	size_t buff_len;
	u8 model_index;
	u8 *desc_buf;
	struct ufs_dev_info *dev_info = &hba->dev_info;

	buff_len = max_t(size_t, hba->desc_size.dev_desc,
			 QUERY_DESC_MAX_SIZE + 1);
	desc_buf = kmalloc(buff_len, GFP_KERNEL);
	if (!desc_buf) {
		err = -ENOMEM;
		goto out;
	}

	err = ufshcd_read_device_desc(hba, desc_buf, hba->desc_size.dev_desc);
	if (err) {
		dev_err(hba->dev, "%s: Failed reading Device Desc. err = %d\n",
			__func__, err);
		goto out;
	}

	/*
	 * getting vendor (manufacturerID) and Bank Index in big endian
	 * format
	 */
	dev_info->wmanufacturerid = desc_buf[DEVICE_DESC_PARAM_MANF_ID] << 8 |
				     desc_buf[DEVICE_DESC_PARAM_MANF_ID + 1];

	/* getting Specification Version in big endian format */
	dev_info->wspecversion = desc_buf[DEVICE_DESC_PARAM_SPEC_VER] << 8 |
				      desc_buf[DEVICE_DESC_PARAM_SPEC_VER + 1];

	model_index = desc_buf[DEVICE_DESC_PARAM_PRDCT_NAME];

	err = ufshcd_read_string_desc(hba, model_index,
				      &dev_info->model, SD_ASCII_STD);
	if (err < 0) {
		dev_err(hba->dev, "%s: Failed reading Product Name. err = %d\n",
			__func__, err);
		goto out;
	}

	ufshcd_get_ref_clk_gating_wait(hba);

	ufs_fixup_device_setup(hba);

	ufshcd_wb_probe(hba, desc_buf);

	/*
	 * ufshcd_read_string_desc returns size of the string
	 * reset the error value
	 */
	err = 0;

out:
	kfree(desc_buf);
	return err;
}

static void ufs_put_device_desc(struct ufs_hba *hba)
{
	struct ufs_dev_info *dev_info = &hba->dev_info;

	kfree(dev_info->model);
	dev_info->model = NULL;
}

/**
 * ufshcd_tune_pa_tactivate - Tunes PA_TActivate of local UniPro
 * @hba: per-adapter instance
 *
 * PA_TActivate parameter can be tuned manually if UniPro version is less than
 * 1.61. PA_TActivate needs to be greater than or equal to peerM-PHY's
 * RX_MIN_ACTIVATETIME_CAPABILITY attribute. This optimal value can help reduce
 * the hibern8 exit latency.
 *
 * Returns zero on success, non-zero error value on failure.
 */
static int ufshcd_tune_pa_tactivate(struct ufs_hba *hba)
{
	int ret = 0;
	u32 peer_rx_min_activatetime = 0, tuned_pa_tactivate;

	ret = ufshcd_dme_peer_get(hba,
				  UIC_ARG_MIB_SEL(
					RX_MIN_ACTIVATETIME_CAPABILITY,
					UIC_ARG_MPHY_RX_GEN_SEL_INDEX(0)),
				  &peer_rx_min_activatetime);
	if (ret)
		goto out;

	/* make sure proper unit conversion is applied */
	tuned_pa_tactivate =
		((peer_rx_min_activatetime * RX_MIN_ACTIVATETIME_UNIT_US)
		 / PA_TACTIVATE_TIME_UNIT_US);
	ret = ufshcd_dme_set(hba, UIC_ARG_MIB(PA_TACTIVATE),
			     tuned_pa_tactivate);

out:
	return ret;
}

/**
 * ufshcd_tune_pa_hibern8time - Tunes PA_Hibern8Time of local UniPro
 * @hba: per-adapter instance
 *
 * PA_Hibern8Time parameter can be tuned manually if UniPro version is less than
 * 1.61. PA_Hibern8Time needs to be maximum of local M-PHY's
 * TX_HIBERN8TIME_CAPABILITY & peer M-PHY's RX_HIBERN8TIME_CAPABILITY.
 * This optimal value can help reduce the hibern8 exit latency.
 *
 * Returns zero on success, non-zero error value on failure.
 */
static int ufshcd_tune_pa_hibern8time(struct ufs_hba *hba)
{
	int ret = 0;
	u32 local_tx_hibern8_time_cap = 0, peer_rx_hibern8_time_cap = 0;
	u32 max_hibern8_time, tuned_pa_hibern8time;

	ret = ufshcd_dme_get(hba,
			     UIC_ARG_MIB_SEL(TX_HIBERN8TIME_CAPABILITY,
					UIC_ARG_MPHY_TX_GEN_SEL_INDEX(0)),
				  &local_tx_hibern8_time_cap);
	if (ret)
		goto out;

	ret = ufshcd_dme_peer_get(hba,
				  UIC_ARG_MIB_SEL(RX_HIBERN8TIME_CAPABILITY,
					UIC_ARG_MPHY_RX_GEN_SEL_INDEX(0)),
				  &peer_rx_hibern8_time_cap);
	if (ret)
		goto out;

	max_hibern8_time = max(local_tx_hibern8_time_cap,
			       peer_rx_hibern8_time_cap);
	/* make sure proper unit conversion is applied */
	tuned_pa_hibern8time = ((max_hibern8_time * HIBERN8TIME_UNIT_US)
				/ PA_HIBERN8_TIME_UNIT_US);
	ret = ufshcd_dme_set(hba, UIC_ARG_MIB(PA_HIBERN8TIME),
			     tuned_pa_hibern8time);
out:
	return ret;
}

/**
 * ufshcd_quirk_tune_host_pa_tactivate - Ensures that host PA_TACTIVATE is
 * less than device PA_TACTIVATE time.
 * @hba: per-adapter instance
 *
 * Some UFS devices require host PA_TACTIVATE to be lower than device
 * PA_TACTIVATE, we need to enable UFS_DEVICE_QUIRK_HOST_PA_TACTIVATE quirk
 * for such devices.
 *
 * Returns zero on success, non-zero error value on failure.
 */
static int ufshcd_quirk_tune_host_pa_tactivate(struct ufs_hba *hba)
{
	int ret = 0;
	u32 granularity, peer_granularity;
	u32 pa_tactivate, peer_pa_tactivate;
	u32 pa_tactivate_us, peer_pa_tactivate_us;
	u8 gran_to_us_table[] = {1, 4, 8, 16, 32, 100};

	ret = ufshcd_dme_get(hba, UIC_ARG_MIB(PA_GRANULARITY),
				  &granularity);
	if (ret)
		goto out;

	ret = ufshcd_dme_peer_get(hba, UIC_ARG_MIB(PA_GRANULARITY),
				  &peer_granularity);
	if (ret)
		goto out;

	if ((granularity < PA_GRANULARITY_MIN_VAL) ||
	    (granularity > PA_GRANULARITY_MAX_VAL)) {
		dev_err(hba->dev, "%s: invalid host PA_GRANULARITY %d",
			__func__, granularity);
		return -EINVAL;
	}

	if ((peer_granularity < PA_GRANULARITY_MIN_VAL) ||
	    (peer_granularity > PA_GRANULARITY_MAX_VAL)) {
		dev_err(hba->dev, "%s: invalid device PA_GRANULARITY %d",
			__func__, peer_granularity);
		return -EINVAL;
	}

	ret = ufshcd_dme_get(hba, UIC_ARG_MIB(PA_TACTIVATE), &pa_tactivate);
	if (ret)
		goto out;

	ret = ufshcd_dme_peer_get(hba, UIC_ARG_MIB(PA_TACTIVATE),
				  &peer_pa_tactivate);
	if (ret)
		goto out;

	pa_tactivate_us = pa_tactivate * gran_to_us_table[granularity - 1];
	peer_pa_tactivate_us = peer_pa_tactivate *
			     gran_to_us_table[peer_granularity - 1];

	if (pa_tactivate_us > peer_pa_tactivate_us) {
		u32 new_peer_pa_tactivate;

		new_peer_pa_tactivate = pa_tactivate_us /
				      gran_to_us_table[peer_granularity - 1];
		new_peer_pa_tactivate++;
		ret = ufshcd_dme_peer_set(hba, UIC_ARG_MIB(PA_TACTIVATE),
					  new_peer_pa_tactivate);
	}

out:
	return ret;
}

static void ufshcd_tune_unipro_params(struct ufs_hba *hba)
{
	if (ufshcd_is_unipro_pa_params_tuning_req(hba)) {
		ufshcd_tune_pa_tactivate(hba);
		ufshcd_tune_pa_hibern8time(hba);
	}

	ufshcd_vops_apply_dev_quirks(hba);

	if (hba->dev_quirks & UFS_DEVICE_QUIRK_PA_TACTIVATE)
		/* set 1ms timeout for PA_TACTIVATE */
		ufshcd_dme_set(hba, UIC_ARG_MIB(PA_TACTIVATE), 10);

	if (hba->dev_quirks & UFS_DEVICE_QUIRK_HOST_PA_TACTIVATE)
		ufshcd_quirk_tune_host_pa_tactivate(hba);
}

static void ufshcd_clear_dbg_ufs_stats(struct ufs_hba *hba)
{
	hba->ufs_stats.hibern8_exit_cnt = 0;
	hba->ufs_stats.last_hibern8_exit_tstamp = ktime_set(0, 0);
	hba->req_abort_count = 0;
}

static void ufshcd_init_desc_sizes(struct ufs_hba *hba)
{
	int err;

	err = ufshcd_read_desc_length(hba, QUERY_DESC_IDN_DEVICE, 0,
		&hba->desc_size.dev_desc);
	if (err)
		hba->desc_size.dev_desc = QUERY_DESC_DEVICE_DEF_SIZE;

	err = ufshcd_read_desc_length(hba, QUERY_DESC_IDN_POWER, 0,
		&hba->desc_size.pwr_desc);
	if (err)
		hba->desc_size.pwr_desc = QUERY_DESC_POWER_DEF_SIZE;

	err = ufshcd_read_desc_length(hba, QUERY_DESC_IDN_INTERCONNECT, 0,
		&hba->desc_size.interc_desc);
	if (err)
		hba->desc_size.interc_desc = QUERY_DESC_INTERCONNECT_DEF_SIZE;

	err = ufshcd_read_desc_length(hba, QUERY_DESC_IDN_CONFIGURATION, 0,
		&hba->desc_size.conf_desc);
	if (err)
		hba->desc_size.conf_desc = QUERY_DESC_CONFIGURATION_DEF_SIZE;

	err = ufshcd_read_desc_length(hba, QUERY_DESC_IDN_UNIT, 0,
		&hba->desc_size.unit_desc);
	if (err)
		hba->desc_size.unit_desc = QUERY_DESC_UNIT_DEF_SIZE;

	err = ufshcd_read_desc_length(hba, QUERY_DESC_IDN_GEOMETRY, 0,
		&hba->desc_size.geom_desc);
	if (err)
		hba->desc_size.geom_desc = QUERY_DESC_GEOMETRY_DEF_SIZE;

	err = ufshcd_read_desc_length(hba, QUERY_DESC_IDN_HEALTH, 0,
		&hba->desc_size.hlth_desc);
	if (err)
		hba->desc_size.hlth_desc = QUERY_DESC_HEALTH_DEF_SIZE;
}

static struct ufs_ref_clk ufs_ref_clk_freqs[] = {
	{19200000, REF_CLK_FREQ_19_2_MHZ},
	{26000000, REF_CLK_FREQ_26_MHZ},
	{38400000, REF_CLK_FREQ_38_4_MHZ},
	{52000000, REF_CLK_FREQ_52_MHZ},
	{0, REF_CLK_FREQ_INVAL},
};

static enum ufs_ref_clk_freq
ufs_get_bref_clk_from_hz(unsigned long freq)
{
	int i;

	for (i = 0; ufs_ref_clk_freqs[i].freq_hz; i++)
		if (ufs_ref_clk_freqs[i].freq_hz == freq)
			return ufs_ref_clk_freqs[i].val;

	return REF_CLK_FREQ_INVAL;
}

void ufshcd_parse_dev_ref_clk_freq(struct ufs_hba *hba, struct clk *refclk)
{
	unsigned long freq;

	freq = clk_get_rate(refclk);
	if (freq == 0) {
		dev_warn(hba->dev, " (%s) clk_get_rate - %ld\n", __func__,
			freq);
		freq = clk_round_rate(refclk, 19200000);
	}

	hba->dev_ref_clk_freq =
		ufs_get_bref_clk_from_hz(freq);

	if (hba->dev_ref_clk_freq == REF_CLK_FREQ_INVAL)
		dev_err(hba->dev,
		"invalid ref_clk setting = %ld\n", freq);
}

static int ufshcd_set_dev_ref_clk(struct ufs_hba *hba)
{
	int err;
	u32 ref_clk;
	u32 freq = hba->dev_ref_clk_freq;

	err = ufshcd_query_attr_retry(hba, UPIU_QUERY_OPCODE_READ_ATTR,
			QUERY_ATTR_IDN_REF_CLK_FREQ, 0, 0, &ref_clk);

	if (err) {
		dev_err(hba->dev, "failed reading bRefClkFreq. err = %d\n",
			err);
		goto out;
	}

	if (ref_clk == freq)
		goto out; /* nothing to update */

	err = ufshcd_query_attr_retry(hba, UPIU_QUERY_OPCODE_WRITE_ATTR,
			QUERY_ATTR_IDN_REF_CLK_FREQ, 0, 0, &freq);

	if (err) {
		dev_err(hba->dev, "bRefClkFreq setting to %lu Hz failed\n",
			ufs_ref_clk_freqs[freq].freq_hz);
		goto out;
	}

	dev_dbg(hba->dev, "bRefClkFreq setting to %lu Hz succeeded\n",
			ufs_ref_clk_freqs[freq].freq_hz);

out:
	return err;
}

static int ufshcd_device_params_init(struct ufs_hba *hba)
<<<<<<< HEAD
{
	bool flag;
	int ret;
=======
{
	bool flag;
	int ret;

	/* Init check for device descriptor sizes */
	ufshcd_init_desc_sizes(hba);

	/* Check and apply UFS device quirks */
	ret = ufs_get_device_desc(hba);
	if (ret) {
		dev_err(hba->dev, "%s: Failed getting device info. err = %d\n",
			__func__, ret);
		goto out;
	}

	if (!ufshcd_query_flag_retry(hba, UPIU_QUERY_OPCODE_READ_FLAG,
			QUERY_FLAG_IDN_PWR_ON_WPE, 0, &flag))
		hba->dev_info.f_power_on_wp_en = flag;

	/* Probe maximum power mode co-supported by both UFS host and device */
	if (ufshcd_get_max_pwr_mode(hba))
		dev_err(hba->dev,
			"%s: Failed getting max supported power mode\n",
			__func__);
out:
	return ret;
}

/**
 * ufshcd_add_lus - probe and add UFS logical units
 * @hba: per-adapter instance
 */
static int ufshcd_add_lus(struct ufs_hba *hba)
{
	int ret;

	/* Add required well known logical units to scsi mid layer */
	ret = ufshcd_scsi_add_wlus(hba);
	if (ret)
		goto out;

	/* Initialize devfreq after UFS device is detected */
	if (ufshcd_is_clkscaling_supported(hba)) {
		memcpy(&hba->clk_scaling.saved_pwr_info.info,
			&hba->pwr_info,
			sizeof(struct ufs_pa_layer_attr));
		hba->clk_scaling.saved_pwr_info.is_valid = true;
		if (!hba->devfreq) {
			ret = ufshcd_devfreq_init(hba);
			if (ret)
				goto out;
		}

		hba->clk_scaling.is_allowed = true;
	}

	ufs_bsg_probe(hba);
	scsi_scan_host(hba->host);
	pm_runtime_put_sync(hba->dev);

out:
	return ret;
}

/**
 * ufshcd_probe_hba - probe hba to detect device and initialize
 * @hba: per-adapter instance
 * @async: asynchronous execution or not
 *
 * Execute link-startup and verify device initialization
 */
static int ufshcd_probe_hba(struct ufs_hba *hba, bool async)
{
	int ret;
	unsigned long flags;
	ktime_t start = ktime_get();
>>>>>>> d7a5d91f

	/* Init check for device descriptor sizes */
	ufshcd_init_desc_sizes(hba);

	/* Check and apply UFS device quirks */
	ret = ufs_get_device_desc(hba);
	if (ret) {
		dev_err(hba->dev, "%s: Failed getting device info. err = %d\n",
			__func__, ret);
		goto out;
	}

	if (!ufshcd_query_flag_retry(hba, UPIU_QUERY_OPCODE_READ_FLAG,
			QUERY_FLAG_IDN_PWR_ON_WPE, 0, &flag))
		hba->dev_info.f_power_on_wp_en = flag;

	/* Probe maximum power mode co-supported by both UFS host and device */
	if (ufshcd_get_max_pwr_mode(hba))
		dev_err(hba->dev,
			"%s: Failed getting max supported power mode\n",
			__func__);
out:
	return ret;
}

/**
 * ufshcd_add_lus - probe and add UFS logical units
 * @hba: per-adapter instance
 */
static int ufshcd_add_lus(struct ufs_hba *hba)
{
	int ret;

	/* Add required well known logical units to scsi mid layer */
	ret = ufshcd_scsi_add_wlus(hba);
	if (ret)
		goto out;

#if defined(CONFIG_SCSI_UFSHCD_QTI)
	ufshcd_set_low_vcc_level(hba);
#endif

	/* Initialize devfreq after UFS device is detected */
	if (ufshcd_is_clkscaling_supported(hba)) {
		memcpy(&hba->clk_scaling.saved_pwr_info.info,
			&hba->pwr_info,
			sizeof(struct ufs_pa_layer_attr));
		hba->clk_scaling.saved_pwr_info.is_valid = true;
		if (!hba->devfreq) {
			ret = ufshcd_devfreq_init(hba);
			if (ret)
				goto out;
		}

		hba->clk_scaling.is_allowed = true;
	}

	ufs_bsg_probe(hba);
	scsi_scan_host(hba->host);
#if defined(CONFIG_UFSFEATURE)
	ufsf_device_check(hba);
	ufsf_init(&hba->ufsf);
#endif

out:
	return ret;
}

/**
 * ufshcd_probe_hba - probe hba to detect device and initialize
 * @hba: per-adapter instance
 * @async: asynchronous execution or not
 *
 * Execute link-startup and verify device initialization
 */
static int ufshcd_probe_hba(struct ufs_hba *hba, bool async)
{
	int ret;
	unsigned long flags;
#if defined(CONFIG_SCSI_UFSHCD_QTI)
	bool reinit_needed = true;
#endif
	ktime_t start = ktime_get();

	dev_err(hba->dev, "*** This is %s ***\n", __FILE__);
#if defined(CONFIG_SCSI_UFSHCD_QTI)
reinit:
#endif
	ret = ufshcd_link_startup(hba);
	if (ret)
		goto out;

	/* set the default level for urgent bkops */
	hba->urgent_bkops_lvl = BKOPS_STATUS_PERF_IMPACT;
	hba->is_urgent_bkops_lvl_checked = false;

	/* Debug counters initialization */
	ufshcd_clear_dbg_ufs_stats(hba);

	/* UniPro link is active now */
	ufshcd_set_link_active(hba);

	/* Verify device initialization by sending NOP OUT UPIU */
	ret = ufshcd_verify_dev_init(hba);
	if (ret)
		goto out;

	/* Initiate UFS initialization, and waiting until completion */
	ret = ufshcd_complete_dev_init(hba);
	if (ret)
		goto out;

	/*
	 * Initialize UFS device parameters used by driver, these
	 * parameters are associated with UFS descriptors.
	 */
	if (async) {
		ret = ufshcd_device_params_init(hba);
		if (ret)
			goto out;
	}

<<<<<<< HEAD
#if defined(CONFIG_SCSI_UFSHCD_QTI)
	/*
	 * After reading the device descriptor, it is found as UFS 2.x
	 * device and limit_phy_submode is set as 1 in DT file i.e
	 * host phy is calibrated with gear4 setting, we need to
	 * reinitialize UFS phy host with HS-Gear3, Rate B.
	 */
	if (hba->dev_info.wspecversion < 0x300 &&
		hba->limit_phy_submode && reinit_needed) {
		unsigned long flags;
		int err;

		ufshcd_vops_device_reset(hba);

		/* Reset the host controller */
		spin_lock_irqsave(hba->host->host_lock, flags);
		ufshcd_hba_stop(hba, false);
		spin_unlock_irqrestore(hba->host->host_lock, flags);

		hba->limit_phy_submode = 0;
		err = ufshcd_hba_enable(hba);
		if (err)
			goto out;
		reinit_needed = false;

		goto reinit;
	}
#endif
=======
>>>>>>> d7a5d91f
	ufshcd_tune_unipro_params(hba);

	/* UFS device is also active now */
	ufshcd_set_ufs_dev_active(hba);
	ufshcd_force_reset_auto_bkops(hba);
	hba->wlun_dev_clr_ua = true;

	/* Gear up to HS gear if supported */
	if (hba->max_pwr_info.is_valid) {
		/*
		 * Set the right value to bRefClkFreq before attempting to
		 * switch to HS gears.
		 */
		if (hba->dev_ref_clk_freq != REF_CLK_FREQ_INVAL)
			ufshcd_set_dev_ref_clk(hba);
		ret = ufshcd_config_pwr_mode(hba, &hba->max_pwr_info.info);
		if (ret) {
			dev_err(hba->dev, "%s: Failed setting power mode, err = %d\n",
					__func__, ret);
			goto out;
		}
		ufshcd_print_pwr_info(hba);
	}

	/*
	 * bActiveICCLevel is volatile for UFS device (as per latest v2.1 spec)
	 * and for removable UFS card as well, hence always set the parameter.
	 * Note: Error handler may issue the device reset hence resetting
	 *       bActiveICCLevel as well so it is always safe to set this here.
	 */
	ufshcd_set_active_icc_lvl(hba);

	ufshcd_wb_config(hba);
<<<<<<< HEAD
#ifdef CONFIG_OPLUS_FEATURE_UFSPLUS
#if defined(CONFIG_SCSI_SKHPB)
  	if (hba->dev_info.wmanufacturerid == UFS_VENDOR_SKHYNIX)
		schedule_delayed_work(&hba->skhpb_init_work, 0);
#endif
#endif /* CONFIG_OPLUS_FEATURE_UFSPLUS */
=======
>>>>>>> d7a5d91f
	/* Enable Auto-Hibernate if configured */
	ufshcd_auto_hibern8_enable(hba);

out:
<<<<<<< HEAD
#ifdef CONFIG_OPLUS_FEATURE_UFSPLUS
#if defined(CONFIG_UFSFEATURE)
	ufsf_reset(&hba->ufsf);
#endif
#endif /* CONFIG_OPLUS_FEATURE_UFSPLUS */

=======
>>>>>>> d7a5d91f
	spin_lock_irqsave(hba->host->host_lock, flags);
	if (ret)
		hba->ufshcd_state = UFSHCD_STATE_ERROR;
	else if (hba->ufshcd_state == UFSHCD_STATE_RESET)
		hba->ufshcd_state = UFSHCD_STATE_OPERATIONAL;
	spin_unlock_irqrestore(hba->host->host_lock, flags);

	trace_ufshcd_init(dev_name(hba->dev), ret,
		ktime_to_us(ktime_sub(ktime_get(), start)),
		hba->curr_dev_pwr_mode, hba->uic_link_state);
	return ret;
}

/**
 * ufshcd_async_scan - asynchronous execution for probing hba
 * @data: data pointer to pass to this function
 * @cookie: cookie data
 */
static void ufshcd_async_scan(void *data, async_cookie_t cookie)
{
	struct ufs_hba *hba = (struct ufs_hba *)data;
	int ret;
<<<<<<< HEAD

	/* Initialize hba, detect and initialize UFS device */
	ret = ufshcd_probe_hba(hba, true);
	if (ret)
		goto out;

=======

	/* Initialize hba, detect and initialize UFS device */
	ret = ufshcd_probe_hba(hba, true);
	if (ret)
		goto out;

>>>>>>> d7a5d91f
	/* Probe and add UFS logical units  */
	ret = ufshcd_add_lus(hba);
out:
	/*
	 * If we failed to initialize the device or the device is not
	 * present, turn off the power/clocks etc.
	 */
	if (ret) {
<<<<<<< HEAD
		ufshcd_exit_clk_scaling(hba);
		ufshcd_hba_exit(hba);
	}
	pm_runtime_put_sync(hba->dev);
=======
		pm_runtime_put_sync(hba->dev);
		ufshcd_exit_clk_scaling(hba);
		ufshcd_hba_exit(hba);
	}
>>>>>>> d7a5d91f
}

static enum blk_eh_timer_return ufshcd_eh_timed_out(struct scsi_cmnd *scmd)
{
	unsigned long flags;
	struct Scsi_Host *host;
	struct ufs_hba *hba;
	int index;
	bool found = false;

	if (!scmd || !scmd->device || !scmd->device->host)
		return BLK_EH_DONE;

	host = scmd->device->host;
	hba = shost_priv(host);
	if (!hba)
		return BLK_EH_DONE;

	spin_lock_irqsave(host->host_lock, flags);

	for_each_set_bit(index, &hba->outstanding_reqs, hba->nutrs) {
		if (hba->lrb[index].cmd == scmd) {
			found = true;
			break;
		}
	}

	spin_unlock_irqrestore(host->host_lock, flags);

	/*
	 * Bypass SCSI error handling and reset the block layer timer if this
	 * SCSI command was not actually dispatched to UFS driver, otherwise
	 * let SCSI layer handle the error as usual.
	 */
	return found ? BLK_EH_DONE : BLK_EH_RESET_TIMER;
}

#ifdef CONFIG_OPLUS_FEATURE_UFSPLUS
#if defined(CONFIG_UFSFEATURE)
/**
 * ufshcd_query_ioctl - perform user read queries
 * @hba: per-adapter instance
 * @lun: used for lun specific queries
 * @buffer: user space buffer for reading and submitting query data and params
 * @return: 0 for success negative error code otherwise
 *
 * Expected/Submitted buffer structure is struct ufs_ioctl_query_data.
 * It will read the opcode, idn and buf_length parameters, and, put the
 * response in the buffer field while updating the used size in buf_length.
 */
static int ufshcd_query_ioctl(struct ufs_hba *hba, u8 lun, void __user *buffer)
{
	struct ufs_ioctl_query_data *ioctl_data;
	int err = 0;
	int length = 0;
	void *data_ptr;
	bool flag;
	u32 att;
	u8 index = 0;
	u8 *desc = NULL;

	ioctl_data = kzalloc(sizeof(struct ufs_ioctl_query_data), GFP_KERNEL);
	if (!ioctl_data) {
		err = -ENOMEM;
		goto out;
	}

	/* extract params from user buffer */
	err = copy_from_user(ioctl_data, buffer,
			     sizeof(struct ufs_ioctl_query_data));
	if (err) {
		dev_err(hba->dev,
			"%s: Failed copying buffer from user, err %d\n",
			__func__, err);
		goto out_release_mem;
	}

	if (ufsf_check_query(ioctl_data->opcode)) {
		err = ufsf_query_ioctl(&hba->ufsf, lun, buffer, ioctl_data,
				       UFSFEATURE_SELECTOR);
		goto out_release_mem;
	}

	/* verify legal parameters & send query */
	switch (ioctl_data->opcode) {
	case UPIU_QUERY_OPCODE_READ_DESC:
		switch (ioctl_data->idn) {
		case QUERY_DESC_IDN_DEVICE:
		case QUERY_DESC_IDN_CONFIGURATION:
		case QUERY_DESC_IDN_INTERCONNECT:
		case QUERY_DESC_IDN_GEOMETRY:
		case QUERY_DESC_IDN_POWER:
			index = 0;
			break;
		case QUERY_DESC_IDN_UNIT:
			if (!ufs_is_valid_unit_desc_lun(lun)) {
				dev_err(hba->dev,
					"%s: No unit descriptor for lun 0x%x\n",
					__func__, lun);
				err = -EINVAL;
				goto out_release_mem;
			}
			index = lun;
			break;
		default:
			goto out_einval;
		}
		length = min_t(int, QUERY_DESC_MAX_SIZE,
			       ioctl_data->buf_size);
		desc = kzalloc(length, GFP_KERNEL);
		if (!desc) {
			dev_err(hba->dev, "%s: Failed allocating %d bytes\n",
				__func__, length);
			err = -ENOMEM;
			goto out_release_mem;
		}
		err = ufshcd_query_descriptor_retry(hba, ioctl_data->opcode,
				ioctl_data->idn, index, 0, desc, &length);
		break;
	case UPIU_QUERY_OPCODE_READ_ATTR:
		switch (ioctl_data->idn) {
		case QUERY_ATTR_IDN_BOOT_LU_EN:
		case QUERY_ATTR_IDN_POWER_MODE:
		case QUERY_ATTR_IDN_ACTIVE_ICC_LVL:
		case QUERY_ATTR_IDN_OOO_DATA_EN:
		case QUERY_ATTR_IDN_BKOPS_STATUS:
		case QUERY_ATTR_IDN_PURGE_STATUS:
		case QUERY_ATTR_IDN_MAX_DATA_IN:
		case QUERY_ATTR_IDN_MAX_DATA_OUT:
		case QUERY_ATTR_IDN_REF_CLK_FREQ:
		case QUERY_ATTR_IDN_CONF_DESC_LOCK:
		case QUERY_ATTR_IDN_MAX_NUM_OF_RTT:
		case QUERY_ATTR_IDN_EE_CONTROL:
		case QUERY_ATTR_IDN_EE_STATUS:
		case QUERY_ATTR_IDN_SECONDS_PASSED:
			index = 0;
			break;
		case QUERY_ATTR_IDN_DYN_CAP_NEEDED:
		case QUERY_ATTR_IDN_CORR_PRG_BLK_NUM:
			index = lun;
			break;
		default:
			goto out_einval;
		}
		err = ufshcd_query_attr(hba, ioctl_data->opcode,
					ioctl_data->idn, index, 0, &att);
		break;

	case UPIU_QUERY_OPCODE_WRITE_ATTR:
		err = copy_from_user(&att,
				buffer + sizeof(struct ufs_ioctl_query_data),
				sizeof(u32));
		if (err) {
			dev_err(hba->dev,
				"%s: Failed copying buffer from user, err %d\n",
				__func__, err);
			goto out_release_mem;
		}

		switch (ioctl_data->idn) {
		case QUERY_ATTR_IDN_BOOT_LU_EN:
			index = 0;
			if (!att || att > QUERY_ATTR_IDN_BOOT_LU_EN_MAX) {
				dev_err(hba->dev,
					"%s: Illegal ufs query ioctl data, opcode 0x%x, idn 0x%x, att 0x%x\n",
					__func__, ioctl_data->opcode,
					(unsigned int)ioctl_data->idn, att);
				err = -EINVAL;
				goto out_release_mem;
			}
			break;
		default:
			goto out_einval;
		}
		err = ufshcd_query_attr(hba, ioctl_data->opcode,
					ioctl_data->idn, index, 0, &att);
		break;

	case UPIU_QUERY_OPCODE_READ_FLAG:
		switch (ioctl_data->idn) {
		case QUERY_FLAG_IDN_FDEVICEINIT:
		case QUERY_FLAG_IDN_PERMANENT_WPE:
		case QUERY_FLAG_IDN_PWR_ON_WPE:
		case QUERY_FLAG_IDN_BKOPS_EN:
		case QUERY_FLAG_IDN_PURGE_ENABLE:
		case QUERY_FLAG_IDN_FPHYRESOURCEREMOVAL:
		case QUERY_FLAG_IDN_BUSY_RTC:
			break;
		default:
			goto out_einval;
		}
		err = ufshcd_query_flag_retry(hba, ioctl_data->opcode,
			ioctl_data->idn, index, &flag);
		break;
	default:
		goto out_einval;
	}

	if (err) {
		dev_err(hba->dev, "%s: Query for idn %d failed\n", __func__,
			ioctl_data->idn);
		goto out_release_mem;
	}

	/*
	 * copy response data
	 * As we might end up reading less data then what is specified in
	 * "ioctl_data->buf_size". So we are updating "ioctl_data->
	 * buf_size" to what exactly we have read.
	 */
	switch (ioctl_data->opcode) {
	case UPIU_QUERY_OPCODE_READ_DESC:
		ioctl_data->buf_size = min_t(int, ioctl_data->buf_size, length);
		data_ptr = desc;
		break;
	case UPIU_QUERY_OPCODE_READ_ATTR:
		ioctl_data->buf_size = sizeof(u32);
		data_ptr = &att;
		break;
	case UPIU_QUERY_OPCODE_READ_FLAG:
		ioctl_data->buf_size = 1;
		data_ptr = &flag;
		break;
	case UPIU_QUERY_OPCODE_WRITE_ATTR:
		goto out_release_mem;
	default:
		goto out_einval;
	}

	/* copy to user */
	err = copy_to_user(buffer, ioctl_data,
			   sizeof(struct ufs_ioctl_query_data));
	if (err)
		dev_err(hba->dev, "%s: Failed copying back to user.\n",
			__func__);
	err = copy_to_user(buffer + sizeof(struct ufs_ioctl_query_data),
			   data_ptr, ioctl_data->buf_size);
	if (err)
		dev_err(hba->dev, "%s: err %d copying back to user.\n",
			__func__, err);
	goto out_release_mem;

out_einval:
	dev_err(hba->dev,
		"%s: illegal ufs query ioctl data, opcode 0x%x, idn 0x%x\n",
		__func__, ioctl_data->opcode, (unsigned int)ioctl_data->idn);
	err = -EINVAL;
out_release_mem:
	kfree(ioctl_data);
	kfree(desc);
out:
	return err;
}

/**
 * ufshcd_ioctl - ufs ioctl callback registered in scsi_host
 * @dev: scsi device required for per LUN queries
 * @cmd: command opcode
 * @buffer: user space buffer for transferring data
 *
 * Supported commands:
 * UFS_IOCTL_QUERY
 */
static int ufshcd_ioctl(struct scsi_device *dev, unsigned int cmd,
			void __user *buffer)
{
	struct ufs_hba *hba = shost_priv(dev->host);
	int err = 0;

	BUG_ON(!hba);
	if (!buffer) {
		dev_err(hba->dev, "%s: User buffer is NULL!\n", __func__);
		return -EINVAL;
	}

	switch (cmd) {
	case UFS_IOCTL_QUERY:
		pm_runtime_get_sync(hba->dev);
		err = ufshcd_query_ioctl(hba, ufshcd_scsi_to_upiu_lun(dev->lun),
					 buffer);
		pm_runtime_put_sync(hba->dev);
		break;
	default:
		err = -ENOIOCTLCMD;
		dev_dbg(hba->dev, "%s: Unsupported ioctl cmd %d\n", __func__,
			cmd);
		break;
	}

	return err;
}
#endif
#endif /* CONFIG_OPLUS_FEATURE_UFSPLUS */

static const struct attribute_group *ufshcd_driver_groups[] = {
	&ufs_sysfs_unit_descriptor_group,
	&ufs_sysfs_lun_attributes_group,
	NULL,
};

static struct ufs_hba_variant_params ufs_hba_vps = {
	.hba_enable_delay_us		= 1000,
	.wb_flush_threshold		= UFS_WB_BUF_REMAIN_PERCENT(40),
	.devfreq_profile.polling_ms	= 100,
	.devfreq_profile.target		= ufshcd_devfreq_target,
	.devfreq_profile.get_dev_status	= ufshcd_devfreq_get_dev_status,
	.ondemand_data.upthreshold	= 70,
	.ondemand_data.downdifferential	= 5,
};

static struct scsi_host_template ufshcd_driver_template = {
	.module			= THIS_MODULE,
	.name			= UFSHCD,
	.proc_name		= UFSHCD,
	.queuecommand		= ufshcd_queuecommand,
	.slave_alloc		= ufshcd_slave_alloc,
	.slave_configure	= ufshcd_slave_configure,
	.slave_destroy		= ufshcd_slave_destroy,
	.change_queue_depth	= ufshcd_change_queue_depth,
	.eh_abort_handler	= ufshcd_abort,
	.eh_device_reset_handler = ufshcd_eh_device_reset_handler,
	.eh_host_reset_handler   = ufshcd_eh_host_reset_handler,
	.eh_timed_out		= ufshcd_eh_timed_out,
#ifdef CONFIG_OPLUS_FEATURE_UFSPLUS
#if defined(CONFIG_UFSFEATURE)
	.ioctl                  = ufshcd_ioctl,
#ifdef CONFIG_COMPAT
	.compat_ioctl           = ufshcd_ioctl,
#endif
#endif
#endif /* CONFIG_OPLUS_FEATURE_UFSPLUS */
	.this_id		= -1,
	.sg_tablesize		= SG_ALL,
	.cmd_per_lun		= UFSHCD_CMD_PER_LUN,
	.can_queue		= UFSHCD_CAN_QUEUE,
	.max_segment_size	= PRDT_DATA_BYTE_COUNT_MAX,
	.max_host_blocked	= 1,
	.track_queue_depth	= 1,
	.sdev_groups		= ufshcd_driver_groups,
	.dma_boundary		= PAGE_SIZE - 1,
	.rpm_autosuspend_delay	= RPM_AUTOSUSPEND_DELAY_MS,
};

static int ufshcd_config_vreg_load(struct device *dev, struct ufs_vreg *vreg,
				   int ua)
{
	int ret;

	if (!vreg)
		return 0;

	/*
	 * "set_load" operation shall be required on those regulators
	 * which specifically configured current limitation. Otherwise
	 * zero max_uA may cause unexpected behavior when regulator is
	 * enabled or set as high power mode.
	 */
	if (!vreg->max_uA)
		return 0;

	ret = regulator_set_load(vreg->reg, ua);
	if (ret < 0) {
		dev_err(dev, "%s: %s set load (ua=%d) failed, err=%d\n",
				__func__, vreg->name, ua, ret);
	}

	return ret;
}
#if defined(CONFIG_SCSI_UFSHCD_QTI)
static inline int ufshcd_config_vreg_lpm(struct ufs_hba *hba,
					 struct ufs_vreg *vreg)
{
	if (!vreg)
		return 0;
	else if (vreg->unused)
		return 0;
	else
		return ufshcd_config_vreg_load(hba->dev, vreg, vreg->min_uA);
}
#else
static inline int ufshcd_config_vreg_lpm(struct ufs_hba *hba,
					struct ufs_vreg *vreg)
{
	return ufshcd_config_vreg_load(hba->dev, vreg, UFS_VREG_LPM_LOAD_UA);
}
#endif

static inline int ufshcd_config_vreg_hpm(struct ufs_hba *hba,
					 struct ufs_vreg *vreg)
{
	if (!vreg)
		return 0;

	return ufshcd_config_vreg_load(hba->dev, vreg, vreg->max_uA);
}

static int ufshcd_config_vreg(struct device *dev,
		struct ufs_vreg *vreg, bool on)
{
	int ret = 0;
	struct regulator *reg;
	const char *name;
	int min_uV, uA_load;

	BUG_ON(!vreg);

	reg = vreg->reg;
	name = vreg->name;

	if (regulator_count_voltages(reg) > 0) {
		uA_load = on ? vreg->max_uA : 0;
		ret = ufshcd_config_vreg_load(dev, vreg, uA_load);
		if (ret)
			goto out;

		if (vreg->min_uV && vreg->max_uV) {
			min_uV = on ? vreg->min_uV : 0;
#if defined(CONFIG_SCSI_UFSHCD_QTI)
			if (vreg->low_voltage_sup && !vreg->low_voltage_active && on)
				min_uV = vreg->max_uV;
#endif
			ret = regulator_set_voltage(reg, min_uV, vreg->max_uV);
			if (ret) {
				dev_err(dev,
					"%s: %s set voltage failed, err=%d\n",
					__func__, name, ret);
				goto out;
			}
		}
	}
out:
	return ret;
}

static int ufshcd_enable_vreg(struct device *dev, struct ufs_vreg *vreg)
{
	int ret = 0;

	if (!vreg || vreg->enabled)
		goto out;

	ret = ufshcd_config_vreg(dev, vreg, true);
	if (!ret)
		ret = regulator_enable(vreg->reg);

	if (!ret)
		vreg->enabled = true;
	else
		dev_err(dev, "%s: %s enable failed, err=%d\n",
				__func__, vreg->name, ret);
out:
	return ret;
}

static int ufshcd_disable_vreg(struct device *dev, struct ufs_vreg *vreg)
{
	int ret = 0;

	if (!vreg || !vreg->enabled)
		goto out;

	ret = regulator_disable(vreg->reg);

	if (!ret) {
		/* ignore errors on applying disable config */
		ufshcd_config_vreg(dev, vreg, false);
		vreg->enabled = false;
	} else {
		dev_err(dev, "%s: %s disable failed, err=%d\n",
				__func__, vreg->name, ret);
	}
out:
	return ret;
}

static int ufshcd_setup_vreg(struct ufs_hba *hba, bool on)
{
	int ret = 0;
	struct device *dev = hba->dev;
	struct ufs_vreg_info *info = &hba->vreg_info;

	ret = ufshcd_toggle_vreg(dev, info->vcc, on);
	if (ret)
		goto out;

	ret = ufshcd_toggle_vreg(dev, info->vccq, on);
	if (ret)
		goto out;

	ret = ufshcd_toggle_vreg(dev, info->vccq2, on);
	if (ret)
		goto out;

out:
	if (ret) {
		ufshcd_toggle_vreg(dev, info->vccq2, false);
		ufshcd_toggle_vreg(dev, info->vccq, false);
		ufshcd_toggle_vreg(dev, info->vcc, false);
	}
	return ret;
}

static int ufshcd_setup_hba_vreg(struct ufs_hba *hba, bool on)
{
	struct ufs_vreg_info *info = &hba->vreg_info;

	return ufshcd_toggle_vreg(hba->dev, info->vdd_hba, on);
}

static int ufshcd_get_vreg(struct device *dev, struct ufs_vreg *vreg)
{
	int ret = 0;

	if (!vreg)
		goto out;

	vreg->reg = devm_regulator_get(dev, vreg->name);
	if (IS_ERR(vreg->reg)) {
		ret = PTR_ERR(vreg->reg);
		dev_err(dev, "%s: %s get failed, err=%d\n",
				__func__, vreg->name, ret);
	}
out:
	return ret;
}

static int ufshcd_init_vreg(struct ufs_hba *hba)
{
	int ret = 0;
	struct device *dev = hba->dev;
	struct ufs_vreg_info *info = &hba->vreg_info;

	ret = ufshcd_get_vreg(dev, info->vcc);
	if (ret)
		goto out;

	ret = ufshcd_get_vreg(dev, info->vccq);
	if (ret)
		goto out;

	ret = ufshcd_get_vreg(dev, info->vccq2);
out:
	return ret;
}

static int ufshcd_init_hba_vreg(struct ufs_hba *hba)
{
	struct ufs_vreg_info *info = &hba->vreg_info;

	if (info)
		return ufshcd_get_vreg(hba->dev, info->vdd_hba);

	return 0;
}

static int __ufshcd_setup_clocks(struct ufs_hba *hba, bool on,
					bool skip_ref_clk)
{
	int ret = 0;
	struct ufs_clk_info *clki;
	struct list_head *head = &hba->clk_list_head;
	unsigned long flags;
	ktime_t start = ktime_get();
	bool clk_state_changed = false;

	if (list_empty(head))
		goto out;

	ret = ufshcd_vops_setup_clocks(hba, on, PRE_CHANGE);
	if (ret)
		return ret;

	list_for_each_entry(clki, head, list) {
		if (!IS_ERR_OR_NULL(clki->clk)) {
#if defined(CONFIG_SCSI_UFSHCD_QTI)
			/*
			 * To keep link active, ref_clk and core_clk_unipro
			 * should be kept ON.
			 */
			if (skip_ref_clk &&
				(!strcmp(clki->name, "ref_clk") ||
				 !strcmp(clki->name, "core_clk_unipro")))
#else
			if (skip_ref_clk && !strcmp(clki->name, "ref_clk"))
#endif
				continue;

			clk_state_changed = on ^ clki->enabled;
			if (on && !clki->enabled) {
				ret = clk_prepare_enable(clki->clk);
				if (ret) {
					dev_err(hba->dev, "%s: %s prepare enable failed, %d\n",
						__func__, clki->name, ret);
					goto out;
				}
			} else if (!on && clki->enabled) {
				clk_disable_unprepare(clki->clk);
			}
			clki->enabled = on;
			dev_dbg(hba->dev, "%s: clk: %s %sabled\n", __func__,
					clki->name, on ? "en" : "dis");
		}
	}

	ret = ufshcd_vops_setup_clocks(hba, on, POST_CHANGE);
	if (ret)
		return ret;

out:
	if (ret) {
		list_for_each_entry(clki, head, list) {
			if (!IS_ERR_OR_NULL(clki->clk) && clki->enabled)
				clk_disable_unprepare(clki->clk);
		}
	} else if (!ret && on) {
		spin_lock_irqsave(hba->host->host_lock, flags);
		hba->clk_gating.state = CLKS_ON;
		trace_ufshcd_clk_gating(dev_name(hba->dev),
					hba->clk_gating.state);
		spin_unlock_irqrestore(hba->host->host_lock, flags);
	}

	if (clk_state_changed)
		trace_ufshcd_profile_clk_gating(dev_name(hba->dev),
			(on ? "on" : "off"),
			ktime_to_us(ktime_sub(ktime_get(), start)), ret);
	return ret;
}

static int ufshcd_setup_clocks(struct ufs_hba *hba, bool on)
{
	return  __ufshcd_setup_clocks(hba, on, false);
}

static int ufshcd_init_clocks(struct ufs_hba *hba)
{
	int ret = 0;
	struct ufs_clk_info *clki;
	struct device *dev = hba->dev;
	struct list_head *head = &hba->clk_list_head;

	if (list_empty(head))
		goto out;

	list_for_each_entry(clki, head, list) {
		if ((!clki->name) ||
		   (!strcmp(clki->name, "core_clk_ice_hw_ctl")))
			continue;

		clki->clk = devm_clk_get(dev, clki->name);
		if (IS_ERR(clki->clk)) {
			ret = PTR_ERR(clki->clk);
			dev_err(dev, "%s: %s clk get failed, %d\n",
					__func__, clki->name, ret);
			goto out;
		}

		/*
		 * Parse device ref clk freq as per device tree "ref_clk".
		 * Default dev_ref_clk_freq is set to REF_CLK_FREQ_INVAL
		 * in ufshcd_alloc_host().
		 */
		if (!strcmp(clki->name, "ref_clk"))
			ufshcd_parse_dev_ref_clk_freq(hba, clki->clk);

		if (clki->max_freq) {
			ret = clk_set_rate(clki->clk, clki->max_freq);
			if (ret) {
				dev_err(hba->dev, "%s: %s clk set rate(%dHz) failed, %d\n",
					__func__, clki->name,
					clki->max_freq, ret);
				goto out;
			}
			clki->curr_freq = clki->max_freq;
		}
		dev_dbg(dev, "%s: clk: %s, rate: %lu\n", __func__,
				clki->name, clk_get_rate(clki->clk));
	}
out:
	return ret;
}

static int ufshcd_variant_hba_init(struct ufs_hba *hba)
{
	int err = 0;

	if (!hba->vops)
		goto out;

	err = ufshcd_vops_init(hba);
	if (err)
		goto out;

	err = ufshcd_vops_setup_regulators(hba, true);
	if (err)
		goto out_exit;

	goto out;

out_exit:
	ufshcd_vops_exit(hba);
out:
	if (err)
		dev_err(hba->dev, "%s: variant %s init failed err %d\n",
			__func__, ufshcd_get_var_name(hba), err);
	return err;
}

static void ufshcd_variant_hba_exit(struct ufs_hba *hba)
{
	if (!hba->vops)
		return;

	ufshcd_vops_setup_regulators(hba, false);

	ufshcd_vops_exit(hba);
}

static int ufshcd_hba_init(struct ufs_hba *hba)
{
	int err;

	/*
	 * Handle host controller power separately from the UFS device power
	 * rails as it will help controlling the UFS host controller power
	 * collapse easily which is different than UFS device power collapse.
	 * Also, enable the host controller power before we go ahead with rest
	 * of the initialization here.
	 */
	err = ufshcd_init_hba_vreg(hba);
	if (err)
		goto out;

	err = ufshcd_setup_hba_vreg(hba, true);
	if (err)
		goto out;

	err = ufshcd_init_clocks(hba);
	if (err)
		goto out_disable_hba_vreg;

	err = ufshcd_setup_clocks(hba, true);
	if (err)
		goto out_disable_hba_vreg;

	err = ufshcd_init_vreg(hba);
	if (err)
		goto out_disable_clks;

	err = ufshcd_setup_vreg(hba, true);
	if (err)
		goto out_disable_clks;

	err = ufshcd_variant_hba_init(hba);
	if (err)
		goto out_disable_vreg;

	hba->is_powered = true;
	goto out;

out_disable_vreg:
	ufshcd_setup_vreg(hba, false);
out_disable_clks:
	ufshcd_setup_clocks(hba, false);
out_disable_hba_vreg:
	ufshcd_setup_hba_vreg(hba, false);
out:
	return err;
}

static void ufshcd_hba_exit(struct ufs_hba *hba)
{
	if (hba->is_powered) {
		ufshcd_variant_hba_exit(hba);
		ufshcd_setup_vreg(hba, false);
		ufshcd_suspend_clkscaling(hba);
		if (ufshcd_is_clkscaling_supported(hba))
			if (hba->devfreq)
				ufshcd_suspend_clkscaling(hba);
		ufshcd_setup_clocks(hba, false);
		ufshcd_setup_hba_vreg(hba, false);
		hba->is_powered = false;
		ufs_put_device_desc(hba);
	}
}

static int
ufshcd_send_request_sense(struct ufs_hba *hba, struct scsi_device *sdp)
{
	unsigned char cmd[6] = {REQUEST_SENSE,
				0,
				0,
				0,
				UFS_SENSE_SIZE,
				0};
	char *buffer;
	int ret;

	buffer = kzalloc(UFS_SENSE_SIZE, GFP_KERNEL);
	if (!buffer) {
		ret = -ENOMEM;
		goto out;
	}

	ret = scsi_execute(sdp, cmd, DMA_FROM_DEVICE, buffer,
			UFS_SENSE_SIZE, NULL, NULL,
			msecs_to_jiffies(1000), 3, 0, RQF_PM, NULL);
	if (ret)
		pr_err("%s: failed with err %d\n", __func__, ret);

	kfree(buffer);
out:
	return ret;
}

/**
 * ufshcd_set_dev_pwr_mode - sends START STOP UNIT command to set device
 *			     power mode
 * @hba: per adapter instance
 * @pwr_mode: device power mode to set
 *
 * Returns 0 if requested power mode is set successfully
 * Returns non-zero if failed to set the requested power mode
 */
static int ufshcd_set_dev_pwr_mode(struct ufs_hba *hba,
				     enum ufs_dev_pwr_mode pwr_mode)
{
	unsigned char cmd[6] = { START_STOP };
	struct scsi_sense_hdr sshdr;
	struct scsi_device *sdp;
	unsigned long flags;
	int ret;

	spin_lock_irqsave(hba->host->host_lock, flags);
	sdp = hba->sdev_ufs_device;
	if (sdp) {
		ret = scsi_device_get(sdp);
		if (!ret && !scsi_device_online(sdp)) {
			ret = -ENODEV;
			scsi_device_put(sdp);
		}
	} else {
		ret = -ENODEV;
	}
	spin_unlock_irqrestore(hba->host->host_lock, flags);

	if (ret)
		return ret;

	/*
	 * If scsi commands fail, the scsi mid-layer schedules scsi error-
	 * handling, which would wait for host to be resumed. Since we know
	 * we are functional while we are here, skip host resume in error
	 * handling context.
	 */
	hba->host->eh_noresume = 1;
	if (hba->wlun_dev_clr_ua) {
		ret = ufshcd_send_request_sense(hba, sdp);
		if (ret)
			goto out;
		/* Unit attention condition is cleared now */
		hba->wlun_dev_clr_ua = false;
	}

	cmd[4] = pwr_mode << 4;

	/*
	 * Current function would be generally called from the power management
	 * callbacks hence set the RQF_PM flag so that it doesn't resume the
	 * already suspended childs.
	 */
	ret = scsi_execute(sdp, cmd, DMA_NONE, NULL, 0, NULL, &sshdr,
			START_STOP_TIMEOUT, 0, 0, RQF_PM, NULL);
	if (ret) {
		sdev_printk(KERN_WARNING, sdp,
			    "START_STOP failed for power mode: %d, result %x\n",
			    pwr_mode, ret);
		if (driver_byte(ret) == DRIVER_SENSE)
			scsi_print_sense_hdr(sdp, NULL, &sshdr);
	}

	if (!ret)
		hba->curr_dev_pwr_mode = pwr_mode;
out:
	scsi_device_put(sdp);
	hba->host->eh_noresume = 0;
	return ret;
}

static int ufshcd_link_state_transition(struct ufs_hba *hba,
					enum uic_link_state req_link_state,
					int check_for_bkops)
{
	int ret = 0;

	if (req_link_state == hba->uic_link_state)
		return 0;

	if (req_link_state == UIC_LINK_HIBERN8_STATE) {
		ret = ufshcd_uic_hibern8_enter(hba);
		if (!ret) {
			ufshcd_set_link_hibern8(hba);
		} else {
			dev_err(hba->dev, "%s: hibern8 enter failed %d\n",
					__func__, ret);
			goto out;
		}
	}
	/*
	 * If autobkops is enabled, link can't be turned off because
	 * turning off the link would also turn off the device.
	 */
	else if ((req_link_state == UIC_LINK_OFF_STATE) &&
		   (!check_for_bkops || (check_for_bkops &&
		    !hba->auto_bkops_enabled))) {
		/*
		 * Let's make sure that link is in low power mode, we are doing
		 * this currently by putting the link in Hibern8. Otherway to
		 * put the link in low power mode is to send the DME end point
		 * to device and then send the DME reset command to local
		 * unipro. But putting the link in hibern8 is much faster.
		 */
		ret = ufshcd_uic_hibern8_enter(hba);
		if (ret) {
			dev_err(hba->dev, "%s: hibern8 enter failed %d\n",
					__func__, ret);
			goto out;
		}
		/*
		 * Change controller state to "reset state" which
		 * should also put the link in off/reset state
		 */
		ufshcd_hba_stop(hba, true);
		/*
		 * TODO: Check if we need any delay to make sure that
		 * controller is reset
		 */
		ufshcd_set_link_off(hba);
	}

out:
	return ret;
}

static void ufshcd_vreg_set_lpm(struct ufs_hba *hba)
{
	bool vcc_off = false;

	/*
	 * It seems some UFS devices may keep drawing more than sleep current
	 * (atleast for 500us) from UFS rails (especially from VCCQ rail).
	 * To avoid this situation, add 2ms delay before putting these UFS
	 * rails in LPM mode.
	 */
	if (!ufshcd_is_link_active(hba) &&
	    hba->dev_quirks & UFS_DEVICE_QUIRK_DELAY_BEFORE_LPM)
		usleep_range(2000, 2100);

	/*
	 * If UFS device is either in UFS_Sleep turn off VCC rail to save some
	 * power.
	 *
	 * If UFS device and link is in OFF state, all power supplies (VCC,
	 * VCCQ, VCCQ2) can be turned off if power on write protect is not
	 * required. If UFS link is inactive (Hibern8 or OFF state) and device
	 * is in sleep state, put VCCQ & VCCQ2 rails in LPM mode.
	 *
	 * Ignore the error returned by ufshcd_toggle_vreg() as device is anyway
	 * in low power state which would save some power.
	 *
	 * If Write Booster is enabled and the device needs to flush the WB
	 * buffer OR if bkops status is urgent for WB, keep Vcc on.
	 */
	if (ufshcd_is_ufs_dev_poweroff(hba) && ufshcd_is_link_off(hba) &&
	    !hba->dev_info.is_lu_power_on_wp) {
		ufshcd_setup_vreg(hba, false);
		vcc_off = true;
	} else if (!ufshcd_is_ufs_dev_active(hba)) {
#if defined(CONFIG_UFSTW)
		/*
		 * Because the Turbo Write feature need flush the data from SLC buffer
		 * to TLC, When the device enter Hibern8. SO We keep the VCC votage alive,
		 * and VCCQ VCCQ2 not enter LPM.
		 */
#else
		ufshcd_toggle_vreg(hba->dev, hba->vreg_info.vcc, false);
		vcc_off = true;
		if (ufshcd_is_link_hibern8(hba) || ufshcd_is_link_off(hba)) {
			ufshcd_config_vreg_lpm(hba, hba->vreg_info.vccq);
			ufshcd_config_vreg_lpm(hba, hba->vreg_info.vccq2);
		}
#endif
	}

	/*
	 * Some UFS devices require delay after VCC power rail is turned-off.
	 */
	if (vcc_off && hba->vreg_info.vcc &&
		hba->dev_quirks & UFS_DEVICE_QUIRK_DELAY_AFTER_LPM)
		usleep_range(5000, 5100);
}

static int ufshcd_vreg_set_hpm(struct ufs_hba *hba)
{
	int ret = 0;

	if (ufshcd_is_ufs_dev_poweroff(hba) && ufshcd_is_link_off(hba) &&
	    !hba->dev_info.is_lu_power_on_wp) {
		ret = ufshcd_setup_vreg(hba, true);
	} else if (!ufshcd_is_ufs_dev_active(hba)) {
		if (!ufshcd_is_link_active(hba)) {
			ret = ufshcd_config_vreg_hpm(hba, hba->vreg_info.vccq);
			if (ret)
				goto vcc_disable;
			ret = ufshcd_config_vreg_hpm(hba, hba->vreg_info.vccq2);
			if (ret)
				goto vccq_lpm;
		}
		ret = ufshcd_toggle_vreg(hba->dev, hba->vreg_info.vcc, true);
	}
	goto out;

vccq_lpm:
	ufshcd_config_vreg_lpm(hba, hba->vreg_info.vccq);
vcc_disable:
	ufshcd_toggle_vreg(hba->dev, hba->vreg_info.vcc, false);
out:
	return ret;
}

#if defined(CONFIG_SCSI_UFSHCD_QTI)
static void ufshcd_hba_vreg_set_lpm(struct ufs_hba *hba)
{
	if (ufshcd_is_link_off(hba) ||
	    (ufshcd_is_link_hibern8(hba)
	     && ufshcd_is_power_collapse_during_hibern8_allowed(hba)))
		ufshcd_setup_hba_vreg(hba, false);
}

static void ufshcd_hba_vreg_set_hpm(struct ufs_hba *hba)
{
	if (ufshcd_is_link_off(hba) ||
	    (ufshcd_is_link_hibern8(hba)
	     && ufshcd_is_power_collapse_during_hibern8_allowed(hba)))
		ufshcd_setup_hba_vreg(hba, true);
}
#else
static void ufshcd_hba_vreg_set_lpm(struct ufs_hba *hba)
{
	if (ufshcd_is_link_off(hba))
		ufshcd_setup_hba_vreg(hba, false);
}

static void ufshcd_hba_vreg_set_hpm(struct ufs_hba *hba)
{
	if (ufshcd_is_link_off(hba))
		ufshcd_setup_hba_vreg(hba, true);
}
#endif

/**
 * ufshcd_suspend - helper function for suspend operations
 * @hba: per adapter instance
 * @pm_op: desired low power operation type
 *
 * This function will try to put the UFS device and link into low power
 * mode based on the "rpm_lvl" (Runtime PM level) or "spm_lvl"
 * (System PM level).
 *
 * If this function is called during shutdown, it will make sure that
 * both UFS device and UFS link is powered off.
 *
 * NOTE: UFS device & link must be active before we enter in this function.
 *
 * Returns 0 for success and non-zero for failure
 */
static int ufshcd_suspend(struct ufs_hba *hba, enum ufs_pm_op pm_op)
{
	int ret = 0;
	enum ufs_pm_level pm_lvl;
	enum ufs_dev_pwr_mode req_dev_pwr_mode;
	enum uic_link_state req_link_state;

	hba->pm_op_in_progress = 1;
	if (!ufshcd_is_shutdown_pm(pm_op)) {
		pm_lvl = ufshcd_is_runtime_pm(pm_op) ?
			 hba->rpm_lvl : hba->spm_lvl;
		req_dev_pwr_mode = ufs_get_pm_lvl_to_dev_pwr_mode(pm_lvl);
		req_link_state = ufs_get_pm_lvl_to_link_pwr_state(pm_lvl);
	} else {
		req_dev_pwr_mode = UFS_POWERDOWN_PWR_MODE;
		req_link_state = UIC_LINK_OFF_STATE;
	}

<<<<<<< HEAD
#ifdef CONFIG_OPLUS_FEATURE_UFSPLUS
#if defined(CONFIG_UFSFEATURE)
	ufsf_suspend(&hba->ufsf);
#endif
#endif /* CONFIG_OPLUS_FEATURE_UFSPLUS */

=======
>>>>>>> d7a5d91f
	ret = ufshcd_crypto_suspend(hba, pm_op);
	if (ret)
		goto out;

	/*
	 * If we can't transition into any of the low power modes
	 * just gate the clocks.
	 */
	ufshcd_hold(hba, false);
	hba->clk_gating.is_suspended = true;
#ifdef CONFIG_OPLUS_FEATURE_UFSPLUS
#if defined(CONFIG_SCSI_SKHPB)
	if (hba->dev_info.wmanufacturerid == UFS_VENDOR_SKHYNIX)
    	skhpb_suspend(hba);
#endif
#endif
	if (hba->clk_scaling.is_allowed) {
		cancel_work_sync(&hba->clk_scaling.suspend_work);
		cancel_work_sync(&hba->clk_scaling.resume_work);
		ufshcd_suspend_clkscaling(hba);
	}

	if (req_dev_pwr_mode == UFS_ACTIVE_PWR_MODE &&
			req_link_state == UIC_LINK_ACTIVE_STATE) {
		goto disable_clks;
	}

	if ((req_dev_pwr_mode == hba->curr_dev_pwr_mode) &&
	    (req_link_state == hba->uic_link_state))
		goto enable_gating;

	/* UFS device & link must be active before we enter in this function */
	if (!ufshcd_is_ufs_dev_active(hba) || !ufshcd_is_link_active(hba)) {
		ret = -EINVAL;
		goto enable_gating;
	}

	if (ufshcd_is_runtime_pm(pm_op)) {
		if (ufshcd_can_autobkops_during_suspend(hba)) {
			/*
			 * The device is idle with no requests in the queue,
			 * allow background operations if bkops status shows
			 * that performance might be impacted.
			 */
			ret = ufshcd_urgent_bkops(hba);
			if (ret)
				goto enable_gating;
		} else {
			/* make sure that auto bkops is disabled */
			ufshcd_disable_auto_bkops(hba);
		}
		/*
		 * If device needs to do BKOP or WB buffer flush during
		 * Hibern8, keep device power mode as "active power mode"
		 * and VCC supply.
		 */
		hba->dev_info.b_rpm_dev_flush_capable =
			hba->auto_bkops_enabled ||
			(((req_link_state == UIC_LINK_HIBERN8_STATE) ||
			((req_link_state == UIC_LINK_ACTIVE_STATE) &&
			ufshcd_is_auto_hibern8_enabled(hba))) &&
			ufshcd_wb_need_flush(hba));
	}

	if (req_dev_pwr_mode != hba->curr_dev_pwr_mode) {
		if ((ufshcd_is_runtime_pm(pm_op) && !hba->auto_bkops_enabled) ||
		    !ufshcd_is_runtime_pm(pm_op)) {
			/* ensure that bkops is disabled */
			ufshcd_disable_auto_bkops(hba);
		}

		if (!hba->dev_info.b_rpm_dev_flush_capable) {
			ret = ufshcd_set_dev_pwr_mode(hba, req_dev_pwr_mode);
			if (ret)
				goto enable_gating;
		}
	}

	flush_work(&hba->eeh_work);
	ret = ufshcd_link_state_transition(hba, req_link_state, 1);
	if (ret)
		goto set_dev_active;
#if !defined(CONFIG_SCSI_UFSHCD_QTI)
		ufshcd_vreg_set_lpm(hba);
#endif

disable_clks:
	/*
	 * Call vendor specific suspend callback. As these callbacks may access
	 * vendor specific host controller register space call them before the
	 * host clocks are ON.
	 */
	ret = ufshcd_vops_suspend(hba, pm_op);
	if (ret)
		goto set_link_active;
	/*
	 * Disable the host irq as host controller as there won't be any
	 * host controller transaction expected till resume.
	 */
	ufshcd_disable_irq(hba);

	if (!ufshcd_is_link_active(hba))
		ufshcd_setup_clocks(hba, false);
	else
		/* If link is active, device ref_clk can't be switched off */
		__ufshcd_setup_clocks(hba, false, true);

	if (ufshcd_is_clkgating_allowed(hba)) {
		hba->clk_gating.state = CLKS_OFF;
		trace_ufshcd_clk_gating(dev_name(hba->dev),
					hba->clk_gating.state);
	}

	/* Put the host controller in low power mode if possible */
	ufshcd_hba_vreg_set_lpm(hba);
#if defined(CONFIG_SCSI_UFSHCD_QTI)
	if (!hba->auto_bkops_enabled)
		ufshcd_vreg_set_lpm(hba);
#endif
	goto out;

set_link_active:
	if (hba->clk_scaling.is_allowed)
		ufshcd_resume_clkscaling(hba);
	ufshcd_vreg_set_hpm(hba);
	if (ufshcd_is_link_hibern8(hba) && !ufshcd_uic_hibern8_exit(hba))
		ufshcd_set_link_active(hba);
	else if (ufshcd_is_link_off(hba))
		ufshcd_host_reset_and_restore(hba);
set_dev_active:
	if (!ufshcd_set_dev_pwr_mode(hba, UFS_ACTIVE_PWR_MODE))
		ufshcd_disable_auto_bkops(hba);
enable_gating:
	if (hba->clk_scaling.is_allowed)
		ufshcd_resume_clkscaling(hba);
	hba->clk_gating.is_suspended = false;
	hba->dev_info.b_rpm_dev_flush_capable = false;
	ufshcd_release(hba);
	ufshcd_crypto_resume(hba, pm_op);
<<<<<<< HEAD
#ifdef CONFIG_OPLUS_FEATURE_UFSPLUS
#if defined(CONFIG_UFSFEATURE)
	ufsf_resume(&hba->ufsf);
#endif
#endif /* CONFIG_OPLUS_FEATURE_UFSPLUS */
=======
>>>>>>> d7a5d91f
out:
	if (hba->dev_info.b_rpm_dev_flush_capable) {
		schedule_delayed_work(&hba->rpm_dev_flush_recheck_work,
			msecs_to_jiffies(RPM_DEV_FLUSH_RECHECK_WORK_DELAY_MS));
	}

	hba->pm_op_in_progress = 0;

	if (ret)
		ufshcd_update_reg_hist(&hba->ufs_stats.suspend_err, (u32)ret);
	return ret;
}

/**
 * ufshcd_resume - helper function for resume operations
 * @hba: per adapter instance
 * @pm_op: runtime PM or system PM
 *
 * This function basically brings the UFS device, UniPro link and controller
 * to active state.
 *
 * Returns 0 for success and non-zero for failure
 */
static int ufshcd_resume(struct ufs_hba *hba, enum ufs_pm_op pm_op)
{
	int ret;
	enum uic_link_state old_link_state;
	enum ufs_dev_pwr_mode old_pwr_mode;

	hba->pm_op_in_progress = 1;
	old_link_state = hba->uic_link_state;
	old_pwr_mode = hba->curr_dev_pwr_mode;

	ufshcd_hba_vreg_set_hpm(hba);
#if defined(CONFIG_SCSI_UFSHCD_QTI)
	ret = ufshcd_vreg_set_hpm(hba);
	if (ret)
		goto out;
#endif

	/* Make sure clocks are enabled before accessing controller */
	ret = ufshcd_setup_clocks(hba, true);
	if (ret)
#if defined(CONFIG_SCSI_UFSHCD_QTI)
		goto disable_vreg;
#else
		goto out;
#endif

	/* enable the host irq as host controller would be active soon */
	ufshcd_enable_irq(hba);

#if !defined(CONFIG_SCSI_UFSHCD_QTI)
	ret = ufshcd_vreg_set_hpm(hba);
	if (ret)
		goto disable_irq_and_vops_clks;
#endif

	/*
	 * Call vendor specific resume callback. As these callbacks may access
	 * vendor specific host controller register space call them when the
	 * host clocks are ON.
	 */
	ret = ufshcd_vops_resume(hba, pm_op);
	if (ret)
#if defined(CONFIG_SCSI_UFSHCD_QTI)
		goto disable_irq_and_vops_clks;
#else
		goto disable_vreg;
#endif

	if (ufshcd_is_link_hibern8(hba)) {
		ret = ufshcd_uic_hibern8_exit(hba);
		if (!ret) {
			ufshcd_set_link_active(hba);
		} else {
			dev_err(hba->dev, "%s: hibern8 exit failed %d\n",
					__func__, ret);
			goto vendor_suspend;
		}
	} else if (ufshcd_is_link_off(hba)) {
		/*
		 * A full initialization of the host and the device is required
		 * since the link was put to off during suspend.
		 */
		ret = ufshcd_reset_and_restore(hba);
		/*
		 * ufshcd_reset_and_restore() should have already
		 * set the link state as active
		 */
		if (ret || !ufshcd_is_link_active(hba))
			goto vendor_suspend;
	}

	if (!ufshcd_is_ufs_dev_active(hba)) {
		ret = ufshcd_set_dev_pwr_mode(hba, UFS_ACTIVE_PWR_MODE);
#if defined(CONFIG_SCSI_UFSHCD_QTI)
		if (ret) {
			if (ufshcd_is_ufs_dev_active(hba) &&
					ufshcd_is_link_active(hba)) {
				ret = 0;
				dev_err(hba->dev, "UFS device and link are Active\n");
			} else if ((work_pending(&hba->eh_work)) ||
					ufshcd_eh_in_progress(hba)) {
				flush_work(&hba->eh_work);
				ret = 0;
				dev_err(hba->dev, "dev pwr mode=%d, UIC link state=%d\n",
						hba->curr_dev_pwr_mode,
						hba->uic_link_state);
			}
		}
#endif
		if (ret)
			goto set_old_link_state;
	}

	ret = ufshcd_crypto_resume(hba, pm_op);
	if (ret)
		goto set_old_dev_pwr_mode;

	if (ufshcd_keep_autobkops_enabled_except_suspend(hba))
		ufshcd_enable_auto_bkops(hba);
	else
		/*
		 * If BKOPs operations are urgently needed at this moment then
		 * keep auto-bkops enabled or else disable it.
		 */
		ufshcd_urgent_bkops(hba);

	hba->clk_gating.is_suspended = false;

	if (hba->clk_scaling.is_allowed)
		ufshcd_resume_clkscaling(hba);

	/* Enable Auto-Hibernate if configured */
	ufshcd_auto_hibern8_enable(hba);

	if (hba->dev_info.b_rpm_dev_flush_capable) {
		hba->dev_info.b_rpm_dev_flush_capable = false;
		cancel_delayed_work(&hba->rpm_dev_flush_recheck_work);
	}

<<<<<<< HEAD
#ifdef CONFIG_OPLUS_FEATURE_UFSPLUS
#if defined(CONFIG_UFSFEATURE)
	ufsf_resume(&hba->ufsf);
#endif
#if defined(CONFIG_SCSI_SKHPB)
	if (hba->dev_info.wmanufacturerid == UFS_VENDOR_SKHYNIX)
   		 skhpb_resume(hba);
#endif
#endif /* CONFIG_OPLUS_FEATURE_UFSPLUS */

=======
>>>>>>> d7a5d91f
	/* Schedule clock gating in case of no access to UFS device yet */
	ufshcd_release(hba);

	goto out;

set_old_dev_pwr_mode:
	if (old_pwr_mode != hba->curr_dev_pwr_mode)
		ufshcd_set_dev_pwr_mode(hba, old_pwr_mode);
set_old_link_state:
	ufshcd_link_state_transition(hba, old_link_state, 0);
vendor_suspend:
	ufshcd_vops_suspend(hba, pm_op);
#if !defined(CONFIG_SCSI_UFSHCD_QTI)
disable_vreg:
	ufshcd_vreg_set_lpm(hba);
#endif
disable_irq_and_vops_clks:
	ufshcd_disable_irq(hba);
	if (hba->clk_scaling.is_allowed)
		ufshcd_suspend_clkscaling(hba);
	ufshcd_setup_clocks(hba, false);
	if (ufshcd_is_clkgating_allowed(hba)) {
		hba->clk_gating.state = CLKS_OFF;
		trace_ufshcd_clk_gating(dev_name(hba->dev),
					hba->clk_gating.state);
	}
<<<<<<< HEAD
#if defined(CONFIG_SCSI_UFSHCD_QTI)
disable_vreg:
	ufshcd_vreg_set_lpm(hba);
#endif
=======
>>>>>>> d7a5d91f
out:
	hba->pm_op_in_progress = 0;
	if (ret)
		ufshcd_update_reg_hist(&hba->ufs_stats.resume_err, (u32)ret);
	return ret;
}

/**
 * ufshcd_system_suspend - system suspend routine
 * @hba: per adapter instance
 *
 * Check the description of ufshcd_suspend() function for more details.
 *
 * Returns 0 for success and non-zero for failure
 */
int ufshcd_system_suspend(struct ufs_hba *hba)
{
	int ret = 0;
	ktime_t start = ktime_get();

	if (!hba || !hba->is_powered)
		return 0;

	cancel_delayed_work_sync(&hba->rpm_dev_flush_recheck_work);

<<<<<<< HEAD
	if (pm_runtime_suspended(hba->dev) &&
	    (ufs_get_pm_lvl_to_dev_pwr_mode(hba->spm_lvl) ==
=======
	if ((ufs_get_pm_lvl_to_dev_pwr_mode(hba->spm_lvl) ==
>>>>>>> d7a5d91f
	     hba->curr_dev_pwr_mode) &&
	    (ufs_get_pm_lvl_to_link_pwr_state(hba->spm_lvl) ==
	     hba->uic_link_state) &&
	     !hba->dev_info.b_rpm_dev_flush_capable)
		goto out;

	if (pm_runtime_suspended(hba->dev)) {
		/*
		 * UFS device and/or UFS link low power states during runtime
		 * suspend seems to be different than what is expected during
		 * system suspend. Hence runtime resume the devic & link and
		 * let the system suspend low power states to take effect.
		 * TODO: If resume takes longer time, we might have optimize
		 * it in future by not resuming everything if possible.
		 */
		ret = ufshcd_runtime_resume(hba);
		if (ret)
			goto out;
	}

	ret = ufshcd_suspend(hba, UFS_SYSTEM_PM);
out:
	trace_ufshcd_system_suspend(dev_name(hba->dev), ret,
		ktime_to_us(ktime_sub(ktime_get(), start)),
		hba->curr_dev_pwr_mode, hba->uic_link_state);
	if (!ret)
		hba->is_sys_suspended = true;
	return ret;
}
EXPORT_SYMBOL(ufshcd_system_suspend);

/**
 * ufshcd_system_resume - system resume routine
 * @hba: per adapter instance
 *
 * Returns 0 for success and non-zero for failure
 */

int ufshcd_system_resume(struct ufs_hba *hba)
{
	int ret = 0;
	ktime_t start = ktime_get();

	if (!hba)
		return -EINVAL;

	if (!hba->is_powered || pm_runtime_suspended(hba->dev))
		/*
		 * Let the runtime resume take care of resuming
		 * if runtime suspended.
		 */
		goto out;
	else
		ret = ufshcd_resume(hba, UFS_SYSTEM_PM);
out:
	trace_ufshcd_system_resume(dev_name(hba->dev), ret,
		ktime_to_us(ktime_sub(ktime_get(), start)),
		hba->curr_dev_pwr_mode, hba->uic_link_state);
	if (!ret)
		hba->is_sys_suspended = false;
	return ret;
}
EXPORT_SYMBOL(ufshcd_system_resume);

/**
 * ufshcd_runtime_suspend - runtime suspend routine
 * @hba: per adapter instance
 *
 * Check the description of ufshcd_suspend() function for more details.
 *
 * Returns 0 for success and non-zero for failure
 */
int ufshcd_runtime_suspend(struct ufs_hba *hba)
{
	int ret = 0;
	ktime_t start = ktime_get();

	if (!hba)
		return -EINVAL;

	if (!hba->is_powered)
		goto out;
	else
		ret = ufshcd_suspend(hba, UFS_RUNTIME_PM);
out:
	trace_ufshcd_runtime_suspend(dev_name(hba->dev), ret,
		ktime_to_us(ktime_sub(ktime_get(), start)),
		hba->curr_dev_pwr_mode, hba->uic_link_state);
	return ret;
}
EXPORT_SYMBOL(ufshcd_runtime_suspend);

/**
 * ufshcd_runtime_resume - runtime resume routine
 * @hba: per adapter instance
 *
 * This function basically brings the UFS device, UniPro link and controller
 * to active state. Following operations are done in this function:
 *
 * 1. Turn on all the controller related clocks
 * 2. Bring the UniPro link out of Hibernate state
 * 3. If UFS device is in sleep state, turn ON VCC rail and bring the UFS device
 *    to active state.
 * 4. If auto-bkops is enabled on the device, disable it.
 *
 * So following would be the possible power state after this function return
 * successfully:
 *	S1: UFS device in Active state with VCC rail ON
 *	    UniPro link in Active state
 *	    All the UFS/UniPro controller clocks are ON
 *
 * Returns 0 for success and non-zero for failure
 */
int ufshcd_runtime_resume(struct ufs_hba *hba)
{
	int ret = 0;
	ktime_t start = ktime_get();

	if (!hba)
		return -EINVAL;

	if (!hba->is_powered)
		goto out;
	else
		ret = ufshcd_resume(hba, UFS_RUNTIME_PM);
out:
	trace_ufshcd_runtime_resume(dev_name(hba->dev), ret,
		ktime_to_us(ktime_sub(ktime_get(), start)),
		hba->curr_dev_pwr_mode, hba->uic_link_state);
	return ret;
}
EXPORT_SYMBOL(ufshcd_runtime_resume);

int ufshcd_runtime_idle(struct ufs_hba *hba)
{
	return 0;
}
EXPORT_SYMBOL(ufshcd_runtime_idle);

/**
 * ufshcd_shutdown - shutdown routine
 * @hba: per adapter instance
 *
 * This function would power off both UFS device and UFS link.
 *
 * Returns 0 always to allow force shutdown even in case of errors.
 */
int ufshcd_shutdown(struct ufs_hba *hba)
{
	int ret = 0;
#if defined(CONFIG_SCSI_UFSHCD_QTI)
	struct scsi_device *sdev;
#endif

	if (!hba->is_powered)
		goto out;

	if (ufshcd_is_ufs_dev_poweroff(hba) && ufshcd_is_link_off(hba))
		goto out;

#if defined(CONFIG_SCSI_UFSHCD_QTI)
	pm_runtime_get_sync(hba->dev);

	/*
	 * I/O requests could be still submitted to SCSI devices
	 * when we are here. Quiesce the scsi device of UFS Device
	 * well known LU but remove all the other scsi devices.
	 * After the scsi device is quiesced, only PM requests can
	 * pass through SCSI layer, which well serves the purpose
	 * of sending the SSU cmd during ufshcd_suspend().
	 */
	shost_for_each_device(sdev, hba->host) {
		if (sdev == hba->sdev_ufs_device)
			scsi_device_quiesce(sdev);
		else
			scsi_remove_device(sdev);
	}
#else
	pm_runtime_get_sync(hba->dev);
#endif

	ret = ufshcd_suspend(hba, UFS_SHUTDOWN_PM);
out:
	if (ret)
		dev_err(hba->dev, "%s failed, err %d\n", __func__, ret);
	/* allow force shutdown even in case of errors */
	return 0;
}
EXPORT_SYMBOL(ufshcd_shutdown);

/**
 * ufshcd_remove - de-allocate SCSI host and host memory space
 *		data structure memory
 * @hba: per adapter instance
 */
void ufshcd_remove(struct ufs_hba *hba)
{
#ifdef CONFIG_OPLUS_FEATURE_UFSPLUS
#if defined(CONFIG_UFSFEATURE)
	ufsf_remove(&hba->ufsf);
	remove_ufsplus_ctrl_proc();
#endif
#endif /* CONFIG_OPLUS_FEATURE_UFSPLUS */
	ufs_bsg_remove(hba);
#ifdef CONFIG_OPLUS_FEATURE_PADL_STATISTICS
	remove_signal_quality_proc(&hba->signalCtrl);
#if defined(CONFIG_SCSI_SKHPB)
	if (hba->dev_info.wmanufacturerid == UFS_VENDOR_SKHYNIX)
		skhpb_release(hba, SKHPB_NEED_INIT);
#endif
#endif
	ufs_sysfs_remove_nodes(hba->dev);
	scsi_remove_host(hba->host);
	destroy_workqueue(hba->eh_wq);
	/* disable interrupts */
	ufshcd_disable_intr(hba, hba->intr_mask);
	ufshcd_hba_stop(hba, true);

	ufshcd_exit_clk_scaling(hba);
	ufshcd_exit_clk_gating(hba);
	if (ufshcd_is_clkscaling_supported(hba))
		device_remove_file(hba->dev, &hba->clk_scaling.enable_attr);
	ufshcd_hba_exit(hba);
}
EXPORT_SYMBOL_GPL(ufshcd_remove);

/**
 * ufshcd_dealloc_host - deallocate Host Bus Adapter (HBA)
 * @hba: pointer to Host Bus Adapter (HBA)
 */
void ufshcd_dealloc_host(struct ufs_hba *hba)
{
	scsi_host_put(hba->host);
}
EXPORT_SYMBOL_GPL(ufshcd_dealloc_host);

/**
 * ufshcd_set_dma_mask - Set dma mask based on the controller
 *			 addressing capability
 * @hba: per adapter instance
 *
 * Returns 0 for success, non-zero for failure
 */
static int ufshcd_set_dma_mask(struct ufs_hba *hba)
{
	if (hba->capabilities & MASK_64_ADDRESSING_SUPPORT) {
		if (!dma_set_mask_and_coherent(hba->dev, DMA_BIT_MASK(64)))
			return 0;
	}
	return dma_set_mask_and_coherent(hba->dev, DMA_BIT_MASK(32));
}

/**
 * ufshcd_alloc_host - allocate Host Bus Adapter (HBA)
 * @dev: pointer to device handle
 * @hba_handle: driver private handle
 * Returns 0 on success, non-zero value on failure
 */
int ufshcd_alloc_host(struct device *dev, struct ufs_hba **hba_handle)
{
	struct Scsi_Host *host;
	struct ufs_hba *hba;
	int err = 0;

	if (!dev) {
		dev_err(dev,
		"Invalid memory reference for dev is NULL\n");
		err = -ENODEV;
		goto out_error;
	}

	host = scsi_host_alloc(&ufshcd_driver_template,
				sizeof(struct ufs_hba));
	if (!host) {
		dev_err(dev, "scsi_host_alloc failed\n");
		err = -ENOMEM;
		goto out_error;
	}
	hba = shost_priv(host);
	hba->host = host;
	hba->dev = dev;
	*hba_handle = hba;
	hba->dev_ref_clk_freq = REF_CLK_FREQ_INVAL;
	hba->sg_entry_size = sizeof(struct ufshcd_sg_entry);

	INIT_LIST_HEAD(&hba->clk_list_head);

out_error:
	return err;
}
EXPORT_SYMBOL(ufshcd_alloc_host);

/**
 * ufshcd_init - Driver initialization routine
 * @hba: per-adapter instance
 * @mmio_base: base register address
 * @irq: Interrupt line of device
 * Returns 0 on success, non-zero value on failure
 */
int ufshcd_init(struct ufs_hba *hba, void __iomem *mmio_base, unsigned int irq)
{
	int err;
	struct Scsi_Host *host = hba->host;
	struct device *dev = hba->dev;
	char eh_wq_name[sizeof("ufs_eh_wq_00")];

	/*
	 * dev_set_drvdata() must be called before any callbacks are registered
	 * that use dev_get_drvdata() (frequency scaling, clock scaling, hwmon,
	 * sysfs).
	 */
	dev_set_drvdata(dev, hba);

	if (!mmio_base) {
		dev_err(hba->dev,
		"Invalid memory reference for mmio_base is NULL\n");
		err = -ENODEV;
		goto out_error;
	}

	hba->mmio_base = mmio_base;
	hba->irq = irq;
	hba->vps = &ufs_hba_vps;

	err = ufshcd_hba_init(hba);
	if (err)
		goto out_error;

	/* Read capabilities registers */
	ufshcd_hba_capabilities(hba);

	/* Get UFS version supported by the controller */
	hba->ufs_version = ufshcd_get_ufs_version(hba);

	if ((hba->ufs_version != UFSHCI_VERSION_10) &&
	    (hba->ufs_version != UFSHCI_VERSION_11) &&
	    (hba->ufs_version != UFSHCI_VERSION_20) &&
	    (hba->ufs_version != UFSHCI_VERSION_21) &&
	    (hba->ufs_version != UFSHCI_VERSION_30))
		dev_err(hba->dev, "invalid UFS controller version 0x%x\n",
			hba->ufs_version);

	/* Get Interrupt bit mask per version */
	hba->intr_mask = ufshcd_get_intr_mask(hba);

	err = ufshcd_set_dma_mask(hba);
	if (err) {
		dev_err(hba->dev, "set dma mask failed\n");
		goto out_disable;
	}

	/* Allocate memory for host memory space */
	err = ufshcd_memory_alloc(hba);
	if (err) {
		dev_err(hba->dev, "Memory allocation failed\n");
		goto out_disable;
	}

	/* Configure LRB */
	ufshcd_host_memory_configure(hba);

	host->can_queue = hba->nutrs;
	host->cmd_per_lun = hba->nutrs;
	host->max_id = UFSHCD_MAX_ID;
	host->max_lun = UFS_MAX_LUNS;
	host->max_channel = UFSHCD_MAX_CHANNEL;
	host->unique_id = host->host_no;
	host->max_cmd_len = UFS_CDB_SIZE;

	hba->max_pwr_info.is_valid = false;

	/* Initailize wait queue for task management */
	init_waitqueue_head(&hba->tm_wq);
	init_waitqueue_head(&hba->tm_tag_wq);

	/* Initialize work queues */
	snprintf(eh_wq_name, sizeof(eh_wq_name), "ufs_eh_wq_%d",
		 hba->host->host_no);
	hba->eh_wq = create_singlethread_workqueue(eh_wq_name);
	if (!hba->eh_wq) {
		dev_err(hba->dev, "%s: failed to create eh workqueue\n",
				__func__);
		err = -ENOMEM;
		goto out_disable;
	}
	INIT_WORK(&hba->eh_work, ufshcd_err_handler);
	INIT_WORK(&hba->eeh_work, ufshcd_exception_event_handler);

	/* Initialize UIC command mutex */
	mutex_init(&hba->uic_cmd_mutex);

	/* Initialize mutex for device management commands */
	mutex_init(&hba->dev_cmd.lock);

	init_rwsem(&hba->clk_scaling_lock);

	/* Initialize device management tag acquire wait queue */
	init_waitqueue_head(&hba->dev_cmd.tag_wq);

	ufshcd_init_clk_gating(hba);

	ufshcd_init_clk_scaling(hba);

	/*
	 * In order to avoid any spurious interrupt immediately after
	 * registering UFS controller interrupt handler, clear any pending UFS
	 * interrupt status and disable all the UFS interrupts.
	 */
	ufshcd_writel(hba, ufshcd_readl(hba, REG_INTERRUPT_STATUS),
		      REG_INTERRUPT_STATUS);
	ufshcd_writel(hba, 0, REG_INTERRUPT_ENABLE);
	/*
	 * Make sure that UFS interrupts are disabled and any pending interrupt
	 * status is cleared before registering UFS interrupt handler.
	 */
	mb();

	/* IRQ registration */
	err = devm_request_irq(dev, irq, ufshcd_intr, IRQF_SHARED, UFSHCD, hba);
	if (err) {
		dev_err(hba->dev, "request irq failed\n");
		goto exit_gating;
	} else {
		hba->is_irq_enabled = true;
	}

	err = scsi_add_host(host, hba->dev);
	if (err) {
		dev_err(hba->dev, "scsi_add_host failed\n");
		goto exit_gating;
	}

	/* Reset the attached device */
	ufshcd_vops_device_reset(hba);

	/* Init crypto */
	err = ufshcd_hba_init_crypto(hba);
	if (err) {
		dev_err(hba->dev, "crypto setup failed\n");
		goto out_remove_scsi_host;
	}

	/* Host controller enable */
	err = ufshcd_hba_enable(hba);
	if (err) {
		dev_err(hba->dev, "Host controller enable failed\n");
		ufshcd_print_host_state(hba);
<<<<<<< HEAD
		ufshcd_print_host_regs(hba);
=======
>>>>>>> d7a5d91f
		goto out_remove_scsi_host;
	}

	/*
	 * Set the default power management level for runtime and system PM.
	 * Default power saving mode is to keep UFS link in Hibern8 state
	 * and UFS device in sleep state.
	 */
	hba->rpm_lvl = ufs_get_desired_pm_lvl_for_dev_link_state(
						UFS_SLEEP_PWR_MODE,
						UIC_LINK_HIBERN8_STATE);
	hba->spm_lvl = ufs_get_desired_pm_lvl_for_dev_link_state(
						UFS_SLEEP_PWR_MODE,
						UIC_LINK_HIBERN8_STATE);

	INIT_DELAYED_WORK(&hba->rpm_dev_flush_recheck_work,
			  ufshcd_rpm_dev_flush_recheck_work);

	/* Set the default auto-hiberate idle timer value to 150 ms */
	if (ufshcd_is_auto_hibern8_supported(hba) && !hba->ahit) {
		hba->ahit = FIELD_PREP(UFSHCI_AHIBERN8_TIMER_MASK, 150) |
			    FIELD_PREP(UFSHCI_AHIBERN8_SCALE_MASK, 3);
	}

	/* Hold auto suspend until async scan completes */
	pm_runtime_get_sync(dev);
	atomic_set(&hba->scsi_block_reqs_cnt, 0);
	/*
	 * We are assuming that device wasn't put in sleep/power-down
	 * state exclusively during the boot stage before kernel.
	 * This assumption helps avoid doing link startup twice during
	 * ufshcd_probe_hba().
	 */
	ufshcd_set_ufs_dev_active(hba);

#ifdef CONFIG_OPLUS_FEATURE_UFSPLUS
#if defined(CONFIG_UFSFEATURE)
	ufsf_set_init_state(&hba->ufsf);
#endif
#if defined(CONFIG_SCSI_SKHPB)
	/* initialize hpb structures */
	ufshcd_init_hpb(hba);
#endif
#endif /* CONFIG_OPLUS_FEATURE_UFSPLUS */
#ifdef CONFIG_OPLUS_FEATURE_PADL_STATISTICS
	create_signal_quality_proc(&hba->signalCtrl);
#endif
	async_schedule(ufshcd_async_scan, hba);
	ufs_sysfs_add_nodes(hba->dev);

	device_enable_async_suspend(dev);

	return 0;

out_remove_scsi_host:
	scsi_remove_host(hba->host);
exit_gating:
	ufshcd_exit_clk_scaling(hba);
	ufshcd_exit_clk_gating(hba);
	destroy_workqueue(hba->eh_wq);
out_disable:
	hba->is_irq_enabled = false;
	ufshcd_hba_exit(hba);
out_error:
	return err;
}
EXPORT_SYMBOL_GPL(ufshcd_init);

MODULE_AUTHOR("Santosh Yaragnavi <santosh.sy@samsung.com>");
MODULE_AUTHOR("Vinayak Holikatti <h.vinayak@samsung.com>");
MODULE_DESCRIPTION("Generic UFS host controller driver Core");
MODULE_LICENSE("GPL");
MODULE_VERSION(UFSHCD_DRIVER_VERSION);<|MERGE_RESOLUTION|>--- conflicted
+++ resolved
@@ -51,10 +51,7 @@
 #include "ufs-sysfs.h"
 #include "ufs_bsg.h"
 #include "ufshcd-crypto.h"
-<<<<<<< HEAD
 #include <trace/hooks/oplus_ufs.h>
-=======
->>>>>>> d7a5d91f
 
 #define CREATE_TRACE_POINTS
 #include <trace/events/ufs.h>
@@ -111,11 +108,7 @@
 #define UFSHCD_REF_CLK_GATING_WAIT_US 0xFF /* microsecs */
 
 /* Polling time to wait for fDeviceInit  */
-<<<<<<< HEAD
 #define FDEVICEINIT_COMPL_TIMEOUT 5000 /* millisecs */
-=======
-#define FDEVICEINIT_COMPL_TIMEOUT 1500 /* millisecs */
->>>>>>> d7a5d91f
 
 #define ufshcd_toggle_vreg(_dev, _vreg, _on)				\
 	({                                                              \
@@ -329,7 +322,6 @@
 int ufshcd_wb_ctrl(struct ufs_hba *hba, bool enable);
 static int ufshcd_wb_toggle_flush_during_h8(struct ufs_hba *hba, bool set);
 static inline void ufshcd_wb_toggle_flush(struct ufs_hba *hba, bool enable);
-<<<<<<< HEAD
 #if defined(CONFIG_SCSI_UFSHCD_QTI)
 static int ufshcd_set_dev_pwr_mode(struct ufs_hba *hba,
 				enum ufs_dev_pwr_mode pwr_mode);
@@ -338,9 +330,6 @@
 static int ufshcd_enable_vreg(struct device *dev, struct ufs_vreg *vreg);
 static int ufshcd_disable_vreg(struct device *dev, struct ufs_vreg *vreg);
 #endif
-=======
-
->>>>>>> d7a5d91f
 static inline bool ufshcd_valid_tag(struct ufs_hba *hba, int tag)
 {
 	return tag >= 0 && tag < hba->nutrs;
@@ -381,12 +370,9 @@
 	ufshcd_wb_toggle_flush(hba, true);
 }
 
-<<<<<<< HEAD
 #if defined(CONFIG_OPLUS_FEATURE_UFSPLUS) && defined(CONFIG_UFSFEATURE)
 void ufshcd_scsi_unblock_requests(struct ufs_hba *hba)
 #else
-=======
->>>>>>> d7a5d91f
 static void ufshcd_scsi_unblock_requests(struct ufs_hba *hba)
 #endif
 {
@@ -1365,14 +1351,11 @@
 	/* Enable Write Booster if we have scaled up else disable it */
 	up_write(&hba->clk_scaling_lock);
 	ufshcd_wb_ctrl(hba, scale_up);
-<<<<<<< HEAD
 #if defined(CONFIG_OPLUS_FEATURE_UFSPLUS)
 #if defined(CONFIG_UFSTW)
 	ufsf_tw_enable(&hba->ufsf, scale_up);
 #endif
 #endif
-=======
->>>>>>> d7a5d91f
 	down_write(&hba->clk_scaling_lock);
 
 	goto clk_scaling_unprepare;
@@ -3125,10 +3108,7 @@
 #else
 static int ufshcd_query_flag_retry(struct ufs_hba *hba,
 	enum query_opcode opcode, enum flag_idn idn, u8 index, bool *flag_res)
-<<<<<<< HEAD
 #endif
-=======
->>>>>>> d7a5d91f
 {
 	int ret;
 	int retries;
@@ -5123,7 +5103,6 @@
 
 	if (ufshcd_is_rpm_autosuspend_allowed(hba))
 		sdev->rpm_autosuspend = 1;
-<<<<<<< HEAD
 #ifdef CONFIG_OPLUS_FEATURE_UFSPLUS
 #if defined(CONFIG_SCSI_SKHPB)
 	if (hba->dev_info.wmanufacturerid == UFS_VENDOR_SKHYNIX) {
@@ -5132,9 +5111,6 @@
         }
 #endif
 #endif
-=======
-
->>>>>>> d7a5d91f
 	return 0;
 }
 
@@ -5157,13 +5133,10 @@
 		spin_unlock_irqrestore(hba->host->host_lock, flags);
 	}
 
-<<<<<<< HEAD
 #if defined(CONFIG_SCSI_UFSHCD_QTI)
 	return;
 #endif
 
-=======
->>>>>>> d7a5d91f
 	ufshcd_crypto_destroy_rq_keyslot_manager(hba, q);
 }
 
@@ -5266,7 +5239,6 @@
 				if (schedule_work(&hba->eeh_work))
 					pm_runtime_get_noresume(hba->dev);
 			}
-<<<<<<< HEAD
 #ifdef CONFIG_OPLUS_FEATURE_UFSPLUS
 #if defined(CONFIG_UFSFEATURE)
 			if (scsi_status == SAM_STAT_GOOD)
@@ -5282,8 +5254,6 @@
 #endif
 
 #endif /* CONFIG_OPLUS_FEATURE_UFSPLUS */
-=======
->>>>>>> d7a5d91f
 			break;
 		case UPIU_TRANSACTION_REJECT_UPIU:
 			/* TODO: handle Reject UPIU Response */
@@ -5406,10 +5376,7 @@
 			/* Mark completed command as NULL in LRB */
 			lrbp->cmd = NULL;
 			lrbp->compl_time_stamp = ktime_get();
-<<<<<<< HEAD
-
-=======
->>>>>>> d7a5d91f
+
 			clear_bit_unlock(index, &hba->lrb_in_use);
 			/* Do not touch lrbp after scsi done */
 			cmd->scsi_done(cmd);
@@ -5439,14 +5406,11 @@
 
 	/* we might have free'd some tags above */
 	wake_up(&hba->dev_cmd.tag_wq);
-<<<<<<< HEAD
 #ifdef CONFIG_OPLUS_FEATURE_UFSPLUS
 #if defined(CONFIG_UFSFEATURE)
 	ufsf_on_idle(&hba->ufsf, scsi_req);
 #endif
 #endif /* CONFIG_OPLUS_FEATURE_UFSPLUS */
-=======
->>>>>>> d7a5d91f
 }
 
 /**
@@ -6064,111 +6028,6 @@
 
 /* host lock must be held before calling this func */
 static inline bool ufshcd_is_saved_err_fatal(struct ufs_hba *hba)
-<<<<<<< HEAD
-=======
-{
-	return (hba->saved_uic_err & UFSHCD_UIC_DL_PA_INIT_ERROR) ||
-	       (hba->saved_err & (INT_FATAL_ERRORS | UFSHCD_UIC_HIBERN8_MASK));
-}
-
-/* host lock must be held before calling this func */
-static inline void ufshcd_schedule_eh_work(struct ufs_hba *hba)
-{
-	/* handle fatal errors only when link is not in error state */
-	if (hba->ufshcd_state != UFSHCD_STATE_ERROR) {
-		if (hba->force_reset || ufshcd_is_link_broken(hba) ||
-		    ufshcd_is_saved_err_fatal(hba))
-			hba->ufshcd_state = UFSHCD_STATE_EH_SCHEDULED_FATAL;
-		else
-			hba->ufshcd_state = UFSHCD_STATE_EH_SCHEDULED_NON_FATAL;
-		queue_work(hba->eh_wq, &hba->eh_work);
-	}
-}
-
-static void ufshcd_err_handling_prepare(struct ufs_hba *hba)
-{
-	pm_runtime_get_sync(hba->dev);
-	if (pm_runtime_suspended(hba->dev)) {
-		/*
-		 * Don't assume anything of pm_runtime_get_sync(), if
-		 * resume fails, irq and clocks can be OFF, and powers
-		 * can be OFF or in LPM.
-		 */
-		ufshcd_setup_hba_vreg(hba, true);
-		ufshcd_enable_irq(hba);
-		ufshcd_setup_vreg(hba, true);
-		ufshcd_config_vreg_hpm(hba, hba->vreg_info.vccq);
-		ufshcd_config_vreg_hpm(hba, hba->vreg_info.vccq2);
-		ufshcd_hold(hba, false);
-		if (!ufshcd_is_clkgating_allowed(hba))
-			ufshcd_setup_clocks(hba, true);
-		ufshcd_release(hba);
-		ufshcd_vops_resume(hba, UFS_RUNTIME_PM);
-	} else {
-		ufshcd_hold(hba, false);
-		if (hba->clk_scaling.is_allowed) {
-			cancel_work_sync(&hba->clk_scaling.suspend_work);
-			cancel_work_sync(&hba->clk_scaling.resume_work);
-			ufshcd_suspend_clkscaling(hba);
-		}
-	}
-}
-
-static void ufshcd_err_handling_unprepare(struct ufs_hba *hba)
-{
-	ufshcd_release(hba);
-	if (hba->clk_scaling.is_allowed)
-		ufshcd_resume_clkscaling(hba);
-	pm_runtime_put(hba->dev);
-}
-
-static inline bool ufshcd_err_handling_should_stop(struct ufs_hba *hba)
-{
-	return (hba->ufshcd_state == UFSHCD_STATE_ERROR ||
-		(!(hba->saved_err || hba->saved_uic_err || hba->force_reset ||
-			ufshcd_is_link_broken(hba))));
-}
-
-#ifdef CONFIG_PM
-static void ufshcd_recover_pm_error(struct ufs_hba *hba)
-{
-	struct Scsi_Host *shost = hba->host;
-	struct scsi_device *sdev;
-	struct request_queue *q;
-	int ret;
-
-	/*
-	 * Set RPM status of hba device to RPM_ACTIVE,
-	 * this also clears its runtime error.
-	 */
-	ret = pm_runtime_set_active(hba->dev);
-	/*
-	 * If hba device had runtime error, we also need to resume those
-	 * scsi devices under hba in case any of them has failed to be
-	 * resumed due to hba runtime resume failure. This is to unblock
-	 * blk_queue_enter in case there are bios waiting inside it.
-	 */
-	if (!ret) {
-		shost_for_each_device(sdev, shost) {
-			q = sdev->request_queue;
-			if (q->dev && (q->rpm_status == RPM_SUSPENDED ||
-				       q->rpm_status == RPM_SUSPENDING))
-				pm_request_resume(q->dev);
-		}
-	}
-}
-#else
-static inline void ufshcd_recover_pm_error(struct ufs_hba *hba)
-{
-}
-#endif
-
-/**
- * ufshcd_err_handler - handle UFS errors that require s/w attention
- * @work: pointer to work structure
- */
-static void ufshcd_err_handler(struct work_struct *work)
->>>>>>> d7a5d91f
 {
 	return (hba->saved_uic_err & UFSHCD_UIC_DL_PA_INIT_ERROR) ||
 	       (hba->saved_err & (INT_FATAL_ERRORS | UFSHCD_UIC_HIBERN8_MASK));
@@ -6766,13 +6625,9 @@
 
 	/* send command to the controller */
 	__set_bit(free_slot, &hba->outstanding_tasks);
-<<<<<<< HEAD
 #ifdef CONFIG_OPLUS_FEATURE_PADL_STATISTICS
 	recordRequestCnt(&hba->signalCtrl);
 #endif
-=======
-
->>>>>>> d7a5d91f
 	/* Make sure descriptors are ready before ringing the task doorbell */
 	wmb();
 
@@ -7559,7 +7414,6 @@
 	scsi_autopm_put_device(sdev);
 }
 
-<<<<<<< HEAD
  #if defined(CONFIG_SCSI_UFSHCD_QTI)
 static int ufshcd_set_low_vcc_level(struct ufs_hba *hba)
 {
@@ -7594,8 +7448,6 @@
 	return ret;
 }
 #endif
-=======
->>>>>>> d7a5d91f
 /**
  * ufshcd_scsi_add_wlus - Adds required W-LUs
  * @hba: per-adapter instance
@@ -8115,11 +7967,6 @@
 }
 
 static int ufshcd_device_params_init(struct ufs_hba *hba)
-<<<<<<< HEAD
-{
-	bool flag;
-	int ret;
-=======
 {
 	bool flag;
 	int ret;
@@ -8160,6 +8007,10 @@
 	ret = ufshcd_scsi_add_wlus(hba);
 	if (ret)
 		goto out;
+
+#if defined(CONFIG_SCSI_UFSHCD_QTI)
+	ufshcd_set_low_vcc_level(hba);
+#endif
 
 	/* Initialize devfreq after UFS device is detected */
 	if (ufshcd_is_clkscaling_supported(hba)) {
@@ -8178,84 +8029,6 @@
 
 	ufs_bsg_probe(hba);
 	scsi_scan_host(hba->host);
-	pm_runtime_put_sync(hba->dev);
-
-out:
-	return ret;
-}
-
-/**
- * ufshcd_probe_hba - probe hba to detect device and initialize
- * @hba: per-adapter instance
- * @async: asynchronous execution or not
- *
- * Execute link-startup and verify device initialization
- */
-static int ufshcd_probe_hba(struct ufs_hba *hba, bool async)
-{
-	int ret;
-	unsigned long flags;
-	ktime_t start = ktime_get();
->>>>>>> d7a5d91f
-
-	/* Init check for device descriptor sizes */
-	ufshcd_init_desc_sizes(hba);
-
-	/* Check and apply UFS device quirks */
-	ret = ufs_get_device_desc(hba);
-	if (ret) {
-		dev_err(hba->dev, "%s: Failed getting device info. err = %d\n",
-			__func__, ret);
-		goto out;
-	}
-
-	if (!ufshcd_query_flag_retry(hba, UPIU_QUERY_OPCODE_READ_FLAG,
-			QUERY_FLAG_IDN_PWR_ON_WPE, 0, &flag))
-		hba->dev_info.f_power_on_wp_en = flag;
-
-	/* Probe maximum power mode co-supported by both UFS host and device */
-	if (ufshcd_get_max_pwr_mode(hba))
-		dev_err(hba->dev,
-			"%s: Failed getting max supported power mode\n",
-			__func__);
-out:
-	return ret;
-}
-
-/**
- * ufshcd_add_lus - probe and add UFS logical units
- * @hba: per-adapter instance
- */
-static int ufshcd_add_lus(struct ufs_hba *hba)
-{
-	int ret;
-
-	/* Add required well known logical units to scsi mid layer */
-	ret = ufshcd_scsi_add_wlus(hba);
-	if (ret)
-		goto out;
-
-#if defined(CONFIG_SCSI_UFSHCD_QTI)
-	ufshcd_set_low_vcc_level(hba);
-#endif
-
-	/* Initialize devfreq after UFS device is detected */
-	if (ufshcd_is_clkscaling_supported(hba)) {
-		memcpy(&hba->clk_scaling.saved_pwr_info.info,
-			&hba->pwr_info,
-			sizeof(struct ufs_pa_layer_attr));
-		hba->clk_scaling.saved_pwr_info.is_valid = true;
-		if (!hba->devfreq) {
-			ret = ufshcd_devfreq_init(hba);
-			if (ret)
-				goto out;
-		}
-
-		hba->clk_scaling.is_allowed = true;
-	}
-
-	ufs_bsg_probe(hba);
-	scsi_scan_host(hba->host);
 #if defined(CONFIG_UFSFEATURE)
 	ufsf_device_check(hba);
 	ufsf_init(&hba->ufsf);
@@ -8319,7 +8092,6 @@
 			goto out;
 	}
 
-<<<<<<< HEAD
 #if defined(CONFIG_SCSI_UFSHCD_QTI)
 	/*
 	 * After reading the device descriptor, it is found as UFS 2.x
@@ -8348,8 +8120,6 @@
 		goto reinit;
 	}
 #endif
-=======
->>>>>>> d7a5d91f
 	ufshcd_tune_unipro_params(hba);
 
 	/* UFS device is also active now */
@@ -8383,28 +8153,22 @@
 	ufshcd_set_active_icc_lvl(hba);
 
 	ufshcd_wb_config(hba);
-<<<<<<< HEAD
 #ifdef CONFIG_OPLUS_FEATURE_UFSPLUS
 #if defined(CONFIG_SCSI_SKHPB)
   	if (hba->dev_info.wmanufacturerid == UFS_VENDOR_SKHYNIX)
 		schedule_delayed_work(&hba->skhpb_init_work, 0);
 #endif
 #endif /* CONFIG_OPLUS_FEATURE_UFSPLUS */
-=======
->>>>>>> d7a5d91f
 	/* Enable Auto-Hibernate if configured */
 	ufshcd_auto_hibern8_enable(hba);
 
 out:
-<<<<<<< HEAD
 #ifdef CONFIG_OPLUS_FEATURE_UFSPLUS
 #if defined(CONFIG_UFSFEATURE)
 	ufsf_reset(&hba->ufsf);
 #endif
 #endif /* CONFIG_OPLUS_FEATURE_UFSPLUS */
 
-=======
->>>>>>> d7a5d91f
 	spin_lock_irqsave(hba->host->host_lock, flags);
 	if (ret)
 		hba->ufshcd_state = UFSHCD_STATE_ERROR;
@@ -8427,21 +8191,12 @@
 {
 	struct ufs_hba *hba = (struct ufs_hba *)data;
 	int ret;
-<<<<<<< HEAD
 
 	/* Initialize hba, detect and initialize UFS device */
 	ret = ufshcd_probe_hba(hba, true);
 	if (ret)
 		goto out;
 
-=======
-
-	/* Initialize hba, detect and initialize UFS device */
-	ret = ufshcd_probe_hba(hba, true);
-	if (ret)
-		goto out;
-
->>>>>>> d7a5d91f
 	/* Probe and add UFS logical units  */
 	ret = ufshcd_add_lus(hba);
 out:
@@ -8450,17 +8205,10 @@
 	 * present, turn off the power/clocks etc.
 	 */
 	if (ret) {
-<<<<<<< HEAD
 		ufshcd_exit_clk_scaling(hba);
 		ufshcd_hba_exit(hba);
 	}
 	pm_runtime_put_sync(hba->dev);
-=======
-		pm_runtime_put_sync(hba->dev);
-		ufshcd_exit_clk_scaling(hba);
-		ufshcd_hba_exit(hba);
-	}
->>>>>>> d7a5d91f
 }
 
 static enum blk_eh_timer_return ufshcd_eh_timed_out(struct scsi_cmnd *scmd)
@@ -9555,15 +9303,12 @@
 		req_link_state = UIC_LINK_OFF_STATE;
 	}
 
-<<<<<<< HEAD
 #ifdef CONFIG_OPLUS_FEATURE_UFSPLUS
 #if defined(CONFIG_UFSFEATURE)
 	ufsf_suspend(&hba->ufsf);
 #endif
 #endif /* CONFIG_OPLUS_FEATURE_UFSPLUS */
 
-=======
->>>>>>> d7a5d91f
 	ret = ufshcd_crypto_suspend(hba, pm_op);
 	if (ret)
 		goto out;
@@ -9703,14 +9448,11 @@
 	hba->dev_info.b_rpm_dev_flush_capable = false;
 	ufshcd_release(hba);
 	ufshcd_crypto_resume(hba, pm_op);
-<<<<<<< HEAD
 #ifdef CONFIG_OPLUS_FEATURE_UFSPLUS
 #if defined(CONFIG_UFSFEATURE)
 	ufsf_resume(&hba->ufsf);
 #endif
 #endif /* CONFIG_OPLUS_FEATURE_UFSPLUS */
-=======
->>>>>>> d7a5d91f
 out:
 	if (hba->dev_info.b_rpm_dev_flush_capable) {
 		schedule_delayed_work(&hba->rpm_dev_flush_recheck_work,
@@ -9853,7 +9595,6 @@
 		cancel_delayed_work(&hba->rpm_dev_flush_recheck_work);
 	}
 
-<<<<<<< HEAD
 #ifdef CONFIG_OPLUS_FEATURE_UFSPLUS
 #if defined(CONFIG_UFSFEATURE)
 	ufsf_resume(&hba->ufsf);
@@ -9864,8 +9605,6 @@
 #endif
 #endif /* CONFIG_OPLUS_FEATURE_UFSPLUS */
 
-=======
->>>>>>> d7a5d91f
 	/* Schedule clock gating in case of no access to UFS device yet */
 	ufshcd_release(hba);
 
@@ -9892,13 +9631,10 @@
 		trace_ufshcd_clk_gating(dev_name(hba->dev),
 					hba->clk_gating.state);
 	}
-<<<<<<< HEAD
 #if defined(CONFIG_SCSI_UFSHCD_QTI)
 disable_vreg:
 	ufshcd_vreg_set_lpm(hba);
 #endif
-=======
->>>>>>> d7a5d91f
 out:
 	hba->pm_op_in_progress = 0;
 	if (ret)
@@ -9924,12 +9660,8 @@
 
 	cancel_delayed_work_sync(&hba->rpm_dev_flush_recheck_work);
 
-<<<<<<< HEAD
 	if (pm_runtime_suspended(hba->dev) &&
 	    (ufs_get_pm_lvl_to_dev_pwr_mode(hba->spm_lvl) ==
-=======
-	if ((ufs_get_pm_lvl_to_dev_pwr_mode(hba->spm_lvl) ==
->>>>>>> d7a5d91f
 	     hba->curr_dev_pwr_mode) &&
 	    (ufs_get_pm_lvl_to_link_pwr_state(hba->spm_lvl) ==
 	     hba->uic_link_state) &&
@@ -10377,10 +10109,7 @@
 	if (err) {
 		dev_err(hba->dev, "Host controller enable failed\n");
 		ufshcd_print_host_state(hba);
-<<<<<<< HEAD
 		ufshcd_print_host_regs(hba);
-=======
->>>>>>> d7a5d91f
 		goto out_remove_scsi_host;
 	}
 
