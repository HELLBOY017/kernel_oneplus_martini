// SPDX-License-Identifier: GPL-2.0-only
/*
 * Copyright (c) 2017-2021, The Linux Foundation. All rights reserved.
 */

#include <linux/clk.h>
#include <linux/delay.h>
#include <linux/err.h>
#include <linux/i2c.h>
#include <linux/interrupt.h>
#include <linux/io.h>
#include <linux/irq.h>
#include <linux/module.h>
#include <linux/of.h>
#include <linux/of_platform.h>
#include <linux/platform_device.h>
#include <linux/pm_runtime.h>
#include <linux/dma-mapping.h>
#include <linux/msm-geni-se.h>
#include <linux/ipc_logging.h>
#include <linux/dmaengine.h>
#include <linux/msm_gpi.h>
#include <linux/ioctl.h>
#include <linux/pinctrl/consumer.h>
#include <linux/slab.h>
#include <soc/qcom/boot_stats.h>

#define SE_I2C_TX_TRANS_LEN		(0x26C)
#define SE_I2C_RX_TRANS_LEN		(0x270)
#define SE_I2C_SCL_COUNTERS		(0x278)
#define SE_GENI_IOS			(0x908)

#define SE_I2C_ERR  (M_CMD_OVERRUN_EN | M_ILLEGAL_CMD_EN | M_CMD_FAILURE_EN |\
			M_GP_IRQ_1_EN | M_GP_IRQ_3_EN | M_GP_IRQ_4_EN)
#define SE_I2C_ABORT (1U << 1)
/* M_CMD OP codes for I2C */
#define I2C_WRITE		(0x1)
#define I2C_READ		(0x2)
#define I2C_WRITE_READ		(0x3)
#define I2C_ADDR_ONLY		(0x4)
#define I2C_BUS_CLEAR		(0x6)
#define I2C_STOP_ON_BUS		(0x7)
/* M_CMD params for I2C */
#define PRE_CMD_DELAY		(BIT(0))
#define TIMESTAMP_BEFORE	(BIT(1))
#define STOP_STRETCH		(BIT(2))
#define TIMESTAMP_AFTER		(BIT(3))
#define POST_COMMAND_DELAY	(BIT(4))
#define IGNORE_ADD_NACK		(BIT(6))
#define READ_FINISHED_WITH_ACK	(BIT(7))
#define BYPASS_ADDR_PHASE	(BIT(8))
#define SLV_ADDR_MSK		(GENMASK(15, 9))
#define SLV_ADDR_SHFT		(9)

#define I2C_PACK_EN		(BIT(0) | BIT(1))
#define GP_IRQ0			0
#define GP_IRQ1			1
#define GP_IRQ2			2
#define GP_IRQ3			3
#define GP_IRQ4			4
#define GP_IRQ5			5
#define GENI_OVERRUN		6
#define GENI_ILLEGAL_CMD	7
#define GENI_ABORT_DONE		8
#define GENI_TIMEOUT		9

#define I2C_NACK		GP_IRQ1
#define I2C_BUS_PROTO		GP_IRQ3
#define I2C_ARB_LOST		GP_IRQ4
#define DM_I2C_CB_ERR		((BIT(GP_IRQ1) | BIT(GP_IRQ3) | BIT(GP_IRQ4)) \
									<< 5)

#define I2C_AUTO_SUSPEND_DELAY	250

#define I2C_TIMEOUT_SAFETY_COEFFICIENT	10

#define I2C_TIMEOUT_MIN_USEC	500000

#define MAX_SE	20

enum i2c_se_mode {
	UNINITIALIZED,
	FIFO_SE_DMA,
	GSI_ONLY,
};

struct dbg_buf_ctxt {
	void *virt_buf;
	void *map_buf;
};

struct geni_i2c_dev {
	struct device *dev;
	void __iomem *base;
	unsigned int tx_wm;
	int irq;
	int err;
	u32 xfer_timeout;
	struct i2c_adapter adap;
	struct completion xfer;
	struct i2c_msg *cur;
	struct se_geni_rsc i2c_rsc;
	int cur_wr;
	int cur_rd;
	struct device *wrapper_dev;
	void *ipcl;
	int clk_fld_idx;
	struct dma_chan *tx_c;
	struct dma_chan *rx_c;
	struct msm_gpi_tre lock_t;
	struct msm_gpi_tre unlock_t;
	struct msm_gpi_tre cfg0_t;
	struct msm_gpi_tre go_t;
	struct msm_gpi_tre tx_t;
	struct msm_gpi_tre rx_t;
	dma_addr_t tx_ph;
	dma_addr_t rx_ph;
	struct msm_gpi_ctrl tx_ev;
	struct msm_gpi_ctrl rx_ev;
	struct scatterlist tx_sg[5]; /* lock, cfg0, go, TX, unlock */
	struct scatterlist rx_sg;
	int cfg_sent;
	struct dma_async_tx_descriptor *tx_desc;
	struct dma_async_tx_descriptor *rx_desc;
	struct msm_gpi_dma_async_tx_cb_param tx_cb;
	struct msm_gpi_dma_async_tx_cb_param rx_cb;
	enum i2c_se_mode se_mode;
	bool cmd_done;
	bool is_shared;
	u32 dbg_num;
	struct dbg_buf_ctxt *dbg_buf_ptr;
	bool is_le_vm;
	bool req_chan;
	bool first_resume;
	bool gpi_reset;
	bool disable_dma_mode;
	bool prev_cancel_pending; //Halt cancel till IOS in good state
	bool is_i2c_rtl_based; /* doing pending cancel only for rtl based SE's */
};

static struct geni_i2c_dev *gi2c_dev_dbg[MAX_SE];
static int arr_idx;

struct geni_i2c_err_log {
	int err;
	const char *msg;
};

static struct geni_i2c_err_log gi2c_log[] = {
	[GP_IRQ0] = {-EINVAL, "Unknown I2C err GP_IRQ0"},
	[I2C_NACK] = {-ENOTCONN,
			"NACK: slv unresponsive, check its power/reset-ln"},
	[GP_IRQ2] = {-EINVAL, "Unknown I2C err GP IRQ2"},
	[I2C_BUS_PROTO] = {-EPROTO,
				"Bus proto err, noisy/unepxected start/stop"},
	[I2C_ARB_LOST] = {-EBUSY,
				"Bus arbitration lost, clock line undriveable"},
	[GP_IRQ5] = {-EINVAL, "Unknown I2C err GP IRQ5"},
	[GENI_OVERRUN] = {-EIO, "Cmd overrun, check GENI cmd-state machine"},
	[GENI_ILLEGAL_CMD] = {-EILSEQ,
				"Illegal cmd, check GENI cmd-state machine"},
	[GENI_ABORT_DONE] = {-ETIMEDOUT, "Abort after timeout successful"},
	[GENI_TIMEOUT] = {-ETIMEDOUT, "I2C TXN timed out"},
};

struct geni_i2c_clk_fld {
	u32	clk_freq_out;
	u8	clk_div;
	u8	t_high;
	u8	t_low;
	u8	t_cycle;
};

static struct geni_i2c_clk_fld geni_i2c_clk_map[] = {
	{KHz(100), 7, 10, 11, 26},
	{KHz(400), 2,  7, 10, 24},
	{KHz(1000), 1, 3,  9, 18},
};

static int geni_i2c_clk_map_idx(struct geni_i2c_dev *gi2c)
{
	int i;
	int ret = 0;
	bool clk_map_present = false;
	struct geni_i2c_clk_fld *itr = geni_i2c_clk_map;

	for (i = 0; i < ARRAY_SIZE(geni_i2c_clk_map); i++, itr++) {
		if (itr->clk_freq_out == gi2c->i2c_rsc.clk_freq_out) {
			clk_map_present = true;
			break;
		}
	}

	if (clk_map_present)
		gi2c->clk_fld_idx = i;
	else
		ret = -EINVAL;

	return ret;
}

static inline void qcom_geni_i2c_conf(struct geni_i2c_dev *gi2c, int dfs)
{
	struct geni_i2c_clk_fld *itr = geni_i2c_clk_map + gi2c->clk_fld_idx;

	geni_write_reg(dfs, gi2c->base, SE_GENI_CLK_SEL);

	geni_write_reg((itr->clk_div << 4) | 1, gi2c->base, GENI_SER_M_CLK_CFG);
	geni_write_reg(((itr->t_high << 20) | (itr->t_low << 10) |
			itr->t_cycle), gi2c->base, SE_I2C_SCL_COUNTERS);

	/*
	 * Ensure Clk config completes before return.
	 */
	mb();
}

static inline void qcom_geni_i2c_calc_timeout(struct geni_i2c_dev *gi2c)
{

	struct geni_i2c_clk_fld *clk_itr = geni_i2c_clk_map + gi2c->clk_fld_idx;
	size_t bit_cnt = gi2c->cur->len*9;
	size_t bit_usec = (bit_cnt*USEC_PER_SEC)/clk_itr->clk_freq_out;
	size_t xfer_max_usec = (bit_usec*I2C_TIMEOUT_SAFETY_COEFFICIENT) +
							I2C_TIMEOUT_MIN_USEC;

	gi2c->xfer_timeout = usecs_to_jiffies(xfer_max_usec);

}

static void geni_i2c_err(struct geni_i2c_dev *gi2c, int err)
{
	if (err == I2C_NACK || err == GENI_ABORT_DONE) {
		GENI_SE_DBG(gi2c->ipcl, false, gi2c->dev, "%s\n",
			     gi2c_log[err].msg);
		goto err_ret;
	} else {
		GENI_SE_ERR(gi2c->ipcl, true, gi2c->dev, "%s\n",
			     gi2c_log[err].msg);
	}
	geni_se_dump_dbg_regs(&gi2c->i2c_rsc, gi2c->base, gi2c->ipcl);
err_ret:
	gi2c->err = gi2c_log[err].err;
}

static int do_pending_cancel(struct geni_i2c_dev *gi2c)
{
	int timeout = 0;
	u32 geni_ios = 0;

	/* doing pending cancel only rtl based SE's */
	if (!gi2c->is_i2c_rtl_based)
		return 0;

	geni_ios = geni_read_reg_nolog(gi2c->base, SE_GENI_IOS);
	if ((geni_ios & 0x3) != 0x3) {
		/* Try to restore IOS with FORCE_DEFAULT */
		GENI_SE_ERR(gi2c->ipcl, true, gi2c->dev,
			"%s: IOS:0x%x, bad state\n", __func__, geni_ios);

		geni_write_reg(FORCE_DEFAULT,
			gi2c->base, GENI_FORCE_DEFAULT_REG);
		geni_ios = geni_read_reg_nolog(gi2c->base, SE_GENI_IOS);
		if ((geni_ios & 0x3) != 0x3) {
			GENI_SE_ERR(gi2c->ipcl, true, gi2c->dev,
				"%s: IOS:0x%x, Fix from Slave side\n",
				__func__, geni_ios);
			return -EINVAL;
		}
		GENI_SE_ERR(gi2c->ipcl, true, gi2c->dev,
			"%s: IOS:0x%x restored properly\n", __func__, geni_ios);
	}

	if (gi2c->se_mode == GSI_ONLY) {
		dmaengine_terminate_all(gi2c->tx_c);
		gi2c->cfg_sent = 0;
	} else {
		reinit_completion(&gi2c->xfer);
		geni_cancel_m_cmd(gi2c->base);
		timeout = wait_for_completion_timeout(&gi2c->xfer, HZ);
		if (!timeout) {
			GENI_SE_ERR(gi2c->ipcl, true, gi2c->dev,
				"%s:Pending Cancel failed\n", __func__);
			reinit_completion(&gi2c->xfer);
			geni_abort_m_cmd(gi2c->base);
			timeout = wait_for_completion_timeout(&gi2c->xfer, HZ);
			if (!timeout)
				GENI_SE_ERR(gi2c->ipcl, true, gi2c->dev,
				"%s:Abort failed\n", __func__);
		}
	}
	gi2c->prev_cancel_pending = false;
	GENI_SE_ERR(gi2c->ipcl, true, gi2c->dev,
			"%s: Pending Cancel done\n", __func__);
	return timeout;
}

static int geni_i2c_prepare(struct geni_i2c_dev *gi2c)
{
	if (gi2c->se_mode == UNINITIALIZED) {
		int proto = get_se_proto(gi2c->base);
		u32 se_mode;

		if (proto != I2C) {
			dev_err(gi2c->dev, "Invalid proto %d\n", proto);
			if (!gi2c->is_le_vm)
				se_geni_resources_off(&gi2c->i2c_rsc);
			return -ENXIO;
		}

		se_mode = readl_relaxed(gi2c->base +
					GENI_IF_FIFO_DISABLE_RO);
		if (se_mode) {
			gi2c->se_mode = GSI_ONLY;
			geni_se_select_mode(gi2c->base, GSI_DMA);
			GENI_SE_DBG(gi2c->ipcl, false, gi2c->dev,
					"i2c in GSI ONLY mode\n");
		} else {
			int gi2c_tx_depth = get_tx_fifo_depth(gi2c->base);

			gi2c->se_mode = FIFO_SE_DMA;

			gi2c->tx_wm = gi2c_tx_depth - 1;
			geni_se_init(gi2c->base, gi2c->tx_wm, gi2c_tx_depth);
			qcom_geni_i2c_conf(gi2c, 0);
			se_config_packing(gi2c->base, 8, 4, true);
			GENI_SE_DBG(gi2c->ipcl, false, gi2c->dev,
					"i2c fifo/se-dma mode. fifo depth:%d\n",
					gi2c_tx_depth);
		}
	}
	return 0;
}

static irqreturn_t geni_i2c_irq(int irq, void *dev)
{
	struct geni_i2c_dev *gi2c = dev;
	int i, j;
	u32 m_stat = readl_relaxed(gi2c->base + SE_GENI_M_IRQ_STATUS);
	u32 rx_st = readl_relaxed(gi2c->base + SE_GENI_RX_FIFO_STATUS);
	u32 dm_tx_st = readl_relaxed(gi2c->base + SE_DMA_TX_IRQ_STAT);
	u32 dm_rx_st = readl_relaxed(gi2c->base + SE_DMA_RX_IRQ_STAT);
	u32 dma = readl_relaxed(gi2c->base + SE_GENI_DMA_MODE_EN);
	struct i2c_msg *cur = gi2c->cur;

	if (!cur) {
		geni_se_dump_dbg_regs(&gi2c->i2c_rsc, gi2c->base, gi2c->ipcl);
		GENI_SE_ERR(gi2c->ipcl, false, gi2c->dev, "Spurious irq\n");
		goto irqret;
	}

	if ((m_stat & M_CMD_FAILURE_EN) ||
		    (dm_rx_st & (DM_I2C_CB_ERR)) ||
		    (m_stat & M_CMD_CANCEL_EN) ||
		    (m_stat & M_CMD_ABORT_EN) ||
		    (m_stat & M_GP_IRQ_1_EN)) {

		if (m_stat & M_GP_IRQ_1_EN)
			geni_i2c_err(gi2c, I2C_NACK);
		if (m_stat & M_GP_IRQ_3_EN)
			geni_i2c_err(gi2c, I2C_BUS_PROTO);
		if (m_stat & M_GP_IRQ_4_EN)
			geni_i2c_err(gi2c, I2C_ARB_LOST);
		if (m_stat & M_CMD_OVERRUN_EN)
			geni_i2c_err(gi2c, GENI_OVERRUN);
		if (m_stat & M_ILLEGAL_CMD_EN)
			geni_i2c_err(gi2c, GENI_ILLEGAL_CMD);
		if (m_stat & M_CMD_ABORT_EN)
			geni_i2c_err(gi2c, GENI_ABORT_DONE);
		if (m_stat & M_GP_IRQ_0_EN)
			geni_i2c_err(gi2c, GP_IRQ0);

		if (!dma)
			writel_relaxed(0, (gi2c->base +
					   SE_GENI_TX_WATERMARK_REG));
		gi2c->cmd_done = true;
		goto irqret;
	}

	if (((m_stat & M_RX_FIFO_WATERMARK_EN) ||
		(m_stat & M_RX_FIFO_LAST_EN)) && (cur->flags & I2C_M_RD)) {
		u32 rxcnt = rx_st & RX_FIFO_WC_MSK;

		for (j = 0; j < rxcnt; j++) {
			u32 temp;
			int p;

			temp = readl_relaxed(gi2c->base + SE_GENI_RX_FIFOn);
			for (i = gi2c->cur_rd, p = 0; (i < cur->len && p < 4);
				i++, p++)
				cur->buf[i] = (u8) ((temp >> (p * 8)) & 0xff);
			gi2c->cur_rd = i;
			if (gi2c->cur_rd == cur->len) {
				dev_dbg(gi2c->dev, "FIFO i:%d,read 0x%x\n",
					i, temp);
				break;
			}
		}
	} else if ((m_stat & M_TX_FIFO_WATERMARK_EN) &&
					!(cur->flags & I2C_M_RD)) {
		for (j = 0; j < gi2c->tx_wm; j++) {
			u32 temp = 0;
			int p;

			for (i = gi2c->cur_wr, p = 0; (i < cur->len && p < 4);
				i++, p++)
				temp |= (((u32)(cur->buf[i]) << (p * 8)));
			writel_relaxed(temp, gi2c->base + SE_GENI_TX_FIFOn);
			gi2c->cur_wr = i;
			dev_dbg(gi2c->dev, "FIFO i:%d,wrote 0x%x\n", i, temp);
			if (gi2c->cur_wr == cur->len) {
				dev_dbg(gi2c->dev, "FIFO i2c bytes done writing\n");
				writel_relaxed(0,
				(gi2c->base + SE_GENI_TX_WATERMARK_REG));
				break;
			}
		}
	}
irqret:
	if (m_stat)
		writel_relaxed(m_stat, gi2c->base + SE_GENI_M_IRQ_CLEAR);

	if (dma) {
		if (dm_tx_st)
			writel_relaxed(dm_tx_st, gi2c->base +
				       SE_DMA_TX_IRQ_CLR);

		if (dm_rx_st)
			writel_relaxed(dm_rx_st, gi2c->base +
				       SE_DMA_RX_IRQ_CLR);
		/* Ensure all writes are done before returning from ISR. */
		wmb();

		if ((dm_tx_st & TX_DMA_DONE) || (dm_rx_st & RX_DMA_DONE))
			gi2c->cmd_done = true;
	}

	else if (m_stat & M_CMD_DONE_EN)
		gi2c->cmd_done = true;

	if (gi2c->cmd_done) {
		gi2c->cmd_done = false;
		complete(&gi2c->xfer);
	}

	return IRQ_HANDLED;
}

static void gi2c_ev_cb(struct dma_chan *ch, struct msm_gpi_cb const *cb_str,
		       void *ptr)
{
	struct geni_i2c_dev *gi2c = ptr;
	u32 m_stat = cb_str->status;

	switch (cb_str->cb_event) {
	case MSM_GPI_QUP_ERROR:
	case MSM_GPI_QUP_SW_ERROR:
	case MSM_GPI_QUP_MAX_EVENT:
		/* fall through to stall impacted channel */
	case MSM_GPI_QUP_CH_ERROR:
	case MSM_GPI_QUP_FW_ERROR:
	case MSM_GPI_QUP_PENDING_EVENT:
	case MSM_GPI_QUP_EOT_DESC_MISMATCH:
		break;
	case MSM_GPI_QUP_NOTIFY:
		if (m_stat & M_GP_IRQ_1_EN)
			geni_i2c_err(gi2c, I2C_NACK);
		if (m_stat & M_GP_IRQ_3_EN)
			geni_i2c_err(gi2c, I2C_BUS_PROTO);
		if (m_stat & M_GP_IRQ_4_EN)
			geni_i2c_err(gi2c, I2C_ARB_LOST);
		complete(&gi2c->xfer);
		break;
	default:
		break;
	}
	if (cb_str->cb_event != MSM_GPI_QUP_NOTIFY)
		GENI_SE_ERR(gi2c->ipcl, true, gi2c->dev,
				"GSI QN err:0x%x, status:0x%x, err:%d\n",
				cb_str->error_log.error_code,
				m_stat, cb_str->cb_event);
}

static void gi2c_gsi_cb_err(struct msm_gpi_dma_async_tx_cb_param *cb,
								char *xfer)
{
	struct geni_i2c_dev *gi2c = cb->userdata;

	if (cb->status & DM_I2C_CB_ERR) {
		GENI_SE_DBG(gi2c->ipcl, false, gi2c->dev,
			    "%s TCE Unexpected Err, stat:0x%x\n",
				xfer, cb->status);
		if (cb->status & (BIT(GP_IRQ1) << 5))
			geni_i2c_err(gi2c, I2C_NACK);
		if (cb->status & (BIT(GP_IRQ3) << 5))
			geni_i2c_err(gi2c, I2C_BUS_PROTO);
		if (cb->status & (BIT(GP_IRQ4) << 5))
			geni_i2c_err(gi2c, I2C_ARB_LOST);
	}
}

static void gi2c_gsi_tx_cb(void *ptr)
{
	struct msm_gpi_dma_async_tx_cb_param *tx_cb = ptr;
	struct geni_i2c_dev *gi2c = tx_cb->userdata;

	gi2c_gsi_cb_err(tx_cb, "TX");
	complete(&gi2c->xfer);
}

static void gi2c_gsi_rx_cb(void *ptr)
{
	struct msm_gpi_dma_async_tx_cb_param *rx_cb = ptr;
	struct geni_i2c_dev *gi2c = rx_cb->userdata;

	if (gi2c->cur->flags & I2C_M_RD) {
		gi2c_gsi_cb_err(rx_cb, "RX");
		complete(&gi2c->xfer);
	}
}

static int geni_i2c_gsi_request_channel(struct geni_i2c_dev *gi2c)
{
	int ret = 0;

	if (!gi2c->tx_c) {
		gi2c->tx_c = dma_request_slave_channel(gi2c->dev, "tx");
		if (!gi2c->tx_c) {
			GENI_SE_ERR(gi2c->ipcl, true, gi2c->dev,
				    "tx dma req slv chan ret :%d\n", ret);
			return -EIO;
		}
	}

	if (!gi2c->rx_c) {
		gi2c->rx_c = dma_request_slave_channel(gi2c->dev, "rx");
		if (!gi2c->rx_c) {
			GENI_SE_ERR(gi2c->ipcl, true, gi2c->dev,
				    "rx dma req slv chan ret :%d\n", ret);
			dma_release_channel(gi2c->tx_c);
			return -EIO;
		}
	}

	gi2c->tx_ev.init.callback = gi2c_ev_cb;
	gi2c->tx_ev.init.cb_param = gi2c;
	gi2c->tx_ev.cmd = MSM_GPI_INIT;
	gi2c->tx_c->private = &gi2c->tx_ev;
	ret = dmaengine_slave_config(gi2c->tx_c, NULL);
	if (ret) {
		GENI_SE_ERR(gi2c->ipcl, true, gi2c->dev,
				"tx dma slave config ret :%d\n", ret);
		goto dmaengine_slave_config_fail;
	}

	gi2c->rx_ev.init.cb_param = gi2c;
	gi2c->rx_ev.init.callback = gi2c_ev_cb;
	gi2c->rx_ev.cmd = MSM_GPI_INIT;
	gi2c->rx_c->private = &gi2c->rx_ev;
	ret = dmaengine_slave_config(gi2c->rx_c, NULL);
	if (ret) {
		GENI_SE_ERR(gi2c->ipcl, true, gi2c->dev,
				"rx dma slave config ret :%d\n", ret);
		goto dmaengine_slave_config_fail;
	}

	gi2c->tx_cb.userdata = gi2c;
	gi2c->rx_cb.userdata = gi2c;
	gi2c->req_chan = true;

	return ret;

dmaengine_slave_config_fail:
	dma_release_channel(gi2c->tx_c);
	dma_release_channel(gi2c->rx_c);
	gi2c->tx_c = NULL;
	gi2c->rx_c = NULL;
	return ret;
}

static struct msm_gpi_tre *setup_lock_tre(struct geni_i2c_dev *gi2c)
{
	struct msm_gpi_tre *lock_t = &gi2c->lock_t;

	/* lock: chain bit set */
	lock_t->dword[0] = MSM_GPI_LOCK_TRE_DWORD0;
	lock_t->dword[1] = MSM_GPI_LOCK_TRE_DWORD1;
	lock_t->dword[2] = MSM_GPI_LOCK_TRE_DWORD2;
	/* ieob for le-vm and chain for shared se */
	if (gi2c->is_shared)
		lock_t->dword[3] = MSM_GPI_LOCK_TRE_DWORD3(0, 0, 0, 0, 1);
	else if (gi2c->is_le_vm)
		lock_t->dword[3] = MSM_GPI_LOCK_TRE_DWORD3(0, 0, 0, 1, 0);

	return lock_t;
}

static struct msm_gpi_tre *setup_cfg0_tre(struct geni_i2c_dev *gi2c)
{
	struct geni_i2c_clk_fld *itr = geni_i2c_clk_map +
							gi2c->clk_fld_idx;
	struct msm_gpi_tre *cfg0_t = &gi2c->cfg0_t;

	/* config0 */
	cfg0_t->dword[0] = MSM_GPI_I2C_CONFIG0_TRE_DWORD0(I2C_PACK_EN,
				itr->t_cycle, itr->t_high, itr->t_low);
	cfg0_t->dword[1] = MSM_GPI_I2C_CONFIG0_TRE_DWORD1(0, 0);
	cfg0_t->dword[2] = MSM_GPI_I2C_CONFIG0_TRE_DWORD2(0,
							itr->clk_div);
	cfg0_t->dword[3] = MSM_GPI_I2C_CONFIG0_TRE_DWORD3(0, 0, 0, 0, 1);

	return cfg0_t;
}

static struct msm_gpi_tre *setup_go_tre(struct geni_i2c_dev *gi2c,
				struct i2c_msg msgs[], int i, int num)
{
	struct msm_gpi_tre *go_t = &gi2c->go_t;
	u8 op = (msgs[i].flags & I2C_M_RD) ? 2 : 1;
	int stretch = (i < (num - 1));

	go_t->dword[0] = MSM_GPI_I2C_GO_TRE_DWORD0((stretch << 2),
							   msgs[i].addr, op);
	go_t->dword[1] = MSM_GPI_I2C_GO_TRE_DWORD1;

	if (msgs[i].flags & I2C_M_RD) {
		go_t->dword[2] = MSM_GPI_I2C_GO_TRE_DWORD2(msgs[i].len);
		/*
		 * For Rx Go tre: Set ieob for non-shared se and for all
		 * but last transfer in shared se
		 */
		if (!gi2c->is_shared || (gi2c->is_shared && i != num-1))
			go_t->dword[3] = MSM_GPI_I2C_GO_TRE_DWORD3(1, 0,
							0, 1, 0);
		else
			go_t->dword[3] = MSM_GPI_I2C_GO_TRE_DWORD3(1, 0,
							0, 0, 0);
	} else {
		/* For Tx Go tre: ieob is not set, chain bit is set */
		go_t->dword[2] = MSM_GPI_I2C_GO_TRE_DWORD2(0);
		go_t->dword[3] = MSM_GPI_I2C_GO_TRE_DWORD3(0, 0, 0, 0,
								1);
	}

	return go_t;
}

static struct msm_gpi_tre *setup_rx_tre(struct geni_i2c_dev *gi2c,
				struct i2c_msg msgs[], int i, int num)
{
	struct msm_gpi_tre *rx_t = &gi2c->rx_t;

	rx_t->dword[0] = MSM_GPI_DMA_W_BUFFER_TRE_DWORD0(gi2c->rx_ph);
	rx_t->dword[1] = MSM_GPI_DMA_W_BUFFER_TRE_DWORD1(gi2c->rx_ph);
	rx_t->dword[2] = MSM_GPI_DMA_W_BUFFER_TRE_DWORD2(msgs[i].len);
	/* Set ieot for all Rx/Tx DMA tres */
	rx_t->dword[3] = MSM_GPI_DMA_W_BUFFER_TRE_DWORD3(0, 0, 1, 0, 0);

	return rx_t;
}

static struct msm_gpi_tre *setup_tx_tre(struct geni_i2c_dev *gi2c,
				struct i2c_msg msgs[], int i, int num)
{
	struct msm_gpi_tre *tx_t = &gi2c->tx_t;

	tx_t->dword[0] = MSM_GPI_DMA_W_BUFFER_TRE_DWORD0(gi2c->tx_ph);
	tx_t->dword[1] = MSM_GPI_DMA_W_BUFFER_TRE_DWORD1(gi2c->tx_ph);
	tx_t->dword[2] = MSM_GPI_DMA_W_BUFFER_TRE_DWORD2(msgs[i].len);
	if (gi2c->is_shared && i == num-1)
		/*
		 * For Tx: unlock tre is send for last transfer
		 * so set chain bit for last transfer DMA tre.
		 */
		tx_t->dword[3] =
		MSM_GPI_DMA_W_BUFFER_TRE_DWORD3(0, 0, 1, 0, 1);
	else
		tx_t->dword[3] =
		MSM_GPI_DMA_W_BUFFER_TRE_DWORD3(0, 0, 1, 0, 0);

	return tx_t;
}

static struct msm_gpi_tre *setup_unlock_tre(struct geni_i2c_dev *gi2c)
{
	struct msm_gpi_tre *unlock_t = &gi2c->unlock_t;

	/* unlock tre: ieob set */
	unlock_t->dword[0] = MSM_GPI_UNLOCK_TRE_DWORD0;
	unlock_t->dword[1] = MSM_GPI_UNLOCK_TRE_DWORD1;
	unlock_t->dword[2] = MSM_GPI_UNLOCK_TRE_DWORD2;
	unlock_t->dword[3] = MSM_GPI_UNLOCK_TRE_DWORD3(0, 0, 0, 1, 0);

	return unlock_t;
}

static struct dma_async_tx_descriptor *geni_i2c_prep_desc
(struct geni_i2c_dev *gi2c, struct dma_chan *chan, int segs, bool tx_chan)
{
	struct dma_async_tx_descriptor *geni_desc = NULL;

	if (tx_chan) {
		geni_desc = dmaengine_prep_slave_sg(gi2c->tx_c, gi2c->tx_sg,
					segs, DMA_MEM_TO_DEV,
					(DMA_PREP_INTERRUPT | DMA_CTRL_ACK));
		if (!geni_desc) {
			GENI_SE_ERR(gi2c->ipcl, true, gi2c->dev,
					"prep_slave_sg for tx failed\n");
			gi2c->err = -ENOMEM;
			return NULL;
		}
		geni_desc->callback = gi2c_gsi_tx_cb;
		geni_desc->callback_param = &gi2c->tx_cb;
	} else {
		geni_desc = dmaengine_prep_slave_sg(gi2c->rx_c,
					&gi2c->rx_sg, 1, DMA_DEV_TO_MEM,
					(DMA_PREP_INTERRUPT | DMA_CTRL_ACK));
		if (!geni_desc) {
			GENI_SE_ERR(gi2c->ipcl, true, gi2c->dev,
					"prep_slave_sg for rx failed\n");
			gi2c->err = -ENOMEM;
			return NULL;
		}
		geni_desc->callback = gi2c_gsi_rx_cb;
		geni_desc->callback_param = &gi2c->rx_cb;
	}

	return geni_desc;
}

static int geni_i2c_lock_bus(struct geni_i2c_dev *gi2c)
{
	struct msm_gpi_tre *lock_t = NULL;
	int ret = 0, timeout = 0;
	dma_cookie_t tx_cookie;
	bool tx_chan = true;

	if (!gi2c->req_chan) {
		ret = geni_i2c_gsi_request_channel(gi2c);
		if (ret)
			return ret;
	}

	lock_t = setup_lock_tre(gi2c);
	sg_init_table(gi2c->tx_sg, 1);
	sg_set_buf(&gi2c->tx_sg[0], lock_t,
					sizeof(gi2c->lock_t));

	gi2c->tx_desc = geni_i2c_prep_desc(gi2c, gi2c->tx_c, 1, tx_chan);
	if (!gi2c->tx_desc) {
		gi2c->err = -ENOMEM;
		goto geni_i2c_err_lock_bus;
	}

	reinit_completion(&gi2c->xfer);
	/* Issue TX */
	tx_cookie = dmaengine_submit(gi2c->tx_desc);
	dma_async_issue_pending(gi2c->tx_c);

	timeout = wait_for_completion_timeout(&gi2c->xfer, HZ);
	if (!timeout) {
		GENI_SE_ERR(gi2c->ipcl, true, gi2c->dev,
				"%s timedout\n", __func__);
		geni_se_dump_dbg_regs(&gi2c->i2c_rsc, gi2c->base,
					gi2c->ipcl);
		gi2c->err = -ETIMEDOUT;
		goto geni_i2c_err_lock_bus;
	}
	return 0;

geni_i2c_err_lock_bus:
	if (gi2c->err) {
		dmaengine_terminate_all(gi2c->tx_c);
		gi2c->cfg_sent = 0;
	}
	return gi2c->err;
}

static void geni_i2c_unlock_bus(struct geni_i2c_dev *gi2c)
{
	struct msm_gpi_tre *unlock_t = NULL;
	int timeout = 0;
	dma_cookie_t tx_cookie;
	bool tx_chan = true;

	if (gi2c->gpi_reset)
		goto geni_i2c_err_unlock_bus;

	unlock_t = setup_unlock_tre(gi2c);
	sg_init_table(gi2c->tx_sg, 1);
	sg_set_buf(&gi2c->tx_sg[0], unlock_t,
					sizeof(gi2c->unlock_t));

	gi2c->tx_desc = geni_i2c_prep_desc(gi2c, gi2c->tx_c, 1, tx_chan);
	if (!gi2c->tx_desc) {
		gi2c->err = -ENOMEM;
		goto geni_i2c_err_unlock_bus;
	}

	reinit_completion(&gi2c->xfer);
	/* Issue TX */
	tx_cookie = dmaengine_submit(gi2c->tx_desc);
	dma_async_issue_pending(gi2c->tx_c);

	timeout = wait_for_completion_timeout(&gi2c->xfer, HZ);
	if (!timeout) {
		GENI_SE_ERR(gi2c->ipcl, true, gi2c->dev,
				"%s failed\n", __func__);
		geni_se_dump_dbg_regs(&gi2c->i2c_rsc, gi2c->base,
					gi2c->ipcl);
		gi2c->err = -ETIMEDOUT;
		goto geni_i2c_err_unlock_bus;
	}

geni_i2c_err_unlock_bus:
	if (gi2c->gpi_reset || gi2c->err) {
		dmaengine_terminate_all(gi2c->tx_c);
		gi2c->cfg_sent = 0;
		gi2c->err = 0;
		gi2c->gpi_reset = false;
	}
}

static int geni_i2c_gsi_xfer(struct i2c_adapter *adap, struct i2c_msg msgs[],
			     int num)
{
	struct geni_i2c_dev *gi2c = i2c_get_adapdata(adap);
	int i, ret = 0, timeout = 0;
	struct msm_gpi_tre *lock_t = NULL;
	struct msm_gpi_tre *unlock_t = NULL;
	struct msm_gpi_tre *cfg0_t = NULL;

	if (!gi2c->req_chan) {
		ret = geni_i2c_gsi_request_channel(gi2c);
		if (ret)
			return ret;
	}

	if (gi2c->is_shared) {
		lock_t = setup_lock_tre(gi2c);
		unlock_t = setup_unlock_tre(gi2c);
	}

	if (!gi2c->cfg_sent)
		cfg0_t = setup_cfg0_tre(gi2c);

	for (i = 0; i < num; i++) {
		u8 op = (msgs[i].flags & I2C_M_RD) ? 2 : 1;
		int segs = 3 - op;
		int index = 0;
		u8 *dma_buf = NULL;
		dma_cookie_t tx_cookie, rx_cookie;
		struct msm_gpi_tre *go_t = NULL;
		struct msm_gpi_tre *rx_t = NULL;
		struct msm_gpi_tre *tx_t = NULL;
		struct device *rx_dev = gi2c->wrapper_dev;
		struct device *tx_dev = gi2c->wrapper_dev;
		bool tx_chan = true;

		reinit_completion(&gi2c->xfer);
		gi2c->cur = &msgs[i];

		dma_buf = i2c_get_dma_safe_msg_buf(&msgs[i], 1);
		if (!dma_buf) {
			ret = -ENOMEM;
			goto geni_i2c_gsi_xfer_out;
		}

		qcom_geni_i2c_calc_timeout(gi2c);

		if (!gi2c->cfg_sent)
			segs++;
		if (gi2c->is_shared && (i == 0 || i == num-1)) {
			segs++;
			if (num == 1)
				segs++;
			sg_init_table(gi2c->tx_sg, segs);
			if (i == 0)
				/* Send lock tre for first transfer in a msg */
				sg_set_buf(&gi2c->tx_sg[index++], lock_t,
					sizeof(gi2c->lock_t));
		} else {
			sg_init_table(gi2c->tx_sg, segs);
		}

		/* Send cfg tre when cfg not sent already */
		if (!gi2c->cfg_sent) {
			sg_set_buf(&gi2c->tx_sg[index++], cfg0_t,
						sizeof(gi2c->cfg0_t));
			gi2c->cfg_sent = 1;
		}

		go_t = setup_go_tre(gi2c, msgs, i, num);
		sg_set_buf(&gi2c->tx_sg[index++], go_t,
						  sizeof(gi2c->go_t));

		if (msgs[i].flags & I2C_M_RD) {
			GENI_SE_DBG(gi2c->ipcl, false, gi2c->dev,
				"msg[%d].len:%d R\n", i, gi2c->cur->len);
			sg_init_table(&gi2c->rx_sg, 1);
			ret = geni_se_iommu_map_buf(rx_dev, &gi2c->rx_ph,
						dma_buf, msgs[i].len,
						DMA_FROM_DEVICE);
			if (ret) {
				GENI_SE_ERR(gi2c->ipcl, true, gi2c->dev,
					    "geni_se_iommu_map_buf for rx failed :%d\n",
					    ret);
				i2c_put_dma_safe_msg_buf(dma_buf, &msgs[i],
								false);
				goto geni_i2c_gsi_xfer_out;

			} else if (gi2c->dbg_buf_ptr) {
				gi2c->dbg_buf_ptr[i].virt_buf =
							(void *)dma_buf;
				gi2c->dbg_buf_ptr[i].map_buf =
							(void *)&gi2c->rx_ph;
			}

			rx_t = setup_rx_tre(gi2c, msgs, i, num);
			sg_set_buf(&gi2c->rx_sg, rx_t,
						 sizeof(gi2c->rx_t));

			gi2c->rx_desc =
			geni_i2c_prep_desc(gi2c, gi2c->rx_c, segs, !tx_chan);
			if (!gi2c->rx_desc) {
				gi2c->err = -ENOMEM;
				goto geni_i2c_err_prep_sg;
			}

			/* Issue RX */
			rx_cookie = dmaengine_submit(gi2c->rx_desc);
			dma_async_issue_pending(gi2c->rx_c);
		} else {
			GENI_SE_DBG(gi2c->ipcl, false, gi2c->dev,
				"msg[%d].len:%d W\n", i, gi2c->cur->len);
			ret = geni_se_iommu_map_buf(tx_dev, &gi2c->tx_ph,
						dma_buf, msgs[i].len,
						DMA_TO_DEVICE);
			if (ret) {
				GENI_SE_ERR(gi2c->ipcl, true, gi2c->dev,
					    "geni_se_iommu_map_buf for tx failed :%d\n",
					    ret);
				i2c_put_dma_safe_msg_buf(dma_buf, &msgs[i],
								false);
				goto geni_i2c_gsi_xfer_out;

			} else if (gi2c->dbg_buf_ptr) {
				gi2c->dbg_buf_ptr[i].virt_buf =
							(void *)dma_buf;
				gi2c->dbg_buf_ptr[i].map_buf =
							(void *)&gi2c->tx_ph;
			}

			tx_t = setup_tx_tre(gi2c, msgs, i, num);
			sg_set_buf(&gi2c->tx_sg[index++], tx_t,
							  sizeof(gi2c->tx_t));
		}

		if (gi2c->is_shared && i == num-1) {
			/* Send unlock tre at the end of last transfer */
			sg_set_buf(&gi2c->tx_sg[index++],
				unlock_t, sizeof(gi2c->unlock_t));
		}

		gi2c->tx_desc =
		geni_i2c_prep_desc(gi2c, gi2c->tx_c, segs, tx_chan);
		if (!gi2c->tx_desc) {
			gi2c->err = -ENOMEM;
			goto geni_i2c_err_prep_sg;
		}

		/* Issue TX */
		tx_cookie = dmaengine_submit(gi2c->tx_desc);
		dma_async_issue_pending(gi2c->tx_c);

		timeout = wait_for_completion_timeout(&gi2c->xfer,
						gi2c->xfer_timeout);
		if (!timeout) {
			u32 geni_ios = 0;

			GENI_SE_ERR(gi2c->ipcl, true, gi2c->dev,
				"I2C gsi xfer timeout:%u flags:%d addr:0x%x\n",
				gi2c->xfer_timeout, gi2c->cur->flags,
				gi2c->cur->addr);
			geni_se_dump_dbg_regs(&gi2c->i2c_rsc, gi2c->base,
						gi2c->ipcl);
			gi2c->err = -ETIMEDOUT;

			/* WAR: Set flag to mark cancel pending if IOS stuck */
			geni_ios = geni_read_reg_nolog(gi2c->base, SE_GENI_IOS);
			if ((geni_ios & 0x3) != 0x3) { //SCL:b'1, SDA:b'0
				GENI_SE_DBG(gi2c->ipcl, true, gi2c->dev,
					"%s: IO lines not in good state\n", __func__);
				gi2c->prev_cancel_pending = true;
				goto geni_i2c_gsi_cancel_pending;
			}
		}
geni_i2c_err_prep_sg:
		if (gi2c->err) {
			if (!gi2c->is_le_vm) {
				dmaengine_terminate_all(gi2c->tx_c);
				gi2c->cfg_sent = 0;
			} else {
				/* Stop channel in case of error in LE-VM */
				ret = dmaengine_pause(gi2c->tx_c);
				if (ret) {
					gi2c->gpi_reset = true;
					gi2c->err = ret;
					GENI_SE_ERR(gi2c->ipcl, true, gi2c->dev,
						"Channel cancel failed\n");
					goto geni_i2c_gsi_xfer_out;
				}
			}
		}
		if (gi2c->is_shared)
			/* Resend cfg tre for every new message on shared se */
			gi2c->cfg_sent = 0;

geni_i2c_gsi_cancel_pending:
		if (msgs[i].flags & I2C_M_RD)
			geni_se_iommu_unmap_buf(rx_dev, &gi2c->rx_ph,
				msgs[i].len, DMA_FROM_DEVICE);
		else
			geni_se_iommu_unmap_buf(tx_dev, &gi2c->tx_ph,
				msgs[i].len, DMA_TO_DEVICE);
		i2c_put_dma_safe_msg_buf(dma_buf, &msgs[i], !gi2c->err);
		if (gi2c->err)
			goto geni_i2c_gsi_xfer_out;
	}

geni_i2c_gsi_xfer_out:
	if (!ret && gi2c->err)
		ret = gi2c->err;
	return ret;
}

static int geni_i2c_xfer(struct i2c_adapter *adap,
			 struct i2c_msg msgs[],
			 int num)
{
	struct geni_i2c_dev *gi2c = i2c_get_adapdata(adap);
	int i, ret = 0, timeout = 0;

	gi2c->err = 0;

	/* Client to respect system suspend */
	if (!pm_runtime_enabled(gi2c->dev)) {
		GENI_SE_ERR(gi2c->ipcl, false, gi2c->dev,
			"%s: System suspended\n", __func__);
		return -EACCES;
	}

	if (!gi2c->is_le_vm) {
		ret = pm_runtime_get_sync(gi2c->dev);
		if (ret < 0) {
			GENI_SE_ERR(gi2c->ipcl, true, gi2c->dev,
					"error turning SE resources:%d\n", ret);
			pm_runtime_put_noidle(gi2c->dev);
			/* Set device in suspended since resume failed */
			pm_runtime_set_suspended(gi2c->dev);
			return ret;
		}
	}

	// WAR : Complete previous pending cancel cmd
	if (gi2c->prev_cancel_pending) {
		ret = do_pending_cancel(gi2c);
		if (ret) {
			pm_runtime_mark_last_busy(gi2c->dev);
			pm_runtime_put_autosuspend(gi2c->dev);
			return ret; //Don't perform xfer is cancel failed
		}
	}

	GENI_SE_DBG(gi2c->ipcl, false, gi2c->dev,
		"n:%d addr:0x%x\n", num, msgs[0].addr);

	gi2c->dbg_num = num;
	kfree(gi2c->dbg_buf_ptr);
	gi2c->dbg_buf_ptr =
		kcalloc(num, sizeof(struct dbg_buf_ctxt), GFP_KERNEL);
	if (!gi2c->dbg_buf_ptr)
		GENI_SE_ERR(gi2c->ipcl, false, gi2c->dev,
			"Buf logging pointer not available\n");

	if (gi2c->se_mode == GSI_ONLY) {
		ret = geni_i2c_gsi_xfer(adap, msgs, num);
		goto geni_i2c_txn_ret;
	} else {
		/* Don't set shared flag in non-GSI mode */
		gi2c->is_shared = false;
	}

	for (i = 0; i < num; i++) {
		int stretch = (i < (num - 1));
		u32 m_param = 0;
		u32 m_cmd = 0;
		u8 *dma_buf = NULL;
		dma_addr_t tx_dma = 0;
		dma_addr_t rx_dma = 0;
		enum se_xfer_mode mode = FIFO_MODE;

		reinit_completion(&gi2c->xfer);

		m_param |= (stretch ? STOP_STRETCH : 0);
		m_param |= ((msgs[i].addr & 0x7F) << SLV_ADDR_SHFT);

		gi2c->cur = &msgs[i];
		qcom_geni_i2c_calc_timeout(gi2c);
		mode = msgs[i].len > 32 ? SE_DMA : FIFO_MODE;

		/* Complete the transfer in FIFO mode if DMA mode
		 * is not supported for some Automotive platform.
		 */
		if (gi2c->disable_dma_mode) {
			GENI_SE_DBG(gi2c->ipcl, false, gi2c->dev,
					"Disable DMA mode\n");
			mode = FIFO_MODE;
		}
		ret = geni_se_select_mode(gi2c->base, mode);
		if (ret) {
			dev_err(gi2c->dev, "%s: Error mode init %d:%d:%d\n",
				__func__, mode, i, msgs[i].len);
			break;
		}

		if (mode == SE_DMA) {
			dma_buf = i2c_get_dma_safe_msg_buf(&msgs[i], 1);
			if (!dma_buf) {
				ret = -ENOMEM;
				goto geni_i2c_txn_ret;
			}
		}

		if (msgs[i].flags & I2C_M_RD) {
			GENI_SE_DBG(gi2c->ipcl, false, gi2c->dev,
				"msgs[%d].len:%d R\n", i, msgs[i].len);
			geni_write_reg(msgs[i].len,
				       gi2c->base, SE_I2C_RX_TRANS_LEN);
			m_cmd = I2C_READ;
			geni_setup_m_cmd(gi2c->base, m_cmd, m_param);
			if (mode == SE_DMA) {
				ret = geni_se_rx_dma_prep(gi2c->wrapper_dev,
							gi2c->base, dma_buf,
							msgs[i].len, &rx_dma);
				if (ret) {
					i2c_put_dma_safe_msg_buf(dma_buf,
							&msgs[i], false);
					mode = FIFO_MODE;
					ret = geni_se_select_mode(gi2c->base,
								  mode);
				} else if (gi2c->dbg_buf_ptr) {
					gi2c->dbg_buf_ptr[i].virt_buf =
								(void *)dma_buf;
					gi2c->dbg_buf_ptr[i].map_buf =
								(void *)&rx_dma;
				}
			}
		} else {
			GENI_SE_DBG(gi2c->ipcl, false, gi2c->dev,
				"msgs[%d].len:%d W\n", i, msgs[i].len);
			geni_write_reg(msgs[i].len, gi2c->base,
						SE_I2C_TX_TRANS_LEN);
			m_cmd = I2C_WRITE;
			geni_setup_m_cmd(gi2c->base, m_cmd, m_param);
			if (mode == SE_DMA) {
				ret = geni_se_tx_dma_prep(gi2c->wrapper_dev,
							gi2c->base, dma_buf,
							msgs[i].len, &tx_dma);
				if (ret) {
					i2c_put_dma_safe_msg_buf(dma_buf,
							&msgs[i], false);
					mode = FIFO_MODE;
					ret = geni_se_select_mode(gi2c->base,
								  mode);
				} else if (gi2c->dbg_buf_ptr) {
					gi2c->dbg_buf_ptr[i].virt_buf =
								(void *)dma_buf;
					gi2c->dbg_buf_ptr[i].map_buf =
								(void *)&tx_dma;
				}
			}
			if (mode == FIFO_MODE) /* Get FIFO IRQ */
				geni_write_reg(1, gi2c->base,
						SE_GENI_TX_WATERMARK_REG);
		}
		/* Ensure FIFO write go through before waiting for Done evet */
		mb();
		timeout = wait_for_completion_timeout(&gi2c->xfer,
						gi2c->xfer_timeout);
		if (!timeout) {
			u32 geni_ios = 0;

			GENI_SE_ERR(gi2c->ipcl, true, gi2c->dev,
				"I2C xfer timeout: %d\n", gi2c->xfer_timeout);
			geni_i2c_err(gi2c, GENI_TIMEOUT);

			/* WAR: Set flag to mark cancel pending if IOS bad */
			geni_ios = geni_read_reg_nolog(gi2c->base, SE_GENI_IOS);
			if ((geni_ios & 0x3) != 0x3) { //SCL:b'1, SDA:b'0
				GENI_SE_DBG(gi2c->ipcl, true, gi2c->dev,
					"%s: IO lines not in good state\n", __func__);
				gi2c->prev_cancel_pending = true;
				goto geni_i2c_txn_ret;
			}
		}

		if (gi2c->err) {
			reinit_completion(&gi2c->xfer);
			geni_cancel_m_cmd(gi2c->base);
			timeout = wait_for_completion_timeout(&gi2c->xfer, HZ);
			if (!timeout) {
				GENI_SE_ERR(gi2c->ipcl, true, gi2c->dev,
					"Cancel failed\n");
				reinit_completion(&gi2c->xfer);
				geni_abort_m_cmd(gi2c->base);
				timeout =
				wait_for_completion_timeout(&gi2c->xfer, HZ);
				if (!timeout)
					GENI_SE_ERR(gi2c->ipcl, true, gi2c->dev,
						"Abort failed\n");
			}
		}
		gi2c->cur_wr = 0;
		gi2c->cur_rd = 0;
		if (mode == SE_DMA) {
			if (gi2c->err) {
				reinit_completion(&gi2c->xfer);
				if (msgs[i].flags != I2C_M_RD)
					writel_relaxed(1, gi2c->base +
							SE_DMA_TX_FSM_RST);
				else
					writel_relaxed(1, gi2c->base +
							SE_DMA_RX_FSM_RST);
				wait_for_completion_timeout(&gi2c->xfer, HZ);
			}
			geni_se_rx_dma_unprep(gi2c->wrapper_dev, rx_dma,
					      msgs[i].len);
			geni_se_tx_dma_unprep(gi2c->wrapper_dev, tx_dma,
					      msgs[i].len);
			i2c_put_dma_safe_msg_buf(dma_buf, &msgs[i], !gi2c->err);
		}
		ret = gi2c->err;
		if (gi2c->err) {
			GENI_SE_ERR(gi2c->ipcl, true, gi2c->dev,
				"i2c error :%d\n", gi2c->err);
			break;
		}
	}
geni_i2c_txn_ret:
	if (ret == 0)
		ret = num;

	if (!gi2c->is_le_vm) {
		pm_runtime_mark_last_busy(gi2c->dev);
		pm_runtime_put_autosuspend(gi2c->dev);
	}
	gi2c->cur = NULL;
<<<<<<< HEAD
	gi2c->err = 0;
	GENI_SE_DBG(gi2c->ipcl, false, gi2c->dev,
			"i2c txn ret:%d\n", ret);
	return ret;
=======
	GENI_SE_DBG(gi2c->ipcl, false, gi2c->dev,
		"i2c txn ret:%d, num:%d, err:%d\n", ret, num, gi2c->err);

	if (gi2c->err)
		return gi2c->err;
	else
		return ret;
>>>>>>> 5223d470
}

static u32 geni_i2c_func(struct i2c_adapter *adap)
{
	return I2C_FUNC_I2C | (I2C_FUNC_SMBUS_EMUL & ~I2C_FUNC_SMBUS_QUICK);
}

static const struct i2c_algorithm geni_i2c_algo = {
	.master_xfer	= geni_i2c_xfer,
	.functionality	= geni_i2c_func,
};

static int geni_i2c_probe(struct platform_device *pdev)
{
	struct geni_i2c_dev *gi2c;
	struct resource *res;
	struct platform_device *wrapper_pdev;
	struct device_node *wrapper_ph_node;
	int ret;
	char boot_marker[40];

	gi2c = devm_kzalloc(&pdev->dev, sizeof(*gi2c), GFP_KERNEL);
	if (!gi2c)
		return -ENOMEM;

	if (arr_idx < MAX_SE)
		/* Debug purpose */
		gi2c_dev_dbg[arr_idx++] = gi2c;

	gi2c->dev = &pdev->dev;

	snprintf(boot_marker, sizeof(boot_marker),
				"M - DRIVER GENI_I2C Init");
	place_marker(boot_marker);

	res = platform_get_resource(pdev, IORESOURCE_MEM, 0);
	if (!res)
		return -EINVAL;

	wrapper_ph_node = of_parse_phandle(pdev->dev.of_node,
				"qcom,wrapper-core", 0);
	if (IS_ERR_OR_NULL(wrapper_ph_node)) {
		ret = PTR_ERR(wrapper_ph_node);
		dev_err(&pdev->dev, "No wrapper core defined\n");
		return ret;
	}
	wrapper_pdev = of_find_device_by_node(wrapper_ph_node);
	of_node_put(wrapper_ph_node);
	if (IS_ERR_OR_NULL(wrapper_pdev)) {
		ret = PTR_ERR(wrapper_pdev);
		dev_err(&pdev->dev, "Cannot retrieve wrapper device\n");
		return ret;
	}
	gi2c->wrapper_dev = &wrapper_pdev->dev;

	gi2c->base = devm_ioremap_resource(gi2c->dev, res);
	if (IS_ERR(gi2c->base))
		return PTR_ERR(gi2c->base);

	if (of_property_read_bool(pdev->dev.of_node, "qcom,le-vm")) {
		gi2c->is_le_vm = true;
		gi2c->first_resume = true;
		dev_info(&pdev->dev, "LE-VM usecase\n");
	}

	if (of_property_read_bool(pdev->dev.of_node, "qcom,leica-used-i2c"))
		gi2c->i2c_rsc.skip_bw_vote = true;

	if (of_property_read_bool(pdev->dev.of_node, "qcom,rtl_se")) {
		gi2c->is_i2c_rtl_based  = true;
		dev_info(&pdev->dev, "%s: RTL based SE\n", __func__);
	}

	gi2c->i2c_rsc.wrapper_dev = &wrapper_pdev->dev;
	gi2c->i2c_rsc.ctrl_dev = gi2c->dev;

	/*
	 * For LE, clocks, gpio and icb voting will be provided by
	 * by LA. The I2C operates in GSI mode only for LE usecase,
	 * se irq not required. Below properties will not be present
	 * in I2C LE dt.
	 */
	if (!gi2c->is_le_vm) {
		gi2c->i2c_rsc.se_clk = devm_clk_get(&pdev->dev, "se-clk");
		if (IS_ERR(gi2c->i2c_rsc.se_clk)) {
			ret = PTR_ERR(gi2c->i2c_rsc.se_clk);
			dev_err(&pdev->dev, "Err getting SE Core clk %d\n",
				ret);
			return ret;
		}

		gi2c->i2c_rsc.m_ahb_clk = devm_clk_get(&pdev->dev, "m-ahb");
		if (IS_ERR(gi2c->i2c_rsc.m_ahb_clk)) {
			ret = PTR_ERR(gi2c->i2c_rsc.m_ahb_clk);
			dev_err(&pdev->dev, "Err getting M AHB clk %d\n", ret);
			return ret;
		}

		gi2c->i2c_rsc.s_ahb_clk = devm_clk_get(&pdev->dev, "s-ahb");
		if (IS_ERR(gi2c->i2c_rsc.s_ahb_clk)) {
			ret = PTR_ERR(gi2c->i2c_rsc.s_ahb_clk);
			dev_err(&pdev->dev, "Err getting S AHB clk %d\n", ret);
			return ret;
		}

		ret = geni_se_resources_init(&gi2c->i2c_rsc, I2C_CORE2X_VOTE,
				     (DEFAULT_SE_CLK * DEFAULT_BUS_WIDTH));
		if (ret) {
			dev_err(gi2c->dev, "geni_se_resources_init\n");
			return ret;
		}

		gi2c->i2c_rsc.geni_pinctrl = devm_pinctrl_get(&pdev->dev);
		if (IS_ERR_OR_NULL(gi2c->i2c_rsc.geni_pinctrl)) {
			dev_err(&pdev->dev, "No pinctrl config specified\n");
			ret = PTR_ERR(gi2c->i2c_rsc.geni_pinctrl);
			return ret;
		}
		gi2c->i2c_rsc.geni_gpio_active =
			pinctrl_lookup_state(gi2c->i2c_rsc.geni_pinctrl,
							PINCTRL_DEFAULT);
		if (IS_ERR_OR_NULL(gi2c->i2c_rsc.geni_gpio_active)) {
			dev_err(&pdev->dev, "No default config specified\n");
			ret = PTR_ERR(gi2c->i2c_rsc.geni_gpio_active);
			return ret;
		}
		gi2c->i2c_rsc.geni_gpio_sleep =
			pinctrl_lookup_state(gi2c->i2c_rsc.geni_pinctrl,
							PINCTRL_SLEEP);
		if (IS_ERR_OR_NULL(gi2c->i2c_rsc.geni_gpio_sleep)) {
			dev_err(&pdev->dev, "No sleep config specified\n");
			ret = PTR_ERR(gi2c->i2c_rsc.geni_gpio_sleep);
			return ret;
		}

		gi2c->disable_dma_mode = of_property_read_bool(pdev->dev.of_node,
						"qcom,disable-dma");

		gi2c->irq = platform_get_irq(pdev, 0);
		if (gi2c->irq < 0)
			return gi2c->irq;

		irq_set_status_flags(gi2c->irq, IRQ_NOAUTOEN);
		ret = devm_request_irq(gi2c->dev, gi2c->irq, geni_i2c_irq,
					0, "i2c_geni", gi2c);
		if (ret) {
			dev_err(gi2c->dev, "Request_irq failed:%d: err:%d\n",
					   gi2c->irq, ret);
			return ret;
		}
	}

	if (of_property_read_bool(pdev->dev.of_node, "qcom,shared")) {
		gi2c->is_shared = true;
		dev_info(&pdev->dev, "Multi-EE usecase\n");
	}

	if (of_property_read_u32(pdev->dev.of_node, "qcom,clk-freq-out",
				&gi2c->i2c_rsc.clk_freq_out))
		gi2c->i2c_rsc.clk_freq_out = KHz(400);

	dev_info(&pdev->dev, "Bus frequency is set to %dHz.\n",
						gi2c->i2c_rsc.clk_freq_out);

	ret = geni_i2c_clk_map_idx(gi2c);
	if (ret) {
		dev_err(gi2c->dev, "Invalid clk frequency %d KHz: %d\n",
				gi2c->i2c_rsc.clk_freq_out, ret);
		return ret;
	}

	ret = dma_set_mask_and_coherent(&pdev->dev, DMA_BIT_MASK(64));
	if (ret) {
		ret = dma_set_mask_and_coherent(&pdev->dev, DMA_BIT_MASK(32));
		if (ret) {
			dev_err(&pdev->dev, "could not set DMA mask\n");
			return ret;
		}
	}

	gi2c->adap.algo = &geni_i2c_algo;
	init_completion(&gi2c->xfer);
	platform_set_drvdata(pdev, gi2c);
	i2c_set_adapdata(&gi2c->adap, gi2c);
	gi2c->adap.dev.parent = gi2c->dev;
	gi2c->adap.dev.of_node = pdev->dev.of_node;

	strlcpy(gi2c->adap.name, "Geni-I2C", sizeof(gi2c->adap.name));

	pm_runtime_set_suspended(gi2c->dev);
	pm_runtime_set_autosuspend_delay(gi2c->dev, I2C_AUTO_SUSPEND_DELAY);
	pm_runtime_use_autosuspend(gi2c->dev);
	pm_runtime_enable(gi2c->dev);
	ret = i2c_add_adapter(&gi2c->adap);
	if (ret) {
		dev_err(gi2c->dev, "Add adapter failed, ret=%d\n", ret);
		return ret;
	}

	snprintf(boot_marker, sizeof(boot_marker),
				"M - DRIVER GENI_I2C_%d Ready", gi2c->adap.nr);
	place_marker(boot_marker);

	dev_info(gi2c->dev, "I2C probed\n");
	return 0;
}

static int geni_i2c_remove(struct platform_device *pdev)
{
	struct geni_i2c_dev *gi2c = platform_get_drvdata(pdev);
	int i;

	pm_runtime_disable(gi2c->dev);
	i2c_del_adapter(&gi2c->adap);

	for (i = 0; i < arr_idx; i++)
		gi2c_dev_dbg[i] = NULL;
	arr_idx = 0;

	if (gi2c->ipcl)
		ipc_log_context_destroy(gi2c->ipcl);
	return 0;
}

static int geni_i2c_resume_early(struct device *device)
{
	struct geni_i2c_dev *gi2c = dev_get_drvdata(device);

	GENI_SE_DBG(gi2c->ipcl, false, gi2c->dev, "%s\n", __func__);
	return 0;
}

/*
 * get sync/put sync in LA-VM -> do resources on/off
 * get sync/put sync in LE-VM -> do lock/unlock gpii
 */
#if IS_ENABLED(CONFIG_PM)
static int geni_i2c_runtime_suspend(struct device *dev)
{
	struct geni_i2c_dev *gi2c = dev_get_drvdata(dev);

	if (gi2c->se_mode == FIFO_SE_DMA)
		disable_irq(gi2c->irq);

	if (gi2c->is_le_vm) {
		if (!gi2c->first_resume)
			geni_i2c_unlock_bus(gi2c);
		else
			gi2c->first_resume = false;
	} else if (gi2c->is_shared) {
		/* Do not unconfigure GPIOs if shared se */
		se_geni_clks_off(&gi2c->i2c_rsc);
	} else {
		se_geni_resources_off(&gi2c->i2c_rsc);
	}
	GENI_SE_DBG(gi2c->ipcl, false, gi2c->dev, "%s\n", __func__);
	return 0;
}

static int geni_i2c_runtime_resume(struct device *dev)
{
	int ret;
	struct geni_i2c_dev *gi2c = dev_get_drvdata(dev);

	if (!gi2c->ipcl) {
		char ipc_name[I2C_NAME_SIZE];

		snprintf(ipc_name, I2C_NAME_SIZE, "%s", dev_name(gi2c->dev));
		gi2c->ipcl = ipc_log_context_create(2, ipc_name, 0);
	}

	if (!gi2c->is_le_vm) {
		/* Do not control clk/gpio/icb for LE-VM */
		ret = se_geni_resources_on(&gi2c->i2c_rsc);
		if (ret)
			return ret;

		ret = geni_i2c_prepare(gi2c);
		if (ret) {
			dev_err(gi2c->dev, "I2C prepare failed: %d\n", ret);
			return ret;
		}

		if (gi2c->se_mode == FIFO_SE_DMA)
			enable_irq(gi2c->irq);
	} else if (!gi2c->first_resume) {
		/*
		 * For first resume call in le, do nothing, and in
		 * corresponding first suspend, set the first_resume
		 * flag to false, to enable lock/unlock per resume/suspend
		 * session.
		 */
		ret = geni_i2c_prepare(gi2c);
		if (ret) {
			dev_err(gi2c->dev, "I2C prepare failed:%d\n", ret);
			return ret;
		}

		ret = geni_i2c_lock_bus(gi2c);
		if (ret) {
			GENI_SE_ERR(gi2c->ipcl, true, gi2c->dev,
				"%s failed: %d\n", __func__, ret);
			return ret;
		}
	}

	GENI_SE_DBG(gi2c->ipcl, false, gi2c->dev, "%s\n", __func__);

	return 0;
}

static int geni_i2c_suspend_late(struct device *device)
{
	struct geni_i2c_dev *gi2c = dev_get_drvdata(device);
	int ret;

	GENI_SE_DBG(gi2c->ipcl, false, gi2c->dev, "%s\n", __func__);
	/* Make sure no transactions are pending */
	ret = i2c_trylock_bus(&gi2c->adap, I2C_LOCK_SEGMENT);
	if (!ret) {
		GENI_SE_ERR(gi2c->ipcl, true, gi2c->dev,
				"late I2C transaction request\n");
		return -EBUSY;
	}
	if (!pm_runtime_status_suspended(device)) {
		GENI_SE_DBG(gi2c->ipcl, false, gi2c->dev,
			"%s: Force suspend\n", __func__);
		geni_i2c_runtime_suspend(device);
		pm_runtime_disable(device);
		pm_runtime_set_suspended(device);
		pm_runtime_enable(device);
	}
	i2c_unlock_bus(&gi2c->adap, I2C_LOCK_SEGMENT);
	return 0;
}
#else
static int geni_i2c_runtime_suspend(struct device *dev)
{
	return 0;
}

static int geni_i2c_runtime_resume(struct device *dev)
{
	return 0;
}

static int geni_i2c_suspend_late(struct device *device)
{
	return 0;
}
#endif

static const struct dev_pm_ops geni_i2c_pm_ops = {
	.suspend_late		= geni_i2c_suspend_late,
	.resume_early		= geni_i2c_resume_early,
	.runtime_suspend	= geni_i2c_runtime_suspend,
	.runtime_resume		= geni_i2c_runtime_resume,
};

static const struct of_device_id geni_i2c_dt_match[] = {
	{ .compatible = "qcom,i2c-geni" },
	{}
};
MODULE_DEVICE_TABLE(of, geni_i2c_dt_match);

static struct platform_driver geni_i2c_driver = {
	.probe  = geni_i2c_probe,
	.remove = geni_i2c_remove,
	.driver = {
		.name = "i2c_geni",
		.pm = &geni_i2c_pm_ops,
		.of_match_table = geni_i2c_dt_match,
	},
};

static int __init i2c_dev_init(void)
{
	return platform_driver_register(&geni_i2c_driver);
}

static void __exit i2c_dev_exit(void)
{
	platform_driver_unregister(&geni_i2c_driver);
}

module_init(i2c_dev_init);
module_exit(i2c_dev_exit);
MODULE_LICENSE("GPL v2");
MODULE_ALIAS("platform:i2c_geni");<|MERGE_RESOLUTION|>--- conflicted
+++ resolved
@@ -1256,12 +1256,6 @@
 		pm_runtime_put_autosuspend(gi2c->dev);
 	}
 	gi2c->cur = NULL;
-<<<<<<< HEAD
-	gi2c->err = 0;
-	GENI_SE_DBG(gi2c->ipcl, false, gi2c->dev,
-			"i2c txn ret:%d\n", ret);
-	return ret;
-=======
 	GENI_SE_DBG(gi2c->ipcl, false, gi2c->dev,
 		"i2c txn ret:%d, num:%d, err:%d\n", ret, num, gi2c->err);
 
@@ -1269,7 +1263,6 @@
 		return gi2c->err;
 	else
 		return ret;
->>>>>>> 5223d470
 }
 
 static u32 geni_i2c_func(struct i2c_adapter *adap)
