// SPDX-License-Identifier: GPL-2.0-only
/*
 * sysctl.c: General linux system control interface
 *
 * Begun 24 March 1995, Stephen Tweedie
 * Added /proc support, Dec 1995
 * Added bdflush entry and intvec min/max checking, 2/23/96, Tom Dyas.
 * Added hooks for /proc/sys/net (minor, minor patch), 96/4/1, Mike Shaver.
 * Added kernel/java-{interpreter,appletviewer}, 96/5/10, Mike Shaver.
 * Dynamic registration fixes, Stephen Tweedie.
 * Added kswapd-interval, ctrl-alt-del, printk stuff, 1/8/97, Chris Horn.
 * Made sysctl support optional via CONFIG_SYSCTL, 1/10/97, Chris
 *  Horn.
 * Added proc_doulongvec_ms_jiffies_minmax, 09/08/99, Carlos H. Bauer.
 * Added proc_doulongvec_minmax, 09/08/99, Carlos H. Bauer.
 * Changed linked lists to use list.h instead of lists.h, 02/24/00, Bill
 *  Wendling.
 * The list_for_each() macro wasn't appropriate for the sysctl loop.
 *  Removed it and replaced it with older style, 03/23/00, Bill Wendling
 */

#include <linux/module.h>
#include <linux/aio.h>
#include <linux/mm.h>
#include <linux/swap.h>
#include <linux/slab.h>
#include <linux/sysctl.h>
#include <linux/bitmap.h>
#include <linux/signal.h>
#include <linux/printk.h>
#include <linux/proc_fs.h>
#include <linux/security.h>
#include <linux/ctype.h>
#include <linux/kmemleak.h>
#include <linux/fs.h>
#include <linux/init.h>
#include <linux/kernel.h>
#include <linux/kobject.h>
#include <linux/net.h>
#include <linux/sysrq.h>
#include <linux/highuid.h>
#include <linux/writeback.h>
#include <linux/ratelimit.h>
#include <linux/compaction.h>
#include <linux/hugetlb.h>
#include <linux/initrd.h>
#include <linux/key.h>
#include <linux/times.h>
#include <linux/limits.h>
#include <linux/dcache.h>
#include <linux/dnotify.h>
#include <linux/syscalls.h>
#include <linux/vmstat.h>
#include <linux/nfs_fs.h>
#include <linux/acpi.h>
#include <linux/reboot.h>
#include <linux/ftrace.h>
#include <linux/perf_event.h>
#include <linux/kprobes.h>
#include <linux/pipe_fs_i.h>
#include <linux/oom.h>
#include <linux/kmod.h>
#include <linux/capability.h>
#include <linux/binfmts.h>
#include <linux/sched/sysctl.h>
#include <linux/sched/coredump.h>
#include <linux/kexec.h>
#include <linux/bpf.h>
#include <linux/mount.h>
#include <linux/userfaultfd_k.h>

#include "../lib/kstrtox.h"

#include <linux/uaccess.h>
#include <asm/processor.h>

#ifdef CONFIG_X86
#include <asm/nmi.h>
#include <asm/stacktrace.h>
#include <asm/io.h>
#endif
#ifdef CONFIG_SPARC
#include <asm/setup.h>
#endif
#ifdef CONFIG_BSD_PROCESS_ACCT
#include <linux/acct.h>
#endif
#ifdef CONFIG_RT_MUTEXES
#include <linux/rtmutex.h>
#endif
#if defined(CONFIG_PROVE_LOCKING) || defined(CONFIG_LOCK_STAT)
#include <linux/lockdep.h>
#endif
#ifdef CONFIG_CHR_DEV_SG
#include <scsi/sg.h>
#endif
#ifdef CONFIG_STACKLEAK_RUNTIME_DISABLE
#include <linux/stackleak.h>
#endif
#ifdef CONFIG_LOCKUP_DETECTOR
#include <linux/nmi.h>
#endif

#if defined(CONFIG_SYSCTL)

/* External variables not in a header file. */
extern int suid_dumpable;
#ifdef CONFIG_COREDUMP
extern int core_uses_pid;
extern char core_pattern[];
extern unsigned int core_pipe_limit;
#endif
extern int pid_max;
extern int extra_free_kbytes;
extern int pid_max_min, pid_max_max;
extern int percpu_pagelist_fraction;
extern int latencytop_enabled;
extern unsigned int sysctl_nr_open_min, sysctl_nr_open_max;
#ifndef CONFIG_MMU
extern int sysctl_nr_trim_pages;
#endif

/* Constants used for minimum and  maximum */
#ifdef CONFIG_LOCKUP_DETECTOR
static int sixty = 60;
#endif

static int __maybe_unused neg_one = -1;
static int __maybe_unused two = 2;
static int __maybe_unused four = 4;
static unsigned long zero_ul;
static unsigned long one_ul = 1;
static unsigned long long_max = LONG_MAX;
static int one_hundred = 100;
static int one_thousand = 1000;
#ifdef CONFIG_PRINTK
static int ten_thousand = 10000;
#endif
#ifdef CONFIG_PERF_EVENTS
static int six_hundred_forty_kb = 640 * 1024;
#endif
static int __maybe_unused max_kswapd_threads = MAX_KSWAPD_THREADS;

/* this is needed for the proc_doulongvec_minmax of vm_dirty_bytes */
static unsigned long dirty_bytes_min = 2 * PAGE_SIZE;

/* this is needed for the proc_dointvec_minmax for [fs_]overflow UID and GID */
static int maxolduid = 65535;
static int minolduid;

static int ngroups_max = NGROUPS_MAX;
static const int cap_last_cap = CAP_LAST_CAP;

/*
 * This is needed for proc_doulongvec_minmax of sysctl_hung_task_timeout_secs
 * and hung_task_check_interval_secs
 */
#ifdef CONFIG_DETECT_HUNG_TASK
static unsigned long hung_task_timeout_max = (LONG_MAX/HZ);
#endif

#ifdef CONFIG_INOTIFY_USER
#include <linux/inotify.h>
#endif
#ifdef CONFIG_SPARC
#endif

#ifdef CONFIG_PARISC
extern int pwrsw_enabled;
#endif

#ifdef CONFIG_SYSCTL_ARCH_UNALIGN_ALLOW
extern int unaligned_enabled;
#endif

#ifdef CONFIG_IA64
extern int unaligned_dump_stack;
#endif

#ifdef CONFIG_SYSCTL_ARCH_UNALIGN_NO_WARN
extern int no_unaligned_warning;
#endif

#ifdef CONFIG_PROC_SYSCTL

/**
 * enum sysctl_writes_mode - supported sysctl write modes
 *
 * @SYSCTL_WRITES_LEGACY: each write syscall must fully contain the sysctl value
 *	to be written, and multiple writes on the same sysctl file descriptor
 *	will rewrite the sysctl value, regardless of file position. No warning
 *	is issued when the initial position is not 0.
 * @SYSCTL_WRITES_WARN: same as above but warn when the initial file position is
 *	not 0.
 * @SYSCTL_WRITES_STRICT: writes to numeric sysctl entries must always be at
 *	file position 0 and the value must be fully contained in the buffer
 *	sent to the write syscall. If dealing with strings respect the file
 *	position, but restrict this to the max length of the buffer, anything
 *	passed the max length will be ignored. Multiple writes will append
 *	to the buffer.
 *
 * These write modes control how current file position affects the behavior of
 * updating sysctl values through the proc interface on each write.
 */
enum sysctl_writes_mode {
	SYSCTL_WRITES_LEGACY		= -1,
	SYSCTL_WRITES_WARN		= 0,
	SYSCTL_WRITES_STRICT		= 1,
};

static enum sysctl_writes_mode sysctl_writes_strict = SYSCTL_WRITES_STRICT;

static int proc_do_cad_pid(struct ctl_table *table, int write,
		  void __user *buffer, size_t *lenp, loff_t *ppos);
static int proc_taint(struct ctl_table *table, int write,
			       void __user *buffer, size_t *lenp, loff_t *ppos);
#endif

#ifdef CONFIG_PRINTK
static int proc_dointvec_minmax_sysadmin(struct ctl_table *table, int write,
				void __user *buffer, size_t *lenp, loff_t *ppos);
#endif

static int proc_dointvec_minmax_coredump(struct ctl_table *table, int write,
		void __user *buffer, size_t *lenp, loff_t *ppos);
#ifdef CONFIG_COREDUMP
static int proc_dostring_coredump(struct ctl_table *table, int write,
		void __user *buffer, size_t *lenp, loff_t *ppos);
#endif
static int proc_dopipe_max_size(struct ctl_table *table, int write,
		void __user *buffer, size_t *lenp, loff_t *ppos);

#ifdef CONFIG_MAGIC_SYSRQ
/* Note: sysrq code uses its own private copy */
static int __sysrq_enabled = CONFIG_MAGIC_SYSRQ_DEFAULT_ENABLE;

static int sysrq_sysctl_handler(struct ctl_table *table, int write,
				void __user *buffer, size_t *lenp,
				loff_t *ppos)
{
	int error;

	error = proc_dointvec(table, write, buffer, lenp, ppos);
	if (error)
		return error;

	if (write)
		sysrq_toggle_support(__sysrq_enabled);

	return 0;
}

#endif

#ifdef CONFIG_BPF_SYSCALL

void __weak unpriv_ebpf_notify(int new_state)
{
}

static int bpf_unpriv_handler(struct ctl_table *table, int write,
                             void *buffer, size_t *lenp, loff_t *ppos)
{
	int ret, unpriv_enable = *(int *)table->data;
	bool locked_state = unpriv_enable == 1;
	struct ctl_table tmp = *table;

	if (write && !capable(CAP_SYS_ADMIN))
		return -EPERM;

	tmp.data = &unpriv_enable;
	ret = proc_dointvec_minmax(&tmp, write, buffer, lenp, ppos);
	if (write && !ret) {
		if (locked_state && unpriv_enable != 1)
			return -EPERM;
		*(int *)table->data = unpriv_enable;
	}

	unpriv_ebpf_notify(unpriv_enable);

	return ret;
}
#endif

static struct ctl_table kern_table[];
static struct ctl_table vm_table[];
static struct ctl_table fs_table[];
static struct ctl_table debug_table[];
static struct ctl_table dev_table[];
extern struct ctl_table random_table[];
#ifdef CONFIG_EPOLL
extern struct ctl_table epoll_table[];
#endif

#ifdef CONFIG_FW_LOADER_USER_HELPER
extern struct ctl_table firmware_config_table[];
#endif

#if defined(HAVE_ARCH_PICK_MMAP_LAYOUT) || \
    defined(CONFIG_ARCH_WANT_DEFAULT_TOPDOWN_MMAP_LAYOUT)
int sysctl_legacy_va_layout;
#endif

/* The default sysctl tables: */

static struct ctl_table sysctl_base_table[] = {
	{
		.procname	= "kernel",
		.mode		= 0555,
		.child		= kern_table,
	},
	{
		.procname	= "vm",
		.mode		= 0555,
		.child		= vm_table,
	},
	{
		.procname	= "fs",
		.mode		= 0555,
		.child		= fs_table,
	},
	{
		.procname	= "debug",
		.mode		= 0555,
		.child		= debug_table,
	},
	{
		.procname	= "dev",
		.mode		= 0555,
		.child		= dev_table,
	},
	{ }
};

#ifdef CONFIG_SCHED_DEBUG
static int min_sched_granularity_ns = 100000;		/* 100 usecs */
static int max_sched_granularity_ns = NSEC_PER_SEC;	/* 1 second */
static int min_wakeup_granularity_ns;			/* 0 usecs */
static int max_wakeup_granularity_ns = NSEC_PER_SEC;	/* 1 second */
#ifdef CONFIG_SMP
static int min_sched_tunable_scaling = SCHED_TUNABLESCALING_NONE;
static int max_sched_tunable_scaling = SCHED_TUNABLESCALING_END-1;
#endif /* CONFIG_SMP */
#endif /* CONFIG_SCHED_DEBUG */

#ifdef CONFIG_COMPACTION
static int min_extfrag_threshold;
static int max_extfrag_threshold = 1000;
#endif

static struct ctl_table kern_table[] = {
	{
		.procname	= "sched_child_runs_first",
		.data		= &sysctl_sched_child_runs_first,
		.maxlen		= sizeof(unsigned int),
		.mode		= 0644,
		.proc_handler	= proc_dointvec,
	},
#ifdef CONFIG_SCHED_DEBUG
	{
		.procname	= "sched_min_granularity_ns",
		.data		= &sysctl_sched_min_granularity,
		.maxlen		= sizeof(unsigned int),
		.mode		= 0644,
		.proc_handler	= sched_proc_update_handler,
		.extra1		= &min_sched_granularity_ns,
		.extra2		= &max_sched_granularity_ns,
	},
	{
		.procname	= "sched_latency_ns",
		.data		= &sysctl_sched_latency,
		.maxlen		= sizeof(unsigned int),
		.mode		= 0644,
		.proc_handler	= sched_proc_update_handler,
		.extra1		= &min_sched_granularity_ns,
		.extra2		= &max_sched_granularity_ns,
	},
	{
		.procname	= "sched_wakeup_granularity_ns",
		.data		= &sysctl_sched_wakeup_granularity,
		.maxlen		= sizeof(unsigned int),
		.mode		= 0644,
		.proc_handler	= sched_proc_update_handler,
		.extra1		= &min_wakeup_granularity_ns,
		.extra2		= &max_wakeup_granularity_ns,
	},
#ifdef CONFIG_SMP
	{
		.procname	= "sched_tunable_scaling",
		.data		= &sysctl_sched_tunable_scaling,
		.maxlen		= sizeof(enum sched_tunable_scaling),
		.mode		= 0644,
		.proc_handler	= sched_proc_update_handler,
		.extra1		= &min_sched_tunable_scaling,
		.extra2		= &max_sched_tunable_scaling,
	},
	{
		.procname	= "sched_migration_cost_ns",
		.data		= &sysctl_sched_migration_cost,
		.maxlen		= sizeof(unsigned int),
		.mode		= 0644,
		.proc_handler	= proc_dointvec,
	},
	{
		.procname	= "sched_nr_migrate",
		.data		= &sysctl_sched_nr_migrate,
		.maxlen		= sizeof(unsigned int),
		.mode		= 0644,
		.proc_handler	= proc_dointvec,
	},
#ifdef CONFIG_SCHEDSTATS
	{
		.procname	= "sched_schedstats",
		.data		= NULL,
		.maxlen		= sizeof(unsigned int),
		.mode		= 0644,
		.proc_handler	= sysctl_schedstats,
		.extra1		= SYSCTL_ZERO,
		.extra2		= SYSCTL_ONE,
	},
#endif /* CONFIG_SCHEDSTATS */
#endif /* CONFIG_SMP */
#ifdef CONFIG_NUMA_BALANCING
	{
		.procname	= "numa_balancing_scan_delay_ms",
		.data		= &sysctl_numa_balancing_scan_delay,
		.maxlen		= sizeof(unsigned int),
		.mode		= 0644,
		.proc_handler	= proc_dointvec,
	},
	{
		.procname	= "numa_balancing_scan_period_min_ms",
		.data		= &sysctl_numa_balancing_scan_period_min,
		.maxlen		= sizeof(unsigned int),
		.mode		= 0644,
		.proc_handler	= proc_dointvec,
	},
	{
		.procname	= "numa_balancing_scan_period_max_ms",
		.data		= &sysctl_numa_balancing_scan_period_max,
		.maxlen		= sizeof(unsigned int),
		.mode		= 0644,
		.proc_handler	= proc_dointvec,
	},
	{
		.procname	= "numa_balancing_scan_size_mb",
		.data		= &sysctl_numa_balancing_scan_size,
		.maxlen		= sizeof(unsigned int),
		.mode		= 0644,
		.proc_handler	= proc_dointvec_minmax,
		.extra1		= SYSCTL_ONE,
	},
	{
		.procname	= "numa_balancing",
		.data		= NULL, /* filled in by handler */
		.maxlen		= sizeof(unsigned int),
		.mode		= 0644,
		.proc_handler	= sysctl_numa_balancing,
		.extra1		= SYSCTL_ZERO,
		.extra2		= SYSCTL_ONE,
	},
#endif /* CONFIG_NUMA_BALANCING */
#endif /* CONFIG_SCHED_DEBUG */
	{
		.procname	= "sched_rt_period_us",
		.data		= &sysctl_sched_rt_period,
		.maxlen		= sizeof(unsigned int),
		.mode		= 0644,
		.proc_handler	= sched_rt_handler,
	},
	{
		.procname	= "sched_rt_runtime_us",
		.data		= &sysctl_sched_rt_runtime,
		.maxlen		= sizeof(int),
		.mode		= 0644,
		.proc_handler	= sched_rt_handler,
	},
	{
		.procname	= "sched_deadline_period_max_us",
		.data		= &sysctl_sched_dl_period_max,
		.maxlen		= sizeof(unsigned int),
		.mode		= 0644,
		.proc_handler	= proc_dointvec,
	},
	{
		.procname	= "sched_deadline_period_min_us",
		.data		= &sysctl_sched_dl_period_min,
		.maxlen		= sizeof(unsigned int),
		.mode		= 0644,
		.proc_handler	= proc_dointvec,
	},
	{
		.procname	= "sched_rr_timeslice_ms",
		.data		= &sysctl_sched_rr_timeslice,
		.maxlen		= sizeof(int),
		.mode		= 0644,
		.proc_handler	= sched_rr_handler,
	},
#ifdef CONFIG_UCLAMP_TASK
	{
		.procname	= "sched_util_clamp_min",
		.data		= &sysctl_sched_uclamp_util_min,
		.maxlen		= sizeof(unsigned int),
		.mode		= 0644,
		.proc_handler	= sysctl_sched_uclamp_handler,
	},
	{
		.procname	= "sched_util_clamp_max",
		.data		= &sysctl_sched_uclamp_util_max,
		.maxlen		= sizeof(unsigned int),
		.mode		= 0644,
		.proc_handler	= sysctl_sched_uclamp_handler,
	},
	{
		.procname	= "sched_util_clamp_min_rt_default",
		.data		= &sysctl_sched_uclamp_util_min_rt_default,
		.maxlen		= sizeof(unsigned int),
		.mode		= 0644,
		.proc_handler	= sysctl_sched_uclamp_handler,
	},
#endif
#ifdef CONFIG_SCHED_AUTOGROUP
	{
		.procname	= "sched_autogroup_enabled",
		.data		= &sysctl_sched_autogroup_enabled,
		.maxlen		= sizeof(unsigned int),
		.mode		= 0644,
		.proc_handler	= proc_dointvec_minmax,
		.extra1		= SYSCTL_ZERO,
		.extra2		= SYSCTL_ONE,
	},
#endif
#ifdef CONFIG_CFS_BANDWIDTH
	{
		.procname	= "sched_cfs_bandwidth_slice_us",
		.data		= &sysctl_sched_cfs_bandwidth_slice,
		.maxlen		= sizeof(unsigned int),
		.mode		= 0644,
		.proc_handler	= proc_dointvec_minmax,
		.extra1		= SYSCTL_ONE,
	},
#endif
#if defined(CONFIG_ENERGY_MODEL) && defined(CONFIG_CPU_FREQ_GOV_SCHEDUTIL)
	{
		.procname	= "sched_energy_aware",
		.data		= &sysctl_sched_energy_aware,
		.maxlen		= sizeof(unsigned int),
		.mode		= 0644,
		.proc_handler	= sched_energy_aware_handler,
		.extra1		= SYSCTL_ZERO,
		.extra2		= SYSCTL_ONE,
	},
#endif
#ifdef CONFIG_PROVE_LOCKING
	{
		.procname	= "prove_locking",
		.data		= &prove_locking,
		.maxlen		= sizeof(int),
		.mode		= 0644,
		.proc_handler	= proc_dointvec,
	},
#endif
#ifdef CONFIG_LOCK_STAT
	{
		.procname	= "lock_stat",
		.data		= &lock_stat,
		.maxlen		= sizeof(int),
		.mode		= 0644,
		.proc_handler	= proc_dointvec,
	},
#endif
	{
		.procname	= "panic",
		.data		= &panic_timeout,
		.maxlen		= sizeof(int),
		.mode		= 0644,
		.proc_handler	= proc_dointvec,
	},
#ifdef CONFIG_COREDUMP
	{
		.procname	= "core_uses_pid",
		.data		= &core_uses_pid,
		.maxlen		= sizeof(int),
		.mode		= 0644,
		.proc_handler	= proc_dointvec,
	},
	{
		.procname	= "core_pattern",
		.data		= core_pattern,
		.maxlen		= CORENAME_MAX_SIZE,
		.mode		= 0644,
		.proc_handler	= proc_dostring_coredump,
	},
	{
		.procname	= "core_pipe_limit",
		.data		= &core_pipe_limit,
		.maxlen		= sizeof(unsigned int),
		.mode		= 0644,
		.proc_handler	= proc_dointvec,
	},
#endif
#ifdef CONFIG_PROC_SYSCTL
	{
		.procname	= "tainted",
		.maxlen 	= sizeof(long),
		.mode		= 0644,
		.proc_handler	= proc_taint,
	},
	{
		.procname	= "sysctl_writes_strict",
		.data		= &sysctl_writes_strict,
		.maxlen		= sizeof(int),
		.mode		= 0644,
		.proc_handler	= proc_dointvec_minmax,
		.extra1		= &neg_one,
		.extra2		= SYSCTL_ONE,
	},
#endif
#ifdef CONFIG_LATENCYTOP
	{
		.procname	= "latencytop",
		.data		= &latencytop_enabled,
		.maxlen		= sizeof(int),
		.mode		= 0644,
		.proc_handler	= sysctl_latencytop,
	},
#endif
#ifdef CONFIG_BLK_DEV_INITRD
	{
		.procname	= "real-root-dev",
		.data		= &real_root_dev,
		.maxlen		= sizeof(int),
		.mode		= 0644,
		.proc_handler	= proc_dointvec,
	},
#endif
	{
		.procname	= "print-fatal-signals",
		.data		= &print_fatal_signals,
		.maxlen		= sizeof(int),
		.mode		= 0644,
		.proc_handler	= proc_dointvec,
	},
#ifdef CONFIG_SPARC
	{
		.procname	= "reboot-cmd",
		.data		= reboot_command,
		.maxlen		= 256,
		.mode		= 0644,
		.proc_handler	= proc_dostring,
	},
	{
		.procname	= "stop-a",
		.data		= &stop_a_enabled,
		.maxlen		= sizeof (int),
		.mode		= 0644,
		.proc_handler	= proc_dointvec,
	},
	{
		.procname	= "scons-poweroff",
		.data		= &scons_pwroff,
		.maxlen		= sizeof (int),
		.mode		= 0644,
		.proc_handler	= proc_dointvec,
	},
#endif
#ifdef CONFIG_SPARC64
	{
		.procname	= "tsb-ratio",
		.data		= &sysctl_tsb_ratio,
		.maxlen		= sizeof (int),
		.mode		= 0644,
		.proc_handler	= proc_dointvec,
	},
#endif
#ifdef CONFIG_PARISC
	{
		.procname	= "soft-power",
		.data		= &pwrsw_enabled,
		.maxlen		= sizeof (int),
	 	.mode		= 0644,
		.proc_handler	= proc_dointvec,
	},
#endif
#ifdef CONFIG_SYSCTL_ARCH_UNALIGN_ALLOW
	{
		.procname	= "unaligned-trap",
		.data		= &unaligned_enabled,
		.maxlen		= sizeof (int),
		.mode		= 0644,
		.proc_handler	= proc_dointvec,
	},
#endif
	{
		.procname	= "ctrl-alt-del",
		.data		= &C_A_D,
		.maxlen		= sizeof(int),
		.mode		= 0644,
		.proc_handler	= proc_dointvec,
	},
#ifdef CONFIG_FUNCTION_TRACER
	{
		.procname	= "ftrace_enabled",
		.data		= &ftrace_enabled,
		.maxlen		= sizeof(int),
		.mode		= 0644,
		.proc_handler	= ftrace_enable_sysctl,
	},
#endif
#ifdef CONFIG_STACK_TRACER
	{
		.procname	= "stack_tracer_enabled",
		.data		= &stack_tracer_enabled,
		.maxlen		= sizeof(int),
		.mode		= 0644,
		.proc_handler	= stack_trace_sysctl,
	},
#endif
#ifdef CONFIG_TRACING
	{
		.procname	= "ftrace_dump_on_oops",
		.data		= &ftrace_dump_on_oops,
		.maxlen		= sizeof(int),
		.mode		= 0644,
		.proc_handler	= proc_dointvec,
	},
	{
		.procname	= "traceoff_on_warning",
		.data		= &__disable_trace_on_warning,
		.maxlen		= sizeof(__disable_trace_on_warning),
		.mode		= 0644,
		.proc_handler	= proc_dointvec,
	},
	{
		.procname	= "tracepoint_printk",
		.data		= &tracepoint_printk,
		.maxlen		= sizeof(tracepoint_printk),
		.mode		= 0644,
		.proc_handler	= tracepoint_printk_sysctl,
	},
#endif
#ifdef CONFIG_KEXEC_CORE
	{
		.procname	= "kexec_load_disabled",
		.data		= &kexec_load_disabled,
		.maxlen		= sizeof(int),
		.mode		= 0644,
		/* only handle a transition from default "0" to "1" */
		.proc_handler	= proc_dointvec_minmax,
		.extra1		= SYSCTL_ONE,
		.extra2		= SYSCTL_ONE,
	},
#endif
#ifdef CONFIG_MODULES
	{
		.procname	= "modprobe",
		.data		= &modprobe_path,
		.maxlen		= KMOD_PATH_LEN,
		.mode		= 0644,
		.proc_handler	= proc_dostring,
	},
	{
		.procname	= "modules_disabled",
		.data		= &modules_disabled,
		.maxlen		= sizeof(int),
		.mode		= 0644,
		/* only handle a transition from default "0" to "1" */
		.proc_handler	= proc_dointvec_minmax,
		.extra1		= SYSCTL_ONE,
		.extra2		= SYSCTL_ONE,
	},
#endif
#ifdef CONFIG_UEVENT_HELPER
	{
		.procname	= "hotplug",
		.data		= &uevent_helper,
		.maxlen		= UEVENT_HELPER_PATH_LEN,
		.mode		= 0644,
		.proc_handler	= proc_dostring,
	},
#endif
#ifdef CONFIG_CHR_DEV_SG
	{
		.procname	= "sg-big-buff",
		.data		= &sg_big_buff,
		.maxlen		= sizeof (int),
		.mode		= 0444,
		.proc_handler	= proc_dointvec,
	},
#endif
#ifdef CONFIG_BSD_PROCESS_ACCT
	{
		.procname	= "acct",
		.data		= &acct_parm,
		.maxlen		= 3*sizeof(int),
		.mode		= 0644,
		.proc_handler	= proc_dointvec,
	},
#endif
#ifdef CONFIG_MAGIC_SYSRQ
	{
		.procname	= "sysrq",
		.data		= &__sysrq_enabled,
		.maxlen		= sizeof (int),
		.mode		= 0644,
		.proc_handler	= sysrq_sysctl_handler,
	},
#endif
#ifdef CONFIG_PROC_SYSCTL
	{
		.procname	= "cad_pid",
		.data		= NULL,
		.maxlen		= sizeof (int),
		.mode		= 0600,
		.proc_handler	= proc_do_cad_pid,
	},
#endif
	{
		.procname	= "threads-max",
		.data		= NULL,
		.maxlen		= sizeof(int),
		.mode		= 0644,
		.proc_handler	= sysctl_max_threads,
	},
	{
		.procname	= "random",
		.mode		= 0555,
		.child		= random_table,
	},
	{
		.procname	= "usermodehelper",
		.mode		= 0555,
		.child		= usermodehelper_table,
	},
#ifdef CONFIG_FW_LOADER_USER_HELPER
	{
		.procname	= "firmware_config",
		.mode		= 0555,
		.child		= firmware_config_table,
	},
#endif
	{
		.procname	= "overflowuid",
		.data		= &overflowuid,
		.maxlen		= sizeof(int),
		.mode		= 0644,
		.proc_handler	= proc_dointvec_minmax,
		.extra1		= &minolduid,
		.extra2		= &maxolduid,
	},
	{
		.procname	= "overflowgid",
		.data		= &overflowgid,
		.maxlen		= sizeof(int),
		.mode		= 0644,
		.proc_handler	= proc_dointvec_minmax,
		.extra1		= &minolduid,
		.extra2		= &maxolduid,
	},
#ifdef CONFIG_S390
#ifdef CONFIG_MATHEMU
	{
		.procname	= "ieee_emulation_warnings",
		.data		= &sysctl_ieee_emulation_warnings,
		.maxlen		= sizeof(int),
		.mode		= 0644,
		.proc_handler	= proc_dointvec,
	},
#endif
	{
		.procname	= "userprocess_debug",
		.data		= &show_unhandled_signals,
		.maxlen		= sizeof(int),
		.mode		= 0644,
		.proc_handler	= proc_dointvec,
	},
#endif
	{
		.procname	= "pid_max",
		.data		= &pid_max,
		.maxlen		= sizeof (int),
		.mode		= 0644,
		.proc_handler	= proc_dointvec_minmax,
		.extra1		= &pid_max_min,
		.extra2		= &pid_max_max,
	},
	{
		.procname	= "panic_on_oops",
		.data		= &panic_on_oops,
		.maxlen		= sizeof(int),
		.mode		= 0644,
		.proc_handler	= proc_dointvec,
	},
	{
		.procname	= "panic_print",
		.data		= &panic_print,
		.maxlen		= sizeof(unsigned long),
		.mode		= 0644,
		.proc_handler	= proc_doulongvec_minmax,
	},
#if defined CONFIG_PRINTK
	{
		.procname	= "printk",
		.data		= &console_loglevel,
		.maxlen		= 4*sizeof(int),
		.mode		= 0644,
		.proc_handler	= proc_dointvec,
	},
	{
		.procname	= "printk_ratelimit",
		.data		= &printk_ratelimit_state.interval,
		.maxlen		= sizeof(int),
		.mode		= 0644,
		.proc_handler	= proc_dointvec_jiffies,
	},
	{
		.procname	= "printk_ratelimit_burst",
		.data		= &printk_ratelimit_state.burst,
		.maxlen		= sizeof(int),
		.mode		= 0644,
		.proc_handler	= proc_dointvec,
	},
	{
		.procname	= "printk_delay",
		.data		= &printk_delay_msec,
		.maxlen		= sizeof(int),
		.mode		= 0644,
		.proc_handler	= proc_dointvec_minmax,
		.extra1		= SYSCTL_ZERO,
		.extra2		= &ten_thousand,
	},
	{
		.procname	= "printk_devkmsg",
		.data		= devkmsg_log_str,
		.maxlen		= DEVKMSG_STR_MAX_SIZE,
		.mode		= 0644,
		.proc_handler	= devkmsg_sysctl_set_loglvl,
	},
	{
		.procname	= "dmesg_restrict",
		.data		= &dmesg_restrict,
		.maxlen		= sizeof(int),
		.mode		= 0644,
		.proc_handler	= proc_dointvec_minmax_sysadmin,
		.extra1		= SYSCTL_ZERO,
		.extra2		= SYSCTL_ONE,
	},
	{
		.procname	= "kptr_restrict",
		.data		= &kptr_restrict,
		.maxlen		= sizeof(int),
		.mode		= 0644,
		.proc_handler	= proc_dointvec_minmax_sysadmin,
		.extra1		= SYSCTL_ZERO,
		.extra2		= &two,
	},
#endif
	{
		.procname	= "ngroups_max",
		.data		= &ngroups_max,
		.maxlen		= sizeof (int),
		.mode		= 0444,
		.proc_handler	= proc_dointvec,
	},
	{
		.procname	= "cap_last_cap",
		.data		= (void *)&cap_last_cap,
		.maxlen		= sizeof(int),
		.mode		= 0444,
		.proc_handler	= proc_dointvec,
	},
#if defined(CONFIG_LOCKUP_DETECTOR)
	{
		.procname       = "watchdog",
		.data		= &watchdog_user_enabled,
		.maxlen		= sizeof(int),
		.mode		= 0644,
		.proc_handler   = proc_watchdog,
		.extra1		= SYSCTL_ZERO,
		.extra2		= SYSCTL_ONE,
	},
	{
		.procname	= "watchdog_thresh",
		.data		= &watchdog_thresh,
		.maxlen		= sizeof(int),
		.mode		= 0644,
		.proc_handler	= proc_watchdog_thresh,
		.extra1		= SYSCTL_ZERO,
		.extra2		= &sixty,
	},
	{
		.procname       = "nmi_watchdog",
		.data		= &nmi_watchdog_user_enabled,
		.maxlen		= sizeof(int),
		.mode		= NMI_WATCHDOG_SYSCTL_PERM,
		.proc_handler   = proc_nmi_watchdog,
		.extra1		= SYSCTL_ZERO,
		.extra2		= SYSCTL_ONE,
	},
	{
		.procname	= "watchdog_cpumask",
		.data		= &watchdog_cpumask_bits,
		.maxlen		= NR_CPUS,
		.mode		= 0644,
		.proc_handler	= proc_watchdog_cpumask,
	},
#ifdef CONFIG_SOFTLOCKUP_DETECTOR
	{
		.procname       = "soft_watchdog",
		.data		= &soft_watchdog_user_enabled,
		.maxlen		= sizeof(int),
		.mode		= 0644,
		.proc_handler   = proc_soft_watchdog,
		.extra1		= SYSCTL_ZERO,
		.extra2		= SYSCTL_ONE,
	},
	{
		.procname	= "softlockup_panic",
		.data		= &softlockup_panic,
		.maxlen		= sizeof(int),
		.mode		= 0644,
		.proc_handler	= proc_dointvec_minmax,
		.extra1		= SYSCTL_ZERO,
		.extra2		= SYSCTL_ONE,
	},
#ifdef CONFIG_SMP
	{
		.procname	= "softlockup_all_cpu_backtrace",
		.data		= &sysctl_softlockup_all_cpu_backtrace,
		.maxlen		= sizeof(int),
		.mode		= 0644,
		.proc_handler	= proc_dointvec_minmax,
		.extra1		= SYSCTL_ZERO,
		.extra2		= SYSCTL_ONE,
	},
#endif /* CONFIG_SMP */
#endif
#ifdef CONFIG_HARDLOCKUP_DETECTOR
	{
		.procname	= "hardlockup_panic",
		.data		= &hardlockup_panic,
		.maxlen		= sizeof(int),
		.mode		= 0644,
		.proc_handler	= proc_dointvec_minmax,
		.extra1		= SYSCTL_ZERO,
		.extra2		= SYSCTL_ONE,
	},
#ifdef CONFIG_SMP
	{
		.procname	= "hardlockup_all_cpu_backtrace",
		.data		= &sysctl_hardlockup_all_cpu_backtrace,
		.maxlen		= sizeof(int),
		.mode		= 0644,
		.proc_handler	= proc_dointvec_minmax,
		.extra1		= SYSCTL_ZERO,
		.extra2		= SYSCTL_ONE,
	},
#endif /* CONFIG_SMP */
#endif
#endif

#if defined(CONFIG_X86_LOCAL_APIC) && defined(CONFIG_X86)
	{
		.procname       = "unknown_nmi_panic",
		.data           = &unknown_nmi_panic,
		.maxlen         = sizeof (int),
		.mode           = 0644,
		.proc_handler   = proc_dointvec,
	},
#endif
#if defined(CONFIG_X86)
	{
		.procname	= "panic_on_unrecovered_nmi",
		.data		= &panic_on_unrecovered_nmi,
		.maxlen		= sizeof(int),
		.mode		= 0644,
		.proc_handler	= proc_dointvec,
	},
	{
		.procname	= "panic_on_io_nmi",
		.data		= &panic_on_io_nmi,
		.maxlen		= sizeof(int),
		.mode		= 0644,
		.proc_handler	= proc_dointvec,
	},
#ifdef CONFIG_DEBUG_STACKOVERFLOW
	{
		.procname	= "panic_on_stackoverflow",
		.data		= &sysctl_panic_on_stackoverflow,
		.maxlen		= sizeof(int),
		.mode		= 0644,
		.proc_handler	= proc_dointvec,
	},
#endif
	{
		.procname	= "bootloader_type",
		.data		= &bootloader_type,
		.maxlen		= sizeof (int),
		.mode		= 0444,
		.proc_handler	= proc_dointvec,
	},
	{
		.procname	= "bootloader_version",
		.data		= &bootloader_version,
		.maxlen		= sizeof (int),
		.mode		= 0444,
		.proc_handler	= proc_dointvec,
	},
	{
		.procname	= "io_delay_type",
		.data		= &io_delay_type,
		.maxlen		= sizeof(int),
		.mode		= 0644,
		.proc_handler	= proc_dointvec,
	},
#endif
#if defined(CONFIG_MMU)
	{
		.procname	= "randomize_va_space",
		.data		= &randomize_va_space,
		.maxlen		= sizeof(int),
		.mode		= 0644,
		.proc_handler	= proc_dointvec,
	},
#endif
#if defined(CONFIG_S390) && defined(CONFIG_SMP)
	{
		.procname	= "spin_retry",
		.data		= &spin_retry,
		.maxlen		= sizeof (int),
		.mode		= 0644,
		.proc_handler	= proc_dointvec,
	},
#endif
#if	defined(CONFIG_ACPI_SLEEP) && defined(CONFIG_X86)
	{
		.procname	= "acpi_video_flags",
		.data		= &acpi_realmode_flags,
		.maxlen		= sizeof (unsigned long),
		.mode		= 0644,
		.proc_handler	= proc_doulongvec_minmax,
	},
#endif
#ifdef CONFIG_SYSCTL_ARCH_UNALIGN_NO_WARN
	{
		.procname	= "ignore-unaligned-usertrap",
		.data		= &no_unaligned_warning,
		.maxlen		= sizeof (int),
	 	.mode		= 0644,
		.proc_handler	= proc_dointvec,
	},
#endif
#ifdef CONFIG_IA64
	{
		.procname	= "unaligned-dump-stack",
		.data		= &unaligned_dump_stack,
		.maxlen		= sizeof (int),
		.mode		= 0644,
		.proc_handler	= proc_dointvec,
	},
#endif
#ifdef CONFIG_DETECT_HUNG_TASK
	{
		.procname	= "hung_task_panic",
		.data		= &sysctl_hung_task_panic,
		.maxlen		= sizeof(int),
		.mode		= 0644,
		.proc_handler	= proc_dointvec_minmax,
		.extra1		= SYSCTL_ZERO,
		.extra2		= SYSCTL_ONE,
	},
	{
		.procname	= "hung_task_check_count",
		.data		= &sysctl_hung_task_check_count,
		.maxlen		= sizeof(int),
		.mode		= 0644,
		.proc_handler	= proc_dointvec_minmax,
		.extra1		= SYSCTL_ZERO,
	},
	{
		.procname	= "hung_task_timeout_secs",
		.data		= &sysctl_hung_task_timeout_secs,
		.maxlen		= sizeof(unsigned long),
		.mode		= 0644,
		.proc_handler	= proc_dohung_task_timeout_secs,
		.extra2		= &hung_task_timeout_max,
	},
	{
		.procname	= "hung_task_check_interval_secs",
		.data		= &sysctl_hung_task_check_interval_secs,
		.maxlen		= sizeof(unsigned long),
		.mode		= 0644,
		.proc_handler	= proc_dohung_task_timeout_secs,
		.extra2		= &hung_task_timeout_max,
	},
	{
		.procname	= "hung_task_warnings",
		.data		= &sysctl_hung_task_warnings,
		.maxlen		= sizeof(int),
		.mode		= 0644,
		.proc_handler	= proc_dointvec_minmax,
		.extra1		= &neg_one,
	},
	{
		.procname	= "hung_task_selective_monitoring",
		.data		= &sysctl_hung_task_selective_monitoring,
		.maxlen		= sizeof(int),
		.mode		= 0644,
		.proc_handler	= proc_dointvec_minmax,
		.extra1		= SYSCTL_ZERO,
		.extra2		= SYSCTL_ONE,
	},

#endif
#ifdef CONFIG_RT_MUTEXES
	{
		.procname	= "max_lock_depth",
		.data		= &max_lock_depth,
		.maxlen		= sizeof(int),
		.mode		= 0644,
		.proc_handler	= proc_dointvec,
	},
#endif
	{
		.procname	= "poweroff_cmd",
		.data		= &poweroff_cmd,
		.maxlen		= POWEROFF_CMD_PATH_LEN,
		.mode		= 0644,
		.proc_handler	= proc_dostring,
	},
#ifdef CONFIG_KEYS
	{
		.procname	= "keys",
		.mode		= 0555,
		.child		= key_sysctls,
	},
#endif
#ifdef CONFIG_PERF_EVENTS
	/*
	 * User-space scripts rely on the existence of this file
	 * as a feature check for perf_events being enabled.
	 *
	 * So it's an ABI, do not remove!
	 */
	{
		.procname	= "perf_event_paranoid",
		.data		= &sysctl_perf_event_paranoid,
		.maxlen		= sizeof(sysctl_perf_event_paranoid),
		.mode		= 0644,
		.proc_handler	= proc_dointvec,
	},
	{
		.procname	= "perf_event_mlock_kb",
		.data		= &sysctl_perf_event_mlock,
		.maxlen		= sizeof(sysctl_perf_event_mlock),
		.mode		= 0644,
		.proc_handler	= proc_dointvec,
	},
	{
		.procname	= "perf_event_max_sample_rate",
		.data		= &sysctl_perf_event_sample_rate,
		.maxlen		= sizeof(sysctl_perf_event_sample_rate),
		.mode		= 0644,
		.proc_handler	= perf_proc_update_handler,
		.extra1		= SYSCTL_ONE,
	},
	{
		.procname	= "perf_cpu_time_max_percent",
		.data		= &sysctl_perf_cpu_time_max_percent,
		.maxlen		= sizeof(sysctl_perf_cpu_time_max_percent),
		.mode		= 0644,
		.proc_handler	= perf_cpu_time_max_percent_handler,
		.extra1		= SYSCTL_ZERO,
		.extra2		= &one_hundred,
	},
	{
		.procname	= "perf_event_max_stack",
		.data		= &sysctl_perf_event_max_stack,
		.maxlen		= sizeof(sysctl_perf_event_max_stack),
		.mode		= 0644,
		.proc_handler	= perf_event_max_stack_handler,
		.extra1		= SYSCTL_ZERO,
		.extra2		= &six_hundred_forty_kb,
	},
	{
		.procname	= "perf_event_max_contexts_per_stack",
		.data		= &sysctl_perf_event_max_contexts_per_stack,
		.maxlen		= sizeof(sysctl_perf_event_max_contexts_per_stack),
		.mode		= 0644,
		.proc_handler	= perf_event_max_stack_handler,
		.extra1		= SYSCTL_ZERO,
		.extra2		= &one_thousand,
	},
#endif
	{
		.procname	= "panic_on_warn",
		.data		= &panic_on_warn,
		.maxlen		= sizeof(int),
		.mode		= 0644,
		.proc_handler	= proc_dointvec_minmax,
		.extra1		= SYSCTL_ZERO,
		.extra2		= SYSCTL_ONE,
	},
#if defined(CONFIG_SMP) && defined(CONFIG_NO_HZ_COMMON)
	{
		.procname	= "timer_migration",
		.data		= &sysctl_timer_migration,
		.maxlen		= sizeof(unsigned int),
		.mode		= 0644,
		.proc_handler	= timer_migration_handler,
		.extra1		= SYSCTL_ZERO,
		.extra2		= SYSCTL_ONE,
	},
#endif
#ifdef CONFIG_BPF_SYSCALL
	{
		.procname	= "unprivileged_bpf_disabled",
		.data		= &sysctl_unprivileged_bpf_disabled,
		.maxlen		= sizeof(sysctl_unprivileged_bpf_disabled),
		.mode		= 0644,
		.proc_handler	= bpf_unpriv_handler,
		.extra1		= SYSCTL_ZERO,
		.extra2		= &two,
	},
	{
		.procname	= "bpf_stats_enabled",
		.data		= &bpf_stats_enabled_key.key,
		.maxlen		= sizeof(bpf_stats_enabled_key),
		.mode		= 0644,
		.proc_handler	= proc_do_static_key,
	},
#endif
#if defined(CONFIG_TREE_RCU) || defined(CONFIG_PREEMPT_RCU)
	{
		.procname	= "panic_on_rcu_stall",
		.data		= &sysctl_panic_on_rcu_stall,
		.maxlen		= sizeof(sysctl_panic_on_rcu_stall),
		.mode		= 0644,
		.proc_handler	= proc_dointvec_minmax,
		.extra1		= SYSCTL_ZERO,
		.extra2		= SYSCTL_ONE,
	},
#endif
#ifdef CONFIG_STACKLEAK_RUNTIME_DISABLE
	{
		.procname	= "stack_erasing",
		.data		= NULL,
		.maxlen		= sizeof(int),
		.mode		= 0600,
		.proc_handler	= stack_erasing_sysctl,
		.extra1		= SYSCTL_ZERO,
		.extra2		= SYSCTL_ONE,
	},
#endif
	{ }
};

static struct ctl_table vm_table[] = {
	{
		.procname	= "overcommit_memory",
		.data		= &sysctl_overcommit_memory,
		.maxlen		= sizeof(sysctl_overcommit_memory),
		.mode		= 0644,
		.proc_handler	= proc_dointvec_minmax,
		.extra1		= SYSCTL_ZERO,
		.extra2		= &two,
	},
	{
		.procname	= "panic_on_oom",
		.data		= &sysctl_panic_on_oom,
		.maxlen		= sizeof(sysctl_panic_on_oom),
		.mode		= 0644,
		.proc_handler	= proc_dointvec_minmax,
		.extra1		= SYSCTL_ZERO,
		.extra2		= &two,
	},
	{
		.procname	= "oom_kill_allocating_task",
		.data		= &sysctl_oom_kill_allocating_task,
		.maxlen		= sizeof(sysctl_oom_kill_allocating_task),
		.mode		= 0644,
		.proc_handler	= proc_dointvec,
	},
	{
		.procname	= "oom_dump_tasks",
		.data		= &sysctl_oom_dump_tasks,
		.maxlen		= sizeof(sysctl_oom_dump_tasks),
		.mode		= 0644,
		.proc_handler	= proc_dointvec,
	},
	{
		.procname       = "reap_mem_on_sigkill",
		.data           = &sysctl_reap_mem_on_sigkill,
		.maxlen         = sizeof(sysctl_reap_mem_on_sigkill),
		.mode           = 0644,
		.proc_handler   = proc_dointvec,
	},
	{
		.procname	= "overcommit_ratio",
		.data		= &sysctl_overcommit_ratio,
		.maxlen		= sizeof(sysctl_overcommit_ratio),
		.mode		= 0644,
		.proc_handler	= overcommit_ratio_handler,
	},
	{
		.procname	= "overcommit_kbytes",
		.data		= &sysctl_overcommit_kbytes,
		.maxlen		= sizeof(sysctl_overcommit_kbytes),
		.mode		= 0644,
		.proc_handler	= overcommit_kbytes_handler,
	},
	{
		.procname	= "page-cluster", 
		.data		= &page_cluster,
		.maxlen		= sizeof(int),
		.mode		= 0644,
		.proc_handler	= proc_dointvec_minmax,
		.extra1		= SYSCTL_ZERO,
	},
	{
		.procname	= "dirty_background_ratio",
		.data		= &dirty_background_ratio,
		.maxlen		= sizeof(dirty_background_ratio),
		.mode		= 0644,
		.proc_handler	= dirty_background_ratio_handler,
		.extra1		= SYSCTL_ZERO,
		.extra2		= &one_hundred,
	},
	{
		.procname	= "dirty_background_bytes",
		.data		= &dirty_background_bytes,
		.maxlen		= sizeof(dirty_background_bytes),
		.mode		= 0644,
		.proc_handler	= dirty_background_bytes_handler,
		.extra1		= &one_ul,
	},
	{
		.procname	= "dirty_ratio",
		.data		= &vm_dirty_ratio,
		.maxlen		= sizeof(vm_dirty_ratio),
		.mode		= 0644,
		.proc_handler	= dirty_ratio_handler,
		.extra1		= SYSCTL_ZERO,
		.extra2		= &one_hundred,
	},
	{
		.procname	= "dirty_bytes",
		.data		= &vm_dirty_bytes,
		.maxlen		= sizeof(vm_dirty_bytes),
		.mode		= 0644,
		.proc_handler	= dirty_bytes_handler,
		.extra1		= &dirty_bytes_min,
	},
	{
		.procname	= "dirty_writeback_centisecs",
		.data		= &dirty_writeback_interval,
		.maxlen		= sizeof(dirty_writeback_interval),
		.mode		= 0644,
		.proc_handler	= dirty_writeback_centisecs_handler,
	},
	{
		.procname	= "dirty_expire_centisecs",
		.data		= &dirty_expire_interval,
		.maxlen		= sizeof(dirty_expire_interval),
		.mode		= 0644,
		.proc_handler	= proc_dointvec_minmax,
		.extra1		= SYSCTL_ZERO,
	},
	{
		.procname	= "dirtytime_expire_seconds",
		.data		= &dirtytime_expire_interval,
		.maxlen		= sizeof(dirtytime_expire_interval),
		.mode		= 0644,
		.proc_handler	= dirtytime_interval_handler,
		.extra1		= SYSCTL_ZERO,
	},
	{
		.procname	= "swappiness",
		.data		= &vm_swappiness,
		.maxlen		= sizeof(vm_swappiness),
		.mode		= 0644,
		.proc_handler	= proc_dointvec_minmax,
		.extra1		= SYSCTL_ZERO,
		.extra2		= &one_hundred,
	},
<<<<<<< HEAD
	{
		.procname       = "want_old_faultaround_pte",
		.data           = &want_old_faultaround_pte,
		.maxlen         = sizeof(want_old_faultaround_pte),
		.mode           = 0644,
		.proc_handler   = proc_dointvec_minmax,
		.extra1         = SYSCTL_ZERO,
		.extra2         = SYSCTL_ONE,
	},
=======
#ifdef CONFIG_NUMA
	{
		.procname	= "numa_stat",
		.data		= &sysctl_vm_numa_stat,
		.maxlen		= sizeof(int),
		.mode		= 0644,
		.proc_handler	= sysctl_vm_numa_stat_handler,
		.extra1		= SYSCTL_ZERO,
		.extra2		= SYSCTL_ONE,
	},
#endif
>>>>>>> d3891851
#ifdef CONFIG_HUGETLB_PAGE
	{
		.procname	= "nr_hugepages",
		.data		= NULL,
		.maxlen		= sizeof(unsigned long),
		.mode		= 0644,
		.proc_handler	= hugetlb_sysctl_handler,
	},
#ifdef CONFIG_NUMA
	{
		.procname       = "nr_hugepages_mempolicy",
		.data           = NULL,
		.maxlen         = sizeof(unsigned long),
		.mode           = 0644,
		.proc_handler   = &hugetlb_mempolicy_sysctl_handler,
	},
#endif
	 {
		.procname	= "hugetlb_shm_group",
		.data		= &sysctl_hugetlb_shm_group,
		.maxlen		= sizeof(gid_t),
		.mode		= 0644,
		.proc_handler	= proc_dointvec,
	 },
	{
		.procname	= "nr_overcommit_hugepages",
		.data		= NULL,
		.maxlen		= sizeof(unsigned long),
		.mode		= 0644,
		.proc_handler	= hugetlb_overcommit_handler,
	},
#endif
	{
		.procname	= "lowmem_reserve_ratio",
		.data		= &sysctl_lowmem_reserve_ratio,
		.maxlen		= sizeof(sysctl_lowmem_reserve_ratio),
		.mode		= 0644,
		.proc_handler	= lowmem_reserve_ratio_sysctl_handler,
	},
	{
		.procname	= "drop_caches",
		.data		= &sysctl_drop_caches,
		.maxlen		= sizeof(int),
		.mode		= 0200,
		.proc_handler	= drop_caches_sysctl_handler,
		.extra1		= SYSCTL_ONE,
		.extra2		= &four,
	},
#ifdef CONFIG_COMPACTION
	{
		.procname	= "compact_memory",
		.data		= &sysctl_compact_memory,
		.maxlen		= sizeof(int),
		.mode		= 0200,
		.proc_handler	= sysctl_compaction_handler,
	},
	{
		.procname	= "extfrag_threshold",
		.data		= &sysctl_extfrag_threshold,
		.maxlen		= sizeof(int),
		.mode		= 0644,
		.proc_handler	= proc_dointvec_minmax,
		.extra1		= &min_extfrag_threshold,
		.extra2		= &max_extfrag_threshold,
	},
	{
		.procname	= "compact_unevictable_allowed",
		.data		= &sysctl_compact_unevictable_allowed,
		.maxlen		= sizeof(int),
		.mode		= 0644,
		.proc_handler	= proc_dointvec,
		.extra1		= SYSCTL_ZERO,
		.extra2		= SYSCTL_ONE,
	},

#endif /* CONFIG_COMPACTION */
	{
		.procname	= "min_free_kbytes",
		.data		= &min_free_kbytes,
		.maxlen		= sizeof(min_free_kbytes),
		.mode		= 0644,
		.proc_handler	= min_free_kbytes_sysctl_handler,
		.extra1		= SYSCTL_ZERO,
	},
	{
		.procname	= "watermark_boost_factor",
		.data		= &watermark_boost_factor,
		.maxlen		= sizeof(watermark_boost_factor),
		.mode		= 0644,
		.proc_handler	= watermark_boost_factor_sysctl_handler,
		.extra1		= SYSCTL_ZERO,
	},
#ifdef CONFIG_MULTIPLE_KSWAPD
	{
		.procname	= "kswapd_threads",
		.data		= &kswapd_threads,
		.maxlen		= sizeof(kswapd_threads),
		.mode		= 0644,
		.proc_handler	= kswapd_threads_sysctl_handler,
		.extra1		= SYSCTL_ONE,
		.extra2		= &max_kswapd_threads,
	},
#endif
	{
		.procname	= "watermark_scale_factor",
		.data		= &watermark_scale_factor,
		.maxlen		= sizeof(watermark_scale_factor),
		.mode		= 0644,
		.proc_handler	= watermark_scale_factor_sysctl_handler,
		.extra1		= SYSCTL_ONE,
		.extra2		= &one_thousand,
	},
	{
		.procname	= "extra_free_kbytes",
		.data		= &extra_free_kbytes,
		.maxlen		= sizeof(extra_free_kbytes),
		.mode		= 0644,
		.proc_handler	= min_free_kbytes_sysctl_handler,
		.extra1		= SYSCTL_ZERO,
	},
	{
		.procname	= "percpu_pagelist_fraction",
		.data		= &percpu_pagelist_fraction,
		.maxlen		= sizeof(percpu_pagelist_fraction),
		.mode		= 0644,
		.proc_handler	= percpu_pagelist_fraction_sysctl_handler,
		.extra1		= SYSCTL_ZERO,
	},
#ifdef CONFIG_MMU
	{
		.procname	= "max_map_count",
		.data		= &sysctl_max_map_count,
		.maxlen		= sizeof(sysctl_max_map_count),
		.mode		= 0644,
		.proc_handler	= proc_dointvec_minmax,
		.extra1		= SYSCTL_ZERO,
	},
#else
	{
		.procname	= "nr_trim_pages",
		.data		= &sysctl_nr_trim_pages,
		.maxlen		= sizeof(sysctl_nr_trim_pages),
		.mode		= 0644,
		.proc_handler	= proc_dointvec_minmax,
		.extra1		= SYSCTL_ZERO,
	},
#endif
	{
		.procname	= "laptop_mode",
		.data		= &laptop_mode,
		.maxlen		= sizeof(laptop_mode),
		.mode		= 0644,
		.proc_handler	= proc_dointvec_jiffies,
	},
	{
		.procname	= "block_dump",
		.data		= &block_dump,
		.maxlen		= sizeof(block_dump),
		.mode		= 0644,
		.proc_handler	= proc_dointvec_minmax,
		.extra1		= SYSCTL_ZERO,
	},
	{
		.procname	= "vfs_cache_pressure",
		.data		= &sysctl_vfs_cache_pressure,
		.maxlen		= sizeof(sysctl_vfs_cache_pressure),
		.mode		= 0644,
		.proc_handler	= proc_dointvec_minmax,
		.extra1		= SYSCTL_ZERO,
	},
#if defined(HAVE_ARCH_PICK_MMAP_LAYOUT) || \
    defined(CONFIG_ARCH_WANT_DEFAULT_TOPDOWN_MMAP_LAYOUT)
	{
		.procname	= "legacy_va_layout",
		.data		= &sysctl_legacy_va_layout,
		.maxlen		= sizeof(sysctl_legacy_va_layout),
		.mode		= 0644,
		.proc_handler	= proc_dointvec_minmax,
		.extra1		= SYSCTL_ZERO,
	},
#endif
#ifdef CONFIG_NUMA
	{
		.procname	= "zone_reclaim_mode",
		.data		= &node_reclaim_mode,
		.maxlen		= sizeof(node_reclaim_mode),
		.mode		= 0644,
		.proc_handler	= proc_dointvec_minmax,
		.extra1		= SYSCTL_ZERO,
	},
	{
		.procname	= "min_unmapped_ratio",
		.data		= &sysctl_min_unmapped_ratio,
		.maxlen		= sizeof(sysctl_min_unmapped_ratio),
		.mode		= 0644,
		.proc_handler	= sysctl_min_unmapped_ratio_sysctl_handler,
		.extra1		= SYSCTL_ZERO,
		.extra2		= &one_hundred,
	},
	{
		.procname	= "min_slab_ratio",
		.data		= &sysctl_min_slab_ratio,
		.maxlen		= sizeof(sysctl_min_slab_ratio),
		.mode		= 0644,
		.proc_handler	= sysctl_min_slab_ratio_sysctl_handler,
		.extra1		= SYSCTL_ZERO,
		.extra2		= &one_hundred,
	},
#endif
#ifdef CONFIG_SMP
	{
		.procname	= "stat_interval",
		.data		= &sysctl_stat_interval,
		.maxlen		= sizeof(sysctl_stat_interval),
		.mode		= 0644,
		.proc_handler	= proc_dointvec_jiffies,
	},
	{
		.procname	= "stat_refresh",
		.data		= NULL,
		.maxlen		= 0,
		.mode		= 0600,
		.proc_handler	= vmstat_refresh,
	},
#endif
#ifdef CONFIG_MMU
	{
		.procname	= "mmap_min_addr",
		.data		= &dac_mmap_min_addr,
		.maxlen		= sizeof(unsigned long),
		.mode		= 0644,
		.proc_handler	= mmap_min_addr_handler,
	},
#endif
#ifdef CONFIG_NUMA
	{
		.procname	= "numa_zonelist_order",
		.data		= &numa_zonelist_order,
		.maxlen		= NUMA_ZONELIST_ORDER_LEN,
		.mode		= 0644,
		.proc_handler	= numa_zonelist_order_handler,
	},
#endif
#if (defined(CONFIG_X86_32) && !defined(CONFIG_UML))|| \
   (defined(CONFIG_SUPERH) && defined(CONFIG_VSYSCALL))
	{
		.procname	= "vdso_enabled",
#ifdef CONFIG_X86_32
		.data		= &vdso32_enabled,
		.maxlen		= sizeof(vdso32_enabled),
#else
		.data		= &vdso_enabled,
		.maxlen		= sizeof(vdso_enabled),
#endif
		.mode		= 0644,
		.proc_handler	= proc_dointvec,
		.extra1		= SYSCTL_ZERO,
	},
#endif
#ifdef CONFIG_HIGHMEM
	{
		.procname	= "highmem_is_dirtyable",
		.data		= &vm_highmem_is_dirtyable,
		.maxlen		= sizeof(vm_highmem_is_dirtyable),
		.mode		= 0644,
		.proc_handler	= proc_dointvec_minmax,
		.extra1		= SYSCTL_ZERO,
		.extra2		= SYSCTL_ONE,
	},
#endif
#ifdef CONFIG_MEMORY_FAILURE
	{
		.procname	= "memory_failure_early_kill",
		.data		= &sysctl_memory_failure_early_kill,
		.maxlen		= sizeof(sysctl_memory_failure_early_kill),
		.mode		= 0644,
		.proc_handler	= proc_dointvec_minmax,
		.extra1		= SYSCTL_ZERO,
		.extra2		= SYSCTL_ONE,
	},
	{
		.procname	= "memory_failure_recovery",
		.data		= &sysctl_memory_failure_recovery,
		.maxlen		= sizeof(sysctl_memory_failure_recovery),
		.mode		= 0644,
		.proc_handler	= proc_dointvec_minmax,
		.extra1		= SYSCTL_ZERO,
		.extra2		= SYSCTL_ONE,
	},
#endif
	{
		.procname	= "user_reserve_kbytes",
		.data		= &sysctl_user_reserve_kbytes,
		.maxlen		= sizeof(sysctl_user_reserve_kbytes),
		.mode		= 0644,
		.proc_handler	= proc_doulongvec_minmax,
	},
	{
		.procname	= "admin_reserve_kbytes",
		.data		= &sysctl_admin_reserve_kbytes,
		.maxlen		= sizeof(sysctl_admin_reserve_kbytes),
		.mode		= 0644,
		.proc_handler	= proc_doulongvec_minmax,
	},
#ifdef CONFIG_HAVE_ARCH_MMAP_RND_BITS
	{
		.procname	= "mmap_rnd_bits",
		.data		= &mmap_rnd_bits,
		.maxlen		= sizeof(mmap_rnd_bits),
		.mode		= 0600,
		.proc_handler	= proc_dointvec_minmax,
		.extra1		= (void *)&mmap_rnd_bits_min,
		.extra2		= (void *)&mmap_rnd_bits_max,
	},
#endif
#ifdef CONFIG_HAVE_ARCH_MMAP_RND_COMPAT_BITS
	{
		.procname	= "mmap_rnd_compat_bits",
		.data		= &mmap_rnd_compat_bits,
		.maxlen		= sizeof(mmap_rnd_compat_bits),
		.mode		= 0600,
		.proc_handler	= proc_dointvec_minmax,
		.extra1		= (void *)&mmap_rnd_compat_bits_min,
		.extra2		= (void *)&mmap_rnd_compat_bits_max,
	},
#endif
#ifdef CONFIG_USERFAULTFD
	{
		.procname	= "unprivileged_userfaultfd",
		.data		= &sysctl_unprivileged_userfaultfd,
		.maxlen		= sizeof(sysctl_unprivileged_userfaultfd),
		.mode		= 0644,
		.proc_handler	= proc_dointvec_minmax,
		.extra1		= SYSCTL_ZERO,
		.extra2		= SYSCTL_ONE,
	},
#endif
	{ }
};

static struct ctl_table fs_table[] = {
	{
		.procname	= "inode-nr",
		.data		= &inodes_stat,
		.maxlen		= 2*sizeof(long),
		.mode		= 0444,
		.proc_handler	= proc_nr_inodes,
	},
	{
		.procname	= "inode-state",
		.data		= &inodes_stat,
		.maxlen		= 7*sizeof(long),
		.mode		= 0444,
		.proc_handler	= proc_nr_inodes,
	},
	{
		.procname	= "file-nr",
		.data		= &files_stat,
		.maxlen		= sizeof(files_stat),
		.mode		= 0444,
		.proc_handler	= proc_nr_files,
	},
	{
		.procname	= "file-max",
		.data		= &files_stat.max_files,
		.maxlen		= sizeof(files_stat.max_files),
		.mode		= 0644,
		.proc_handler	= proc_doulongvec_minmax,
		.extra1		= &zero_ul,
		.extra2		= &long_max,
	},
	{
		.procname	= "nr_open",
		.data		= &sysctl_nr_open,
		.maxlen		= sizeof(unsigned int),
		.mode		= 0644,
		.proc_handler	= proc_dointvec_minmax,
		.extra1		= &sysctl_nr_open_min,
		.extra2		= &sysctl_nr_open_max,
	},
	{
		.procname	= "dentry-state",
		.data		= &dentry_stat,
		.maxlen		= 6*sizeof(long),
		.mode		= 0444,
		.proc_handler	= proc_nr_dentry,
	},
	{
		.procname	= "overflowuid",
		.data		= &fs_overflowuid,
		.maxlen		= sizeof(int),
		.mode		= 0644,
		.proc_handler	= proc_dointvec_minmax,
		.extra1		= &minolduid,
		.extra2		= &maxolduid,
	},
	{
		.procname	= "overflowgid",
		.data		= &fs_overflowgid,
		.maxlen		= sizeof(int),
		.mode		= 0644,
		.proc_handler	= proc_dointvec_minmax,
		.extra1		= &minolduid,
		.extra2		= &maxolduid,
	},
#ifdef CONFIG_FILE_LOCKING
	{
		.procname	= "leases-enable",
		.data		= &leases_enable,
		.maxlen		= sizeof(int),
		.mode		= 0644,
		.proc_handler	= proc_dointvec,
	},
#endif
#ifdef CONFIG_DNOTIFY
	{
		.procname	= "dir-notify-enable",
		.data		= &dir_notify_enable,
		.maxlen		= sizeof(int),
		.mode		= 0644,
		.proc_handler	= proc_dointvec,
	},
#endif
#ifdef CONFIG_MMU
#ifdef CONFIG_FILE_LOCKING
	{
		.procname	= "lease-break-time",
		.data		= &lease_break_time,
		.maxlen		= sizeof(int),
		.mode		= 0644,
		.proc_handler	= proc_dointvec,
	},
#endif
#ifdef CONFIG_AIO
	{
		.procname	= "aio-nr",
		.data		= &aio_nr,
		.maxlen		= sizeof(aio_nr),
		.mode		= 0444,
		.proc_handler	= proc_doulongvec_minmax,
	},
	{
		.procname	= "aio-max-nr",
		.data		= &aio_max_nr,
		.maxlen		= sizeof(aio_max_nr),
		.mode		= 0644,
		.proc_handler	= proc_doulongvec_minmax,
	},
#endif /* CONFIG_AIO */
#ifdef CONFIG_INOTIFY_USER
	{
		.procname	= "inotify",
		.mode		= 0555,
		.child		= inotify_table,
	},
#endif	
#ifdef CONFIG_EPOLL
	{
		.procname	= "epoll",
		.mode		= 0555,
		.child		= epoll_table,
	},
#endif
#endif
	{
		.procname	= "protected_symlinks",
		.data		= &sysctl_protected_symlinks,
		.maxlen		= sizeof(int),
		.mode		= 0600,
		.proc_handler	= proc_dointvec_minmax,
		.extra1		= SYSCTL_ZERO,
		.extra2		= SYSCTL_ONE,
	},
	{
		.procname	= "protected_hardlinks",
		.data		= &sysctl_protected_hardlinks,
		.maxlen		= sizeof(int),
		.mode		= 0600,
		.proc_handler	= proc_dointvec_minmax,
		.extra1		= SYSCTL_ZERO,
		.extra2		= SYSCTL_ONE,
	},
	{
		.procname	= "protected_fifos",
		.data		= &sysctl_protected_fifos,
		.maxlen		= sizeof(int),
		.mode		= 0600,
		.proc_handler	= proc_dointvec_minmax,
		.extra1		= SYSCTL_ZERO,
		.extra2		= &two,
	},
	{
		.procname	= "protected_regular",
		.data		= &sysctl_protected_regular,
		.maxlen		= sizeof(int),
		.mode		= 0600,
		.proc_handler	= proc_dointvec_minmax,
		.extra1		= SYSCTL_ZERO,
		.extra2		= &two,
	},
	{
		.procname	= "suid_dumpable",
		.data		= &suid_dumpable,
		.maxlen		= sizeof(int),
		.mode		= 0644,
		.proc_handler	= proc_dointvec_minmax_coredump,
		.extra1		= SYSCTL_ZERO,
		.extra2		= &two,
	},
#if defined(CONFIG_BINFMT_MISC) || defined(CONFIG_BINFMT_MISC_MODULE)
	{
		.procname	= "binfmt_misc",
		.mode		= 0555,
		.child		= sysctl_mount_point,
	},
#endif
	{
		.procname	= "pipe-max-size",
		.data		= &pipe_max_size,
		.maxlen		= sizeof(pipe_max_size),
		.mode		= 0644,
		.proc_handler	= proc_dopipe_max_size,
	},
	{
		.procname	= "pipe-user-pages-hard",
		.data		= &pipe_user_pages_hard,
		.maxlen		= sizeof(pipe_user_pages_hard),
		.mode		= 0644,
		.proc_handler	= proc_doulongvec_minmax,
	},
	{
		.procname	= "pipe-user-pages-soft",
		.data		= &pipe_user_pages_soft,
		.maxlen		= sizeof(pipe_user_pages_soft),
		.mode		= 0644,
		.proc_handler	= proc_doulongvec_minmax,
	},
	{
		.procname	= "mount-max",
		.data		= &sysctl_mount_max,
		.maxlen		= sizeof(unsigned int),
		.mode		= 0644,
		.proc_handler	= proc_dointvec_minmax,
		.extra1		= SYSCTL_ONE,
	},
	{ }
};

static struct ctl_table debug_table[] = {
#ifdef CONFIG_SYSCTL_EXCEPTION_TRACE
	{
		.procname	= "exception-trace",
		.data		= &show_unhandled_signals,
		.maxlen		= sizeof(int),
		.mode		= 0644,
		.proc_handler	= proc_dointvec
	},
#endif
#if defined(CONFIG_OPTPROBES)
	{
		.procname	= "kprobes-optimization",
		.data		= &sysctl_kprobes_optimization,
		.maxlen		= sizeof(int),
		.mode		= 0644,
		.proc_handler	= proc_kprobes_optimization_handler,
		.extra1		= SYSCTL_ZERO,
		.extra2		= SYSCTL_ONE,
	},
#endif
	{ }
};

static struct ctl_table dev_table[] = {
	{ }
};

int __init sysctl_init(void)
{
	struct ctl_table_header *hdr;

	hdr = register_sysctl_table(sysctl_base_table);
	kmemleak_not_leak(hdr);
	return 0;
}

#endif /* CONFIG_SYSCTL */

/*
 * /proc/sys support
 */

#ifdef CONFIG_PROC_SYSCTL

static int _proc_do_string(char *data, int maxlen, int write,
			   char __user *buffer,
			   size_t *lenp, loff_t *ppos)
{
	size_t len;
	char __user *p;
	char c;

	if (!data || !maxlen || !*lenp) {
		*lenp = 0;
		return 0;
	}

	if (write) {
		if (sysctl_writes_strict == SYSCTL_WRITES_STRICT) {
			/* Only continue writes not past the end of buffer. */
			len = strlen(data);
			if (len > maxlen - 1)
				len = maxlen - 1;

			if (*ppos > len)
				return 0;
			len = *ppos;
		} else {
			/* Start writing from beginning of buffer. */
			len = 0;
		}

		*ppos += *lenp;
		p = buffer;
		while ((p - buffer) < *lenp && len < maxlen - 1) {
			if (get_user(c, p++))
				return -EFAULT;
			if (c == 0 || c == '\n')
				break;
			data[len++] = c;
		}
		data[len] = 0;
	} else {
		len = strlen(data);
		if (len > maxlen)
			len = maxlen;

		if (*ppos > len) {
			*lenp = 0;
			return 0;
		}

		data += *ppos;
		len  -= *ppos;

		if (len > *lenp)
			len = *lenp;
		if (len)
			if (copy_to_user(buffer, data, len))
				return -EFAULT;
		if (len < *lenp) {
			if (put_user('\n', buffer + len))
				return -EFAULT;
			len++;
		}
		*lenp = len;
		*ppos += len;
	}
	return 0;
}

static void warn_sysctl_write(struct ctl_table *table)
{
	pr_warn_once("%s wrote to %s when file position was not 0!\n"
		"This will not be supported in the future. To silence this\n"
		"warning, set kernel.sysctl_writes_strict = -1\n",
		current->comm, table->procname);
}

/**
 * proc_first_pos_non_zero_ignore - check if first position is allowed
 * @ppos: file position
 * @table: the sysctl table
 *
 * Returns true if the first position is non-zero and the sysctl_writes_strict
 * mode indicates this is not allowed for numeric input types. String proc
 * handlers can ignore the return value.
 */
static bool proc_first_pos_non_zero_ignore(loff_t *ppos,
					   struct ctl_table *table)
{
	if (!*ppos)
		return false;

	switch (sysctl_writes_strict) {
	case SYSCTL_WRITES_STRICT:
		return true;
	case SYSCTL_WRITES_WARN:
		warn_sysctl_write(table);
		return false;
	default:
		return false;
	}
}

/**
 * proc_dostring - read a string sysctl
 * @table: the sysctl table
 * @write: %TRUE if this is a write to the sysctl file
 * @buffer: the user buffer
 * @lenp: the size of the user buffer
 * @ppos: file position
 *
 * Reads/writes a string from/to the user buffer. If the kernel
 * buffer provided is not large enough to hold the string, the
 * string is truncated. The copied string is %NULL-terminated.
 * If the string is being read by the user process, it is copied
 * and a newline '\n' is added. It is truncated if the buffer is
 * not large enough.
 *
 * Returns 0 on success.
 */
int proc_dostring(struct ctl_table *table, int write,
		  void __user *buffer, size_t *lenp, loff_t *ppos)
{
	if (write)
		proc_first_pos_non_zero_ignore(ppos, table);

	return _proc_do_string((char *)(table->data), table->maxlen, write,
			       (char __user *)buffer, lenp, ppos);
}

static size_t proc_skip_spaces(char **buf)
{
	size_t ret;
	char *tmp = skip_spaces(*buf);
	ret = tmp - *buf;
	*buf = tmp;
	return ret;
}

static void proc_skip_char(char **buf, size_t *size, const char v)
{
	while (*size) {
		if (**buf != v)
			break;
		(*size)--;
		(*buf)++;
	}
}

/**
 * strtoul_lenient - parse an ASCII formatted integer from a buffer and only
 *                   fail on overflow
 *
 * @cp: kernel buffer containing the string to parse
 * @endp: pointer to store the trailing characters
 * @base: the base to use
 * @res: where the parsed integer will be stored
 *
 * In case of success 0 is returned and @res will contain the parsed integer,
 * @endp will hold any trailing characters.
 * This function will fail the parse on overflow. If there wasn't an overflow
 * the function will defer the decision what characters count as invalid to the
 * caller.
 */
static int strtoul_lenient(const char *cp, char **endp, unsigned int base,
			   unsigned long *res)
{
	unsigned long long result;
	unsigned int rv;

	cp = _parse_integer_fixup_radix(cp, &base);
	rv = _parse_integer(cp, base, &result);
	if ((rv & KSTRTOX_OVERFLOW) || (result != (unsigned long)result))
		return -ERANGE;

	cp += rv;

	if (endp)
		*endp = (char *)cp;

	*res = (unsigned long)result;
	return 0;
}

#define TMPBUFLEN 22
/**
 * proc_get_long - reads an ASCII formatted integer from a user buffer
 *
 * @buf: a kernel buffer
 * @size: size of the kernel buffer
 * @val: this is where the number will be stored
 * @neg: set to %TRUE if number is negative
 * @perm_tr: a vector which contains the allowed trailers
 * @perm_tr_len: size of the perm_tr vector
 * @tr: pointer to store the trailer character
 *
 * In case of success %0 is returned and @buf and @size are updated with
 * the amount of bytes read. If @tr is non-NULL and a trailing
 * character exists (size is non-zero after returning from this
 * function), @tr is updated with the trailing character.
 */
static int proc_get_long(char **buf, size_t *size,
			  unsigned long *val, bool *neg,
			  const char *perm_tr, unsigned perm_tr_len, char *tr)
{
	int len;
	char *p, tmp[TMPBUFLEN];

	if (!*size)
		return -EINVAL;

	len = *size;
	if (len > TMPBUFLEN - 1)
		len = TMPBUFLEN - 1;

	memcpy(tmp, *buf, len);

	tmp[len] = 0;
	p = tmp;
	if (*p == '-' && *size > 1) {
		*neg = true;
		p++;
	} else
		*neg = false;
	if (!isdigit(*p))
		return -EINVAL;

	if (strtoul_lenient(p, &p, 0, val))
		return -EINVAL;

	len = p - tmp;

	/* We don't know if the next char is whitespace thus we may accept
	 * invalid integers (e.g. 1234...a) or two integers instead of one
	 * (e.g. 123...1). So lets not allow such large numbers. */
	if (len == TMPBUFLEN - 1)
		return -EINVAL;

	if (len < *size && perm_tr_len && !memchr(perm_tr, *p, perm_tr_len))
		return -EINVAL;

	if (tr && (len < *size))
		*tr = *p;

	*buf += len;
	*size -= len;

	return 0;
}

/**
 * proc_put_long - converts an integer to a decimal ASCII formatted string
 *
 * @buf: the user buffer
 * @size: the size of the user buffer
 * @val: the integer to be converted
 * @neg: sign of the number, %TRUE for negative
 *
 * In case of success %0 is returned and @buf and @size are updated with
 * the amount of bytes written.
 */
static int proc_put_long(void __user **buf, size_t *size, unsigned long val,
			  bool neg)
{
	int len;
	char tmp[TMPBUFLEN], *p = tmp;

	sprintf(p, "%s%lu", neg ? "-" : "", val);
	len = strlen(tmp);
	if (len > *size)
		len = *size;
	if (copy_to_user(*buf, tmp, len))
		return -EFAULT;
	*size -= len;
	*buf += len;
	return 0;
}
#undef TMPBUFLEN

static int proc_put_char(void __user **buf, size_t *size, char c)
{
	if (*size) {
		char __user **buffer = (char __user **)buf;
		if (put_user(c, *buffer))
			return -EFAULT;
		(*size)--, (*buffer)++;
		*buf = *buffer;
	}
	return 0;
}

static int do_proc_dointvec_conv(bool *negp, unsigned long *lvalp,
				 int *valp,
				 int write, void *data)
{
	if (write) {
		if (*negp) {
			if (*lvalp > (unsigned long) INT_MAX + 1)
				return -EINVAL;
			*valp = -*lvalp;
		} else {
			if (*lvalp > (unsigned long) INT_MAX)
				return -EINVAL;
			*valp = *lvalp;
		}
	} else {
		int val = *valp;
		if (val < 0) {
			*negp = true;
			*lvalp = -(unsigned long)val;
		} else {
			*negp = false;
			*lvalp = (unsigned long)val;
		}
	}
	return 0;
}

static int do_proc_douintvec_conv(unsigned long *lvalp,
				  unsigned int *valp,
				  int write, void *data)
{
	if (write) {
		if (*lvalp > UINT_MAX)
			return -EINVAL;
		*valp = *lvalp;
	} else {
		unsigned int val = *valp;
		*lvalp = (unsigned long)val;
	}
	return 0;
}

static const char proc_wspace_sep[] = { ' ', '\t', '\n' };

static int __do_proc_dointvec(void *tbl_data, struct ctl_table *table,
		  int write, void __user *buffer,
		  size_t *lenp, loff_t *ppos,
		  int (*conv)(bool *negp, unsigned long *lvalp, int *valp,
			      int write, void *data),
		  void *data)
{
	int *i, vleft, first = 1, err = 0;
	size_t left;
	char *kbuf = NULL, *p;
	
	if (!tbl_data || !table->maxlen || !*lenp || (*ppos && !write)) {
		*lenp = 0;
		return 0;
	}
	
	i = (int *) tbl_data;
	vleft = table->maxlen / sizeof(*i);
	left = *lenp;

	if (!conv)
		conv = do_proc_dointvec_conv;

	if (write) {
		if (proc_first_pos_non_zero_ignore(ppos, table))
			goto out;

		if (left > PAGE_SIZE - 1)
			left = PAGE_SIZE - 1;
		p = kbuf = memdup_user_nul(buffer, left);
		if (IS_ERR(kbuf))
			return PTR_ERR(kbuf);
	}

	for (; left && vleft--; i++, first=0) {
		unsigned long lval;
		bool neg;

		if (write) {
			left -= proc_skip_spaces(&p);

			if (!left)
				break;
			err = proc_get_long(&p, &left, &lval, &neg,
					     proc_wspace_sep,
					     sizeof(proc_wspace_sep), NULL);
			if (err)
				break;
			if (conv(&neg, &lval, i, 1, data)) {
				err = -EINVAL;
				break;
			}
		} else {
			if (conv(&neg, &lval, i, 0, data)) {
				err = -EINVAL;
				break;
			}
			if (!first)
				err = proc_put_char(&buffer, &left, '\t');
			if (err)
				break;
			err = proc_put_long(&buffer, &left, lval, neg);
			if (err)
				break;
		}
	}

	if (!write && !first && left && !err)
		err = proc_put_char(&buffer, &left, '\n');
	if (write && !err && left)
		left -= proc_skip_spaces(&p);
	if (write) {
		kfree(kbuf);
		if (first)
			return err ? : -EINVAL;
	}
	*lenp -= left;
out:
	*ppos += *lenp;
	return err;
}

static int do_proc_dointvec(struct ctl_table *table, int write,
		  void __user *buffer, size_t *lenp, loff_t *ppos,
		  int (*conv)(bool *negp, unsigned long *lvalp, int *valp,
			      int write, void *data),
		  void *data)
{
	return __do_proc_dointvec(table->data, table, write,
			buffer, lenp, ppos, conv, data);
}

static int do_proc_douintvec_w(unsigned int *tbl_data,
			       struct ctl_table *table,
			       void __user *buffer,
			       size_t *lenp, loff_t *ppos,
			       int (*conv)(unsigned long *lvalp,
					   unsigned int *valp,
					   int write, void *data),
			       void *data)
{
	unsigned long lval;
	int err = 0;
	size_t left;
	bool neg;
	char *kbuf = NULL, *p;

	left = *lenp;

	if (proc_first_pos_non_zero_ignore(ppos, table))
		goto bail_early;

	if (left > PAGE_SIZE - 1)
		left = PAGE_SIZE - 1;

	p = kbuf = memdup_user_nul(buffer, left);
	if (IS_ERR(kbuf))
		return -EINVAL;

	left -= proc_skip_spaces(&p);
	if (!left) {
		err = -EINVAL;
		goto out_free;
	}

	err = proc_get_long(&p, &left, &lval, &neg,
			     proc_wspace_sep,
			     sizeof(proc_wspace_sep), NULL);
	if (err || neg) {
		err = -EINVAL;
		goto out_free;
	}

	if (conv(&lval, tbl_data, 1, data)) {
		err = -EINVAL;
		goto out_free;
	}

	if (!err && left)
		left -= proc_skip_spaces(&p);

out_free:
	kfree(kbuf);
	if (err)
		return -EINVAL;

	return 0;

	/* This is in keeping with old __do_proc_dointvec() */
bail_early:
	*ppos += *lenp;
	return err;
}

static int do_proc_douintvec_r(unsigned int *tbl_data, void __user *buffer,
			       size_t *lenp, loff_t *ppos,
			       int (*conv)(unsigned long *lvalp,
					   unsigned int *valp,
					   int write, void *data),
			       void *data)
{
	unsigned long lval;
	int err = 0;
	size_t left;

	left = *lenp;

	if (conv(&lval, tbl_data, 0, data)) {
		err = -EINVAL;
		goto out;
	}

	err = proc_put_long(&buffer, &left, lval, false);
	if (err || !left)
		goto out;

	err = proc_put_char(&buffer, &left, '\n');

out:
	*lenp -= left;
	*ppos += *lenp;

	return err;
}

static int __do_proc_douintvec(void *tbl_data, struct ctl_table *table,
			       int write, void __user *buffer,
			       size_t *lenp, loff_t *ppos,
			       int (*conv)(unsigned long *lvalp,
					   unsigned int *valp,
					   int write, void *data),
			       void *data)
{
	unsigned int *i, vleft;

	if (!tbl_data || !table->maxlen || !*lenp || (*ppos && !write)) {
		*lenp = 0;
		return 0;
	}

	i = (unsigned int *) tbl_data;
	vleft = table->maxlen / sizeof(*i);

	/*
	 * Arrays are not supported, keep this simple. *Do not* add
	 * support for them.
	 */
	if (vleft != 1) {
		*lenp = 0;
		return -EINVAL;
	}

	if (!conv)
		conv = do_proc_douintvec_conv;

	if (write)
		return do_proc_douintvec_w(i, table, buffer, lenp, ppos,
					   conv, data);
	return do_proc_douintvec_r(i, buffer, lenp, ppos, conv, data);
}

static int do_proc_douintvec(struct ctl_table *table, int write,
			     void __user *buffer, size_t *lenp, loff_t *ppos,
			     int (*conv)(unsigned long *lvalp,
					 unsigned int *valp,
					 int write, void *data),
			     void *data)
{
	return __do_proc_douintvec(table->data, table, write,
				   buffer, lenp, ppos, conv, data);
}

/**
 * proc_dointvec - read a vector of integers
 * @table: the sysctl table
 * @write: %TRUE if this is a write to the sysctl file
 * @buffer: the user buffer
 * @lenp: the size of the user buffer
 * @ppos: file position
 *
 * Reads/writes up to table->maxlen/sizeof(unsigned int) integer
 * values from/to the user buffer, treated as an ASCII string. 
 *
 * Returns 0 on success.
 */
int proc_dointvec(struct ctl_table *table, int write,
		     void __user *buffer, size_t *lenp, loff_t *ppos)
{
	return do_proc_dointvec(table, write, buffer, lenp, ppos, NULL, NULL);
}

/**
 * proc_douintvec - read a vector of unsigned integers
 * @table: the sysctl table
 * @write: %TRUE if this is a write to the sysctl file
 * @buffer: the user buffer
 * @lenp: the size of the user buffer
 * @ppos: file position
 *
 * Reads/writes up to table->maxlen/sizeof(unsigned int) unsigned integer
 * values from/to the user buffer, treated as an ASCII string.
 *
 * Returns 0 on success.
 */
int proc_douintvec(struct ctl_table *table, int write,
		     void __user *buffer, size_t *lenp, loff_t *ppos)
{
	return do_proc_douintvec(table, write, buffer, lenp, ppos,
				 do_proc_douintvec_conv, NULL);
}

/*
 * Taint values can only be increased
 * This means we can safely use a temporary.
 */
static int proc_taint(struct ctl_table *table, int write,
			       void __user *buffer, size_t *lenp, loff_t *ppos)
{
	struct ctl_table t;
	unsigned long tmptaint = get_taint();
	int err;

	if (write && !capable(CAP_SYS_ADMIN))
		return -EPERM;

	t = *table;
	t.data = &tmptaint;
	err = proc_doulongvec_minmax(&t, write, buffer, lenp, ppos);
	if (err < 0)
		return err;

	if (write) {
		/*
		 * Poor man's atomic or. Not worth adding a primitive
		 * to everyone's atomic.h for this
		 */
		int i;
		for (i = 0; i < BITS_PER_LONG && tmptaint >> i; i++) {
			if ((tmptaint >> i) & 1)
				add_taint(i, LOCKDEP_STILL_OK);
		}
	}

	return err;
}

#ifdef CONFIG_PRINTK
static int proc_dointvec_minmax_sysadmin(struct ctl_table *table, int write,
				void __user *buffer, size_t *lenp, loff_t *ppos)
{
	if (write && !capable(CAP_SYS_ADMIN))
		return -EPERM;

	return proc_dointvec_minmax(table, write, buffer, lenp, ppos);
}
#endif

/**
 * struct do_proc_dointvec_minmax_conv_param - proc_dointvec_minmax() range checking structure
 * @min: pointer to minimum allowable value
 * @max: pointer to maximum allowable value
 *
 * The do_proc_dointvec_minmax_conv_param structure provides the
 * minimum and maximum values for doing range checking for those sysctl
 * parameters that use the proc_dointvec_minmax() handler.
 */
struct do_proc_dointvec_minmax_conv_param {
	int *min;
	int *max;
};

static int do_proc_dointvec_minmax_conv(bool *negp, unsigned long *lvalp,
					int *valp,
					int write, void *data)
{
	int tmp, ret;
	struct do_proc_dointvec_minmax_conv_param *param = data;
	/*
	 * If writing, first do so via a temporary local int so we can
	 * bounds-check it before touching *valp.
	 */
	int *ip = write ? &tmp : valp;

	ret = do_proc_dointvec_conv(negp, lvalp, ip, write, data);
	if (ret)
		return ret;

	if (write) {
		if ((param->min && *param->min > tmp) ||
		    (param->max && *param->max < tmp))
			return -EINVAL;
		*valp = tmp;
	}

	return 0;
}

/**
 * proc_dointvec_minmax - read a vector of integers with min/max values
 * @table: the sysctl table
 * @write: %TRUE if this is a write to the sysctl file
 * @buffer: the user buffer
 * @lenp: the size of the user buffer
 * @ppos: file position
 *
 * Reads/writes up to table->maxlen/sizeof(unsigned int) integer
 * values from/to the user buffer, treated as an ASCII string.
 *
 * This routine will ensure the values are within the range specified by
 * table->extra1 (min) and table->extra2 (max).
 *
 * Returns 0 on success or -EINVAL on write when the range check fails.
 */
int proc_dointvec_minmax(struct ctl_table *table, int write,
		  void __user *buffer, size_t *lenp, loff_t *ppos)
{
	struct do_proc_dointvec_minmax_conv_param param = {
		.min = (int *) table->extra1,
		.max = (int *) table->extra2,
	};
	return do_proc_dointvec(table, write, buffer, lenp, ppos,
				do_proc_dointvec_minmax_conv, &param);
}

/**
 * struct do_proc_douintvec_minmax_conv_param - proc_douintvec_minmax() range checking structure
 * @min: pointer to minimum allowable value
 * @max: pointer to maximum allowable value
 *
 * The do_proc_douintvec_minmax_conv_param structure provides the
 * minimum and maximum values for doing range checking for those sysctl
 * parameters that use the proc_douintvec_minmax() handler.
 */
struct do_proc_douintvec_minmax_conv_param {
	unsigned int *min;
	unsigned int *max;
};

static int do_proc_douintvec_minmax_conv(unsigned long *lvalp,
					 unsigned int *valp,
					 int write, void *data)
{
	int ret;
	unsigned int tmp;
	struct do_proc_douintvec_minmax_conv_param *param = data;
	/* write via temporary local uint for bounds-checking */
	unsigned int *up = write ? &tmp : valp;

	ret = do_proc_douintvec_conv(lvalp, up, write, data);
	if (ret)
		return ret;

	if (write) {
		if ((param->min && *param->min > tmp) ||
		    (param->max && *param->max < tmp))
			return -ERANGE;

		*valp = tmp;
	}

	return 0;
}

/**
 * proc_douintvec_minmax - read a vector of unsigned ints with min/max values
 * @table: the sysctl table
 * @write: %TRUE if this is a write to the sysctl file
 * @buffer: the user buffer
 * @lenp: the size of the user buffer
 * @ppos: file position
 *
 * Reads/writes up to table->maxlen/sizeof(unsigned int) unsigned integer
 * values from/to the user buffer, treated as an ASCII string. Negative
 * strings are not allowed.
 *
 * This routine will ensure the values are within the range specified by
 * table->extra1 (min) and table->extra2 (max). There is a final sanity
 * check for UINT_MAX to avoid having to support wrap around uses from
 * userspace.
 *
 * Returns 0 on success or -ERANGE on write when the range check fails.
 */
int proc_douintvec_minmax(struct ctl_table *table, int write,
			  void __user *buffer, size_t *lenp, loff_t *ppos)
{
	struct do_proc_douintvec_minmax_conv_param param = {
		.min = (unsigned int *) table->extra1,
		.max = (unsigned int *) table->extra2,
	};
	return do_proc_douintvec(table, write, buffer, lenp, ppos,
				 do_proc_douintvec_minmax_conv, &param);
}

static int do_proc_dopipe_max_size_conv(unsigned long *lvalp,
					unsigned int *valp,
					int write, void *data)
{
	if (write) {
		unsigned int val;

		val = round_pipe_size(*lvalp);
		if (val == 0)
			return -EINVAL;

		*valp = val;
	} else {
		unsigned int val = *valp;
		*lvalp = (unsigned long) val;
	}

	return 0;
}

static int proc_dopipe_max_size(struct ctl_table *table, int write,
				void __user *buffer, size_t *lenp, loff_t *ppos)
{
	return do_proc_douintvec(table, write, buffer, lenp, ppos,
				 do_proc_dopipe_max_size_conv, NULL);
}

static void validate_coredump_safety(void)
{
#ifdef CONFIG_COREDUMP
	if (suid_dumpable == SUID_DUMP_ROOT &&
	    core_pattern[0] != '/' && core_pattern[0] != '|') {
		printk(KERN_WARNING
"Unsafe core_pattern used with fs.suid_dumpable=2.\n"
"Pipe handler or fully qualified core dump path required.\n"
"Set kernel.core_pattern before fs.suid_dumpable.\n"
		);
	}
#endif
}

static int proc_dointvec_minmax_coredump(struct ctl_table *table, int write,
		void __user *buffer, size_t *lenp, loff_t *ppos)
{
	int error = proc_dointvec_minmax(table, write, buffer, lenp, ppos);
	if (!error)
		validate_coredump_safety();
	return error;
}

#ifdef CONFIG_COREDUMP
static int proc_dostring_coredump(struct ctl_table *table, int write,
		  void __user *buffer, size_t *lenp, loff_t *ppos)
{
	int error = proc_dostring(table, write, buffer, lenp, ppos);
	if (!error)
		validate_coredump_safety();
	return error;
}
#endif

static int __do_proc_doulongvec_minmax(void *data, struct ctl_table *table, int write,
				     void __user *buffer,
				     size_t *lenp, loff_t *ppos,
				     unsigned long convmul,
				     unsigned long convdiv)
{
	unsigned long *i, *min, *max;
	int vleft, first = 1, err = 0;
	size_t left;
	char *kbuf = NULL, *p;

	if (!data || !table->maxlen || !*lenp || (*ppos && !write)) {
		*lenp = 0;
		return 0;
	}

	i = (unsigned long *) data;
	min = (unsigned long *) table->extra1;
	max = (unsigned long *) table->extra2;
	vleft = table->maxlen / sizeof(unsigned long);
	left = *lenp;

	if (write) {
		if (proc_first_pos_non_zero_ignore(ppos, table))
			goto out;

		if (left > PAGE_SIZE - 1)
			left = PAGE_SIZE - 1;
		p = kbuf = memdup_user_nul(buffer, left);
		if (IS_ERR(kbuf))
			return PTR_ERR(kbuf);
	}

	for (; left && vleft--; i++, first = 0) {
		unsigned long val;

		if (write) {
			bool neg;

			left -= proc_skip_spaces(&p);
			if (!left)
				break;

			err = proc_get_long(&p, &left, &val, &neg,
					     proc_wspace_sep,
					     sizeof(proc_wspace_sep), NULL);
			if (err)
				break;
			if (neg)
				continue;
			val = convmul * val / convdiv;
			if ((min && val < *min) || (max && val > *max)) {
				err = -EINVAL;
				break;
			}
			*i = val;
		} else {
			val = convdiv * (*i) / convmul;
			if (!first) {
				err = proc_put_char(&buffer, &left, '\t');
				if (err)
					break;
			}
			err = proc_put_long(&buffer, &left, val, false);
			if (err)
				break;
		}
	}

	if (!write && !first && left && !err)
		err = proc_put_char(&buffer, &left, '\n');
	if (write && !err)
		left -= proc_skip_spaces(&p);
	if (write) {
		kfree(kbuf);
		if (first)
			return err ? : -EINVAL;
	}
	*lenp -= left;
out:
	*ppos += *lenp;
	return err;
}

static int do_proc_doulongvec_minmax(struct ctl_table *table, int write,
				     void __user *buffer,
				     size_t *lenp, loff_t *ppos,
				     unsigned long convmul,
				     unsigned long convdiv)
{
	return __do_proc_doulongvec_minmax(table->data, table, write,
			buffer, lenp, ppos, convmul, convdiv);
}

/**
 * proc_doulongvec_minmax - read a vector of long integers with min/max values
 * @table: the sysctl table
 * @write: %TRUE if this is a write to the sysctl file
 * @buffer: the user buffer
 * @lenp: the size of the user buffer
 * @ppos: file position
 *
 * Reads/writes up to table->maxlen/sizeof(unsigned long) unsigned long
 * values from/to the user buffer, treated as an ASCII string.
 *
 * This routine will ensure the values are within the range specified by
 * table->extra1 (min) and table->extra2 (max).
 *
 * Returns 0 on success.
 */
int proc_doulongvec_minmax(struct ctl_table *table, int write,
			   void __user *buffer, size_t *lenp, loff_t *ppos)
{
    return do_proc_doulongvec_minmax(table, write, buffer, lenp, ppos, 1l, 1l);
}

/**
 * proc_doulongvec_ms_jiffies_minmax - read a vector of millisecond values with min/max values
 * @table: the sysctl table
 * @write: %TRUE if this is a write to the sysctl file
 * @buffer: the user buffer
 * @lenp: the size of the user buffer
 * @ppos: file position
 *
 * Reads/writes up to table->maxlen/sizeof(unsigned long) unsigned long
 * values from/to the user buffer, treated as an ASCII string. The values
 * are treated as milliseconds, and converted to jiffies when they are stored.
 *
 * This routine will ensure the values are within the range specified by
 * table->extra1 (min) and table->extra2 (max).
 *
 * Returns 0 on success.
 */
int proc_doulongvec_ms_jiffies_minmax(struct ctl_table *table, int write,
				      void __user *buffer,
				      size_t *lenp, loff_t *ppos)
{
    return do_proc_doulongvec_minmax(table, write, buffer,
				     lenp, ppos, HZ, 1000l);
}


static int do_proc_dointvec_jiffies_conv(bool *negp, unsigned long *lvalp,
					 int *valp,
					 int write, void *data)
{
	if (write) {
		if (*lvalp > INT_MAX / HZ)
			return 1;
		*valp = *negp ? -(*lvalp*HZ) : (*lvalp*HZ);
	} else {
		int val = *valp;
		unsigned long lval;
		if (val < 0) {
			*negp = true;
			lval = -(unsigned long)val;
		} else {
			*negp = false;
			lval = (unsigned long)val;
		}
		*lvalp = lval / HZ;
	}
	return 0;
}

static int do_proc_dointvec_userhz_jiffies_conv(bool *negp, unsigned long *lvalp,
						int *valp,
						int write, void *data)
{
	if (write) {
		if (USER_HZ < HZ && *lvalp > (LONG_MAX / HZ) * USER_HZ)
			return 1;
		*valp = clock_t_to_jiffies(*negp ? -*lvalp : *lvalp);
	} else {
		int val = *valp;
		unsigned long lval;
		if (val < 0) {
			*negp = true;
			lval = -(unsigned long)val;
		} else {
			*negp = false;
			lval = (unsigned long)val;
		}
		*lvalp = jiffies_to_clock_t(lval);
	}
	return 0;
}

static int do_proc_dointvec_ms_jiffies_conv(bool *negp, unsigned long *lvalp,
					    int *valp,
					    int write, void *data)
{
	if (write) {
		unsigned long jif = msecs_to_jiffies(*negp ? -*lvalp : *lvalp);

		if (jif > INT_MAX)
			return 1;
		*valp = (int)jif;
	} else {
		int val = *valp;
		unsigned long lval;
		if (val < 0) {
			*negp = true;
			lval = -(unsigned long)val;
		} else {
			*negp = false;
			lval = (unsigned long)val;
		}
		*lvalp = jiffies_to_msecs(lval);
	}
	return 0;
}

/**
 * proc_dointvec_jiffies - read a vector of integers as seconds
 * @table: the sysctl table
 * @write: %TRUE if this is a write to the sysctl file
 * @buffer: the user buffer
 * @lenp: the size of the user buffer
 * @ppos: file position
 *
 * Reads/writes up to table->maxlen/sizeof(unsigned int) integer
 * values from/to the user buffer, treated as an ASCII string. 
 * The values read are assumed to be in seconds, and are converted into
 * jiffies.
 *
 * Returns 0 on success.
 */
int proc_dointvec_jiffies(struct ctl_table *table, int write,
			  void __user *buffer, size_t *lenp, loff_t *ppos)
{
    return do_proc_dointvec(table,write,buffer,lenp,ppos,
		    	    do_proc_dointvec_jiffies_conv,NULL);
}

/**
 * proc_dointvec_userhz_jiffies - read a vector of integers as 1/USER_HZ seconds
 * @table: the sysctl table
 * @write: %TRUE if this is a write to the sysctl file
 * @buffer: the user buffer
 * @lenp: the size of the user buffer
 * @ppos: pointer to the file position
 *
 * Reads/writes up to table->maxlen/sizeof(unsigned int) integer
 * values from/to the user buffer, treated as an ASCII string. 
 * The values read are assumed to be in 1/USER_HZ seconds, and 
 * are converted into jiffies.
 *
 * Returns 0 on success.
 */
int proc_dointvec_userhz_jiffies(struct ctl_table *table, int write,
				 void __user *buffer, size_t *lenp, loff_t *ppos)
{
    return do_proc_dointvec(table,write,buffer,lenp,ppos,
		    	    do_proc_dointvec_userhz_jiffies_conv,NULL);
}

/**
 * proc_dointvec_ms_jiffies - read a vector of integers as 1 milliseconds
 * @table: the sysctl table
 * @write: %TRUE if this is a write to the sysctl file
 * @buffer: the user buffer
 * @lenp: the size of the user buffer
 * @ppos: file position
 * @ppos: the current position in the file
 *
 * Reads/writes up to table->maxlen/sizeof(unsigned int) integer
 * values from/to the user buffer, treated as an ASCII string. 
 * The values read are assumed to be in 1/1000 seconds, and 
 * are converted into jiffies.
 *
 * Returns 0 on success.
 */
int proc_dointvec_ms_jiffies(struct ctl_table *table, int write,
			     void __user *buffer, size_t *lenp, loff_t *ppos)
{
	return do_proc_dointvec(table, write, buffer, lenp, ppos,
				do_proc_dointvec_ms_jiffies_conv, NULL);
}

static int proc_do_cad_pid(struct ctl_table *table, int write,
			   void __user *buffer, size_t *lenp, loff_t *ppos)
{
	struct pid *new_pid;
	pid_t tmp;
	int r;

	tmp = pid_vnr(cad_pid);

	r = __do_proc_dointvec(&tmp, table, write, buffer,
			       lenp, ppos, NULL, NULL);
	if (r || !write)
		return r;

	new_pid = find_get_pid(tmp);
	if (!new_pid)
		return -ESRCH;

	put_pid(xchg(&cad_pid, new_pid));
	return 0;
}

/**
 * proc_do_large_bitmap - read/write from/to a large bitmap
 * @table: the sysctl table
 * @write: %TRUE if this is a write to the sysctl file
 * @buffer: the user buffer
 * @lenp: the size of the user buffer
 * @ppos: file position
 *
 * The bitmap is stored at table->data and the bitmap length (in bits)
 * in table->maxlen.
 *
 * We use a range comma separated format (e.g. 1,3-4,10-10) so that
 * large bitmaps may be represented in a compact manner. Writing into
 * the file will clear the bitmap then update it with the given input.
 *
 * Returns 0 on success.
 */
int proc_do_large_bitmap(struct ctl_table *table, int write,
			 void __user *buffer, size_t *lenp, loff_t *ppos)
{
	int err = 0;
	bool first = 1;
	size_t left = *lenp;
	unsigned long bitmap_len = table->maxlen;
	unsigned long *bitmap = *(unsigned long **) table->data;
	unsigned long *tmp_bitmap = NULL;
	char tr_a[] = { '-', ',', '\n' }, tr_b[] = { ',', '\n', 0 }, c;

	if (!bitmap || !bitmap_len || !left || (*ppos && !write)) {
		*lenp = 0;
		return 0;
	}

	if (write) {
		char *kbuf, *p;
		size_t skipped = 0;

		if (left > PAGE_SIZE - 1) {
			left = PAGE_SIZE - 1;
			/* How much of the buffer we'll skip this pass */
			skipped = *lenp - left;
		}

		p = kbuf = memdup_user_nul(buffer, left);
		if (IS_ERR(kbuf))
			return PTR_ERR(kbuf);

		tmp_bitmap = bitmap_zalloc(bitmap_len, GFP_KERNEL);
		if (!tmp_bitmap) {
			kfree(kbuf);
			return -ENOMEM;
		}
		proc_skip_char(&p, &left, '\n');
		while (!err && left) {
			unsigned long val_a, val_b;
			bool neg;
			size_t saved_left;

			/* In case we stop parsing mid-number, we can reset */
			saved_left = left;
			err = proc_get_long(&p, &left, &val_a, &neg, tr_a,
					     sizeof(tr_a), &c);
			/*
			 * If we consumed the entirety of a truncated buffer or
			 * only one char is left (may be a "-"), then stop here,
			 * reset, & come back for more.
			 */
			if ((left <= 1) && skipped) {
				left = saved_left;
				break;
			}

			if (err)
				break;
			if (val_a >= bitmap_len || neg) {
				err = -EINVAL;
				break;
			}

			val_b = val_a;
			if (left) {
				p++;
				left--;
			}

			if (c == '-') {
				err = proc_get_long(&p, &left, &val_b,
						     &neg, tr_b, sizeof(tr_b),
						     &c);
				/*
				 * If we consumed all of a truncated buffer or
				 * then stop here, reset, & come back for more.
				 */
				if (!left && skipped) {
					left = saved_left;
					break;
				}

				if (err)
					break;
				if (val_b >= bitmap_len || neg ||
				    val_a > val_b) {
					err = -EINVAL;
					break;
				}
				if (left) {
					p++;
					left--;
				}
			}

			bitmap_set(tmp_bitmap, val_a, val_b - val_a + 1);
			first = 0;
			proc_skip_char(&p, &left, '\n');
		}
		kfree(kbuf);
		left += skipped;
	} else {
		unsigned long bit_a, bit_b = 0;

		while (left) {
			bit_a = find_next_bit(bitmap, bitmap_len, bit_b);
			if (bit_a >= bitmap_len)
				break;
			bit_b = find_next_zero_bit(bitmap, bitmap_len,
						   bit_a + 1) - 1;

			if (!first) {
				err = proc_put_char(&buffer, &left, ',');
				if (err)
					break;
			}
			err = proc_put_long(&buffer, &left, bit_a, false);
			if (err)
				break;
			if (bit_a != bit_b) {
				err = proc_put_char(&buffer, &left, '-');
				if (err)
					break;
				err = proc_put_long(&buffer, &left, bit_b, false);
				if (err)
					break;
			}

			first = 0; bit_b++;
		}
		if (!err)
			err = proc_put_char(&buffer, &left, '\n');
	}

	if (!err) {
		if (write) {
			if (*ppos)
				bitmap_or(bitmap, bitmap, tmp_bitmap, bitmap_len);
			else
				bitmap_copy(bitmap, tmp_bitmap, bitmap_len);
		}
		*lenp -= left;
		*ppos += *lenp;
	}

	bitmap_free(tmp_bitmap);
	return err;
}

#else /* CONFIG_PROC_SYSCTL */

int proc_dostring(struct ctl_table *table, int write,
		  void __user *buffer, size_t *lenp, loff_t *ppos)
{
	return -ENOSYS;
}

int proc_dointvec(struct ctl_table *table, int write,
		  void __user *buffer, size_t *lenp, loff_t *ppos)
{
	return -ENOSYS;
}

int proc_douintvec(struct ctl_table *table, int write,
		  void __user *buffer, size_t *lenp, loff_t *ppos)
{
	return -ENOSYS;
}

int proc_dointvec_minmax(struct ctl_table *table, int write,
		    void __user *buffer, size_t *lenp, loff_t *ppos)
{
	return -ENOSYS;
}

int proc_douintvec_minmax(struct ctl_table *table, int write,
			  void __user *buffer, size_t *lenp, loff_t *ppos)
{
	return -ENOSYS;
}

int proc_dointvec_jiffies(struct ctl_table *table, int write,
		    void __user *buffer, size_t *lenp, loff_t *ppos)
{
	return -ENOSYS;
}

int proc_dointvec_userhz_jiffies(struct ctl_table *table, int write,
		    void __user *buffer, size_t *lenp, loff_t *ppos)
{
	return -ENOSYS;
}

int proc_dointvec_ms_jiffies(struct ctl_table *table, int write,
			     void __user *buffer, size_t *lenp, loff_t *ppos)
{
	return -ENOSYS;
}

int proc_doulongvec_minmax(struct ctl_table *table, int write,
		    void __user *buffer, size_t *lenp, loff_t *ppos)
{
	return -ENOSYS;
}

int proc_doulongvec_ms_jiffies_minmax(struct ctl_table *table, int write,
				      void __user *buffer,
				      size_t *lenp, loff_t *ppos)
{
    return -ENOSYS;
}

int proc_do_large_bitmap(struct ctl_table *table, int write,
			 void __user *buffer, size_t *lenp, loff_t *ppos)
{
	return -ENOSYS;
}

#endif /* CONFIG_PROC_SYSCTL */

#if defined(CONFIG_SYSCTL)
int proc_do_static_key(struct ctl_table *table, int write,
		       void __user *buffer, size_t *lenp,
		       loff_t *ppos)
{
	struct static_key *key = (struct static_key *)table->data;
	static DEFINE_MUTEX(static_key_mutex);
	int val, ret;
	struct ctl_table tmp = {
		.data   = &val,
		.maxlen = sizeof(val),
		.mode   = table->mode,
		.extra1 = SYSCTL_ZERO,
		.extra2 = SYSCTL_ONE,
	};

	if (write && !capable(CAP_SYS_ADMIN))
		return -EPERM;

	mutex_lock(&static_key_mutex);
	val = static_key_enabled(key);
	ret = proc_dointvec_minmax(&tmp, write, buffer, lenp, ppos);
	if (write && !ret) {
		if (val)
			static_key_enable(key);
		else
			static_key_disable(key);
	}
	mutex_unlock(&static_key_mutex);
	return ret;
}
#endif
/*
 * No sense putting this after each symbol definition, twice,
 * exception granted :-)
 */
EXPORT_SYMBOL(proc_dointvec);
EXPORT_SYMBOL(proc_douintvec);
EXPORT_SYMBOL(proc_dointvec_jiffies);
EXPORT_SYMBOL(proc_dointvec_minmax);
EXPORT_SYMBOL_GPL(proc_douintvec_minmax);
EXPORT_SYMBOL(proc_dointvec_userhz_jiffies);
EXPORT_SYMBOL(proc_dointvec_ms_jiffies);
EXPORT_SYMBOL(proc_dostring);
EXPORT_SYMBOL(proc_doulongvec_minmax);
EXPORT_SYMBOL(proc_doulongvec_ms_jiffies_minmax);
EXPORT_SYMBOL(proc_do_large_bitmap);<|MERGE_RESOLUTION|>--- conflicted
+++ resolved
@@ -1483,7 +1483,6 @@
 		.extra1		= SYSCTL_ZERO,
 		.extra2		= &one_hundred,
 	},
-<<<<<<< HEAD
 	{
 		.procname       = "want_old_faultaround_pte",
 		.data           = &want_old_faultaround_pte,
@@ -1493,7 +1492,6 @@
 		.extra1         = SYSCTL_ZERO,
 		.extra2         = SYSCTL_ONE,
 	},
-=======
 #ifdef CONFIG_NUMA
 	{
 		.procname	= "numa_stat",
@@ -1505,7 +1503,6 @@
 		.extra2		= SYSCTL_ONE,
 	},
 #endif
->>>>>>> d3891851
 #ifdef CONFIG_HUGETLB_PAGE
 	{
 		.procname	= "nr_hugepages",
