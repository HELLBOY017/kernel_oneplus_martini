# SPDX-License-Identifier: GPL-2.0-only
if (ARCH_QCOM || COMPILE_TEST)

config PINCTRL_MSM
<<<<<<< HEAD
	tristate "Qualcomm generic pin controller driver framework"
=======
	tristate "Qualcomm generic pin controller driver"
>>>>>>> 997107c6
	select PINMUX
	select PINCONF
	select GENERIC_PINCONF
	select GPIOLIB_IRQCHIP
	help
<<<<<<< HEAD
	  This is a Qualcomm generic pin controller driver framework
	  that is used by platform specific drivers to enable the
	  Top Level Mode Multiplexer (TLMM) hardware block. Say Y
	  here to compile statically, or M here to compile it as a
	  module. If unsure, say N.
=======
          This is Qualcomm Technologies, Inc msm platform TLMM
	  generic driver. This provides interfaces to chipset specific
	  clients drivers use the TLMM block.
	  Say yes here to enable Qualcomm TLMM driver.

>>>>>>> 997107c6

config PINCTRL_APQ8064
	tristate "Qualcomm APQ8064 pin controller driver"
	depends on GPIOLIB && OF
	select PINCTRL_MSM
	help
	  This is the pinctrl, pinmux, pinconf and gpiolib driver for the
	  Qualcomm TLMM block found in the Qualcomm APQ8064 platform.

config PINCTRL_APQ8084
	tristate "Qualcomm APQ8084 pin controller driver"
	depends on GPIOLIB && OF
	select PINCTRL_MSM
	help
	  This is the pinctrl, pinmux, pinconf and gpiolib driver for the
	  Qualcomm TLMM block found in the Qualcomm APQ8084 platform.

config PINCTRL_IPQ4019
	tristate "Qualcomm IPQ4019 pin controller driver"
	depends on GPIOLIB && OF
	select PINCTRL_MSM
	help
	  This is the pinctrl, pinmux, pinconf and gpiolib driver for the
	  Qualcomm TLMM block found in the Qualcomm IPQ4019 platform.

config PINCTRL_IPQ8064
	tristate "Qualcomm IPQ8064 pin controller driver"
	depends on GPIOLIB && OF
	select PINCTRL_MSM
	help
	  This is the pinctrl, pinmux, pinconf and gpiolib driver for the
	  Qualcomm TLMM block found in the Qualcomm IPQ8064 platform.

config PINCTRL_IPQ8074
	tristate "Qualcomm Technologies, Inc. IPQ8074 pin controller driver"
	depends on GPIOLIB && OF
	select PINCTRL_MSM
	help
	  This is the pinctrl, pinmux, pinconf and gpiolib driver for
	  the Qualcomm Technologies Inc. TLMM block found on the
	  Qualcomm Technologies Inc. IPQ8074 platform. Select this for
	  IPQ8074.

config PINCTRL_MSM8660
	tristate "Qualcomm 8660 pin controller driver"
	depends on GPIOLIB && OF
	select PINCTRL_MSM
	help
	  This is the pinctrl, pinmux, pinconf and gpiolib driver for the
	  Qualcomm TLMM block found in the Qualcomm 8660 platform.

config PINCTRL_MSM8960
	tristate "Qualcomm 8960 pin controller driver"
	depends on GPIOLIB && OF
	select PINCTRL_MSM
	help
	  This is the pinctrl, pinmux, pinconf and gpiolib driver for the
	  Qualcomm TLMM block found in the Qualcomm 8960 platform.

config PINCTRL_MDM9615
	tristate "Qualcomm 9615 pin controller driver"
	depends on GPIOLIB && OF
	select PINCTRL_MSM
	help
	  This is the pinctrl, pinmux, pinconf and gpiolib driver for the
	  Qualcomm TLMM block found in the Qualcomm 9615 platform.

config PINCTRL_MSM8X74
	tristate "Qualcomm 8x74 pin controller driver"
	depends on GPIOLIB && OF
	select PINCTRL_MSM
	help
	  This is the pinctrl, pinmux, pinconf and gpiolib driver for the
	  Qualcomm TLMM block found in the Qualcomm 8974 platform.

config PINCTRL_MSM8916
	tristate "Qualcomm 8916 pin controller driver"
	depends on GPIOLIB && OF
	select PINCTRL_MSM
	help
	  This is the pinctrl, pinmux, pinconf and gpiolib driver for the
	  Qualcomm TLMM block found on the Qualcomm 8916 platform.

config PINCTRL_MSM8994
	tristate "Qualcomm 8994 pin controller driver"
	depends on GPIOLIB && OF
	select PINCTRL_MSM
	help
	  This is the pinctrl, pinmux, pinconf and gpiolib driver for the
	  Qualcomm TLMM block found in the Qualcomm 8994 platform. The
	  Qualcomm 8992 platform is also supported by this driver.

config PINCTRL_MSM8996
	tristate "Qualcomm MSM8996 pin controller driver"
	depends on GPIOLIB && OF
	select PINCTRL_MSM
	help
	  This is the pinctrl, pinmux, pinconf and gpiolib driver for the
	  Qualcomm TLMM block found in the Qualcomm MSM8996 platform.

config PINCTRL_MSM8998
	tristate "Qualcomm MSM8998 pin controller driver"
	depends on GPIOLIB && OF
	select PINCTRL_MSM
	help
	  This is the pinctrl, pinmux, pinconf and gpiolib driver for the
	  Qualcomm TLMM block found in the Qualcomm MSM8998 platform.

config PINCTRL_QCS404
	tristate "Qualcomm QCS404 pin controller driver"
	depends on GPIOLIB && OF
	select PINCTRL_MSM
	help
	  This is the pinctrl, pinmux, pinconf and gpiolib driver for the
	  TLMM block found in the Qualcomm QCS404 platform.

config PINCTRL_QDF2XXX
	tristate "Qualcomm Technologies QDF2xxx pin controller driver"
	depends on GPIOLIB && ACPI
	select PINCTRL_MSM
	help
	  This is the GPIO driver for the TLMM block found on the
	  Qualcomm Technologies QDF2xxx SOCs.

config PINCTRL_QCOM_SPMI_PMIC
       tristate "Qualcomm SPMI PMIC pin controller driver"
       depends on GPIOLIB && OF && SPMI
       select REGMAP_SPMI
       select PINMUX
       select PINCONF
       select GENERIC_PINCONF
       select GPIOLIB_IRQCHIP
       select IRQ_DOMAIN_HIERARCHY
       help
         This is the pinctrl, pinmux, pinconf and gpiolib driver for the
         Qualcomm GPIO and MPP blocks found in the Qualcomm PMIC's chips,
         which are using SPMI for communication with SoC. Example PMIC's
         devices are pm8841, pm8941 and pma8084.

config PINCTRL_QCOM_SSBI_PMIC
       tristate "Qualcomm SSBI PMIC pin controller driver"
       depends on GPIOLIB && OF
       select PINMUX
       select PINCONF
       select GENERIC_PINCONF
       select IRQ_DOMAIN_HIERARCHY
       help
         This is the pinctrl, pinmux, pinconf and gpiolib driver for the
         Qualcomm GPIO and MPP blocks found in the Qualcomm PMIC's chips,
         which are using SSBI for communication with SoC. Example PMIC's
         devices are pm8058 and pm8921.

config PINCTRL_SC7180
	tristate "Qualcomm Technologies Inc SC7180 pin controller driver"
	depends on GPIOLIB && OF
	select PINCTRL_MSM
	help
	  This is the pinctrl, pinmux, pinconf and gpiolib driver for the
	  Qualcomm Technologies Inc TLMM block found on the Qualcomm
	  Technologies Inc SC7180 platform.

config PINCTRL_SDM660
       tristate "Qualcomm Technologies Inc SDM660 pin controller driver"
       depends on GPIOLIB && OF
       select PINCTRL_MSM
       help
         This is the pinctrl, pinmux, pinconf and gpiolib driver for the
         Qualcomm Technologies Inc TLMM block found on the Qualcomm
         Technologies Inc SDM660 platform.

config PINCTRL_SDM845
       tristate "Qualcomm Technologies Inc SDM845 pin controller driver"
       depends on GPIOLIB && (OF || ACPI)
       select PINCTRL_MSM
       help
         This is the pinctrl, pinmux, pinconf and gpiolib driver for the
         Qualcomm Technologies Inc TLMM block found on the Qualcomm
         Technologies Inc SDM845 platform.

config PINCTRL_SM8150
       tristate "Qualcomm Technologies Inc SM8150 pin controller driver"
       depends on GPIOLIB && OF
       select PINCTRL_MSM
       help
         This is the pinctrl, pinmux, pinconf and gpiolib driver for the
         Qualcomm Technologies Inc TLMM block found on the Qualcomm
         Technologies Inc SM8150 platform.

config PINCTRL_LAHAINA
	tristate "Qualcomm Technologies Inc LAHAINA pin controller driver"
	depends on GPIOLIB && OF
	select PINCTRL_MSM
	help
	  This is the pinctrl, pinmux, pinconf and gpiolib driver for the
	  Qualcomm Technologies Inc Top Level Mode Multiplexer block (TLMM)
	  block found on the Qualcomm Technologies Inc LAHAINA platform.
	  Say Y here to compile statically, or M here to compile it as a module.
	  If unsure, say N.

config PINCTRL_SHIMA
	tristate "Qualcomm Technologies Inc SHIMA pin controller driver"
	depends on GPIOLIB && OF
	select PINCTRL_MSM
	help
	  This is the pinctrl, pinmux, pinconf and gpiolib driver for the
	  Qualcomm Technologies Inc Top Level Mode Multiplexer block (TLMM)
	  block found on the Qualcomm Technologies Inc SHIMA platform.
	  Say Y here to compile statically, or M here to compile it as a module.
	  If unsure, say N.

config PINCTRL_HOLI
	tristate "Qualcomm Technologies Inc HOLI pin controller driver"
	depends on GPIOLIB && OF
	select PINCTRL_MSM
	help
	  This is the pinctrl, pinmux, pinconf and gpiolib driver for the
	  Qualcomm Technologies Inc Top Level Mode Multiplexer block (TLMM)
	  block found on the Qualcomm Technologies Inc HOLI platform.
	  Say Y here to compile statically, or M here to compile it as a module.
	  If unsure, say N.

config PINCTRL_SDXLEMUR
	tristate "Qualcomm Technologies Inc SDXLEMUR pin controller driver"
	depends on GPIOLIB && OF
	select PINCTRL_MSM
	help
	  This is the pinctrl, pinmux, pinconf and gpiolib driver for the
	  Qualcomm Technologies Inc Top Level Mode Multiplexer block (TLMM)
	  block found on the Qualcomm Technologies Inc LEMUR SDX platform.
	  Say Y here to compile statically, or M here to compile it as a module.
	  If unsure, say N.

endif<|MERGE_RESOLUTION|>--- conflicted
+++ resolved
@@ -2,29 +2,17 @@
 if (ARCH_QCOM || COMPILE_TEST)
 
 config PINCTRL_MSM
-<<<<<<< HEAD
-	tristate "Qualcomm generic pin controller driver framework"
-=======
 	tristate "Qualcomm generic pin controller driver"
->>>>>>> 997107c6
 	select PINMUX
 	select PINCONF
 	select GENERIC_PINCONF
 	select GPIOLIB_IRQCHIP
 	help
-<<<<<<< HEAD
-	  This is a Qualcomm generic pin controller driver framework
-	  that is used by platform specific drivers to enable the
-	  Top Level Mode Multiplexer (TLMM) hardware block. Say Y
-	  here to compile statically, or M here to compile it as a
-	  module. If unsure, say N.
-=======
           This is Qualcomm Technologies, Inc msm platform TLMM
 	  generic driver. This provides interfaces to chipset specific
 	  clients drivers use the TLMM block.
 	  Say yes here to enable Qualcomm TLMM driver.
 
->>>>>>> 997107c6
 
 config PINCTRL_APQ8064
 	tristate "Qualcomm APQ8064 pin controller driver"
