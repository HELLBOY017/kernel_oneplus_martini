/*
 * Copyright (c) 2012 Broadcom Corporation
 *
 * Permission to use, copy, modify, and/or distribute this software for any
 * purpose with or without fee is hereby granted, provided that the above
 * copyright notice and this permission notice appear in all copies.
 *
 * THE SOFTWARE IS PROVIDED "AS IS" AND THE AUTHOR DISCLAIMS ALL WARRANTIES
 * WITH REGARD TO THIS SOFTWARE INCLUDING ALL IMPLIED WARRANTIES OF
 * MERCHANTABILITY AND FITNESS. IN NO EVENT SHALL THE AUTHOR BE LIABLE FOR ANY
 * SPECIAL, DIRECT, INDIRECT, OR CONSEQUENTIAL DAMAGES OR ANY DAMAGES
 * WHATSOEVER RESULTING FROM LOSS OF USE, DATA OR PROFITS, WHETHER IN AN ACTION
 * OF CONTRACT, NEGLIGENCE OR OTHER TORTIOUS ACTION, ARISING OUT OF OR IN
 * CONNECTION WITH THE USE OR PERFORMANCE OF THIS SOFTWARE.
 */


#ifndef FWIL_TYPES_H_
#define FWIL_TYPES_H_

#include <linux/if_ether.h>


#define BRCMF_FIL_ACTION_FRAME_SIZE	1800

/* ARP Offload feature flags for arp_ol iovar */
#define BRCMF_ARP_OL_AGENT		0x00000001
#define BRCMF_ARP_OL_SNOOP		0x00000002
#define BRCMF_ARP_OL_HOST_AUTO_REPLY	0x00000004
#define BRCMF_ARP_OL_PEER_AUTO_REPLY	0x00000008

#define	BRCMF_BSS_INFO_VERSION	109 /* curr ver of brcmf_bss_info_le struct */
#define BRCMF_BSS_RSSI_ON_CHANNEL	0x0002

#define BRCMF_STA_WME              0x00000002      /* WMM association */
#define BRCMF_STA_AUTHE            0x00000008      /* Authenticated */
#define BRCMF_STA_ASSOC            0x00000010      /* Associated */
#define BRCMF_STA_AUTHO            0x00000020      /* Authorized */
#define BRCMF_STA_SCBSTATS         0x00004000      /* Per STA debug stats */

/* size of brcmf_scan_params not including variable length array */
#define BRCMF_SCAN_PARAMS_FIXED_SIZE	64

/* masks for channel and ssid count */
#define BRCMF_SCAN_PARAMS_COUNT_MASK	0x0000ffff
#define BRCMF_SCAN_PARAMS_NSSID_SHIFT	16

<<<<<<< HEAD
=======
/* scan type definitions */
#define BRCMF_SCANTYPE_DEFAULT		0xFF
#define BRCMF_SCANTYPE_ACTIVE		0
#define BRCMF_SCANTYPE_PASSIVE		1

>>>>>>> bb176f67
#define BRCMF_WSEC_MAX_PSK_LEN		32
#define	BRCMF_WSEC_PASSPHRASE		BIT(0)

/* primary (ie tx) key */
#define BRCMF_PRIMARY_KEY		(1 << 1)
#define DOT11_BSSTYPE_ANY		2
#define BRCMF_ESCAN_REQ_VERSION		1

#define BRCMF_MAXRATES_IN_SET		16	/* max # of rates in rateset */

/* OBSS Coex Auto/On/Off */
#define BRCMF_OBSS_COEX_AUTO		(-1)
#define BRCMF_OBSS_COEX_OFF		0
#define BRCMF_OBSS_COEX_ON		1

/* WOWL bits */
/* Wakeup on Magic packet: */
#define BRCMF_WOWL_MAGIC		(1 << 0)
/* Wakeup on Netpattern */
#define BRCMF_WOWL_NET			(1 << 1)
/* Wakeup on loss-of-link due to Disassoc/Deauth: */
#define BRCMF_WOWL_DIS			(1 << 2)
/* Wakeup on retrograde TSF: */
#define BRCMF_WOWL_RETR			(1 << 3)
/* Wakeup on loss of beacon: */
#define BRCMF_WOWL_BCN			(1 << 4)
/* Wakeup after test: */
#define BRCMF_WOWL_TST			(1 << 5)
/* Wakeup after PTK refresh: */
#define BRCMF_WOWL_M1			(1 << 6)
/* Wakeup after receipt of EAP-Identity Req: */
#define BRCMF_WOWL_EAPID		(1 << 7)
/* Wakeind via PME(0) or GPIO(1): */
#define BRCMF_WOWL_PME_GPIO		(1 << 8)
/* need tkip phase 1 key to be updated by the driver: */
#define BRCMF_WOWL_NEEDTKIP1		(1 << 9)
/* enable wakeup if GTK fails: */
#define BRCMF_WOWL_GTK_FAILURE		(1 << 10)
/* support extended magic packets: */
#define BRCMF_WOWL_EXTMAGPAT		(1 << 11)
/* support ARP/NS/keepalive offloading: */
#define BRCMF_WOWL_ARPOFFLOAD		(1 << 12)
/* read protocol version for EAPOL frames: */
#define BRCMF_WOWL_WPA2			(1 << 13)
/* If the bit is set, use key rotaton: */
#define BRCMF_WOWL_KEYROT		(1 << 14)
/* If the bit is set, frm received was bcast frame: */
#define BRCMF_WOWL_BCAST		(1 << 15)
/* If the bit is set, scan offload is enabled: */
#define BRCMF_WOWL_SCANOL		(1 << 16)
/* Wakeup on tcpkeep alive timeout: */
#define BRCMF_WOWL_TCPKEEP_TIME		(1 << 17)
/* Wakeup on mDNS Conflict Resolution: */
#define BRCMF_WOWL_MDNS_CONFLICT	(1 << 18)
/* Wakeup on mDNS Service Connect: */
#define BRCMF_WOWL_MDNS_SERVICE		(1 << 19)
/* tcp keepalive got data: */
#define BRCMF_WOWL_TCPKEEP_DATA		(1 << 20)
/* Firmware died in wowl mode: */
#define BRCMF_WOWL_FW_HALT		(1 << 21)
/* Enable detection of radio button changes: */
#define BRCMF_WOWL_ENAB_HWRADIO		(1 << 22)
/* Offloads detected MIC failure(s): */
#define BRCMF_WOWL_MIC_FAIL		(1 << 23)
/* Wakeup in Unassociated state (Net/Magic Pattern): */
#define BRCMF_WOWL_UNASSOC		(1 << 24)
/* Wakeup if received matched secured pattern: */
#define BRCMF_WOWL_SECURE		(1 << 25)
/* Wakeup on finding preferred network */
#define BRCMF_WOWL_PFN_FOUND		(1 << 27)
/* Wakeup on receiving pairwise key EAP packets: */
#define WIPHY_WOWL_EAP_PK		(1 << 28)
/* Link Down indication in WoWL mode: */
#define BRCMF_WOWL_LINKDOWN		(1 << 31)

#define BRCMF_WOWL_MAXPATTERNS		8
#define BRCMF_WOWL_MAXPATTERNSIZE	128

#define BRCMF_COUNTRY_BUF_SZ		4
#define BRCMF_ANT_MAX			4

#define BRCMF_MAX_ASSOCLIST		128

#define BRCMF_TXBF_SU_BFE_CAP		BIT(0)
#define BRCMF_TXBF_MU_BFE_CAP		BIT(1)
#define BRCMF_TXBF_SU_BFR_CAP		BIT(0)
#define BRCMF_TXBF_MU_BFR_CAP		BIT(1)

#define	BRCMF_MAXPMKID			16	/* max # PMKID cache entries */
#define BRCMF_NUMCHANNELS		64

#define BRCMF_PFN_MACADDR_CFG_VER	1
#define BRCMF_PFN_MAC_OUI_ONLY		BIT(0)
#define BRCMF_PFN_SET_MAC_UNASSOC	BIT(1)

#define BRCMF_MCSSET_LEN		16

#define BRCMF_RSN_KCK_LENGTH		16
#define BRCMF_RSN_KEK_LENGTH		16
#define BRCMF_RSN_REPLAY_LEN		8

#define BRCMF_MFP_NONE			0
#define BRCMF_MFP_CAPABLE		1
#define BRCMF_MFP_REQUIRED		2

/* join preference types for join_pref iovar */
enum brcmf_join_pref_types {
	BRCMF_JOIN_PREF_RSSI = 1,
	BRCMF_JOIN_PREF_WPA,
	BRCMF_JOIN_PREF_BAND,
	BRCMF_JOIN_PREF_RSSI_DELTA,
};

enum brcmf_fil_p2p_if_types {
	BRCMF_FIL_P2P_IF_CLIENT,
	BRCMF_FIL_P2P_IF_GO,
	BRCMF_FIL_P2P_IF_DYNBCN_GO,
	BRCMF_FIL_P2P_IF_DEV,
};

enum brcmf_wowl_pattern_type {
	BRCMF_WOWL_PATTERN_TYPE_BITMAP = 0,
	BRCMF_WOWL_PATTERN_TYPE_ARP,
	BRCMF_WOWL_PATTERN_TYPE_NA
};

struct brcmf_fil_p2p_if_le {
	u8 addr[ETH_ALEN];
	__le16 type;
	__le16 chspec;
};

struct brcmf_fil_chan_info_le {
	__le32 hw_channel;
	__le32 target_channel;
	__le32 scan_channel;
};

struct brcmf_fil_action_frame_le {
	u8	da[ETH_ALEN];
	__le16	len;
	__le32	packet_id;
	u8	data[BRCMF_FIL_ACTION_FRAME_SIZE];
};

struct brcmf_fil_af_params_le {
	__le32					channel;
	__le32					dwell_time;
	u8					bssid[ETH_ALEN];
	u8					pad[2];
	struct brcmf_fil_action_frame_le	action_frame;
};

struct brcmf_fil_bss_enable_le {
	__le32 bsscfgidx;
	__le32 enable;
};

struct brcmf_fil_bwcap_le {
	__le32 band;
	__le32 bw_cap;
};

/**
 * struct tdls_iovar - common structure for tdls iovars.
 *
 * @ea: ether address of peer station.
 * @mode: mode value depending on specific tdls iovar.
 * @chanspec: channel specification.
 * @pad: unused (for future use).
 */
struct brcmf_tdls_iovar_le {
	u8 ea[ETH_ALEN];		/* Station address */
	u8 mode;			/* mode: depends on iovar */
	__le16 chanspec;
	__le32 pad;			/* future */
};

enum brcmf_tdls_manual_ep_ops {
	BRCMF_TDLS_MANUAL_EP_CREATE = 1,
	BRCMF_TDLS_MANUAL_EP_DELETE = 3,
	BRCMF_TDLS_MANUAL_EP_DISCOVERY = 6
};

/* Pattern matching filter. Specifies an offset within received packets to
 * start matching, the pattern to match, the size of the pattern, and a bitmask
 * that indicates which bits within the pattern should be matched.
 */
struct brcmf_pkt_filter_pattern_le {
	/*
	 * Offset within received packet to start pattern matching.
	 * Offset '0' is the first byte of the ethernet header.
	 */
	__le32 offset;
	/* Size of the pattern.  Bitmask must be the same size.*/
	__le32 size_bytes;
	/*
	 * Variable length mask and pattern data. mask starts at offset 0.
	 * Pattern immediately follows mask.
	 */
	u8 mask_and_pattern[1];
};

/* IOVAR "pkt_filter_add" parameter. Used to install packet filters. */
struct brcmf_pkt_filter_le {
	__le32 id;		/* Unique filter id, specified by app. */
	__le32 type;		/* Filter type (WL_PKT_FILTER_TYPE_xxx). */
	__le32 negate_match;	/* Negate the result of filter matches */
	union {			/* Filter definitions */
		struct brcmf_pkt_filter_pattern_le pattern; /* Filter pattern */
	} u;
};

/* IOVAR "pkt_filter_enable" parameter. */
struct brcmf_pkt_filter_enable_le {
	__le32 id;		/* Unique filter id */
	__le32 enable;		/* Enable/disable bool */
};

/* BSS info structure
 * Applications MUST CHECK ie_offset field and length field to access IEs and
 * next bss_info structure in a vector (in struct brcmf_scan_results)
 */
struct brcmf_bss_info_le {
	__le32 version;		/* version field */
	__le32 length;		/* byte length of data in this record,
				 * starting at version and including IEs
				 */
	u8 BSSID[ETH_ALEN];
	__le16 beacon_period;	/* units are Kusec */
	__le16 capability;	/* Capability information */
	u8 SSID_len;
	u8 SSID[32];
	struct {
		__le32 count;   /* # rates in this set */
		u8 rates[16]; /* rates in 500kbps units w/hi bit set if basic */
	} rateset;		/* supported rates */
	__le16 chanspec;	/* chanspec for bss */
	__le16 atim_window;	/* units are Kusec */
	u8 dtim_period;	/* DTIM period */
	__le16 RSSI;		/* receive signal strength (in dBm) */
	s8 phy_noise;		/* noise (in dBm) */

	u8 n_cap;		/* BSS is 802.11N Capable */
	/* 802.11N BSS Capabilities (based on HT_CAP_*): */
	__le32 nbss_cap;
	u8 ctl_ch;		/* 802.11N BSS control channel number */
	__le32 reserved32[1];	/* Reserved for expansion of BSS properties */
	u8 flags;		/* flags */
	u8 reserved[3];	/* Reserved for expansion of BSS properties */
	u8 basic_mcs[BRCMF_MCSSET_LEN];	/* 802.11N BSS required MCS set */

	__le16 ie_offset;	/* offset at which IEs start, from beginning */
	__le32 ie_length;	/* byte length of Information Elements */
	__le16 SNR;		/* average SNR of during frame reception */
	/* Add new fields here */
	/* variable length Information Elements */
};

struct brcm_rateset_le {
	/* # rates in this set */
	__le32 count;
	/* rates in 500kbps units w/hi bit set if basic */
	u8 rates[BRCMF_MAXRATES_IN_SET];
};

struct brcmf_ssid_le {
	__le32 SSID_len;
	unsigned char SSID[IEEE80211_MAX_SSID_LEN];
};

struct brcmf_scan_params_le {
	struct brcmf_ssid_le ssid_le;	/* default: {0, ""} */
	u8 bssid[ETH_ALEN];	/* default: bcast */
	s8 bss_type;		/* default: any,
				 * DOT11_BSSTYPE_ANY/INFRASTRUCTURE/INDEPENDENT
				 */
	u8 scan_type;	/* flags, 0 use default */
	__le32 nprobes;	  /* -1 use default, number of probes per channel */
	__le32 active_time;	/* -1 use default, dwell time per channel for
				 * active scanning
				 */
	__le32 passive_time;	/* -1 use default, dwell time per channel
				 * for passive scanning
				 */
	__le32 home_time;	/* -1 use default, dwell time for the
				 * home channel between channel scans
				 */
	__le32 channel_num;	/* count of channels and ssids that follow
				 *
				 * low half is count of channels in
				 * channel_list, 0 means default (use all
				 * available channels)
				 *
				 * high half is entries in struct brcmf_ssid
				 * array that follows channel_list, aligned for
				 * s32 (4 bytes) meaning an odd channel count
				 * implies a 2-byte pad between end of
				 * channel_list and first ssid
				 *
				 * if ssid count is zero, single ssid in the
				 * fixed parameter portion is assumed, otherwise
				 * ssid in the fixed portion is ignored
				 */
	__le16 channel_list[1];	/* list of chanspecs */
};

struct brcmf_scan_results {
	u32 buflen;
	u32 version;
	u32 count;
	struct brcmf_bss_info_le bss_info_le[];
};

struct brcmf_escan_params_le {
	__le32 version;
	__le16 action;
	__le16 sync_id;
	struct brcmf_scan_params_le params_le;
};

struct brcmf_escan_result_le {
	__le32 buflen;
	__le32 version;
	__le16 sync_id;
	__le16 bss_count;
	struct brcmf_bss_info_le bss_info_le;
};

#define WL_ESCAN_RESULTS_FIXED_SIZE (sizeof(struct brcmf_escan_result_le) - \
	sizeof(struct brcmf_bss_info_le))

/* used for association with a specific BSSID and chanspec list */
struct brcmf_assoc_params_le {
	/* 00:00:00:00:00:00: broadcast scan */
	u8 bssid[ETH_ALEN];
	/* 0: all available channels, otherwise count of chanspecs in
	 * chanspec_list */
	__le32 chanspec_num;
	/* list of chanspecs */
	__le16 chanspec_list[1];
};

/**
 * struct join_pref params - parameters for preferred join selection.
 *
 * @type: preference type (see enum brcmf_join_pref_types).
 * @len: length of bytes following (currently always 2).
 * @rssi_gain: signal gain for selection (only when @type is RSSI_DELTA).
 * @band: band to which selection preference applies.
 *	This is used if @type is BAND or RSSI_DELTA.
 */
struct brcmf_join_pref_params {
	u8 type;
	u8 len;
	u8 rssi_gain;
	u8 band;
};

/* used for join with or without a specific bssid and channel list */
struct brcmf_join_params {
	struct brcmf_ssid_le ssid_le;
	struct brcmf_assoc_params_le params_le;
};

/* scan params for extended join */
struct brcmf_join_scan_params_le {
	u8 scan_type;		/* 0 use default, active or passive scan */
	__le32 nprobes;		/* -1 use default, nr of probes per channel */
	__le32 active_time;	/* -1 use default, dwell time per channel for
				 * active scanning
				 */
	__le32 passive_time;	/* -1 use default, dwell time per channel
				 * for passive scanning
				 */
	__le32 home_time;	/* -1 use default, dwell time for the home
				 * channel between channel scans
				 */
};

/* extended join params */
struct brcmf_ext_join_params_le {
	struct brcmf_ssid_le ssid_le;	/* {0, ""}: wildcard scan */
	struct brcmf_join_scan_params_le scan_le;
	struct brcmf_assoc_params_le assoc_le;
};

struct brcmf_wsec_key {
	u32 index;		/* key index */
	u32 len;		/* key length */
	u8 data[WLAN_MAX_KEY_LEN];	/* key data */
	u32 pad_1[18];
	u32 algo;	/* CRYPTO_ALGO_AES_CCM, CRYPTO_ALGO_WEP128, etc */
	u32 flags;	/* misc flags */
	u32 pad_2[3];
	u32 iv_initialized;	/* has IV been initialized already? */
	u32 pad_3;
	/* Rx IV */
	struct {
		u32 hi;	/* upper 32 bits of IV */
		u16 lo;	/* lower 16 bits of IV */
	} rxiv;
	u32 pad_4[2];
	u8 ea[ETH_ALEN];	/* per station */
};

/*
 * dongle requires same struct as above but with fields in little endian order
 */
struct brcmf_wsec_key_le {
	__le32 index;		/* key index */
	__le32 len;		/* key length */
	u8 data[WLAN_MAX_KEY_LEN];	/* key data */
	__le32 pad_1[18];
	__le32 algo;	/* CRYPTO_ALGO_AES_CCM, CRYPTO_ALGO_WEP128, etc */
	__le32 flags;	/* misc flags */
	__le32 pad_2[3];
	__le32 iv_initialized;	/* has IV been initialized already? */
	__le32 pad_3;
	/* Rx IV */
	struct {
		__le32 hi;	/* upper 32 bits of IV */
		__le16 lo;	/* lower 16 bits of IV */
	} rxiv;
	__le32 pad_4[2];
	u8 ea[ETH_ALEN];	/* per station */
};

/**
 * struct brcmf_wsec_pmk_le - firmware pmk material.
 *
 * @key_len: number of octets in key material.
 * @flags: key handling qualifiers.
 * @key: PMK key material.
 */
struct brcmf_wsec_pmk_le {
	__le16  key_len;
	__le16  flags;
	u8 key[2 * BRCMF_WSEC_MAX_PSK_LEN + 1];
};

/* Used to get specific STA parameters */
struct brcmf_scb_val_le {
	__le32 val;
	u8 ea[ETH_ALEN];
};

/* channel encoding */
struct brcmf_channel_info_le {
	__le32 hw_channel;
	__le32 target_channel;
	__le32 scan_channel;
};

struct brcmf_sta_info_le {
	__le16 ver;		/* version of this struct */
	__le16 len;		/* length in bytes of this structure */
	__le16 cap;		/* sta's advertised capabilities */
	__le32 flags;		/* flags defined below */
	__le32 idle;		/* time since data pkt rx'd from sta */
	u8 ea[ETH_ALEN];		/* Station address */
	__le32 count;			/* # rates in this set */
	u8 rates[BRCMF_MAXRATES_IN_SET];	/* rates in 500kbps units */
						/* w/hi bit set if basic */
	__le32 in;		/* seconds elapsed since associated */
	__le32 listen_interval_inms; /* Min Listen interval in ms for STA */
	__le32 tx_pkts;	/* # of packets transmitted */
	__le32 tx_failures;	/* # of packets failed */
	__le32 rx_ucast_pkts;	/* # of unicast packets received */
	__le32 rx_mcast_pkts;	/* # of multicast packets received */
	__le32 tx_rate;	/* Rate of last successful tx frame */
	__le32 rx_rate;	/* Rate of last successful rx frame */
	__le32 rx_decrypt_succeeds;	/* # of packet decrypted successfully */
	__le32 rx_decrypt_failures;	/* # of packet decrypted failed */
	__le32 tx_tot_pkts;    /* # of tx pkts (ucast + mcast) */
	__le32 rx_tot_pkts;    /* # of data packets recvd (uni + mcast) */
	__le32 tx_mcast_pkts;  /* # of mcast pkts txed */
	__le64 tx_tot_bytes;   /* data bytes txed (ucast + mcast) */
	__le64 rx_tot_bytes;   /* data bytes recvd (ucast + mcast) */
	__le64 tx_ucast_bytes; /* data bytes txed (ucast) */
	__le64 tx_mcast_bytes; /* # data bytes txed (mcast) */
	__le64 rx_ucast_bytes; /* data bytes recvd (ucast) */
	__le64 rx_mcast_bytes; /* data bytes recvd (mcast) */
	s8 rssi[BRCMF_ANT_MAX];   /* per antenna rssi */
	s8 nf[BRCMF_ANT_MAX];     /* per antenna noise floor */
	__le16 aid;                    /* association ID */
	__le16 ht_capabilities;        /* advertised ht caps */
	__le16 vht_flags;              /* converted vht flags */
	__le32 tx_pkts_retry_cnt;      /* # of frames where a retry was
					 * exhausted.
					 */
	__le32 tx_pkts_retry_exhausted; /* # of user frames where a retry
					 * was exhausted
					 */
	s8 rx_lastpkt_rssi[BRCMF_ANT_MAX]; /* Per antenna RSSI of last
					    * received data frame.
					    */
	/* TX WLAN retry/failure statistics:
	 * Separated for host requested frames and locally generated frames.
	 * Include unicast frame only where the retries/failures can be counted.
	 */
	__le32 tx_pkts_total;          /* # user frames sent successfully */
	__le32 tx_pkts_retries;        /* # user frames retries */
	__le32 tx_pkts_fw_total;       /* # FW generated sent successfully */
	__le32 tx_pkts_fw_retries;     /* # retries for FW generated frames */
	__le32 tx_pkts_fw_retry_exhausted;     /* # FW generated where a retry
						* was exhausted
						*/
	__le32 rx_pkts_retried;        /* # rx with retry bit set */
	__le32 tx_rate_fallback;       /* lowest fallback TX rate */
};

struct brcmf_chanspec_list {
	__le32	count;		/* # of entries */
	__le32	element[1];	/* variable length uint32 list */
};

/*
 * WLC_E_PROBRESP_MSG
 * WLC_E_P2P_PROBREQ_MSG
 * WLC_E_ACTION_FRAME_RX
 */
struct brcmf_rx_mgmt_data {
	__be16	version;
	__be16	chanspec;
	__be32	rssi;
	__be32	mactime;
	__be32	rate;
};

/**
 * struct brcmf_fil_wowl_pattern_le - wowl pattern configuration struct.
 *
 * @cmd: "add", "del" or "clr".
 * @masksize: Size of the mask in #of bytes
 * @offset: Pattern byte offset in packet
 * @patternoffset: Offset of start of pattern. Starting from field masksize.
 * @patternsize: Size of the pattern itself in #of bytes
 * @id: id
 * @reasonsize: Size of the wakeup reason code
 * @type: Type of pattern (enum brcmf_wowl_pattern_type)
 */
struct brcmf_fil_wowl_pattern_le {
	u8	cmd[4];
	__le32	masksize;
	__le32	offset;
	__le32	patternoffset;
	__le32	patternsize;
	__le32	id;
	__le32	reasonsize;
	__le32	type;
	/* u8 mask[] - Mask follows the structure above */
	/* u8 pattern[] - Pattern follows the mask is at 'patternoffset' */
};

struct brcmf_mbss_ssid_le {
	__le32	bsscfgidx;
	__le32	SSID_len;
	unsigned char SSID[32];
};

/**
 * struct brcmf_fil_country_le - country configuration structure.
 *
 * @country_abbrev: null-terminated country code used in the country IE.
 * @rev: revision specifier for ccode. on set, -1 indicates unspecified.
 * @ccode: null-terminated built-in country code.
 */
struct brcmf_fil_country_le {
	char country_abbrev[BRCMF_COUNTRY_BUF_SZ];
	__le32 rev;
	char ccode[BRCMF_COUNTRY_BUF_SZ];
};

/**
 * struct brcmf_rev_info_le - device revision info.
 *
 * @vendorid: PCI vendor id.
 * @deviceid: device id of chip.
 * @radiorev: radio revision.
 * @chiprev: chip revision.
 * @corerev: core revision.
 * @boardid: board identifier (usu. PCI sub-device id).
 * @boardvendor: board vendor (usu. PCI sub-vendor id).
 * @boardrev: board revision.
 * @driverrev: driver version.
 * @ucoderev: microcode version.
 * @bus: bus type.
 * @chipnum: chip number.
 * @phytype: phy type.
 * @phyrev: phy revision.
 * @anarev: anacore rev.
 * @chippkg: chip package info.
 * @nvramrev: nvram revision number.
 */
struct brcmf_rev_info_le {
	__le32 vendorid;
	__le32 deviceid;
	__le32 radiorev;
	__le32 chiprev;
	__le32 corerev;
	__le32 boardid;
	__le32 boardvendor;
	__le32 boardrev;
	__le32 driverrev;
	__le32 ucoderev;
	__le32 bus;
	__le32 chipnum;
	__le32 phytype;
	__le32 phyrev;
	__le32 anarev;
	__le32 chippkg;
	__le32 nvramrev;
};

/**
 * struct brcmf_assoclist_le - request assoc list.
 *
 * @count: indicates number of stations.
 * @mac: MAC addresses of stations.
 */
struct brcmf_assoclist_le {
	__le32 count;
	u8 mac[BRCMF_MAX_ASSOCLIST][ETH_ALEN];
};

/**
 * struct brcmf_wowl_wakeind_le - Wakeup indicators
 *	Note: note both fields contain same information.
 *
 * @pci_wakeind: Whether PCI PMECSR PMEStatus bit was set.
 * @ucode_wakeind: What wakeup-event indication was set by ucode
 */
struct brcmf_wowl_wakeind_le {
	__le32 pci_wakeind;
	__le32 ucode_wakeind;
};

/**
 * struct brcmf_pmksa - PMK Security Association
 *
 * @bssid: The AP's BSSID.
 * @pmkid: he PMK material itself.
 */
struct brcmf_pmksa {
	u8 bssid[ETH_ALEN];
	u8 pmkid[WLAN_PMKID_LEN];
};

/**
 * struct brcmf_pmk_list_le - List of pmksa's.
 *
 * @npmk: Number of pmksa's.
 * @pmk: PMK SA information.
 */
struct brcmf_pmk_list_le {
	__le32 npmk;
	struct brcmf_pmksa pmk[BRCMF_MAXPMKID];
};

/**
 * struct brcmf_pno_param_le - PNO scan configuration parameters
 *
 * @version: PNO parameters version.
 * @scan_freq: scan frequency.
 * @lost_network_timeout: #sec. to declare discovered network as lost.
 * @flags: Bit field to control features of PFN such as sort criteria auto
 *	enable switch and background scan.
 * @rssi_margin: Margin to avoid jitter for choosing a PFN based on RSSI sort
 *	criteria.
 * @bestn: number of best networks in each scan.
 * @mscan: number of scans recorded.
 * @repeat: minimum number of scan intervals before scan frequency changes
 *	in adaptive scan.
 * @exp: exponent of 2 for maximum scan interval.
 * @slow_freq: slow scan period.
 */
struct brcmf_pno_param_le {
	__le32 version;
	__le32 scan_freq;
	__le32 lost_network_timeout;
	__le16 flags;
	__le16 rssi_margin;
	u8 bestn;
	u8 mscan;
	u8 repeat;
	u8 exp;
	__le32 slow_freq;
};

/**
 * struct brcmf_pno_config_le - PNO channel configuration.
 *
 * @reporttype: determines what is reported.
 * @channel_num: number of channels specified in @channel_list.
 * @channel_list: channels to use in PNO scan.
 * @flags: reserved.
 */
struct brcmf_pno_config_le {
	__le32  reporttype;
	__le32  channel_num;
	__le16  channel_list[BRCMF_NUMCHANNELS];
	__le32  flags;
};

/**
 * struct brcmf_pno_net_param_le - scan parameters per preferred network.
 *
 * @ssid: ssid name and its length.
 * @flags: bit2: hidden.
 * @infra: BSS vs IBSS.
 * @auth: Open vs Closed.
 * @wpa_auth: WPA type.
 * @wsec: wsec value.
 */
struct brcmf_pno_net_param_le {
	struct brcmf_ssid_le ssid;
	__le32 flags;
	__le32 infra;
	__le32 auth;
	__le32 wpa_auth;
	__le32 wsec;
};

/**
 * struct brcmf_pno_net_info_le - information per found network.
 *
 * @bssid: BSS network identifier.
 * @channel: channel number only.
 * @SSID_len: length of ssid.
 * @SSID: ssid characters.
 * @RSSI: receive signal strength (in dBm).
 * @timestamp: age in seconds.
 */
struct brcmf_pno_net_info_le {
	u8 bssid[ETH_ALEN];
	u8 channel;
	u8 SSID_len;
	u8 SSID[32];
	__le16	RSSI;
	__le16	timestamp;
};

/**
 * struct brcmf_pno_scanresults_le - result returned in PNO NET FOUND event.
 *
 * @version: PNO version identifier.
 * @status: indicates completion status of PNO scan.
 * @count: amount of brcmf_pno_net_info_le entries appended.
 */
struct brcmf_pno_scanresults_le {
	__le32 version;
	__le32 status;
	__le32 count;
};

struct brcmf_pno_scanresults_v2_le {
	__le32 version;
	__le32 status;
	__le32 count;
	__le32 scan_ch_bucket;
};

/**
 * struct brcmf_pno_macaddr_le - to configure PNO macaddr randomization.
 *
 * @version: PNO version identifier.
 * @flags: Flags defining how mac addrss should be used.
 * @mac: MAC address.
 */
struct brcmf_pno_macaddr_le {
	u8 version;
	u8 flags;
	u8 mac[ETH_ALEN];
};

/**
 * struct brcmf_pno_bssid_le - bssid configuration for PNO scan.
 *
 * @bssid: BSS network identifier.
 * @flags: flags for this BSSID.
 */
struct brcmf_pno_bssid_le {
	u8 bssid[ETH_ALEN];
	__le16 flags;
};

/**
 * struct brcmf_pktcnt_le - packet counters.
 *
 * @rx_good_pkt: packets (MSDUs & MMPDUs) received from this station
 * @rx_bad_pkt: failed rx packets
 * @tx_good_pkt: packets (MSDUs & MMPDUs) transmitted to this station
 * @tx_bad_pkt: failed tx packets
 * @rx_ocast_good_pkt: unicast packets destined for others
 */
struct brcmf_pktcnt_le {
	__le32 rx_good_pkt;
	__le32 rx_bad_pkt;
	__le32 tx_good_pkt;
	__le32 tx_bad_pkt;
	__le32 rx_ocast_good_pkt;
};

/**
 * struct brcmf_gtk_keyinfo_le - GTP rekey data
 *
 * @kck: key confirmation key.
 * @kek: key encryption key.
 * @replay_counter: replay counter.
 */
struct brcmf_gtk_keyinfo_le {
	u8 kck[BRCMF_RSN_KCK_LENGTH];
	u8 kek[BRCMF_RSN_KEK_LENGTH];
	u8 replay_counter[BRCMF_RSN_REPLAY_LEN];
};

#define BRCMF_PNO_REPORT_NO_BATCH	BIT(2)

/**
 * struct brcmf_gscan_bucket_config - configuration data for channel bucket.
 *
 * @bucket_end_index: last channel index in @channel_list in
 *	@struct brcmf_pno_config_le.
 * @bucket_freq_multiple: scan interval expressed in N * @scan_freq.
 * @flag: channel bucket report flags.
 * @reserved: for future use.
 * @repeat: number of scan at interval for exponential scan.
 * @max_freq_multiple: maximum scan interval for exponential scan.
 */
struct brcmf_gscan_bucket_config {
	u8 bucket_end_index;
	u8 bucket_freq_multiple;
	u8 flag;
	u8 reserved;
	__le16 repeat;
	__le16 max_freq_multiple;
};

/* version supported which must match firmware */
#define BRCMF_GSCAN_CFG_VERSION                     2

/**
 * enum brcmf_gscan_cfg_flags - bit values for gscan flags.
 *
 * @BRCMF_GSCAN_CFG_FLAGS_ALL_RESULTS: send probe responses/beacons to host.
 * @BRCMF_GSCAN_CFG_ALL_BUCKETS_IN_1ST_SCAN: all buckets will be included in
 *	first scan cycle.
 * @BRCMF_GSCAN_CFG_FLAGS_CHANGE_ONLY: indicated only flags member is changed.
 */
enum brcmf_gscan_cfg_flags {
	BRCMF_GSCAN_CFG_FLAGS_ALL_RESULTS = BIT(0),
	BRCMF_GSCAN_CFG_ALL_BUCKETS_IN_1ST_SCAN = BIT(3),
	BRCMF_GSCAN_CFG_FLAGS_CHANGE_ONLY = BIT(7),
};

/**
 * struct brcmf_gscan_config - configuration data for gscan.
 *
 * @version: version of the api to match firmware.
 * @flags: flags according %enum brcmf_gscan_cfg_flags.
 * @buffer_threshold: percentage threshold of buffer to generate an event.
 * @swc_nbssid_threshold: number of BSSIDs with significant change that
 *	will generate an event.
 * @swc_rssi_window_size: size of rssi cache buffer (max=8).
 * @count_of_channel_buckets: number of array members in @bucket.
 * @retry_threshold: !unknown!
 * @lost_ap_window: !unknown!
 * @bucket: array of channel buckets.
 */
struct brcmf_gscan_config {
	__le16 version;
	u8 flags;
	u8 buffer_threshold;
	u8 swc_nbssid_threshold;
	u8 swc_rssi_window_size;
	u8 count_of_channel_buckets;
	u8 retry_threshold;
	__le16  lost_ap_window;
	struct brcmf_gscan_bucket_config bucket[1];
};

#endif /* FWIL_TYPES_H_ */<|MERGE_RESOLUTION|>--- conflicted
+++ resolved
@@ -45,14 +45,11 @@
 #define BRCMF_SCAN_PARAMS_COUNT_MASK	0x0000ffff
 #define BRCMF_SCAN_PARAMS_NSSID_SHIFT	16
 
-<<<<<<< HEAD
-=======
 /* scan type definitions */
 #define BRCMF_SCANTYPE_DEFAULT		0xFF
 #define BRCMF_SCANTYPE_ACTIVE		0
 #define BRCMF_SCANTYPE_PASSIVE		1
 
->>>>>>> bb176f67
 #define BRCMF_WSEC_MAX_PSK_LEN		32
 #define	BRCMF_WSEC_PASSPHRASE		BIT(0)
 
