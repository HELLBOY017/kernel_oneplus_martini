// SPDX-License-Identifier: GPL-2.0-only
/*
 * This is the linux wireless configuration interface.
 *
 * Copyright 2006-2010		Johannes Berg <johannes@sipsolutions.net>
 * Copyright 2013-2014  Intel Mobile Communications GmbH
 * Copyright 2015-2017	Intel Deutschland GmbH
<<<<<<< HEAD
 * Copyright (C) 2018-2020 Intel Corporation
=======
 * Copyright (C) 2018-2021 Intel Corporation
>>>>>>> 35c6471f
 */

#define pr_fmt(fmt) KBUILD_MODNAME ": " fmt

#include <linux/if.h>
#include <linux/module.h>
#include <linux/err.h>
#include <linux/list.h>
#include <linux/slab.h>
#include <linux/nl80211.h>
#include <linux/debugfs.h>
#include <linux/notifier.h>
#include <linux/device.h>
#include <linux/etherdevice.h>
#include <linux/rtnetlink.h>
#include <linux/sched.h>
#include <net/genetlink.h>
#include <net/cfg80211.h>
#include "nl80211.h"
#include "core.h"
#include "sysfs.h"
#include "debugfs.h"
#include "wext-compat.h"
#include "rdev-ops.h"

/* name for sysfs, %d is appended */
#define PHY_NAME "phy"

MODULE_AUTHOR("Johannes Berg");
MODULE_LICENSE("GPL");
MODULE_DESCRIPTION("wireless configuration support");
MODULE_ALIAS_GENL_FAMILY(NL80211_GENL_NAME);

/* RCU-protected (and RTNL for writers) */
LIST_HEAD(cfg80211_rdev_list);
int cfg80211_rdev_list_generation;

/* for debugfs */
static struct dentry *ieee80211_debugfs_dir;

/* for the cleanup, scan and event works */
struct workqueue_struct *cfg80211_wq;

static bool cfg80211_disable_40mhz_24ghz;
module_param(cfg80211_disable_40mhz_24ghz, bool, 0644);
MODULE_PARM_DESC(cfg80211_disable_40mhz_24ghz,
		 "Disable 40MHz support in the 2.4GHz band");

struct cfg80211_registered_device *cfg80211_rdev_by_wiphy_idx(int wiphy_idx)
{
	struct cfg80211_registered_device *result = NULL, *rdev;

	ASSERT_RTNL();

	list_for_each_entry(rdev, &cfg80211_rdev_list, list) {
		if (rdev->wiphy_idx == wiphy_idx) {
			result = rdev;
			break;
		}
	}

	return result;
}

int get_wiphy_idx(struct wiphy *wiphy)
{
	struct cfg80211_registered_device *rdev = wiphy_to_rdev(wiphy);

	return rdev->wiphy_idx;
}

struct wiphy *wiphy_idx_to_wiphy(int wiphy_idx)
{
	struct cfg80211_registered_device *rdev;

	ASSERT_RTNL();

	rdev = cfg80211_rdev_by_wiphy_idx(wiphy_idx);
	if (!rdev)
		return NULL;
	return &rdev->wiphy;
}

static int cfg80211_dev_check_name(struct cfg80211_registered_device *rdev,
				   const char *newname)
{
	struct cfg80211_registered_device *rdev2;
	int wiphy_idx, taken = -1, digits;

	ASSERT_RTNL();

	if (strlen(newname) > NL80211_WIPHY_NAME_MAXLEN)
		return -EINVAL;

	/* prohibit calling the thing phy%d when %d is not its number */
	sscanf(newname, PHY_NAME "%d%n", &wiphy_idx, &taken);
	if (taken == strlen(newname) && wiphy_idx != rdev->wiphy_idx) {
		/* count number of places needed to print wiphy_idx */
		digits = 1;
		while (wiphy_idx /= 10)
			digits++;
		/*
		 * deny the name if it is phy<idx> where <idx> is printed
		 * without leading zeroes. taken == strlen(newname) here
		 */
		if (taken == strlen(PHY_NAME) + digits)
			return -EINVAL;
	}

	/* Ensure another device does not already have this name. */
	list_for_each_entry(rdev2, &cfg80211_rdev_list, list)
		if (strcmp(newname, wiphy_name(&rdev2->wiphy)) == 0)
			return -EINVAL;

	return 0;
}

int cfg80211_dev_rename(struct cfg80211_registered_device *rdev,
			char *newname)
{
	int result;

	ASSERT_RTNL();

	/* Ignore nop renames */
	if (strcmp(newname, wiphy_name(&rdev->wiphy)) == 0)
		return 0;

	result = cfg80211_dev_check_name(rdev, newname);
	if (result < 0)
		return result;

	result = device_rename(&rdev->wiphy.dev, newname);
	if (result)
		return result;

	if (!IS_ERR_OR_NULL(rdev->wiphy.debugfsdir))
		debugfs_rename(rdev->wiphy.debugfsdir->d_parent,
			       rdev->wiphy.debugfsdir,
			       rdev->wiphy.debugfsdir->d_parent, newname);

	nl80211_notify_wiphy(rdev, NL80211_CMD_NEW_WIPHY);

	return 0;
}

int cfg80211_switch_netns(struct cfg80211_registered_device *rdev,
			  struct net *net)
{
	struct wireless_dev *wdev;
	int err = 0;

	if (!(rdev->wiphy.flags & WIPHY_FLAG_NETNS_OK))
		return -EOPNOTSUPP;

	list_for_each_entry(wdev, &rdev->wiphy.wdev_list, list) {
		if (!wdev->netdev)
			continue;
		wdev->netdev->features &= ~NETIF_F_NETNS_LOCAL;
		err = dev_change_net_namespace(wdev->netdev, net, "wlan%d");
		if (err)
			break;
		wdev->netdev->features |= NETIF_F_NETNS_LOCAL;
	}

	if (err) {
		/* failed -- clean up to old netns */
		net = wiphy_net(&rdev->wiphy);

		list_for_each_entry_continue_reverse(wdev,
						     &rdev->wiphy.wdev_list,
						     list) {
			if (!wdev->netdev)
				continue;
			wdev->netdev->features &= ~NETIF_F_NETNS_LOCAL;
			err = dev_change_net_namespace(wdev->netdev, net,
							"wlan%d");
			WARN_ON(err);
			wdev->netdev->features |= NETIF_F_NETNS_LOCAL;
		}

		return err;
	}

	list_for_each_entry(wdev, &rdev->wiphy.wdev_list, list) {
		if (!wdev->netdev)
			continue;
		nl80211_notify_iface(rdev, wdev, NL80211_CMD_DEL_INTERFACE);
	}
	nl80211_notify_wiphy(rdev, NL80211_CMD_DEL_WIPHY);

	wiphy_net_set(&rdev->wiphy, net);

	err = device_rename(&rdev->wiphy.dev, dev_name(&rdev->wiphy.dev));
	WARN_ON(err);

	nl80211_notify_wiphy(rdev, NL80211_CMD_NEW_WIPHY);
	list_for_each_entry(wdev, &rdev->wiphy.wdev_list, list) {
		if (!wdev->netdev)
			continue;
		nl80211_notify_iface(rdev, wdev, NL80211_CMD_NEW_INTERFACE);
	}

	return 0;
}

static void cfg80211_rfkill_poll(struct rfkill *rfkill, void *data)
{
	struct cfg80211_registered_device *rdev = data;

	rdev_rfkill_poll(rdev);
}

void cfg80211_stop_p2p_device(struct cfg80211_registered_device *rdev,
			      struct wireless_dev *wdev)
{
	ASSERT_RTNL();

	if (WARN_ON(wdev->iftype != NL80211_IFTYPE_P2P_DEVICE))
		return;

	if (!wdev_running(wdev))
		return;

	rdev_stop_p2p_device(rdev, wdev);
	wdev->is_running = false;

	rdev->opencount--;

	if (rdev->scan_req && rdev->scan_req->wdev == wdev) {
		if (WARN_ON(!rdev->scan_req->notified))
			rdev->scan_req->info.aborted = true;
		___cfg80211_scan_done(rdev, false);
	}
}

void cfg80211_stop_nan(struct cfg80211_registered_device *rdev,
		       struct wireless_dev *wdev)
{
	ASSERT_RTNL();

	if (WARN_ON(wdev->iftype != NL80211_IFTYPE_NAN))
		return;

	if (!wdev_running(wdev))
		return;

	rdev_stop_nan(rdev, wdev);
	wdev->is_running = false;

	rdev->opencount--;
}

void cfg80211_shutdown_all_interfaces(struct wiphy *wiphy)
{
	struct cfg80211_registered_device *rdev = wiphy_to_rdev(wiphy);
	struct wireless_dev *wdev;

	ASSERT_RTNL();

	list_for_each_entry(wdev, &rdev->wiphy.wdev_list, list) {
		if (wdev->netdev) {
			dev_close(wdev->netdev);
			continue;
		}
		/* otherwise, check iftype */
		switch (wdev->iftype) {
		case NL80211_IFTYPE_P2P_DEVICE:
			cfg80211_stop_p2p_device(rdev, wdev);
			break;
		case NL80211_IFTYPE_NAN:
			cfg80211_stop_nan(rdev, wdev);
			break;
		default:
			break;
		}
	}
}
EXPORT_SYMBOL_GPL(cfg80211_shutdown_all_interfaces);

static int cfg80211_rfkill_set_block(void *data, bool blocked)
{
	struct cfg80211_registered_device *rdev = data;

	if (!blocked)
		return 0;

	rtnl_lock();
	cfg80211_shutdown_all_interfaces(&rdev->wiphy);
	rtnl_unlock();

	return 0;
}

static void cfg80211_rfkill_block_work(struct work_struct *work)
{
	struct cfg80211_registered_device *rdev;

	rdev = container_of(work, struct cfg80211_registered_device,
			    rfkill_block);
	cfg80211_rfkill_set_block(rdev, true);
}

static void cfg80211_event_work(struct work_struct *work)
{
	struct cfg80211_registered_device *rdev;

	rdev = container_of(work, struct cfg80211_registered_device,
			    event_work);

	rtnl_lock();
	cfg80211_process_rdev_events(rdev);
	rtnl_unlock();
}

void cfg80211_destroy_ifaces(struct cfg80211_registered_device *rdev)
{
	struct wireless_dev *wdev, *tmp;

	ASSERT_RTNL();

	list_for_each_entry_safe(wdev, tmp, &rdev->wiphy.wdev_list, list) {
		if (wdev->nl_owner_dead)
			rdev_del_virtual_intf(rdev, wdev);
	}
}

static void cfg80211_destroy_iface_wk(struct work_struct *work)
{
	struct cfg80211_registered_device *rdev;

	rdev = container_of(work, struct cfg80211_registered_device,
			    destroy_work);

	rtnl_lock();
	cfg80211_destroy_ifaces(rdev);
	rtnl_unlock();
}

static void cfg80211_sched_scan_stop_wk(struct work_struct *work)
{
	struct cfg80211_registered_device *rdev;
	struct cfg80211_sched_scan_request *req, *tmp;

	rdev = container_of(work, struct cfg80211_registered_device,
			   sched_scan_stop_wk);

	rtnl_lock();
	list_for_each_entry_safe(req, tmp, &rdev->sched_scan_req_list, list) {
		if (req->nl_owner_dead)
			cfg80211_stop_sched_scan_req(rdev, req, false);
	}
	rtnl_unlock();
}

static void cfg80211_propagate_radar_detect_wk(struct work_struct *work)
{
	struct cfg80211_registered_device *rdev;

	rdev = container_of(work, struct cfg80211_registered_device,
			    propagate_radar_detect_wk);

	rtnl_lock();

	regulatory_propagate_dfs_state(&rdev->wiphy, &rdev->radar_chandef,
				       NL80211_DFS_UNAVAILABLE,
				       NL80211_RADAR_DETECTED);

	rtnl_unlock();
}

static void cfg80211_propagate_cac_done_wk(struct work_struct *work)
{
	struct cfg80211_registered_device *rdev;

	rdev = container_of(work, struct cfg80211_registered_device,
			    propagate_cac_done_wk);

	rtnl_lock();

	regulatory_propagate_dfs_state(&rdev->wiphy, &rdev->cac_done_chandef,
				       NL80211_DFS_AVAILABLE,
				       NL80211_RADAR_CAC_FINISHED);

	rtnl_unlock();
}

/* exported functions */

struct wiphy *wiphy_new_nm(const struct cfg80211_ops *ops, int sizeof_priv,
			   const char *requested_name)
{
	static atomic_t wiphy_counter = ATOMIC_INIT(0);

	struct cfg80211_registered_device *rdev;
	int alloc_size;

	WARN_ON(ops->add_key && (!ops->del_key || !ops->set_default_key));
	WARN_ON(ops->auth && (!ops->assoc || !ops->deauth || !ops->disassoc));
	WARN_ON(ops->connect && !ops->disconnect);
	WARN_ON(ops->join_ibss && !ops->leave_ibss);
	WARN_ON(ops->add_virtual_intf && !ops->del_virtual_intf);
	WARN_ON(ops->add_station && !ops->del_station);
	WARN_ON(ops->add_mpath && !ops->del_mpath);
	WARN_ON(ops->join_mesh && !ops->leave_mesh);
	WARN_ON(ops->start_p2p_device && !ops->stop_p2p_device);
	WARN_ON(ops->start_ap && !ops->stop_ap);
	WARN_ON(ops->join_ocb && !ops->leave_ocb);
	WARN_ON(ops->suspend && !ops->resume);
	WARN_ON(ops->sched_scan_start && !ops->sched_scan_stop);
	WARN_ON(ops->remain_on_channel && !ops->cancel_remain_on_channel);
	WARN_ON(ops->tdls_channel_switch && !ops->tdls_cancel_channel_switch);
	WARN_ON(ops->add_tx_ts && !ops->del_tx_ts);

	alloc_size = sizeof(*rdev) + sizeof_priv;

	rdev = kzalloc(alloc_size, GFP_KERNEL);
	if (!rdev)
		return NULL;

	rdev->ops = ops;

	rdev->wiphy_idx = atomic_inc_return(&wiphy_counter);

	if (unlikely(rdev->wiphy_idx < 0)) {
		/* ugh, wrapped! */
		atomic_dec(&wiphy_counter);
		kfree(rdev);
		return NULL;
	}

	/* atomic_inc_return makes it start at 1, make it start at 0 */
	rdev->wiphy_idx--;

	/* give it a proper name */
	if (requested_name && requested_name[0]) {
		int rv;

		rtnl_lock();
		rv = cfg80211_dev_check_name(rdev, requested_name);

		if (rv < 0) {
			rtnl_unlock();
			goto use_default_name;
		}

		rv = dev_set_name(&rdev->wiphy.dev, "%s", requested_name);
		rtnl_unlock();
		if (rv)
			goto use_default_name;
	} else {
		int rv;

use_default_name:
		/* NOTE:  This is *probably* safe w/out holding rtnl because of
		 * the restrictions on phy names.  Probably this call could
		 * fail if some other part of the kernel (re)named a device
		 * phyX.  But, might should add some locking and check return
		 * value, and use a different name if this one exists?
		 */
		rv = dev_set_name(&rdev->wiphy.dev, PHY_NAME "%d", rdev->wiphy_idx);
		if (rv < 0) {
			kfree(rdev);
			return NULL;
		}
	}

	INIT_LIST_HEAD(&rdev->wiphy.wdev_list);
	INIT_LIST_HEAD(&rdev->beacon_registrations);
	spin_lock_init(&rdev->beacon_registrations_lock);
	spin_lock_init(&rdev->bss_lock);
	INIT_LIST_HEAD(&rdev->bss_list);
	INIT_LIST_HEAD(&rdev->sched_scan_req_list);
	INIT_WORK(&rdev->scan_done_wk, __cfg80211_scan_done);
	INIT_LIST_HEAD(&rdev->mlme_unreg);
	spin_lock_init(&rdev->mlme_unreg_lock);
	INIT_WORK(&rdev->mlme_unreg_wk, cfg80211_mlme_unreg_wk);
	INIT_DELAYED_WORK(&rdev->dfs_update_channels_wk,
			  cfg80211_dfs_channels_update_work);
#ifdef CONFIG_CFG80211_WEXT
	rdev->wiphy.wext = &cfg80211_wext_handler;
#endif

	device_initialize(&rdev->wiphy.dev);
	rdev->wiphy.dev.class = &ieee80211_class;
	rdev->wiphy.dev.platform_data = rdev;
	device_enable_async_suspend(&rdev->wiphy.dev);

	INIT_WORK(&rdev->destroy_work, cfg80211_destroy_iface_wk);
	INIT_WORK(&rdev->sched_scan_stop_wk, cfg80211_sched_scan_stop_wk);
	INIT_WORK(&rdev->sched_scan_res_wk, cfg80211_sched_scan_results_wk);
	INIT_WORK(&rdev->propagate_radar_detect_wk,
		  cfg80211_propagate_radar_detect_wk);
	INIT_WORK(&rdev->propagate_cac_done_wk, cfg80211_propagate_cac_done_wk);

#ifdef CONFIG_CFG80211_DEFAULT_PS
	rdev->wiphy.flags |= WIPHY_FLAG_PS_ON_BY_DEFAULT;
#endif

	wiphy_net_set(&rdev->wiphy, &init_net);

	rdev->rfkill_ops.set_block = cfg80211_rfkill_set_block;
	rdev->rfkill = rfkill_alloc(dev_name(&rdev->wiphy.dev),
				   &rdev->wiphy.dev, RFKILL_TYPE_WLAN,
				   &rdev->rfkill_ops, rdev);

	if (!rdev->rfkill) {
		wiphy_free(&rdev->wiphy);
		return NULL;
	}

	INIT_WORK(&rdev->rfkill_block, cfg80211_rfkill_block_work);
	INIT_WORK(&rdev->conn_work, cfg80211_conn_work);
	INIT_WORK(&rdev->event_work, cfg80211_event_work);

	init_waitqueue_head(&rdev->dev_wait);

	/*
	 * Initialize wiphy parameters to IEEE 802.11 MIB default values.
	 * Fragmentation and RTS threshold are disabled by default with the
	 * special -1 value.
	 */
	rdev->wiphy.retry_short = 7;
	rdev->wiphy.retry_long = 4;
	rdev->wiphy.frag_threshold = (u32) -1;
	rdev->wiphy.rts_threshold = (u32) -1;
	rdev->wiphy.coverage_class = 0;

	rdev->wiphy.max_num_csa_counters = 1;

	rdev->wiphy.max_sched_scan_plans = 1;
	rdev->wiphy.max_sched_scan_plan_interval = U32_MAX;

	return &rdev->wiphy;
}
EXPORT_SYMBOL(wiphy_new_nm);

static int wiphy_verify_combinations(struct wiphy *wiphy)
{
	const struct ieee80211_iface_combination *c;
	int i, j;

	for (i = 0; i < wiphy->n_iface_combinations; i++) {
		u32 cnt = 0;
		u16 all_iftypes = 0;

		c = &wiphy->iface_combinations[i];

		/*
		 * Combinations with just one interface aren't real,
		 * however we make an exception for DFS.
		 */
		if (WARN_ON((c->max_interfaces < 2) && !c->radar_detect_widths))
			return -EINVAL;

		/* Need at least one channel */
		if (WARN_ON(!c->num_different_channels))
			return -EINVAL;

		/*
		 * Put a sane limit on maximum number of different
		 * channels to simplify channel accounting code.
		 */
		if (WARN_ON(c->num_different_channels >
				CFG80211_MAX_NUM_DIFFERENT_CHANNELS))
			return -EINVAL;

		/* DFS only works on one channel. */
		if (WARN_ON(c->radar_detect_widths &&
			    (c->num_different_channels > 1)))
			return -EINVAL;

		if (WARN_ON(!c->n_limits))
			return -EINVAL;

		for (j = 0; j < c->n_limits; j++) {
			u16 types = c->limits[j].types;

			/* interface types shouldn't overlap */
			if (WARN_ON(types & all_iftypes))
				return -EINVAL;
			all_iftypes |= types;

			if (WARN_ON(!c->limits[j].max))
				return -EINVAL;

			/* Shouldn't list software iftypes in combinations! */
			if (WARN_ON(wiphy->software_iftypes & types))
				return -EINVAL;

			/* Only a single P2P_DEVICE can be allowed */
			if (WARN_ON(types & BIT(NL80211_IFTYPE_P2P_DEVICE) &&
				    c->limits[j].max > 1))
				return -EINVAL;

			/* Only a single NAN can be allowed */
			if (WARN_ON(types & BIT(NL80211_IFTYPE_NAN) &&
				    c->limits[j].max > 1))
				return -EINVAL;

			/*
			 * This isn't well-defined right now. If you have an
			 * IBSS interface, then its beacon interval may change
			 * by joining other networks, and nothing prevents it
			 * from doing that.
			 * So technically we probably shouldn't even allow AP
			 * and IBSS in the same interface, but it seems that
			 * some drivers support that, possibly only with fixed
			 * beacon intervals for IBSS.
			 */
			if (WARN_ON(types & BIT(NL80211_IFTYPE_ADHOC) &&
				    c->beacon_int_min_gcd)) {
				return -EINVAL;
			}

			cnt += c->limits[j].max;
			/*
			 * Don't advertise an unsupported type
			 * in a combination.
			 */
			if (WARN_ON((wiphy->interface_modes & types) != types))
				return -EINVAL;
		}

#ifndef CONFIG_WIRELESS_WDS
		if (WARN_ON(all_iftypes & BIT(NL80211_IFTYPE_WDS)))
			return -EINVAL;
#endif

		/* You can't even choose that many! */
		if (WARN_ON(cnt < c->max_interfaces))
			return -EINVAL;
	}

	return 0;
}

int wiphy_register(struct wiphy *wiphy)
{
	struct cfg80211_registered_device *rdev = wiphy_to_rdev(wiphy);
	int res;
	enum nl80211_band band;
	struct ieee80211_supported_band *sband;
	bool have_band = false;
	int i;
	u16 ifmodes = wiphy->interface_modes;

#ifdef CONFIG_PM
	if (WARN_ON(wiphy->wowlan &&
		    (wiphy->wowlan->flags & WIPHY_WOWLAN_GTK_REKEY_FAILURE) &&
		    !(wiphy->wowlan->flags & WIPHY_WOWLAN_SUPPORTS_GTK_REKEY)))
		return -EINVAL;
	if (WARN_ON(wiphy->wowlan &&
		    !wiphy->wowlan->flags && !wiphy->wowlan->n_patterns &&
		    !wiphy->wowlan->tcp))
		return -EINVAL;
#endif
	if (WARN_ON((wiphy->features & NL80211_FEATURE_TDLS_CHANNEL_SWITCH) &&
		    (!rdev->ops->tdls_channel_switch ||
		     !rdev->ops->tdls_cancel_channel_switch)))
		return -EINVAL;

	if (WARN_ON((wiphy->interface_modes & BIT(NL80211_IFTYPE_NAN)) &&
		    (!rdev->ops->start_nan || !rdev->ops->stop_nan ||
		     !rdev->ops->add_nan_func || !rdev->ops->del_nan_func ||
		     !(wiphy->nan_supported_bands & BIT(NL80211_BAND_2GHZ)))))
		return -EINVAL;

#ifndef CONFIG_WIRELESS_WDS
	if (WARN_ON(wiphy->interface_modes & BIT(NL80211_IFTYPE_WDS)))
		return -EINVAL;
#endif

	if (WARN_ON(wiphy->pmsr_capa && !wiphy->pmsr_capa->ftm.supported))
		return -EINVAL;

	if (wiphy->pmsr_capa && wiphy->pmsr_capa->ftm.supported) {
		if (WARN_ON(!wiphy->pmsr_capa->ftm.asap &&
			    !wiphy->pmsr_capa->ftm.non_asap))
			return -EINVAL;
		if (WARN_ON(!wiphy->pmsr_capa->ftm.preambles ||
			    !wiphy->pmsr_capa->ftm.bandwidths))
			return -EINVAL;
		if (WARN_ON(wiphy->pmsr_capa->ftm.preambles &
				~(BIT(NL80211_PREAMBLE_LEGACY) |
				  BIT(NL80211_PREAMBLE_HT) |
				  BIT(NL80211_PREAMBLE_VHT) |
				  BIT(NL80211_PREAMBLE_DMG))))
			return -EINVAL;
		if (WARN_ON(wiphy->pmsr_capa->ftm.bandwidths &
				~(BIT(NL80211_CHAN_WIDTH_20_NOHT) |
				  BIT(NL80211_CHAN_WIDTH_20) |
				  BIT(NL80211_CHAN_WIDTH_40) |
				  BIT(NL80211_CHAN_WIDTH_80) |
				  BIT(NL80211_CHAN_WIDTH_80P80) |
				  BIT(NL80211_CHAN_WIDTH_160) |
				  BIT(NL80211_CHAN_WIDTH_5) |
				  BIT(NL80211_CHAN_WIDTH_10))))
			return -EINVAL;
	}

	/*
	 * if a wiphy has unsupported modes for regulatory channel enforcement,
	 * opt-out of enforcement checking
	 */
	if (wiphy->interface_modes & ~(BIT(NL80211_IFTYPE_STATION) |
				       BIT(NL80211_IFTYPE_P2P_CLIENT) |
				       BIT(NL80211_IFTYPE_AP) |
				       BIT(NL80211_IFTYPE_P2P_GO) |
				       BIT(NL80211_IFTYPE_ADHOC) |
				       BIT(NL80211_IFTYPE_P2P_DEVICE) |
				       BIT(NL80211_IFTYPE_NAN) |
				       BIT(NL80211_IFTYPE_AP_VLAN) |
				       BIT(NL80211_IFTYPE_MONITOR)))
		wiphy->regulatory_flags |= REGULATORY_IGNORE_STALE_KICKOFF;

	if (WARN_ON((wiphy->regulatory_flags & REGULATORY_WIPHY_SELF_MANAGED) &&
		    (wiphy->regulatory_flags &
					(REGULATORY_CUSTOM_REG |
					 REGULATORY_STRICT_REG |
					 REGULATORY_COUNTRY_IE_FOLLOW_POWER |
					 REGULATORY_COUNTRY_IE_IGNORE))))
		return -EINVAL;

	if (WARN_ON(wiphy->coalesce &&
		    (!wiphy->coalesce->n_rules ||
		     !wiphy->coalesce->n_patterns) &&
		    (!wiphy->coalesce->pattern_min_len ||
		     wiphy->coalesce->pattern_min_len >
			wiphy->coalesce->pattern_max_len)))
		return -EINVAL;

	if (WARN_ON(wiphy->ap_sme_capa &&
		    !(wiphy->flags & WIPHY_FLAG_HAVE_AP_SME)))
		return -EINVAL;

	if (WARN_ON(wiphy->addresses && !wiphy->n_addresses))
		return -EINVAL;

	if (WARN_ON(wiphy->addresses &&
		    !is_zero_ether_addr(wiphy->perm_addr) &&
		    memcmp(wiphy->perm_addr, wiphy->addresses[0].addr,
			   ETH_ALEN)))
		return -EINVAL;

	if (WARN_ON(wiphy->max_acl_mac_addrs &&
		    (!(wiphy->flags & WIPHY_FLAG_HAVE_AP_SME) ||
		     !rdev->ops->set_mac_acl)))
		return -EINVAL;

	/* assure only valid behaviours are flagged by driver
	 * hence subtract 2 as bit 0 is invalid.
	 */
	if (WARN_ON(wiphy->bss_select_support &&
		    (wiphy->bss_select_support & ~(BIT(__NL80211_BSS_SELECT_ATTR_AFTER_LAST) - 2))))
		return -EINVAL;

	if (WARN_ON(wiphy_ext_feature_isset(&rdev->wiphy,
					    NL80211_EXT_FEATURE_4WAY_HANDSHAKE_STA_1X) &&
		    (!rdev->ops->set_pmk || !rdev->ops->del_pmk)))
		return -EINVAL;

	if (WARN_ON(!(rdev->wiphy.flags & WIPHY_FLAG_SUPPORTS_FW_ROAM) &&
		    rdev->ops->update_connect_params))
		return -EINVAL;

	if (wiphy->addresses)
		memcpy(wiphy->perm_addr, wiphy->addresses[0].addr, ETH_ALEN);

	/* sanity check ifmodes */
	WARN_ON(!ifmodes);
	ifmodes &= ((1 << NUM_NL80211_IFTYPES) - 1) & ~1;
	if (WARN_ON(ifmodes != wiphy->interface_modes))
		wiphy->interface_modes = ifmodes;

	res = wiphy_verify_combinations(wiphy);
	if (res)
		return res;

	/* sanity check supported bands/channels */
	for (band = 0; band < NUM_NL80211_BANDS; band++) {
		u16 types = 0;
		bool have_he = false;

		sband = wiphy->bands[band];
		if (!sband)
			continue;

		sband->band = band;
		if (WARN_ON(!sband->n_channels))
			return -EINVAL;
		/*
		 * on 60GHz band, there are no legacy rates, so
		 * n_bitrates is 0
		 */
		if (WARN_ON(band != NL80211_BAND_60GHZ &&
			    !sband->n_bitrates))
			return -EINVAL;

		if (WARN_ON(band == NL80211_BAND_6GHZ &&
			    (sband->ht_cap.ht_supported ||
			     sband->vht_cap.vht_supported)))
			return -EINVAL;

		/*
		 * Since cfg80211_disable_40mhz_24ghz is global, we can
		 * modify the sband's ht data even if the driver uses a
		 * global structure for that.
		 */
		if (cfg80211_disable_40mhz_24ghz &&
		    band == NL80211_BAND_2GHZ &&
		    sband->ht_cap.ht_supported) {
			sband->ht_cap.cap &= ~IEEE80211_HT_CAP_SUP_WIDTH_20_40;
			sband->ht_cap.cap &= ~IEEE80211_HT_CAP_SGI_40;
		}

		/*
		 * Since we use a u32 for rate bitmaps in
		 * ieee80211_get_response_rate, we cannot
		 * have more than 32 legacy rates.
		 */
		if (WARN_ON(sband->n_bitrates > 32))
			return -EINVAL;

		for (i = 0; i < sband->n_channels; i++) {
			sband->channels[i].orig_flags =
				sband->channels[i].flags;
			sband->channels[i].orig_mag = INT_MAX;
			sband->channels[i].orig_mpwr =
				sband->channels[i].max_power;
			sband->channels[i].band = band;
		}

		for (i = 0; i < sband->n_iftype_data; i++) {
			const struct ieee80211_sband_iftype_data *iftd;

			iftd = &sband->iftype_data[i];

			if (WARN_ON(!iftd->types_mask))
				return -EINVAL;
			if (WARN_ON(types & iftd->types_mask))
				return -EINVAL;

			/* at least one piece of information must be present */
			if (WARN_ON(!iftd->he_cap.has_he))
				return -EINVAL;

			types |= iftd->types_mask;

			if (i == 0)
				have_he = iftd->he_cap.has_he;
			else
				have_he = have_he &&
					  iftd->he_cap.has_he;
		}

		if (WARN_ON(!have_he && band == NL80211_BAND_6GHZ))
			return -EINVAL;

		have_band = true;
	}

	if (!have_band) {
		WARN_ON(1);
		return -EINVAL;
	}

	for (i = 0; i < rdev->wiphy.n_vendor_commands; i++) {
		/*
		 * Validate we have a policy (can be explicitly set to
		 * VENDOR_CMD_RAW_DATA which is non-NULL) and also that
		 * we have at least one of doit/dumpit.
		 */
		if (WARN_ON(!rdev->wiphy.vendor_commands[i].policy))
			return -EINVAL;
		if (WARN_ON(!rdev->wiphy.vendor_commands[i].doit &&
			    !rdev->wiphy.vendor_commands[i].dumpit))
			return -EINVAL;
	}

#ifdef CONFIG_PM
	if (WARN_ON(rdev->wiphy.wowlan && rdev->wiphy.wowlan->n_patterns &&
		    (!rdev->wiphy.wowlan->pattern_min_len ||
		     rdev->wiphy.wowlan->pattern_min_len >
				rdev->wiphy.wowlan->pattern_max_len)))
		return -EINVAL;
#endif

	/* check and set up bitrates */
	ieee80211_set_bitrate_flags(wiphy);

	rdev->wiphy.features |= NL80211_FEATURE_SCAN_FLUSH;

	rtnl_lock();
	res = device_add(&rdev->wiphy.dev);
	if (res) {
		rtnl_unlock();
		return res;
	}

	list_add_rcu(&rdev->list, &cfg80211_rdev_list);
	cfg80211_rdev_list_generation++;

	/* add to debugfs */
	rdev->wiphy.debugfsdir = debugfs_create_dir(wiphy_name(&rdev->wiphy),
						    ieee80211_debugfs_dir);

	cfg80211_debugfs_rdev_add(rdev);
	nl80211_notify_wiphy(rdev, NL80211_CMD_NEW_WIPHY);

	/* set up regulatory info */
	wiphy_regulatory_register(wiphy);

	if (wiphy->regulatory_flags & REGULATORY_CUSTOM_REG) {
		struct regulatory_request request;

		request.wiphy_idx = get_wiphy_idx(wiphy);
		request.initiator = NL80211_REGDOM_SET_BY_DRIVER;
		request.alpha2[0] = '9';
		request.alpha2[1] = '9';

		nl80211_send_reg_change_event(&request);
	}

	/* Check that nobody globally advertises any capabilities they do not
	 * advertise on all possible interface types.
	 */
	if (wiphy->extended_capabilities_len &&
	    wiphy->num_iftype_ext_capab &&
	    wiphy->iftype_ext_capab) {
		u8 supported_on_all, j;
		const struct wiphy_iftype_ext_capab *capab;

		capab = wiphy->iftype_ext_capab;
		for (j = 0; j < wiphy->extended_capabilities_len; j++) {
			if (capab[0].extended_capabilities_len > j)
				supported_on_all =
					capab[0].extended_capabilities[j];
			else
				supported_on_all = 0x00;
			for (i = 1; i < wiphy->num_iftype_ext_capab; i++) {
				if (j >= capab[i].extended_capabilities_len) {
					supported_on_all = 0x00;
					break;
				}
				supported_on_all &=
					capab[i].extended_capabilities[j];
			}
			if (WARN_ON(wiphy->extended_capabilities[j] &
				    ~supported_on_all))
				break;
		}
	}

	rdev->wiphy.registered = true;
	rtnl_unlock();

	res = rfkill_register(rdev->rfkill);
	if (res) {
		rfkill_destroy(rdev->rfkill);
		rdev->rfkill = NULL;
		wiphy_unregister(&rdev->wiphy);
		return res;
	}

	return 0;
}
EXPORT_SYMBOL(wiphy_register);

void wiphy_rfkill_start_polling(struct wiphy *wiphy)
{
	struct cfg80211_registered_device *rdev = wiphy_to_rdev(wiphy);

	if (!rdev->ops->rfkill_poll)
		return;
	rdev->rfkill_ops.poll = cfg80211_rfkill_poll;
	rfkill_resume_polling(rdev->rfkill);
}
EXPORT_SYMBOL(wiphy_rfkill_start_polling);

void wiphy_rfkill_stop_polling(struct wiphy *wiphy)
{
	struct cfg80211_registered_device *rdev = wiphy_to_rdev(wiphy);

	rfkill_pause_polling(rdev->rfkill);
}
EXPORT_SYMBOL(wiphy_rfkill_stop_polling);

void wiphy_unregister(struct wiphy *wiphy)
{
	struct cfg80211_registered_device *rdev = wiphy_to_rdev(wiphy);

	wait_event(rdev->dev_wait, ({
		int __count;
		rtnl_lock();
		__count = rdev->opencount;
		rtnl_unlock();
		__count == 0; }));

	if (rdev->rfkill)
		rfkill_unregister(rdev->rfkill);

	rtnl_lock();
	nl80211_notify_wiphy(rdev, NL80211_CMD_DEL_WIPHY);
	rdev->wiphy.registered = false;

	WARN_ON(!list_empty(&rdev->wiphy.wdev_list));

	/*
	 * First remove the hardware from everywhere, this makes
	 * it impossible to find from userspace.
	 */
	debugfs_remove_recursive(rdev->wiphy.debugfsdir);
	list_del_rcu(&rdev->list);
	synchronize_rcu();

	/*
	 * If this device got a regulatory hint tell core its
	 * free to listen now to a new shiny device regulatory hint
	 */
	wiphy_regulatory_deregister(wiphy);

	cfg80211_rdev_list_generation++;
	device_del(&rdev->wiphy.dev);

	rtnl_unlock();

	flush_work(&rdev->scan_done_wk);
	cancel_work_sync(&rdev->conn_work);
	flush_work(&rdev->event_work);
	cancel_delayed_work_sync(&rdev->dfs_update_channels_wk);
	flush_work(&rdev->destroy_work);
	flush_work(&rdev->sched_scan_stop_wk);
	flush_work(&rdev->mlme_unreg_wk);
	flush_work(&rdev->propagate_radar_detect_wk);
	flush_work(&rdev->propagate_cac_done_wk);

#ifdef CONFIG_PM
	if (rdev->wiphy.wowlan_config && rdev->ops->set_wakeup)
		rdev_set_wakeup(rdev, false);
#endif
	cfg80211_rdev_free_wowlan(rdev);
	cfg80211_rdev_free_coalesce(rdev);
}
EXPORT_SYMBOL(wiphy_unregister);

void cfg80211_dev_free(struct cfg80211_registered_device *rdev)
{
	struct cfg80211_internal_bss *scan, *tmp;
	struct cfg80211_beacon_registration *reg, *treg;
	rfkill_destroy(rdev->rfkill);
	list_for_each_entry_safe(reg, treg, &rdev->beacon_registrations, list) {
		list_del(&reg->list);
		kfree(reg);
	}
	list_for_each_entry_safe(scan, tmp, &rdev->bss_list, list)
		cfg80211_put_bss(&rdev->wiphy, &scan->pub);
	kfree(rdev);
}

void wiphy_free(struct wiphy *wiphy)
{
	put_device(&wiphy->dev);
}
EXPORT_SYMBOL(wiphy_free);

void wiphy_rfkill_set_hw_state(struct wiphy *wiphy, bool blocked)
{
	struct cfg80211_registered_device *rdev = wiphy_to_rdev(wiphy);

	if (rfkill_set_hw_state(rdev->rfkill, blocked))
		schedule_work(&rdev->rfkill_block);
}
EXPORT_SYMBOL(wiphy_rfkill_set_hw_state);

void cfg80211_cqm_config_free(struct wireless_dev *wdev)
{
	kfree(wdev->cqm_config);
	wdev->cqm_config = NULL;
}

static void __cfg80211_unregister_wdev(struct wireless_dev *wdev, bool sync)
{
	struct cfg80211_registered_device *rdev = wiphy_to_rdev(wdev->wiphy);

	ASSERT_RTNL();

	flush_work(&wdev->pmsr_free_wk);

	nl80211_notify_iface(rdev, wdev, NL80211_CMD_DEL_INTERFACE);

	list_del_rcu(&wdev->list);
	if (sync)
		synchronize_rcu();
	rdev->devlist_generation++;

	cfg80211_mlme_purge_registrations(wdev);

	switch (wdev->iftype) {
	case NL80211_IFTYPE_P2P_DEVICE:
		cfg80211_stop_p2p_device(rdev, wdev);
		break;
	case NL80211_IFTYPE_NAN:
		cfg80211_stop_nan(rdev, wdev);
		break;
	default:
		break;
	}

#ifdef CONFIG_CFG80211_WEXT
	kzfree(wdev->wext.keys);
	wdev->wext.keys = NULL;
#endif
	/* only initialized if we have a netdev */
	if (wdev->netdev)
		flush_work(&wdev->disconnect_wk);

	cfg80211_cqm_config_free(wdev);
}

void cfg80211_unregister_wdev(struct wireless_dev *wdev)
{
	if (WARN_ON(wdev->netdev))
		return;

	__cfg80211_unregister_wdev(wdev, true);
}
EXPORT_SYMBOL(cfg80211_unregister_wdev);

static const struct device_type wiphy_type = {
	.name	= "wlan",
};

void cfg80211_update_iface_num(struct cfg80211_registered_device *rdev,
			       enum nl80211_iftype iftype, int num)
{
	ASSERT_RTNL();

	rdev->num_running_ifaces += num;
	if (iftype == NL80211_IFTYPE_MONITOR)
		rdev->num_running_monitor_ifaces += num;
}

void __cfg80211_leave(struct cfg80211_registered_device *rdev,
		      struct wireless_dev *wdev)
{
	struct net_device *dev = wdev->netdev;
	struct cfg80211_sched_scan_request *pos, *tmp;

	ASSERT_RTNL();
	ASSERT_WDEV_LOCK(wdev);

	cfg80211_pmsr_wdev_down(wdev);

	switch (wdev->iftype) {
	case NL80211_IFTYPE_ADHOC:
		__cfg80211_leave_ibss(rdev, dev, true);
		break;
	case NL80211_IFTYPE_P2P_CLIENT:
	case NL80211_IFTYPE_STATION:
		list_for_each_entry_safe(pos, tmp, &rdev->sched_scan_req_list,
					 list) {
			if (dev == pos->dev)
				cfg80211_stop_sched_scan_req(rdev, pos, false);
		}

#ifdef CONFIG_CFG80211_WEXT
		kfree(wdev->wext.ie);
		wdev->wext.ie = NULL;
		wdev->wext.ie_len = 0;
		wdev->wext.connect.auth_type = NL80211_AUTHTYPE_AUTOMATIC;
#endif
		cfg80211_disconnect(rdev, dev,
				    WLAN_REASON_DEAUTH_LEAVING, true);
		break;
	case NL80211_IFTYPE_MESH_POINT:
		__cfg80211_leave_mesh(rdev, dev);
		break;
	case NL80211_IFTYPE_AP:
	case NL80211_IFTYPE_P2P_GO:
		__cfg80211_stop_ap(rdev, dev, true);
		break;
	case NL80211_IFTYPE_OCB:
		__cfg80211_leave_ocb(rdev, dev);
		break;
	case NL80211_IFTYPE_WDS:
		/* must be handled by mac80211/driver, has no APIs */
		break;
	case NL80211_IFTYPE_P2P_DEVICE:
	case NL80211_IFTYPE_NAN:
		/* cannot happen, has no netdev */
		break;
	case NL80211_IFTYPE_AP_VLAN:
	case NL80211_IFTYPE_MONITOR:
		/* nothing to do */
		break;
	case NL80211_IFTYPE_UNSPECIFIED:
	case NUM_NL80211_IFTYPES:
		/* invalid */
		break;
	}
}

void cfg80211_leave(struct cfg80211_registered_device *rdev,
		    struct wireless_dev *wdev)
{
	wdev_lock(wdev);
	__cfg80211_leave(rdev, wdev);
	wdev_unlock(wdev);
}

void cfg80211_stop_iface(struct wiphy *wiphy, struct wireless_dev *wdev,
			 gfp_t gfp)
{
	struct cfg80211_registered_device *rdev = wiphy_to_rdev(wiphy);
	struct cfg80211_event *ev;
	unsigned long flags;

	trace_cfg80211_stop_iface(wiphy, wdev);

	ev = kzalloc(sizeof(*ev), gfp);
	if (!ev)
		return;

	ev->type = EVENT_STOPPED;

	spin_lock_irqsave(&wdev->event_lock, flags);
	list_add_tail(&ev->list, &wdev->event_list);
	spin_unlock_irqrestore(&wdev->event_lock, flags);
	queue_work(cfg80211_wq, &rdev->event_work);
}
EXPORT_SYMBOL(cfg80211_stop_iface);

void cfg80211_init_wdev(struct wireless_dev *wdev)
{
	mutex_init(&wdev->mtx);
	INIT_LIST_HEAD(&wdev->event_list);
	spin_lock_init(&wdev->event_lock);
	INIT_LIST_HEAD(&wdev->mgmt_registrations);
	spin_lock_init(&wdev->mgmt_registrations_lock);
	INIT_LIST_HEAD(&wdev->pmsr_list);
	spin_lock_init(&wdev->pmsr_lock);
	INIT_WORK(&wdev->pmsr_free_wk, cfg80211_pmsr_free_wk);

#ifdef CONFIG_CFG80211_WEXT
	wdev->wext.default_key = -1;
	wdev->wext.default_mgmt_key = -1;
	wdev->wext.connect.auth_type = NL80211_AUTHTYPE_AUTOMATIC;
#endif

	if (wdev->wiphy->flags & WIPHY_FLAG_PS_ON_BY_DEFAULT)
		wdev->ps = true;
	else
		wdev->ps = false;
	/* allow mac80211 to determine the timeout */
	wdev->ps_timeout = -1;

	if ((wdev->iftype == NL80211_IFTYPE_STATION ||
	     wdev->iftype == NL80211_IFTYPE_P2P_CLIENT ||
	     wdev->iftype == NL80211_IFTYPE_ADHOC) && !wdev->use_4addr)
		wdev->netdev->priv_flags |= IFF_DONT_BRIDGE;

	INIT_WORK(&wdev->disconnect_wk, cfg80211_autodisconnect_wk);
}

void cfg80211_register_wdev(struct cfg80211_registered_device *rdev,
			    struct wireless_dev *wdev)
{
	/*
	 * We get here also when the interface changes network namespaces,
	 * as it's registered into the new one, but we don't want it to
	 * change ID in that case. Checking if the ID is already assigned
	 * works, because 0 isn't considered a valid ID and the memory is
	 * 0-initialized.
	 */
	if (!wdev->identifier)
		wdev->identifier = ++rdev->wdev_id;
	list_add_rcu(&wdev->list, &rdev->wiphy.wdev_list);
	rdev->devlist_generation++;

	nl80211_notify_iface(rdev, wdev, NL80211_CMD_NEW_INTERFACE);
}

static int cfg80211_netdev_notifier_call(struct notifier_block *nb,
					 unsigned long state, void *ptr)
{
	struct net_device *dev = netdev_notifier_info_to_dev(ptr);
	struct wireless_dev *wdev = dev->ieee80211_ptr;
	struct cfg80211_registered_device *rdev;
	struct cfg80211_sched_scan_request *pos, *tmp;

	if (!wdev)
		return NOTIFY_DONE;

	rdev = wiphy_to_rdev(wdev->wiphy);

	WARN_ON(wdev->iftype == NL80211_IFTYPE_UNSPECIFIED);

	switch (state) {
	case NETDEV_POST_INIT:
		SET_NETDEV_DEVTYPE(dev, &wiphy_type);
		wdev->netdev = dev;
		/* can only change netns with wiphy */
		dev->features |= NETIF_F_NETNS_LOCAL;

		cfg80211_init_wdev(wdev);
		break;
	case NETDEV_REGISTER:
		/*
		 * NB: cannot take rdev->mtx here because this may be
		 * called within code protected by it when interfaces
		 * are added with nl80211.
		 */
		if (sysfs_create_link(&dev->dev.kobj, &rdev->wiphy.dev.kobj,
				      "phy80211")) {
			pr_err("failed to add phy80211 symlink to netdev!\n");
		}

		cfg80211_register_wdev(rdev, wdev);
		break;
	case NETDEV_GOING_DOWN:
		cfg80211_leave(rdev, wdev);
		break;
	case NETDEV_DOWN:
		cfg80211_update_iface_num(rdev, wdev->iftype, -1);
		if (rdev->scan_req && rdev->scan_req->wdev == wdev) {
			if (WARN_ON(!rdev->scan_req->notified))
				rdev->scan_req->info.aborted = true;
			___cfg80211_scan_done(rdev, false);
		}

		list_for_each_entry_safe(pos, tmp,
					 &rdev->sched_scan_req_list, list) {
			if (WARN_ON(pos->dev == wdev->netdev))
				cfg80211_stop_sched_scan_req(rdev, pos, false);
		}

		rdev->opencount--;
		wake_up(&rdev->dev_wait);
		break;
	case NETDEV_UP:
		cfg80211_update_iface_num(rdev, wdev->iftype, 1);
		wdev_lock(wdev);
		switch (wdev->iftype) {
#ifdef CONFIG_CFG80211_WEXT
		case NL80211_IFTYPE_ADHOC:
			cfg80211_ibss_wext_join(rdev, wdev);
			break;
		case NL80211_IFTYPE_STATION:
			cfg80211_mgd_wext_connect(rdev, wdev);
			break;
#endif
#ifdef CONFIG_MAC80211_MESH
		case NL80211_IFTYPE_MESH_POINT:
			{
				/* backward compat code... */
				struct mesh_setup setup;
				memcpy(&setup, &default_mesh_setup,
						sizeof(setup));
				 /* back compat only needed for mesh_id */
				setup.mesh_id = wdev->ssid;
				setup.mesh_id_len = wdev->mesh_id_up_len;
				if (wdev->mesh_id_up_len)
					__cfg80211_join_mesh(rdev, dev,
							&setup,
							&default_mesh_config);
				break;
			}
#endif
		default:
			break;
		}
		wdev_unlock(wdev);
		rdev->opencount++;

		/*
		 * Configure power management to the driver here so that its
		 * correctly set also after interface type changes etc.
		 */
		if ((wdev->iftype == NL80211_IFTYPE_STATION ||
		     wdev->iftype == NL80211_IFTYPE_P2P_CLIENT) &&
		    rdev->ops->set_power_mgmt &&
		    rdev_set_power_mgmt(rdev, dev, wdev->ps,
					wdev->ps_timeout)) {
			/* assume this means it's off */
			wdev->ps = false;
		}
		break;
	case NETDEV_UNREGISTER:
		/*
		 * It is possible to get NETDEV_UNREGISTER
		 * multiple times. To detect that, check
		 * that the interface is still on the list
		 * of registered interfaces, and only then
		 * remove and clean it up.
		 */
		if (!list_empty(&wdev->list)) {
			__cfg80211_unregister_wdev(wdev, false);
			sysfs_remove_link(&dev->dev.kobj, "phy80211");
		}
		/*
		 * synchronise (so that we won't find this netdev
		 * from other code any more) and then clear the list
		 * head so that the above code can safely check for
		 * !list_empty() to avoid double-cleanup.
		 */
		synchronize_rcu();
		INIT_LIST_HEAD(&wdev->list);
		/*
		 * Ensure that all events have been processed and
		 * freed.
		 */
		cfg80211_process_wdev_events(wdev);

		if (WARN_ON(wdev->current_bss)) {
			cfg80211_unhold_bss(wdev->current_bss);
			cfg80211_put_bss(wdev->wiphy, &wdev->current_bss->pub);
			wdev->current_bss = NULL;
		}
		break;
	case NETDEV_PRE_UP:
		if (!cfg80211_iftype_allowed(wdev->wiphy, wdev->iftype,
					     wdev->use_4addr, 0))
			return notifier_from_errno(-EOPNOTSUPP);

		if (rfkill_blocked(rdev->rfkill))
			return notifier_from_errno(-ERFKILL);
		break;
	default:
		return NOTIFY_DONE;
	}

	wireless_nlevent_flush();

	return NOTIFY_OK;
}

static struct notifier_block cfg80211_netdev_notifier = {
	.notifier_call = cfg80211_netdev_notifier_call,
};

static void __net_exit cfg80211_pernet_exit(struct net *net)
{
	struct cfg80211_registered_device *rdev;

	rtnl_lock();
	list_for_each_entry(rdev, &cfg80211_rdev_list, list) {
		if (net_eq(wiphy_net(&rdev->wiphy), net))
			WARN_ON(cfg80211_switch_netns(rdev, &init_net));
	}
	rtnl_unlock();
}

static struct pernet_operations cfg80211_pernet_ops = {
	.exit = cfg80211_pernet_exit,
};

static int __init cfg80211_init(void)
{
	int err;

	err = register_pernet_device(&cfg80211_pernet_ops);
	if (err)
		goto out_fail_pernet;

	err = wiphy_sysfs_init();
	if (err)
		goto out_fail_sysfs;

	err = register_netdevice_notifier(&cfg80211_netdev_notifier);
	if (err)
		goto out_fail_notifier;

	err = nl80211_init();
	if (err)
		goto out_fail_nl80211;

	ieee80211_debugfs_dir = debugfs_create_dir("ieee80211", NULL);

	err = regulatory_init();
	if (err)
		goto out_fail_reg;

	cfg80211_wq = alloc_ordered_workqueue("cfg80211", WQ_MEM_RECLAIM);
	if (!cfg80211_wq) {
		err = -ENOMEM;
		goto out_fail_wq;
	}

	return 0;

out_fail_wq:
	regulatory_exit();
out_fail_reg:
	debugfs_remove(ieee80211_debugfs_dir);
	nl80211_exit();
out_fail_nl80211:
	unregister_netdevice_notifier(&cfg80211_netdev_notifier);
out_fail_notifier:
	wiphy_sysfs_exit();
out_fail_sysfs:
	unregister_pernet_device(&cfg80211_pernet_ops);
out_fail_pernet:
	return err;
}
fs_initcall(cfg80211_init);

static void __exit cfg80211_exit(void)
{
	debugfs_remove(ieee80211_debugfs_dir);
	nl80211_exit();
	unregister_netdevice_notifier(&cfg80211_netdev_notifier);
	wiphy_sysfs_exit();
	regulatory_exit();
	unregister_pernet_device(&cfg80211_pernet_ops);
	destroy_workqueue(cfg80211_wq);
}
module_exit(cfg80211_exit);<|MERGE_RESOLUTION|>--- conflicted
+++ resolved
@@ -5,11 +5,7 @@
  * Copyright 2006-2010		Johannes Berg <johannes@sipsolutions.net>
  * Copyright 2013-2014  Intel Mobile Communications GmbH
  * Copyright 2015-2017	Intel Deutschland GmbH
-<<<<<<< HEAD
- * Copyright (C) 2018-2020 Intel Corporation
-=======
  * Copyright (C) 2018-2021 Intel Corporation
->>>>>>> 35c6471f
  */
 
 #define pr_fmt(fmt) KBUILD_MODNAME ": " fmt
@@ -792,7 +788,6 @@
 	/* sanity check supported bands/channels */
 	for (band = 0; band < NUM_NL80211_BANDS; band++) {
 		u16 types = 0;
-		bool have_he = false;
 
 		sband = wiphy->bands[band];
 		if (!sband)
@@ -807,11 +802,6 @@
 		 */
 		if (WARN_ON(band != NL80211_BAND_60GHZ &&
 			    !sband->n_bitrates))
-			return -EINVAL;
-
-		if (WARN_ON(band == NL80211_BAND_6GHZ &&
-			    (sband->ht_cap.ht_supported ||
-			     sband->vht_cap.vht_supported)))
 			return -EINVAL;
 
 		/*
@@ -858,16 +848,7 @@
 				return -EINVAL;
 
 			types |= iftd->types_mask;
-
-			if (i == 0)
-				have_he = iftd->he_cap.has_he;
-			else
-				have_he = have_he &&
-					  iftd->he_cap.has_he;
-		}
-
-		if (WARN_ON(!have_he && band == NL80211_BAND_6GHZ))
-			return -EINVAL;
+		}
 
 		have_band = true;
 	}
