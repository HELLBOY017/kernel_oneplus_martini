// SPDX-License-Identifier: GPL-2.0-only
/*
 * Contains CPU feature definitions
 *
 * Copyright (C) 2015 ARM Ltd.
 */

#define pr_fmt(fmt) "CPU features: " fmt

#include <linux/bsearch.h>
#include <linux/cpumask.h>
#include <linux/crash_dump.h>
#include <linux/sort.h>
#include <linux/stop_machine.h>
#include <linux/types.h>
#include <linux/mm.h>
#include <linux/cpu.h>
#include <asm/cpu.h>
#include <asm/cpufeature.h>
#include <asm/cpu_ops.h>
#include <asm/fpsimd.h>
#include <asm/mmu_context.h>
#include <asm/processor.h>
#include <asm/sysreg.h>
#include <asm/traps.h>
#include <asm/virt.h>

/* Kernel representation of AT_HWCAP and AT_HWCAP2 */
static unsigned long elf_hwcap __read_mostly;

#ifdef CONFIG_COMPAT
#define COMPAT_ELF_HWCAP_DEFAULT	\
				(COMPAT_HWCAP_HALF|COMPAT_HWCAP_THUMB|\
				 COMPAT_HWCAP_FAST_MULT|COMPAT_HWCAP_EDSP|\
				 COMPAT_HWCAP_TLS|COMPAT_HWCAP_IDIV|\
				 COMPAT_HWCAP_LPAE)
unsigned int compat_elf_hwcap __read_mostly = COMPAT_ELF_HWCAP_DEFAULT;
unsigned int compat_elf_hwcap2 __read_mostly;
#endif

DECLARE_BITMAP(cpu_hwcaps, ARM64_NCAPS);
EXPORT_SYMBOL(cpu_hwcaps);
static struct arm64_cpu_capabilities const __ro_after_init *cpu_hwcaps_ptrs[ARM64_NCAPS];

/* Need also bit for ARM64_CB_PATCH */
DECLARE_BITMAP(boot_capabilities, ARM64_NPATCHABLE);

/*
 * Flag to indicate if we have computed the system wide
 * capabilities based on the boot time active CPUs. This
 * will be used to determine if a new booting CPU should
 * go through the verification process to make sure that it
 * supports the system capabilities, without using a hotplug
 * notifier.
 */
static bool sys_caps_initialised;

static inline void set_sys_caps_initialised(void)
{
	sys_caps_initialised = true;
}

static int dump_cpu_hwcaps(struct notifier_block *self, unsigned long v, void *p)
{
	/* file-wide pr_fmt adds "CPU features: " prefix */
	pr_emerg("0x%*pb\n", ARM64_NCAPS, &cpu_hwcaps);
	return 0;
}

static struct notifier_block cpu_hwcaps_notifier = {
	.notifier_call = dump_cpu_hwcaps
};

static int __init register_cpu_hwcaps_dumper(void)
{
	atomic_notifier_chain_register(&panic_notifier_list,
				       &cpu_hwcaps_notifier);
	return 0;
}
__initcall(register_cpu_hwcaps_dumper);

DEFINE_STATIC_KEY_ARRAY_FALSE(cpu_hwcap_keys, ARM64_NCAPS);
EXPORT_SYMBOL(cpu_hwcap_keys);

#define __ARM64_FTR_BITS(SIGNED, VISIBLE, STRICT, TYPE, SHIFT, WIDTH, SAFE_VAL) \
	{						\
		.sign = SIGNED,				\
		.visible = VISIBLE,			\
		.strict = STRICT,			\
		.type = TYPE,				\
		.shift = SHIFT,				\
		.width = WIDTH,				\
		.safe_val = SAFE_VAL,			\
	}

/* Define a feature with unsigned values */
#define ARM64_FTR_BITS(VISIBLE, STRICT, TYPE, SHIFT, WIDTH, SAFE_VAL) \
	__ARM64_FTR_BITS(FTR_UNSIGNED, VISIBLE, STRICT, TYPE, SHIFT, WIDTH, SAFE_VAL)

/* Define a feature with a signed value */
#define S_ARM64_FTR_BITS(VISIBLE, STRICT, TYPE, SHIFT, WIDTH, SAFE_VAL) \
	__ARM64_FTR_BITS(FTR_SIGNED, VISIBLE, STRICT, TYPE, SHIFT, WIDTH, SAFE_VAL)

#define ARM64_FTR_END					\
	{						\
		.width = 0,				\
	}

/* meta feature for alternatives */
static bool __maybe_unused
cpufeature_pan_not_uao(const struct arm64_cpu_capabilities *entry, int __unused);

static void cpu_enable_cnp(struct arm64_cpu_capabilities const *cap);

/*
 * NOTE: Any changes to the visibility of features should be kept in
 * sync with the documentation of the CPU feature register ABI.
 */
static const struct arm64_ftr_bits ftr_id_aa64isar0[] = {
	ARM64_FTR_BITS(FTR_VISIBLE, FTR_STRICT, FTR_LOWER_SAFE, ID_AA64ISAR0_TS_SHIFT, 4, 0),
	ARM64_FTR_BITS(FTR_VISIBLE, FTR_STRICT, FTR_LOWER_SAFE, ID_AA64ISAR0_FHM_SHIFT, 4, 0),
	ARM64_FTR_BITS(FTR_VISIBLE, FTR_STRICT, FTR_LOWER_SAFE, ID_AA64ISAR0_DP_SHIFT, 4, 0),
	ARM64_FTR_BITS(FTR_VISIBLE, FTR_STRICT, FTR_LOWER_SAFE, ID_AA64ISAR0_SM4_SHIFT, 4, 0),
	ARM64_FTR_BITS(FTR_VISIBLE, FTR_STRICT, FTR_LOWER_SAFE, ID_AA64ISAR0_SM3_SHIFT, 4, 0),
	ARM64_FTR_BITS(FTR_VISIBLE, FTR_STRICT, FTR_LOWER_SAFE, ID_AA64ISAR0_SHA3_SHIFT, 4, 0),
	ARM64_FTR_BITS(FTR_VISIBLE, FTR_STRICT, FTR_LOWER_SAFE, ID_AA64ISAR0_RDM_SHIFT, 4, 0),
	ARM64_FTR_BITS(FTR_VISIBLE, FTR_STRICT, FTR_LOWER_SAFE, ID_AA64ISAR0_ATOMICS_SHIFT, 4, 0),
	ARM64_FTR_BITS(FTR_VISIBLE, FTR_STRICT, FTR_LOWER_SAFE, ID_AA64ISAR0_CRC32_SHIFT, 4, 0),
	ARM64_FTR_BITS(FTR_VISIBLE, FTR_STRICT, FTR_LOWER_SAFE, ID_AA64ISAR0_SHA2_SHIFT, 4, 0),
	ARM64_FTR_BITS(FTR_VISIBLE, FTR_STRICT, FTR_LOWER_SAFE, ID_AA64ISAR0_SHA1_SHIFT, 4, 0),
	ARM64_FTR_BITS(FTR_VISIBLE, FTR_STRICT, FTR_LOWER_SAFE, ID_AA64ISAR0_AES_SHIFT, 4, 0),
	ARM64_FTR_END,
};

static const struct arm64_ftr_bits ftr_id_aa64isar1[] = {
	ARM64_FTR_BITS(FTR_VISIBLE, FTR_STRICT, FTR_LOWER_SAFE, ID_AA64ISAR1_SB_SHIFT, 4, 0),
	ARM64_FTR_BITS(FTR_VISIBLE, FTR_STRICT, FTR_LOWER_SAFE, ID_AA64ISAR1_FRINTTS_SHIFT, 4, 0),
	ARM64_FTR_BITS(FTR_VISIBLE_IF_IS_ENABLED(CONFIG_ARM64_PTR_AUTH),
		       FTR_STRICT, FTR_LOWER_SAFE, ID_AA64ISAR1_GPI_SHIFT, 4, 0),
	ARM64_FTR_BITS(FTR_VISIBLE_IF_IS_ENABLED(CONFIG_ARM64_PTR_AUTH),
		       FTR_STRICT, FTR_LOWER_SAFE, ID_AA64ISAR1_GPA_SHIFT, 4, 0),
	ARM64_FTR_BITS(FTR_VISIBLE, FTR_STRICT, FTR_LOWER_SAFE, ID_AA64ISAR1_LRCPC_SHIFT, 4, 0),
	ARM64_FTR_BITS(FTR_VISIBLE, FTR_STRICT, FTR_LOWER_SAFE, ID_AA64ISAR1_FCMA_SHIFT, 4, 0),
	ARM64_FTR_BITS(FTR_VISIBLE, FTR_STRICT, FTR_LOWER_SAFE, ID_AA64ISAR1_JSCVT_SHIFT, 4, 0),
	ARM64_FTR_BITS(FTR_VISIBLE_IF_IS_ENABLED(CONFIG_ARM64_PTR_AUTH),
		       FTR_STRICT, FTR_LOWER_SAFE, ID_AA64ISAR1_API_SHIFT, 4, 0),
	ARM64_FTR_BITS(FTR_VISIBLE_IF_IS_ENABLED(CONFIG_ARM64_PTR_AUTH),
		       FTR_STRICT, FTR_LOWER_SAFE, ID_AA64ISAR1_APA_SHIFT, 4, 0),
	ARM64_FTR_BITS(FTR_VISIBLE, FTR_STRICT, FTR_LOWER_SAFE, ID_AA64ISAR1_DPB_SHIFT, 4, 0),
	ARM64_FTR_END,
};

static const struct arm64_ftr_bits ftr_id_aa64pfr0[] = {
	ARM64_FTR_BITS(FTR_HIDDEN, FTR_NONSTRICT, FTR_LOWER_SAFE, ID_AA64PFR0_CSV3_SHIFT, 4, 0),
	ARM64_FTR_BITS(FTR_HIDDEN, FTR_NONSTRICT, FTR_LOWER_SAFE, ID_AA64PFR0_CSV2_SHIFT, 4, 0),
	ARM64_FTR_BITS(FTR_VISIBLE, FTR_STRICT, FTR_LOWER_SAFE, ID_AA64PFR0_DIT_SHIFT, 4, 0),
	ARM64_FTR_BITS(FTR_HIDDEN, FTR_NONSTRICT, FTR_LOWER_SAFE, ID_AA64PFR0_AMU_SHIFT, 4, 0),
	ARM64_FTR_BITS(FTR_VISIBLE_IF_IS_ENABLED(CONFIG_ARM64_SVE),
				   FTR_STRICT, FTR_LOWER_SAFE, ID_AA64PFR0_SVE_SHIFT, 4, 0),
	ARM64_FTR_BITS(FTR_HIDDEN, FTR_STRICT, FTR_LOWER_SAFE, ID_AA64PFR0_RAS_SHIFT, 4, 0),
	ARM64_FTR_BITS(FTR_HIDDEN, FTR_STRICT, FTR_LOWER_SAFE, ID_AA64PFR0_GIC_SHIFT, 4, 0),
	S_ARM64_FTR_BITS(FTR_VISIBLE, FTR_STRICT, FTR_LOWER_SAFE, ID_AA64PFR0_ASIMD_SHIFT, 4, ID_AA64PFR0_ASIMD_NI),
	S_ARM64_FTR_BITS(FTR_VISIBLE, FTR_STRICT, FTR_LOWER_SAFE, ID_AA64PFR0_FP_SHIFT, 4, ID_AA64PFR0_FP_NI),
	ARM64_FTR_BITS(FTR_HIDDEN, FTR_NONSTRICT, FTR_LOWER_SAFE, ID_AA64PFR0_EL3_SHIFT, 4, 0),
	ARM64_FTR_BITS(FTR_HIDDEN, FTR_NONSTRICT, FTR_LOWER_SAFE, ID_AA64PFR0_EL2_SHIFT, 4, 0),
	ARM64_FTR_BITS(FTR_HIDDEN, FTR_NONSTRICT, FTR_LOWER_SAFE, ID_AA64PFR0_EL1_SHIFT, 4, ID_AA64PFR0_EL1_64BIT_ONLY),
	ARM64_FTR_BITS(FTR_HIDDEN, FTR_NONSTRICT, FTR_LOWER_SAFE, ID_AA64PFR0_EL0_SHIFT, 4, ID_AA64PFR0_EL0_64BIT_ONLY),
	ARM64_FTR_END,
};

static const struct arm64_ftr_bits ftr_id_aa64pfr1[] = {
	ARM64_FTR_BITS(FTR_VISIBLE, FTR_STRICT, FTR_LOWER_SAFE, ID_AA64PFR1_SSBS_SHIFT, 4, ID_AA64PFR1_SSBS_PSTATE_NI),
	ARM64_FTR_END,
};

static const struct arm64_ftr_bits ftr_id_aa64zfr0[] = {
	ARM64_FTR_BITS(FTR_VISIBLE_IF_IS_ENABLED(CONFIG_ARM64_SVE),
		       FTR_STRICT, FTR_LOWER_SAFE, ID_AA64ZFR0_SM4_SHIFT, 4, 0),
	ARM64_FTR_BITS(FTR_VISIBLE_IF_IS_ENABLED(CONFIG_ARM64_SVE),
		       FTR_STRICT, FTR_LOWER_SAFE, ID_AA64ZFR0_SHA3_SHIFT, 4, 0),
	ARM64_FTR_BITS(FTR_VISIBLE_IF_IS_ENABLED(CONFIG_ARM64_SVE),
		       FTR_STRICT, FTR_LOWER_SAFE, ID_AA64ZFR0_BITPERM_SHIFT, 4, 0),
	ARM64_FTR_BITS(FTR_VISIBLE_IF_IS_ENABLED(CONFIG_ARM64_SVE),
		       FTR_STRICT, FTR_LOWER_SAFE, ID_AA64ZFR0_AES_SHIFT, 4, 0),
	ARM64_FTR_BITS(FTR_VISIBLE_IF_IS_ENABLED(CONFIG_ARM64_SVE),
		       FTR_STRICT, FTR_LOWER_SAFE, ID_AA64ZFR0_SVEVER_SHIFT, 4, 0),
	ARM64_FTR_END,
};

static const struct arm64_ftr_bits ftr_id_aa64mmfr0[] = {
	/*
	 * We already refuse to boot CPUs that don't support our configured
	 * page size, so we can only detect mismatches for a page size other
	 * than the one we're currently using. Unfortunately, SoCs like this
	 * exist in the wild so, even though we don't like it, we'll have to go
	 * along with it and treat them as non-strict.
	 */
	S_ARM64_FTR_BITS(FTR_HIDDEN, FTR_NONSTRICT, FTR_LOWER_SAFE, ID_AA64MMFR0_TGRAN4_SHIFT, 4, ID_AA64MMFR0_TGRAN4_NI),
	S_ARM64_FTR_BITS(FTR_HIDDEN, FTR_NONSTRICT, FTR_LOWER_SAFE, ID_AA64MMFR0_TGRAN64_SHIFT, 4, ID_AA64MMFR0_TGRAN64_NI),
	ARM64_FTR_BITS(FTR_HIDDEN, FTR_NONSTRICT, FTR_LOWER_SAFE, ID_AA64MMFR0_TGRAN16_SHIFT, 4, ID_AA64MMFR0_TGRAN16_NI),

	ARM64_FTR_BITS(FTR_HIDDEN, FTR_STRICT, FTR_LOWER_SAFE, ID_AA64MMFR0_BIGENDEL0_SHIFT, 4, 0),
	/* Linux shouldn't care about secure memory */
	ARM64_FTR_BITS(FTR_HIDDEN, FTR_NONSTRICT, FTR_LOWER_SAFE, ID_AA64MMFR0_SNSMEM_SHIFT, 4, 0),
	ARM64_FTR_BITS(FTR_HIDDEN, FTR_STRICT, FTR_LOWER_SAFE, ID_AA64MMFR0_BIGENDEL_SHIFT, 4, 0),
	ARM64_FTR_BITS(FTR_HIDDEN, FTR_STRICT, FTR_LOWER_SAFE, ID_AA64MMFR0_ASID_SHIFT, 4, 0),
	/*
	 * Differing PARange is fine as long as all peripherals and memory are mapped
	 * within the minimum PARange of all CPUs
	 */
	ARM64_FTR_BITS(FTR_HIDDEN, FTR_NONSTRICT, FTR_LOWER_SAFE, ID_AA64MMFR0_PARANGE_SHIFT, 4, 0),
	ARM64_FTR_END,
};

static const struct arm64_ftr_bits ftr_id_aa64mmfr1[] = {
	ARM64_FTR_BITS(FTR_HIDDEN, FTR_STRICT, FTR_LOWER_SAFE, ID_AA64MMFR1_PAN_SHIFT, 4, 0),
	ARM64_FTR_BITS(FTR_HIDDEN, FTR_STRICT, FTR_LOWER_SAFE, ID_AA64MMFR1_LOR_SHIFT, 4, 0),
	ARM64_FTR_BITS(FTR_HIDDEN, FTR_STRICT, FTR_LOWER_SAFE, ID_AA64MMFR1_HPD_SHIFT, 4, 0),
	ARM64_FTR_BITS(FTR_HIDDEN, FTR_STRICT, FTR_LOWER_SAFE, ID_AA64MMFR1_VHE_SHIFT, 4, 0),
	ARM64_FTR_BITS(FTR_HIDDEN, FTR_STRICT, FTR_LOWER_SAFE, ID_AA64MMFR1_VMIDBITS_SHIFT, 4, 0),
	ARM64_FTR_BITS(FTR_HIDDEN, FTR_STRICT, FTR_LOWER_SAFE, ID_AA64MMFR1_HADBS_SHIFT, 4, 0),
	ARM64_FTR_END,
};

static const struct arm64_ftr_bits ftr_id_aa64mmfr2[] = {
	ARM64_FTR_BITS(FTR_HIDDEN, FTR_STRICT, FTR_LOWER_SAFE, ID_AA64MMFR2_FWB_SHIFT, 4, 0),
	ARM64_FTR_BITS(FTR_VISIBLE, FTR_STRICT, FTR_LOWER_SAFE, ID_AA64MMFR2_AT_SHIFT, 4, 0),
	ARM64_FTR_BITS(FTR_HIDDEN, FTR_STRICT, FTR_LOWER_SAFE, ID_AA64MMFR2_LVA_SHIFT, 4, 0),
	ARM64_FTR_BITS(FTR_HIDDEN, FTR_STRICT, FTR_LOWER_SAFE, ID_AA64MMFR2_IESB_SHIFT, 4, 0),
	ARM64_FTR_BITS(FTR_HIDDEN, FTR_STRICT, FTR_LOWER_SAFE, ID_AA64MMFR2_LSM_SHIFT, 4, 0),
	ARM64_FTR_BITS(FTR_HIDDEN, FTR_STRICT, FTR_LOWER_SAFE, ID_AA64MMFR2_UAO_SHIFT, 4, 0),
	ARM64_FTR_BITS(FTR_HIDDEN, FTR_STRICT, FTR_LOWER_SAFE, ID_AA64MMFR2_CNP_SHIFT, 4, 0),
	ARM64_FTR_END,
};

static const struct arm64_ftr_bits ftr_ctr[] = {
	ARM64_FTR_BITS(FTR_VISIBLE, FTR_STRICT, FTR_EXACT, 31, 1, 1), /* RES1 */
	ARM64_FTR_BITS(FTR_VISIBLE, FTR_STRICT, FTR_LOWER_SAFE, CTR_DIC_SHIFT, 1, 1),
	ARM64_FTR_BITS(FTR_VISIBLE, FTR_STRICT, FTR_LOWER_SAFE, CTR_IDC_SHIFT, 1, 1),
	ARM64_FTR_BITS(FTR_VISIBLE, FTR_STRICT, FTR_HIGHER_OR_ZERO_SAFE, CTR_CWG_SHIFT, 4, 0),
	ARM64_FTR_BITS(FTR_VISIBLE, FTR_STRICT, FTR_HIGHER_OR_ZERO_SAFE, CTR_ERG_SHIFT, 4, 0),
	ARM64_FTR_BITS(FTR_VISIBLE, FTR_STRICT, FTR_LOWER_SAFE, CTR_DMINLINE_SHIFT, 4, 1),
	/*
	 * Linux can handle differing I-cache policies. Userspace JITs will
	 * make use of *minLine.
	 * If we have differing I-cache policies, report it as the weakest - VIPT.
	 */
	ARM64_FTR_BITS(FTR_VISIBLE, FTR_NONSTRICT, FTR_EXACT, 14, 2, ICACHE_POLICY_VIPT),	/* L1Ip */
	ARM64_FTR_BITS(FTR_VISIBLE, FTR_STRICT, FTR_LOWER_SAFE, CTR_IMINLINE_SHIFT, 4, 0),
	ARM64_FTR_END,
};

struct arm64_ftr_reg arm64_ftr_reg_ctrel0 = {
	.name		= "SYS_CTR_EL0",
	.ftr_bits	= ftr_ctr
};

static const struct arm64_ftr_bits ftr_id_mmfr0[] = {
	S_ARM64_FTR_BITS(FTR_HIDDEN, FTR_STRICT, FTR_LOWER_SAFE, 28, 4, 0xf),	/* InnerShr */
	ARM64_FTR_BITS(FTR_HIDDEN, FTR_STRICT, FTR_LOWER_SAFE, 24, 4, 0),	/* FCSE */
	ARM64_FTR_BITS(FTR_HIDDEN, FTR_NONSTRICT, FTR_LOWER_SAFE, 20, 4, 0),	/* AuxReg */
	ARM64_FTR_BITS(FTR_HIDDEN, FTR_STRICT, FTR_LOWER_SAFE, 16, 4, 0),	/* TCM */
	ARM64_FTR_BITS(FTR_HIDDEN, FTR_STRICT, FTR_LOWER_SAFE, 12, 4, 0),	/* ShareLvl */
	S_ARM64_FTR_BITS(FTR_HIDDEN, FTR_STRICT, FTR_LOWER_SAFE, 8, 4, 0xf),	/* OuterShr */
	ARM64_FTR_BITS(FTR_HIDDEN, FTR_STRICT, FTR_LOWER_SAFE, 4, 4, 0),	/* PMSA */
	ARM64_FTR_BITS(FTR_HIDDEN, FTR_STRICT, FTR_LOWER_SAFE, 0, 4, 0),	/* VMSA */
	ARM64_FTR_END,
};

static const struct arm64_ftr_bits ftr_id_aa64dfr0[] = {
	ARM64_FTR_BITS(FTR_HIDDEN, FTR_STRICT, FTR_EXACT, 36, 28, 0),
	ARM64_FTR_BITS(FTR_HIDDEN, FTR_NONSTRICT, FTR_LOWER_SAFE, ID_AA64DFR0_PMSVER_SHIFT, 4, 0),
	ARM64_FTR_BITS(FTR_HIDDEN, FTR_STRICT, FTR_LOWER_SAFE, ID_AA64DFR0_CTX_CMPS_SHIFT, 4, 0),
	ARM64_FTR_BITS(FTR_HIDDEN, FTR_STRICT, FTR_LOWER_SAFE, ID_AA64DFR0_WRPS_SHIFT, 4, 0),
	ARM64_FTR_BITS(FTR_HIDDEN, FTR_STRICT, FTR_LOWER_SAFE, ID_AA64DFR0_BRPS_SHIFT, 4, 0),
	/*
	 * We can instantiate multiple PMU instances with different levels
	 * of support.
	 */
	S_ARM64_FTR_BITS(FTR_HIDDEN, FTR_NONSTRICT, FTR_EXACT, ID_AA64DFR0_PMUVER_SHIFT, 4, 0),
	ARM64_FTR_BITS(FTR_HIDDEN, FTR_STRICT, FTR_EXACT, ID_AA64DFR0_DEBUGVER_SHIFT, 4, 0x6),
	ARM64_FTR_END,
};

static const struct arm64_ftr_bits ftr_mvfr2[] = {
	ARM64_FTR_BITS(FTR_HIDDEN, FTR_STRICT, FTR_LOWER_SAFE, 4, 4, 0),		/* FPMisc */
	ARM64_FTR_BITS(FTR_HIDDEN, FTR_STRICT, FTR_LOWER_SAFE, 0, 4, 0),		/* SIMDMisc */
	ARM64_FTR_END,
};

static const struct arm64_ftr_bits ftr_dczid[] = {
	ARM64_FTR_BITS(FTR_VISIBLE, FTR_STRICT, FTR_EXACT, 4, 1, 1),		/* DZP */
	ARM64_FTR_BITS(FTR_VISIBLE, FTR_STRICT, FTR_LOWER_SAFE, 0, 4, 0),	/* BS */
	ARM64_FTR_END,
};


static const struct arm64_ftr_bits ftr_id_isar5[] = {
	ARM64_FTR_BITS(FTR_HIDDEN, FTR_STRICT, FTR_LOWER_SAFE, ID_ISAR5_RDM_SHIFT, 4, 0),
	ARM64_FTR_BITS(FTR_HIDDEN, FTR_STRICT, FTR_LOWER_SAFE, ID_ISAR5_CRC32_SHIFT, 4, 0),
	ARM64_FTR_BITS(FTR_HIDDEN, FTR_STRICT, FTR_LOWER_SAFE, ID_ISAR5_SHA2_SHIFT, 4, 0),
	ARM64_FTR_BITS(FTR_HIDDEN, FTR_STRICT, FTR_LOWER_SAFE, ID_ISAR5_SHA1_SHIFT, 4, 0),
	ARM64_FTR_BITS(FTR_HIDDEN, FTR_STRICT, FTR_LOWER_SAFE, ID_ISAR5_AES_SHIFT, 4, 0),
	ARM64_FTR_BITS(FTR_HIDDEN, FTR_STRICT, FTR_LOWER_SAFE, ID_ISAR5_SEVL_SHIFT, 4, 0),
	ARM64_FTR_END,
};

static const struct arm64_ftr_bits ftr_id_mmfr4[] = {
	ARM64_FTR_BITS(FTR_HIDDEN, FTR_STRICT, FTR_LOWER_SAFE, 4, 4, 0),	/* ac2 */
	ARM64_FTR_END,
};

static const struct arm64_ftr_bits ftr_id_pfr0[] = {
	ARM64_FTR_BITS(FTR_HIDDEN, FTR_STRICT, FTR_LOWER_SAFE, 12, 4, 0),		/* State3 */
	ARM64_FTR_BITS(FTR_HIDDEN, FTR_STRICT, FTR_LOWER_SAFE, 8, 4, 0),		/* State2 */
	ARM64_FTR_BITS(FTR_HIDDEN, FTR_STRICT, FTR_LOWER_SAFE, 4, 4, 0),		/* State1 */
	ARM64_FTR_BITS(FTR_HIDDEN, FTR_STRICT, FTR_LOWER_SAFE, 0, 4, 0),		/* State0 */
	ARM64_FTR_END,
};

static const struct arm64_ftr_bits ftr_id_dfr0[] = {
	/* [31:28] TraceFilt */
	S_ARM64_FTR_BITS(FTR_HIDDEN, FTR_STRICT, FTR_LOWER_SAFE, 24, 4, 0xf),	/* PerfMon */
	ARM64_FTR_BITS(FTR_HIDDEN, FTR_STRICT, FTR_LOWER_SAFE, 20, 4, 0),
	ARM64_FTR_BITS(FTR_HIDDEN, FTR_STRICT, FTR_LOWER_SAFE, 16, 4, 0),
	ARM64_FTR_BITS(FTR_HIDDEN, FTR_STRICT, FTR_LOWER_SAFE, 12, 4, 0),
	ARM64_FTR_BITS(FTR_HIDDEN, FTR_STRICT, FTR_LOWER_SAFE, 8, 4, 0),
	ARM64_FTR_BITS(FTR_HIDDEN, FTR_STRICT, FTR_LOWER_SAFE, 4, 4, 0),
	ARM64_FTR_BITS(FTR_HIDDEN, FTR_STRICT, FTR_LOWER_SAFE, 0, 4, 0),
	ARM64_FTR_END,
};

static const struct arm64_ftr_bits ftr_zcr[] = {
	ARM64_FTR_BITS(FTR_HIDDEN, FTR_NONSTRICT, FTR_LOWER_SAFE,
		ZCR_ELx_LEN_SHIFT, ZCR_ELx_LEN_SIZE, 0),	/* LEN */
	ARM64_FTR_END,
};

/*
 * Common ftr bits for a 32bit register with all hidden, strict
 * attributes, with 4bit feature fields and a default safe value of
 * 0. Covers the following 32bit registers:
 * id_isar[0-4], id_mmfr[1-3], id_pfr1, mvfr[0-1]
 */
static const struct arm64_ftr_bits ftr_generic_32bits[] = {
	ARM64_FTR_BITS(FTR_HIDDEN, FTR_STRICT, FTR_LOWER_SAFE, 28, 4, 0),
	ARM64_FTR_BITS(FTR_HIDDEN, FTR_STRICT, FTR_LOWER_SAFE, 24, 4, 0),
	ARM64_FTR_BITS(FTR_HIDDEN, FTR_STRICT, FTR_LOWER_SAFE, 20, 4, 0),
	ARM64_FTR_BITS(FTR_HIDDEN, FTR_STRICT, FTR_LOWER_SAFE, 16, 4, 0),
	ARM64_FTR_BITS(FTR_HIDDEN, FTR_STRICT, FTR_LOWER_SAFE, 12, 4, 0),
	ARM64_FTR_BITS(FTR_HIDDEN, FTR_STRICT, FTR_LOWER_SAFE, 8, 4, 0),
	ARM64_FTR_BITS(FTR_HIDDEN, FTR_STRICT, FTR_LOWER_SAFE, 4, 4, 0),
	ARM64_FTR_BITS(FTR_HIDDEN, FTR_STRICT, FTR_LOWER_SAFE, 0, 4, 0),
	ARM64_FTR_END,
};

/* Table for a single 32bit feature value */
static const struct arm64_ftr_bits ftr_single32[] = {
	ARM64_FTR_BITS(FTR_HIDDEN, FTR_STRICT, FTR_EXACT, 0, 32, 0),
	ARM64_FTR_END,
};

static const struct arm64_ftr_bits ftr_raz[] = {
	ARM64_FTR_END,
};

#define ARM64_FTR_REG(id, table) {		\
	.sys_id = id,				\
	.reg = 	&(struct arm64_ftr_reg){	\
		.name = #id,			\
		.ftr_bits = &((table)[0]),	\
	}}

static const struct __ftr_reg_entry {
	u32			sys_id;
	struct arm64_ftr_reg 	*reg;
} arm64_ftr_regs[] = {

	/* Op1 = 0, CRn = 0, CRm = 1 */
	ARM64_FTR_REG(SYS_ID_PFR0_EL1, ftr_id_pfr0),
	ARM64_FTR_REG(SYS_ID_PFR1_EL1, ftr_generic_32bits),
	ARM64_FTR_REG(SYS_ID_DFR0_EL1, ftr_id_dfr0),
	ARM64_FTR_REG(SYS_ID_MMFR0_EL1, ftr_id_mmfr0),
	ARM64_FTR_REG(SYS_ID_MMFR1_EL1, ftr_generic_32bits),
	ARM64_FTR_REG(SYS_ID_MMFR2_EL1, ftr_generic_32bits),
	ARM64_FTR_REG(SYS_ID_MMFR3_EL1, ftr_generic_32bits),

	/* Op1 = 0, CRn = 0, CRm = 2 */
	ARM64_FTR_REG(SYS_ID_ISAR0_EL1, ftr_generic_32bits),
	ARM64_FTR_REG(SYS_ID_ISAR1_EL1, ftr_generic_32bits),
	ARM64_FTR_REG(SYS_ID_ISAR2_EL1, ftr_generic_32bits),
	ARM64_FTR_REG(SYS_ID_ISAR3_EL1, ftr_generic_32bits),
	ARM64_FTR_REG(SYS_ID_ISAR4_EL1, ftr_generic_32bits),
	ARM64_FTR_REG(SYS_ID_ISAR5_EL1, ftr_id_isar5),
	ARM64_FTR_REG(SYS_ID_MMFR4_EL1, ftr_id_mmfr4),

	/* Op1 = 0, CRn = 0, CRm = 3 */
	ARM64_FTR_REG(SYS_MVFR0_EL1, ftr_generic_32bits),
	ARM64_FTR_REG(SYS_MVFR1_EL1, ftr_generic_32bits),
	ARM64_FTR_REG(SYS_MVFR2_EL1, ftr_mvfr2),

	/* Op1 = 0, CRn = 0, CRm = 4 */
	ARM64_FTR_REG(SYS_ID_AA64PFR0_EL1, ftr_id_aa64pfr0),
	ARM64_FTR_REG(SYS_ID_AA64PFR1_EL1, ftr_id_aa64pfr1),
	ARM64_FTR_REG(SYS_ID_AA64ZFR0_EL1, ftr_id_aa64zfr0),

	/* Op1 = 0, CRn = 0, CRm = 5 */
	ARM64_FTR_REG(SYS_ID_AA64DFR0_EL1, ftr_id_aa64dfr0),
	ARM64_FTR_REG(SYS_ID_AA64DFR1_EL1, ftr_raz),

	/* Op1 = 0, CRn = 0, CRm = 6 */
	ARM64_FTR_REG(SYS_ID_AA64ISAR0_EL1, ftr_id_aa64isar0),
	ARM64_FTR_REG(SYS_ID_AA64ISAR1_EL1, ftr_id_aa64isar1),

	/* Op1 = 0, CRn = 0, CRm = 7 */
	ARM64_FTR_REG(SYS_ID_AA64MMFR0_EL1, ftr_id_aa64mmfr0),
	ARM64_FTR_REG(SYS_ID_AA64MMFR1_EL1, ftr_id_aa64mmfr1),
	ARM64_FTR_REG(SYS_ID_AA64MMFR2_EL1, ftr_id_aa64mmfr2),

	/* Op1 = 0, CRn = 1, CRm = 2 */
	ARM64_FTR_REG(SYS_ZCR_EL1, ftr_zcr),

	/* Op1 = 3, CRn = 0, CRm = 0 */
	{ SYS_CTR_EL0, &arm64_ftr_reg_ctrel0 },
	ARM64_FTR_REG(SYS_DCZID_EL0, ftr_dczid),

	/* Op1 = 3, CRn = 14, CRm = 0 */
	ARM64_FTR_REG(SYS_CNTFRQ_EL0, ftr_single32),
};

static int search_cmp_ftr_reg(const void *id, const void *regp)
{
	return (int)(unsigned long)id - (int)((const struct __ftr_reg_entry *)regp)->sys_id;
}

/*
 * get_arm64_ftr_reg - Lookup a feature register entry using its
 * sys_reg() encoding. With the array arm64_ftr_regs sorted in the
 * ascending order of sys_id , we use binary search to find a matching
 * entry.
 *
 * returns - Upon success,  matching ftr_reg entry for id.
 *         - NULL on failure. It is upto the caller to decide
 *	     the impact of a failure.
 */
static struct arm64_ftr_reg *get_arm64_ftr_reg(u32 sys_id)
{
	const struct __ftr_reg_entry *ret;

	ret = bsearch((const void *)(unsigned long)sys_id,
			arm64_ftr_regs,
			ARRAY_SIZE(arm64_ftr_regs),
			sizeof(arm64_ftr_regs[0]),
			search_cmp_ftr_reg);
	if (ret)
		return ret->reg;
	return NULL;
}

static u64 arm64_ftr_set_value(const struct arm64_ftr_bits *ftrp, s64 reg,
			       s64 ftr_val)
{
	u64 mask = arm64_ftr_mask(ftrp);

	reg &= ~mask;
	reg |= (ftr_val << ftrp->shift) & mask;
	return reg;
}

static s64 arm64_ftr_safe_value(const struct arm64_ftr_bits *ftrp, s64 new,
				s64 cur)
{
	s64 ret = 0;

	switch (ftrp->type) {
	case FTR_EXACT:
		ret = ftrp->safe_val;
		break;
	case FTR_LOWER_SAFE:
		ret = new < cur ? new : cur;
		break;
	case FTR_HIGHER_OR_ZERO_SAFE:
		if (!cur || !new)
			break;
		/* Fallthrough */
	case FTR_HIGHER_SAFE:
		ret = new > cur ? new : cur;
		break;
	default:
		BUG();
	}

	return ret;
}

static void __init sort_ftr_regs(void)
{
	int i;

	/* Check that the array is sorted so that we can do the binary search */
	for (i = 1; i < ARRAY_SIZE(arm64_ftr_regs); i++)
		BUG_ON(arm64_ftr_regs[i].sys_id < arm64_ftr_regs[i - 1].sys_id);
}

/*
 * Initialise the CPU feature register from Boot CPU values.
 * Also initiliases the strict_mask for the register.
 * Any bits that are not covered by an arm64_ftr_bits entry are considered
 * RES0 for the system-wide value, and must strictly match.
 */
static void __init init_cpu_ftr_reg(u32 sys_reg, u64 new)
{
	u64 val = 0;
	u64 strict_mask = ~0x0ULL;
	u64 user_mask = 0;
	u64 valid_mask = 0;

	const struct arm64_ftr_bits *ftrp;
	struct arm64_ftr_reg *reg = get_arm64_ftr_reg(sys_reg);

	BUG_ON(!reg);

	for (ftrp  = reg->ftr_bits; ftrp->width; ftrp++) {
		u64 ftr_mask = arm64_ftr_mask(ftrp);
		s64 ftr_new = arm64_ftr_value(ftrp, new);

		val = arm64_ftr_set_value(ftrp, val, ftr_new);

		valid_mask |= ftr_mask;
		if (!ftrp->strict)
			strict_mask &= ~ftr_mask;
		if (ftrp->visible)
			user_mask |= ftr_mask;
		else
			reg->user_val = arm64_ftr_set_value(ftrp,
							    reg->user_val,
							    ftrp->safe_val);
	}

	val &= valid_mask;

	reg->sys_val = val;
	reg->strict_mask = strict_mask;
	reg->user_mask = user_mask;
}

extern const struct arm64_cpu_capabilities arm64_errata[];
static const struct arm64_cpu_capabilities arm64_features[];

static void __init
init_cpu_hwcaps_indirect_list_from_array(const struct arm64_cpu_capabilities *caps)
{
	for (; caps->matches; caps++) {
		if (WARN(caps->capability >= ARM64_NCAPS,
			"Invalid capability %d\n", caps->capability))
			continue;
		if (WARN(cpu_hwcaps_ptrs[caps->capability],
			"Duplicate entry for capability %d\n",
			caps->capability))
			continue;
		cpu_hwcaps_ptrs[caps->capability] = caps;
	}
}

static void __init init_cpu_hwcaps_indirect_list(void)
{
	init_cpu_hwcaps_indirect_list_from_array(arm64_features);
	init_cpu_hwcaps_indirect_list_from_array(arm64_errata);
}

static void __init setup_boot_cpu_capabilities(void);

void __init init_cpu_features(struct cpuinfo_arm64 *info)
{
	/* Before we start using the tables, make sure it is sorted */
	sort_ftr_regs();

	init_cpu_ftr_reg(SYS_CTR_EL0, info->reg_ctr);
	init_cpu_ftr_reg(SYS_DCZID_EL0, info->reg_dczid);
	init_cpu_ftr_reg(SYS_CNTFRQ_EL0, info->reg_cntfrq);
	init_cpu_ftr_reg(SYS_ID_AA64DFR0_EL1, info->reg_id_aa64dfr0);
	init_cpu_ftr_reg(SYS_ID_AA64DFR1_EL1, info->reg_id_aa64dfr1);
	init_cpu_ftr_reg(SYS_ID_AA64ISAR0_EL1, info->reg_id_aa64isar0);
	init_cpu_ftr_reg(SYS_ID_AA64ISAR1_EL1, info->reg_id_aa64isar1);
	init_cpu_ftr_reg(SYS_ID_AA64MMFR0_EL1, info->reg_id_aa64mmfr0);
	init_cpu_ftr_reg(SYS_ID_AA64MMFR1_EL1, info->reg_id_aa64mmfr1);
	init_cpu_ftr_reg(SYS_ID_AA64MMFR2_EL1, info->reg_id_aa64mmfr2);
	init_cpu_ftr_reg(SYS_ID_AA64PFR0_EL1, info->reg_id_aa64pfr0);
	init_cpu_ftr_reg(SYS_ID_AA64PFR1_EL1, info->reg_id_aa64pfr1);
	init_cpu_ftr_reg(SYS_ID_AA64ZFR0_EL1, info->reg_id_aa64zfr0);

	if (id_aa64pfr0_32bit_el0(info->reg_id_aa64pfr0)) {
		init_cpu_ftr_reg(SYS_ID_DFR0_EL1, info->reg_id_dfr0);
		init_cpu_ftr_reg(SYS_ID_ISAR0_EL1, info->reg_id_isar0);
		init_cpu_ftr_reg(SYS_ID_ISAR1_EL1, info->reg_id_isar1);
		init_cpu_ftr_reg(SYS_ID_ISAR2_EL1, info->reg_id_isar2);
		init_cpu_ftr_reg(SYS_ID_ISAR3_EL1, info->reg_id_isar3);
		init_cpu_ftr_reg(SYS_ID_ISAR4_EL1, info->reg_id_isar4);
		init_cpu_ftr_reg(SYS_ID_ISAR5_EL1, info->reg_id_isar5);
		init_cpu_ftr_reg(SYS_ID_MMFR0_EL1, info->reg_id_mmfr0);
		init_cpu_ftr_reg(SYS_ID_MMFR1_EL1, info->reg_id_mmfr1);
		init_cpu_ftr_reg(SYS_ID_MMFR2_EL1, info->reg_id_mmfr2);
		init_cpu_ftr_reg(SYS_ID_MMFR3_EL1, info->reg_id_mmfr3);
		init_cpu_ftr_reg(SYS_ID_PFR0_EL1, info->reg_id_pfr0);
		init_cpu_ftr_reg(SYS_ID_PFR1_EL1, info->reg_id_pfr1);
		init_cpu_ftr_reg(SYS_MVFR0_EL1, info->reg_mvfr0);
		init_cpu_ftr_reg(SYS_MVFR1_EL1, info->reg_mvfr1);
		init_cpu_ftr_reg(SYS_MVFR2_EL1, info->reg_mvfr2);
	}

	if (id_aa64pfr0_sve(info->reg_id_aa64pfr0)) {
		init_cpu_ftr_reg(SYS_ZCR_EL1, info->reg_zcr);
		sve_init_vq_map();
	}

	/*
	 * Initialize the indirect array of CPU hwcaps capabilities pointers
	 * before we handle the boot CPU below.
	 */
	init_cpu_hwcaps_indirect_list();

	/*
	 * Detect and enable early CPU capabilities based on the boot CPU,
	 * after we have initialised the CPU feature infrastructure.
	 */
	setup_boot_cpu_capabilities();
}

static void update_cpu_ftr_reg(struct arm64_ftr_reg *reg, u64 new)
{
	const struct arm64_ftr_bits *ftrp;

	for (ftrp = reg->ftr_bits; ftrp->width; ftrp++) {
		s64 ftr_cur = arm64_ftr_value(ftrp, reg->sys_val);
		s64 ftr_new = arm64_ftr_value(ftrp, new);

		if (ftr_cur == ftr_new)
			continue;
		/* Find a safe value */
		ftr_new = arm64_ftr_safe_value(ftrp, ftr_new, ftr_cur);
		reg->sys_val = arm64_ftr_set_value(ftrp, reg->sys_val, ftr_new);
	}

}

static int check_update_ftr_reg(u32 sys_id, int cpu, u64 val, u64 boot)
{
	struct arm64_ftr_reg *regp = get_arm64_ftr_reg(sys_id);

	BUG_ON(!regp);
	update_cpu_ftr_reg(regp, val);
	if ((boot & regp->strict_mask) == (val & regp->strict_mask))
		return 0;
	pr_warn("SANITY CHECK: Unexpected variation in %s. Boot CPU: %#016llx, CPU%d: %#016llx\n",
			regp->name, boot, cpu, val);
	return 1;
}

/*
 * Update system wide CPU feature registers with the values from a
 * non-boot CPU. Also performs SANITY checks to make sure that there
 * aren't any insane variations from that of the boot CPU.
 */
void update_cpu_features(int cpu,
			 struct cpuinfo_arm64 *info,
			 struct cpuinfo_arm64 *boot)
{
	int taint = 0;

	/*
	 * The kernel can handle differing I-cache policies, but otherwise
	 * caches should look identical. Userspace JITs will make use of
	 * *minLine.
	 */
	taint |= check_update_ftr_reg(SYS_CTR_EL0, cpu,
				      info->reg_ctr, boot->reg_ctr);

	/*
	 * Userspace may perform DC ZVA instructions. Mismatched block sizes
	 * could result in too much or too little memory being zeroed if a
	 * process is preempted and migrated between CPUs.
	 */
	taint |= check_update_ftr_reg(SYS_DCZID_EL0, cpu,
				      info->reg_dczid, boot->reg_dczid);

	/* If different, timekeeping will be broken (especially with KVM) */
	taint |= check_update_ftr_reg(SYS_CNTFRQ_EL0, cpu,
				      info->reg_cntfrq, boot->reg_cntfrq);

	/*
	 * The kernel uses self-hosted debug features and expects CPUs to
	 * support identical debug features. We presently need CTX_CMPs, WRPs,
	 * and BRPs to be identical.
	 * ID_AA64DFR1 is currently RES0.
	 */
	taint |= check_update_ftr_reg(SYS_ID_AA64DFR0_EL1, cpu,
				      info->reg_id_aa64dfr0, boot->reg_id_aa64dfr0);
	taint |= check_update_ftr_reg(SYS_ID_AA64DFR1_EL1, cpu,
				      info->reg_id_aa64dfr1, boot->reg_id_aa64dfr1);
	/*
	 * Even in big.LITTLE, processors should be identical instruction-set
	 * wise.
	 */
	taint |= check_update_ftr_reg(SYS_ID_AA64ISAR0_EL1, cpu,
				      info->reg_id_aa64isar0, boot->reg_id_aa64isar0);
	taint |= check_update_ftr_reg(SYS_ID_AA64ISAR1_EL1, cpu,
				      info->reg_id_aa64isar1, boot->reg_id_aa64isar1);

	/*
	 * Differing PARange support is fine as long as all peripherals and
	 * memory are mapped within the minimum PARange of all CPUs.
	 * Linux should not care about secure memory.
	 */
	taint |= check_update_ftr_reg(SYS_ID_AA64MMFR0_EL1, cpu,
				      info->reg_id_aa64mmfr0, boot->reg_id_aa64mmfr0);
	taint |= check_update_ftr_reg(SYS_ID_AA64MMFR1_EL1, cpu,
				      info->reg_id_aa64mmfr1, boot->reg_id_aa64mmfr1);
	taint |= check_update_ftr_reg(SYS_ID_AA64MMFR2_EL1, cpu,
				      info->reg_id_aa64mmfr2, boot->reg_id_aa64mmfr2);

	taint |= check_update_ftr_reg(SYS_ID_AA64PFR0_EL1, cpu,
				      info->reg_id_aa64pfr0, boot->reg_id_aa64pfr0);
	taint |= check_update_ftr_reg(SYS_ID_AA64PFR1_EL1, cpu,
				      info->reg_id_aa64pfr1, boot->reg_id_aa64pfr1);

	taint |= check_update_ftr_reg(SYS_ID_AA64ZFR0_EL1, cpu,
				      info->reg_id_aa64zfr0, boot->reg_id_aa64zfr0);

	/*
	 * If we have AArch32, we care about 32-bit features for compat.
	 * If the system doesn't support AArch32, don't update them.
	 */
	if (id_aa64pfr0_32bit_el0(read_sanitised_ftr_reg(SYS_ID_AA64PFR0_EL1)) &&
		id_aa64pfr0_32bit_el0(info->reg_id_aa64pfr0)) {

		taint |= check_update_ftr_reg(SYS_ID_DFR0_EL1, cpu,
					info->reg_id_dfr0, boot->reg_id_dfr0);
		taint |= check_update_ftr_reg(SYS_ID_ISAR0_EL1, cpu,
					info->reg_id_isar0, boot->reg_id_isar0);
		taint |= check_update_ftr_reg(SYS_ID_ISAR1_EL1, cpu,
					info->reg_id_isar1, boot->reg_id_isar1);
		taint |= check_update_ftr_reg(SYS_ID_ISAR2_EL1, cpu,
					info->reg_id_isar2, boot->reg_id_isar2);
		taint |= check_update_ftr_reg(SYS_ID_ISAR3_EL1, cpu,
					info->reg_id_isar3, boot->reg_id_isar3);
		taint |= check_update_ftr_reg(SYS_ID_ISAR4_EL1, cpu,
					info->reg_id_isar4, boot->reg_id_isar4);
		taint |= check_update_ftr_reg(SYS_ID_ISAR5_EL1, cpu,
					info->reg_id_isar5, boot->reg_id_isar5);

		/*
		 * Regardless of the value of the AuxReg field, the AIFSR, ADFSR, and
		 * ACTLR formats could differ across CPUs and therefore would have to
		 * be trapped for virtualization anyway.
		 */
		taint |= check_update_ftr_reg(SYS_ID_MMFR0_EL1, cpu,
					info->reg_id_mmfr0, boot->reg_id_mmfr0);
		taint |= check_update_ftr_reg(SYS_ID_MMFR1_EL1, cpu,
					info->reg_id_mmfr1, boot->reg_id_mmfr1);
		taint |= check_update_ftr_reg(SYS_ID_MMFR2_EL1, cpu,
					info->reg_id_mmfr2, boot->reg_id_mmfr2);
		taint |= check_update_ftr_reg(SYS_ID_MMFR3_EL1, cpu,
					info->reg_id_mmfr3, boot->reg_id_mmfr3);
		taint |= check_update_ftr_reg(SYS_ID_PFR0_EL1, cpu,
					info->reg_id_pfr0, boot->reg_id_pfr0);
		taint |= check_update_ftr_reg(SYS_ID_PFR1_EL1, cpu,
					info->reg_id_pfr1, boot->reg_id_pfr1);
		taint |= check_update_ftr_reg(SYS_MVFR0_EL1, cpu,
					info->reg_mvfr0, boot->reg_mvfr0);
		taint |= check_update_ftr_reg(SYS_MVFR1_EL1, cpu,
					info->reg_mvfr1, boot->reg_mvfr1);
		taint |= check_update_ftr_reg(SYS_MVFR2_EL1, cpu,
					info->reg_mvfr2, boot->reg_mvfr2);
	}

	if (id_aa64pfr0_sve(info->reg_id_aa64pfr0)) {
		taint |= check_update_ftr_reg(SYS_ZCR_EL1, cpu,
					info->reg_zcr, boot->reg_zcr);

		/* Probe vector lengths, unless we already gave up on SVE */
		if (id_aa64pfr0_sve(read_sanitised_ftr_reg(SYS_ID_AA64PFR0_EL1)) &&
		    !sys_caps_initialised)
			sve_update_vq_map();
	}

	/*
	 * Mismatched CPU features are a recipe for disaster. Don't even
	 * pretend to support them.
	 */
	if (taint) {
		pr_warn_once("Unsupported CPU feature variation detected.\n");
		add_taint(TAINT_CPU_OUT_OF_SPEC, LOCKDEP_STILL_OK);
	}
}

u64 read_sanitised_ftr_reg(u32 id)
{
	struct arm64_ftr_reg *regp = get_arm64_ftr_reg(id);

	/* We shouldn't get a request for an unsupported register */
	BUG_ON(!regp);
	return regp->sys_val;
}

#define read_sysreg_case(r)	\
	case r:		return read_sysreg_s(r)

/*
 * __read_sysreg_by_encoding() - Used by a STARTING cpu before cpuinfo is populated.
 * Read the system register on the current CPU
 */
static u64 __read_sysreg_by_encoding(u32 sys_id)
{
	switch (sys_id) {
	read_sysreg_case(SYS_ID_PFR0_EL1);
	read_sysreg_case(SYS_ID_PFR1_EL1);
	read_sysreg_case(SYS_ID_DFR0_EL1);
	read_sysreg_case(SYS_ID_MMFR0_EL1);
	read_sysreg_case(SYS_ID_MMFR1_EL1);
	read_sysreg_case(SYS_ID_MMFR2_EL1);
	read_sysreg_case(SYS_ID_MMFR3_EL1);
	read_sysreg_case(SYS_ID_ISAR0_EL1);
	read_sysreg_case(SYS_ID_ISAR1_EL1);
	read_sysreg_case(SYS_ID_ISAR2_EL1);
	read_sysreg_case(SYS_ID_ISAR3_EL1);
	read_sysreg_case(SYS_ID_ISAR4_EL1);
	read_sysreg_case(SYS_ID_ISAR5_EL1);
	read_sysreg_case(SYS_MVFR0_EL1);
	read_sysreg_case(SYS_MVFR1_EL1);
	read_sysreg_case(SYS_MVFR2_EL1);

	read_sysreg_case(SYS_ID_AA64PFR0_EL1);
	read_sysreg_case(SYS_ID_AA64PFR1_EL1);
	read_sysreg_case(SYS_ID_AA64ZFR0_EL1);
	read_sysreg_case(SYS_ID_AA64DFR0_EL1);
	read_sysreg_case(SYS_ID_AA64DFR1_EL1);
	read_sysreg_case(SYS_ID_AA64MMFR0_EL1);
	read_sysreg_case(SYS_ID_AA64MMFR1_EL1);
	read_sysreg_case(SYS_ID_AA64MMFR2_EL1);
	read_sysreg_case(SYS_ID_AA64ISAR0_EL1);
	read_sysreg_case(SYS_ID_AA64ISAR1_EL1);

	read_sysreg_case(SYS_CNTFRQ_EL0);
	read_sysreg_case(SYS_CTR_EL0);
	read_sysreg_case(SYS_DCZID_EL0);

	default:
		BUG();
		return 0;
	}
}

#include <linux/irqchip/arm-gic-v3.h>

static bool
feature_matches(u64 reg, const struct arm64_cpu_capabilities *entry)
{
	int val = cpuid_feature_extract_field(reg, entry->field_pos, entry->sign);

	return val >= entry->min_field_value;
}

static bool
has_cpuid_feature(const struct arm64_cpu_capabilities *entry, int scope)
{
	u64 val;

	WARN_ON(scope == SCOPE_LOCAL_CPU && preemptible());
	if (scope == SCOPE_SYSTEM)
		val = read_sanitised_ftr_reg(entry->sys_reg);
	else
		val = __read_sysreg_by_encoding(entry->sys_reg);

	return feature_matches(val, entry);
}

static bool has_useable_gicv3_cpuif(const struct arm64_cpu_capabilities *entry, int scope)
{
	bool has_sre;

	if (!has_cpuid_feature(entry, scope))
		return false;

	has_sre = gic_enable_sre();
	if (!has_sre)
		pr_warn_once("%s present but disabled by higher exception level\n",
			     entry->desc);

	return has_sre;
}

static bool has_no_hw_prefetch(const struct arm64_cpu_capabilities *entry, int __unused)
{
	u32 midr = read_cpuid_id();

	/* Cavium ThunderX pass 1.x and 2.x */
	return midr_is_cpu_model_range(midr, MIDR_THUNDERX,
		MIDR_CPU_VAR_REV(0, 0),
		MIDR_CPU_VAR_REV(1, MIDR_REVISION_MASK));
}

static bool has_no_fpsimd(const struct arm64_cpu_capabilities *entry, int __unused)
{
	u64 pfr0 = read_sanitised_ftr_reg(SYS_ID_AA64PFR0_EL1);

	return cpuid_feature_extract_signed_field(pfr0,
					ID_AA64PFR0_FP_SHIFT) < 0;
}

static bool has_cache_idc(const struct arm64_cpu_capabilities *entry,
			  int scope)
{
	u64 ctr;

	if (scope == SCOPE_SYSTEM)
		ctr = arm64_ftr_reg_ctrel0.sys_val;
	else
		ctr = read_cpuid_effective_cachetype();

	return ctr & BIT(CTR_IDC_SHIFT);
}

static void cpu_emulate_effective_ctr(const struct arm64_cpu_capabilities *__unused)
{
	/*
	 * If the CPU exposes raw CTR_EL0.IDC = 0, while effectively
	 * CTR_EL0.IDC = 1 (from CLIDR values), we need to trap accesses
	 * to the CTR_EL0 on this CPU and emulate it with the real/safe
	 * value.
	 */
	if (!(read_cpuid_cachetype() & BIT(CTR_IDC_SHIFT)))
		sysreg_clear_set(sctlr_el1, SCTLR_EL1_UCT, 0);
}

static bool has_cache_dic(const struct arm64_cpu_capabilities *entry,
			  int scope)
{
	u64 ctr;

	if (scope == SCOPE_SYSTEM)
		ctr = arm64_ftr_reg_ctrel0.sys_val;
	else
		ctr = read_cpuid_cachetype();

	return ctr & BIT(CTR_DIC_SHIFT);
}

static bool __maybe_unused
has_useable_cnp(const struct arm64_cpu_capabilities *entry, int scope)
{
	/*
	 * Kdump isn't guaranteed to power-off all secondary CPUs, CNP
	 * may share TLB entries with a CPU stuck in the crashed
	 * kernel.
	 */
	 if (is_kdump_kernel())
		return false;

	return has_cpuid_feature(entry, scope);
}

static bool __meltdown_safe = true;
static int __kpti_forced; /* 0: not forced, >0: forced on, <0: forced off */

static bool unmap_kernel_at_el0(const struct arm64_cpu_capabilities *entry,
				int scope)
{
	/* List of CPUs that are not vulnerable and don't need KPTI */
	static const struct midr_range kpti_safe_list[] = {
		MIDR_ALL_VERSIONS(MIDR_CAVIUM_THUNDERX2),
		MIDR_ALL_VERSIONS(MIDR_BRCM_VULCAN),
		MIDR_ALL_VERSIONS(MIDR_CORTEX_A35),
		MIDR_ALL_VERSIONS(MIDR_CORTEX_A53),
		MIDR_ALL_VERSIONS(MIDR_CORTEX_A55),
		MIDR_ALL_VERSIONS(MIDR_CORTEX_A57),
		MIDR_ALL_VERSIONS(MIDR_CORTEX_A72),
		MIDR_ALL_VERSIONS(MIDR_CORTEX_A73),
		MIDR_ALL_VERSIONS(MIDR_HISI_TSV110),
		{ /* sentinel */ }
	};
	char const *str = "kpti command line option";
	bool meltdown_safe;

	meltdown_safe = is_midr_in_range_list(read_cpuid_id(), kpti_safe_list);

	/* Defer to CPU feature registers */
	if (has_cpuid_feature(entry, scope))
		meltdown_safe = true;

	if (!meltdown_safe)
		__meltdown_safe = false;

	/*
	 * For reasons that aren't entirely clear, enabling KPTI on Cavium
	 * ThunderX leads to apparent I-cache corruption of kernel text, which
	 * ends as well as you might imagine. Don't even try.
	 */
	if (cpus_have_const_cap(ARM64_WORKAROUND_CAVIUM_27456)) {
		str = "ARM64_WORKAROUND_CAVIUM_27456";
		__kpti_forced = -1;
	}

	/* Useful for KASLR robustness */
	if (IS_ENABLED(CONFIG_RANDOMIZE_BASE) && kaslr_offset() > 0) {
		if (!__kpti_forced) {
			str = "KASLR";
			__kpti_forced = 1;
		}
	}

	if (cpu_mitigations_off() && !__kpti_forced) {
		str = "mitigations=off";
		__kpti_forced = -1;
	}

	if (!IS_ENABLED(CONFIG_UNMAP_KERNEL_AT_EL0)) {
		pr_info_once("kernel page table isolation disabled by kernel configuration\n");
		return false;
	}

	/* Forced? */
	if (__kpti_forced) {
		pr_info_once("kernel page table isolation forced %s by %s\n",
			     __kpti_forced > 0 ? "ON" : "OFF", str);
		return __kpti_forced > 0;
	}

	return !meltdown_safe;
}

#ifdef CONFIG_UNMAP_KERNEL_AT_EL0
static void __nocfi
kpti_install_ng_mappings(const struct arm64_cpu_capabilities *__unused)
{
	typedef void (kpti_remap_fn)(int, int, phys_addr_t);
	extern kpti_remap_fn idmap_kpti_install_ng_mappings;
	kpti_remap_fn *remap_fn;

	static bool kpti_applied = false;
	int cpu = smp_processor_id();

	/*
	 * We don't need to rewrite the page-tables if either we've done
	 * it already or we have KASLR enabled and therefore have not
	 * created any global mappings at all.
	 */
	if (kpti_applied || kaslr_offset() > 0)
		return;

	remap_fn = (void *)__pa_function(idmap_kpti_install_ng_mappings);

	cpu_install_idmap();
	remap_fn(cpu, num_online_cpus(), __pa_symbol(swapper_pg_dir));
	cpu_uninstall_idmap();

	if (!cpu)
		kpti_applied = true;

	return;
}
#else
static void
kpti_install_ng_mappings(const struct arm64_cpu_capabilities *__unused)
{
}
#endif	/* CONFIG_UNMAP_KERNEL_AT_EL0 */

static int __init parse_kpti(char *str)
{
	bool enabled;
	int ret = strtobool(str, &enabled);

	if (ret)
		return ret;

	__kpti_forced = enabled ? 1 : -1;
	return 0;
}
early_param("kpti", parse_kpti);

#ifdef CONFIG_ARM64_HW_AFDBM
static inline void __cpu_enable_hw_dbm(void)
{
	u64 tcr = read_sysreg(tcr_el1) | TCR_HD;

	write_sysreg(tcr, tcr_el1);
	isb();
}

static bool cpu_has_broken_dbm(void)
{
	/* List of CPUs which have broken DBM support. */
	static const struct midr_range cpus[] = {
#ifdef CONFIG_ARM64_ERRATUM_1024718
<<<<<<< HEAD
		MIDR_RANGE(MIDR_CORTEX_A55, 0, 0, 2, 0),  // A55 r0p0 -r2p0
=======
		MIDR_ALL_VERSIONS(MIDR_CORTEX_A55),
>>>>>>> dca02b19
#endif
		{},
	};

	return is_midr_in_range_list(read_cpuid_id(), cpus);
}

static bool cpu_can_use_dbm(const struct arm64_cpu_capabilities *cap)
{
	return has_cpuid_feature(cap, SCOPE_LOCAL_CPU) &&
	       !cpu_has_broken_dbm();
}

static void cpu_enable_hw_dbm(struct arm64_cpu_capabilities const *cap)
{
	if (cpu_can_use_dbm(cap))
		__cpu_enable_hw_dbm();
}

static bool has_hw_dbm(const struct arm64_cpu_capabilities *cap,
		       int __unused)
{
	static bool detected = false;
	/*
	 * DBM is a non-conflicting feature. i.e, the kernel can safely
	 * run a mix of CPUs with and without the feature. So, we
	 * unconditionally enable the capability to allow any late CPU
	 * to use the feature. We only enable the control bits on the
	 * CPU, if it actually supports.
	 *
	 * We have to make sure we print the "feature" detection only
	 * when at least one CPU actually uses it. So check if this CPU
	 * can actually use it and print the message exactly once.
	 *
	 * This is safe as all CPUs (including secondary CPUs - due to the
	 * LOCAL_CPU scope - and the hotplugged CPUs - via verification)
	 * goes through the "matches" check exactly once. Also if a CPU
	 * matches the criteria, it is guaranteed that the CPU will turn
	 * the DBM on, as the capability is unconditionally enabled.
	 */
	if (!detected && cpu_can_use_dbm(cap)) {
		detected = true;
		pr_info("detected: Hardware dirty bit management\n");
	}

	return true;
}

#endif

#ifdef CONFIG_ARM64_AMU_EXTN

/*
 * The "amu_cpus" cpumask only signals that the CPU implementation for the
 * flagged CPUs supports the Activity Monitors Unit (AMU) but does not provide
 * information regarding all the events that it supports. When a CPU bit is
 * set in the cpumask, the user of this feature can only rely on the presence
 * of the 4 fixed counters for that CPU. But this does not guarantee that the
 * counters are enabled or access to these counters is enabled by code
 * executed at higher exception levels (firmware).
 */
static struct cpumask amu_cpus __read_mostly;

bool cpu_has_amu_feat(int cpu)
{
	return cpumask_test_cpu(cpu, &amu_cpus);
}

static void cpu_amu_enable(struct arm64_cpu_capabilities const *cap)
{
	if (has_cpuid_feature(cap, SCOPE_LOCAL_CPU)) {
		pr_info("detected CPU%d: Activity Monitors Unit (AMU)\n",
			smp_processor_id());
		cpumask_set_cpu(smp_processor_id(), &amu_cpus);
	}
}

static bool has_amu(const struct arm64_cpu_capabilities *cap,
		    int __unused)
{
	/*
	 * The AMU extension is a non-conflicting feature: the kernel can
	 * safely run a mix of CPUs with and without support for the
	 * activity monitors extension. Therefore, unconditionally enable
	 * the capability to allow any late CPU to use the feature.
	 *
	 * With this feature unconditionally enabled, the cpu_enable
	 * function will be called for all CPUs that match the criteria,
	 * including secondary and hotplugged, marking this feature as
	 * present on that respective CPU. The enable function will also
	 * print a detection message.
	 */

	return true;
}
#endif

#ifdef CONFIG_ARM64_VHE
static bool runs_at_el2(const struct arm64_cpu_capabilities *entry, int __unused)
{
	return is_kernel_in_hyp_mode();
}

static void cpu_copy_el2regs(const struct arm64_cpu_capabilities *__unused)
{
	/*
	 * Copy register values that aren't redirected by hardware.
	 *
	 * Before code patching, we only set tpidr_el1, all CPUs need to copy
	 * this value to tpidr_el2 before we patch the code. Once we've done
	 * that, freshly-onlined CPUs will set tpidr_el2, so we don't need to
	 * do anything here.
	 */
	if (!alternative_is_applied(ARM64_HAS_VIRT_HOST_EXTN))
		write_sysreg(read_sysreg(tpidr_el1), tpidr_el2);
}
#endif

static void cpu_has_fwb(const struct arm64_cpu_capabilities *__unused)
{
	u64 val = read_sysreg_s(SYS_CLIDR_EL1);

	/* Check that CLIDR_EL1.LOU{U,IS} are both 0 */
	WARN_ON(val & (7 << 27 | 7 << 21));
}

#ifdef CONFIG_ARM64_SSBD
static int ssbs_emulation_handler(struct pt_regs *regs, u32 instr)
{
	if (user_mode(regs))
		return 1;

	if (instr & BIT(PSTATE_Imm_shift))
		regs->pstate |= PSR_SSBS_BIT;
	else
		regs->pstate &= ~PSR_SSBS_BIT;

	arm64_skip_faulting_instruction(regs, 4);
	return 0;
}

static struct undef_hook ssbs_emulation_hook = {
	.instr_mask	= ~(1U << PSTATE_Imm_shift),
	.instr_val	= 0xd500401f | PSTATE_SSBS,
	.fn		= ssbs_emulation_handler,
};

static void cpu_enable_ssbs(const struct arm64_cpu_capabilities *__unused)
{
	static bool undef_hook_registered = false;
	static DEFINE_RAW_SPINLOCK(hook_lock);

	raw_spin_lock(&hook_lock);
	if (!undef_hook_registered) {
		register_undef_hook(&ssbs_emulation_hook);
		undef_hook_registered = true;
	}
	raw_spin_unlock(&hook_lock);

	if (arm64_get_ssbd_state() == ARM64_SSBD_FORCE_DISABLE) {
		sysreg_clear_set(sctlr_el1, 0, SCTLR_ELx_DSSBS);
		arm64_set_ssbd_mitigation(false);
	} else {
		arm64_set_ssbd_mitigation(true);
	}
}
#endif /* CONFIG_ARM64_SSBD */

#ifdef CONFIG_ARM64_PAN
static void cpu_enable_pan(const struct arm64_cpu_capabilities *__unused)
{
	/*
	 * We modify PSTATE. This won't work from irq context as the PSTATE
	 * is discarded once we return from the exception.
	 */
	WARN_ON_ONCE(in_interrupt());

	sysreg_clear_set(sctlr_el1, SCTLR_EL1_SPAN, 0);
	asm(SET_PSTATE_PAN(1));
}
#endif /* CONFIG_ARM64_PAN */

#ifdef CONFIG_ARM64_RAS_EXTN
static void cpu_clear_disr(const struct arm64_cpu_capabilities *__unused)
{
	/* Firmware may have left a deferred SError in this register. */
	write_sysreg_s(0, SYS_DISR_EL1);
}
#endif /* CONFIG_ARM64_RAS_EXTN */

#ifdef CONFIG_ARM64_PTR_AUTH
static void cpu_enable_address_auth(struct arm64_cpu_capabilities const *cap)
{
	sysreg_clear_set(sctlr_el1, 0, SCTLR_ELx_ENIA | SCTLR_ELx_ENIB |
				       SCTLR_ELx_ENDA | SCTLR_ELx_ENDB);
}
#endif /* CONFIG_ARM64_PTR_AUTH */

#ifdef CONFIG_ARM64_PSEUDO_NMI
static bool enable_pseudo_nmi;

static int __init early_enable_pseudo_nmi(char *p)
{
	return strtobool(p, &enable_pseudo_nmi);
}
early_param("irqchip.gicv3_pseudo_nmi", early_enable_pseudo_nmi);

static bool can_use_gic_priorities(const struct arm64_cpu_capabilities *entry,
				   int scope)
{
	return enable_pseudo_nmi && has_useable_gicv3_cpuif(entry, scope);
}
#endif

static const struct arm64_cpu_capabilities arm64_features[] = {
	{
		.desc = "GIC system register CPU interface",
		.capability = ARM64_HAS_SYSREG_GIC_CPUIF,
		.type = ARM64_CPUCAP_STRICT_BOOT_CPU_FEATURE,
		.matches = has_useable_gicv3_cpuif,
		.sys_reg = SYS_ID_AA64PFR0_EL1,
		.field_pos = ID_AA64PFR0_GIC_SHIFT,
		.sign = FTR_UNSIGNED,
		.min_field_value = 1,
	},
#ifdef CONFIG_ARM64_PAN
	{
		.desc = "Privileged Access Never",
		.capability = ARM64_HAS_PAN,
		.type = ARM64_CPUCAP_SYSTEM_FEATURE,
		.matches = has_cpuid_feature,
		.sys_reg = SYS_ID_AA64MMFR1_EL1,
		.field_pos = ID_AA64MMFR1_PAN_SHIFT,
		.sign = FTR_UNSIGNED,
		.min_field_value = 1,
		.cpu_enable = cpu_enable_pan,
	},
#endif /* CONFIG_ARM64_PAN */
#if defined(CONFIG_AS_LSE) && defined(CONFIG_ARM64_LSE_ATOMICS)
	{
		.desc = "LSE atomic instructions",
		.capability = ARM64_HAS_LSE_ATOMICS,
		.type = ARM64_CPUCAP_SYSTEM_FEATURE,
		.matches = has_cpuid_feature,
		.sys_reg = SYS_ID_AA64ISAR0_EL1,
		.field_pos = ID_AA64ISAR0_ATOMICS_SHIFT,
		.sign = FTR_UNSIGNED,
		.min_field_value = 2,
	},
#endif /* CONFIG_AS_LSE && CONFIG_ARM64_LSE_ATOMICS */
	{
		.desc = "Software prefetching using PRFM",
		.capability = ARM64_HAS_NO_HW_PREFETCH,
		.type = ARM64_CPUCAP_WEAK_LOCAL_CPU_FEATURE,
		.matches = has_no_hw_prefetch,
	},
#ifdef CONFIG_ARM64_UAO
	{
		.desc = "User Access Override",
		.capability = ARM64_HAS_UAO,
		.type = ARM64_CPUCAP_SYSTEM_FEATURE,
		.matches = has_cpuid_feature,
		.sys_reg = SYS_ID_AA64MMFR2_EL1,
		.field_pos = ID_AA64MMFR2_UAO_SHIFT,
		.min_field_value = 1,
		/*
		 * We rely on stop_machine() calling uao_thread_switch() to set
		 * UAO immediately after patching.
		 */
	},
#endif /* CONFIG_ARM64_UAO */
#ifdef CONFIG_ARM64_PAN
	{
		.capability = ARM64_ALT_PAN_NOT_UAO,
		.type = ARM64_CPUCAP_SYSTEM_FEATURE,
		.matches = cpufeature_pan_not_uao,
	},
#endif /* CONFIG_ARM64_PAN */
#ifdef CONFIG_ARM64_VHE
	{
		.desc = "Virtualization Host Extensions",
		.capability = ARM64_HAS_VIRT_HOST_EXTN,
		.type = ARM64_CPUCAP_STRICT_BOOT_CPU_FEATURE,
		.matches = runs_at_el2,
		.cpu_enable = cpu_copy_el2regs,
	},
#endif	/* CONFIG_ARM64_VHE */
	{
		.desc = "32-bit EL0 Support",
		.capability = ARM64_HAS_32BIT_EL0,
		.type = ARM64_CPUCAP_SYSTEM_FEATURE,
		.matches = has_cpuid_feature,
		.sys_reg = SYS_ID_AA64PFR0_EL1,
		.sign = FTR_UNSIGNED,
		.field_pos = ID_AA64PFR0_EL0_SHIFT,
		.min_field_value = ID_AA64PFR0_EL0_32BIT_64BIT,
	},
	{
		.desc = "Kernel page table isolation (KPTI)",
		.capability = ARM64_UNMAP_KERNEL_AT_EL0,
		.type = ARM64_CPUCAP_BOOT_RESTRICTED_CPU_LOCAL_FEATURE,
		/*
		 * The ID feature fields below are used to indicate that
		 * the CPU doesn't need KPTI. See unmap_kernel_at_el0 for
		 * more details.
		 */
		.sys_reg = SYS_ID_AA64PFR0_EL1,
		.field_pos = ID_AA64PFR0_CSV3_SHIFT,
		.min_field_value = 1,
		.matches = unmap_kernel_at_el0,
		.cpu_enable = kpti_install_ng_mappings,
	},
	{
		/* FP/SIMD is not implemented */
		.capability = ARM64_HAS_NO_FPSIMD,
		.type = ARM64_CPUCAP_BOOT_RESTRICTED_CPU_LOCAL_FEATURE,
		.min_field_value = 0,
		.matches = has_no_fpsimd,
	},
#ifdef CONFIG_ARM64_PMEM
	{
		.desc = "Data cache clean to Point of Persistence",
		.capability = ARM64_HAS_DCPOP,
		.type = ARM64_CPUCAP_SYSTEM_FEATURE,
		.matches = has_cpuid_feature,
		.sys_reg = SYS_ID_AA64ISAR1_EL1,
		.field_pos = ID_AA64ISAR1_DPB_SHIFT,
		.min_field_value = 1,
	},
	{
		.desc = "Data cache clean to Point of Deep Persistence",
		.capability = ARM64_HAS_DCPODP,
		.type = ARM64_CPUCAP_SYSTEM_FEATURE,
		.matches = has_cpuid_feature,
		.sys_reg = SYS_ID_AA64ISAR1_EL1,
		.sign = FTR_UNSIGNED,
		.field_pos = ID_AA64ISAR1_DPB_SHIFT,
		.min_field_value = 2,
	},
#endif
#ifdef CONFIG_ARM64_SVE
	{
		.desc = "Scalable Vector Extension",
		.type = ARM64_CPUCAP_SYSTEM_FEATURE,
		.capability = ARM64_SVE,
		.sys_reg = SYS_ID_AA64PFR0_EL1,
		.sign = FTR_UNSIGNED,
		.field_pos = ID_AA64PFR0_SVE_SHIFT,
		.min_field_value = ID_AA64PFR0_SVE,
		.matches = has_cpuid_feature,
		.cpu_enable = sve_kernel_enable,
	},
#endif /* CONFIG_ARM64_SVE */
#ifdef CONFIG_ARM64_RAS_EXTN
	{
		.desc = "RAS Extension Support",
		.capability = ARM64_HAS_RAS_EXTN,
		.type = ARM64_CPUCAP_SYSTEM_FEATURE,
		.matches = has_cpuid_feature,
		.sys_reg = SYS_ID_AA64PFR0_EL1,
		.sign = FTR_UNSIGNED,
		.field_pos = ID_AA64PFR0_RAS_SHIFT,
		.min_field_value = ID_AA64PFR0_RAS_V1,
		.cpu_enable = cpu_clear_disr,
	},
#endif /* CONFIG_ARM64_RAS_EXTN */
#ifdef CONFIG_ARM64_AMU_EXTN
	{
		/*
		 * The feature is enabled by default if CONFIG_ARM64_AMU_EXTN=y.
		 * Therefore, don't provide .desc as we don't want the detection
		 * message to be shown until at least one CPU is detected to
		 * support the feature.
		 */
		.capability = ARM64_HAS_AMU_EXTN,
		.type = ARM64_CPUCAP_WEAK_LOCAL_CPU_FEATURE,
		.matches = has_amu,
		.sys_reg = SYS_ID_AA64PFR0_EL1,
		.sign = FTR_UNSIGNED,
		.field_pos = ID_AA64PFR0_AMU_SHIFT,
		.min_field_value = ID_AA64PFR0_AMU,
		.cpu_enable = cpu_amu_enable,
	},
#endif /* CONFIG_ARM64_AMU_EXTN */
	{
		.desc = "Data cache clean to the PoU not required for I/D coherence",
		.capability = ARM64_HAS_CACHE_IDC,
		.type = ARM64_CPUCAP_SYSTEM_FEATURE,
		.matches = has_cache_idc,
		.cpu_enable = cpu_emulate_effective_ctr,
	},
	{
		.desc = "Instruction cache invalidation not required for I/D coherence",
		.capability = ARM64_HAS_CACHE_DIC,
		.type = ARM64_CPUCAP_SYSTEM_FEATURE,
		.matches = has_cache_dic,
	},
	{
		.desc = "Stage-2 Force Write-Back",
		.type = ARM64_CPUCAP_SYSTEM_FEATURE,
		.capability = ARM64_HAS_STAGE2_FWB,
		.sys_reg = SYS_ID_AA64MMFR2_EL1,
		.sign = FTR_UNSIGNED,
		.field_pos = ID_AA64MMFR2_FWB_SHIFT,
		.min_field_value = 1,
		.matches = has_cpuid_feature,
		.cpu_enable = cpu_has_fwb,
	},
#ifdef CONFIG_ARM64_HW_AFDBM
	{
		/*
		 * Since we turn this on always, we don't want the user to
		 * think that the feature is available when it may not be.
		 * So hide the description.
		 *
		 * .desc = "Hardware pagetable Dirty Bit Management",
		 *
		 */
		.type = ARM64_CPUCAP_WEAK_LOCAL_CPU_FEATURE,
		.capability = ARM64_HW_DBM,
		.sys_reg = SYS_ID_AA64MMFR1_EL1,
		.sign = FTR_UNSIGNED,
		.field_pos = ID_AA64MMFR1_HADBS_SHIFT,
		.min_field_value = 2,
		.matches = has_hw_dbm,
		.cpu_enable = cpu_enable_hw_dbm,
	},
#endif
	{
		.desc = "CRC32 instructions",
		.capability = ARM64_HAS_CRC32,
		.type = ARM64_CPUCAP_SYSTEM_FEATURE,
		.matches = has_cpuid_feature,
		.sys_reg = SYS_ID_AA64ISAR0_EL1,
		.field_pos = ID_AA64ISAR0_CRC32_SHIFT,
		.min_field_value = 1,
	},
#ifdef CONFIG_ARM64_SSBD
	{
		.desc = "Speculative Store Bypassing Safe (SSBS)",
		.capability = ARM64_SSBS,
		.type = ARM64_CPUCAP_WEAK_LOCAL_CPU_FEATURE,
		.matches = has_cpuid_feature,
		.sys_reg = SYS_ID_AA64PFR1_EL1,
		.field_pos = ID_AA64PFR1_SSBS_SHIFT,
		.sign = FTR_UNSIGNED,
		.min_field_value = ID_AA64PFR1_SSBS_PSTATE_ONLY,
		.cpu_enable = cpu_enable_ssbs,
	},
#endif
#ifdef CONFIG_ARM64_CNP
	{
		.desc = "Common not Private translations",
		.capability = ARM64_HAS_CNP,
		.type = ARM64_CPUCAP_SYSTEM_FEATURE,
		.matches = has_useable_cnp,
		.sys_reg = SYS_ID_AA64MMFR2_EL1,
		.sign = FTR_UNSIGNED,
		.field_pos = ID_AA64MMFR2_CNP_SHIFT,
		.min_field_value = 1,
		.cpu_enable = cpu_enable_cnp,
	},
#endif
	{
		.desc = "Speculation barrier (SB)",
		.capability = ARM64_HAS_SB,
		.type = ARM64_CPUCAP_SYSTEM_FEATURE,
		.matches = has_cpuid_feature,
		.sys_reg = SYS_ID_AA64ISAR1_EL1,
		.field_pos = ID_AA64ISAR1_SB_SHIFT,
		.sign = FTR_UNSIGNED,
		.min_field_value = 1,
	},
#ifdef CONFIG_ARM64_PTR_AUTH
	{
		.desc = "Address authentication (architected algorithm)",
		.capability = ARM64_HAS_ADDRESS_AUTH_ARCH,
		.type = ARM64_CPUCAP_SYSTEM_FEATURE,
		.sys_reg = SYS_ID_AA64ISAR1_EL1,
		.sign = FTR_UNSIGNED,
		.field_pos = ID_AA64ISAR1_APA_SHIFT,
		.min_field_value = ID_AA64ISAR1_APA_ARCHITECTED,
		.matches = has_cpuid_feature,
		.cpu_enable = cpu_enable_address_auth,
	},
	{
		.desc = "Address authentication (IMP DEF algorithm)",
		.capability = ARM64_HAS_ADDRESS_AUTH_IMP_DEF,
		.type = ARM64_CPUCAP_SYSTEM_FEATURE,
		.sys_reg = SYS_ID_AA64ISAR1_EL1,
		.sign = FTR_UNSIGNED,
		.field_pos = ID_AA64ISAR1_API_SHIFT,
		.min_field_value = ID_AA64ISAR1_API_IMP_DEF,
		.matches = has_cpuid_feature,
		.cpu_enable = cpu_enable_address_auth,
	},
	{
		.desc = "Generic authentication (architected algorithm)",
		.capability = ARM64_HAS_GENERIC_AUTH_ARCH,
		.type = ARM64_CPUCAP_SYSTEM_FEATURE,
		.sys_reg = SYS_ID_AA64ISAR1_EL1,
		.sign = FTR_UNSIGNED,
		.field_pos = ID_AA64ISAR1_GPA_SHIFT,
		.min_field_value = ID_AA64ISAR1_GPA_ARCHITECTED,
		.matches = has_cpuid_feature,
	},
	{
		.desc = "Generic authentication (IMP DEF algorithm)",
		.capability = ARM64_HAS_GENERIC_AUTH_IMP_DEF,
		.type = ARM64_CPUCAP_SYSTEM_FEATURE,
		.sys_reg = SYS_ID_AA64ISAR1_EL1,
		.sign = FTR_UNSIGNED,
		.field_pos = ID_AA64ISAR1_GPI_SHIFT,
		.min_field_value = ID_AA64ISAR1_GPI_IMP_DEF,
		.matches = has_cpuid_feature,
	},
#endif /* CONFIG_ARM64_PTR_AUTH */
#ifdef CONFIG_ARM64_PSEUDO_NMI
	{
		/*
		 * Depends on having GICv3
		 */
		.desc = "IRQ priority masking",
		.capability = ARM64_HAS_IRQ_PRIO_MASKING,
		.type = ARM64_CPUCAP_STRICT_BOOT_CPU_FEATURE,
		.matches = can_use_gic_priorities,
		.sys_reg = SYS_ID_AA64PFR0_EL1,
		.field_pos = ID_AA64PFR0_GIC_SHIFT,
		.sign = FTR_UNSIGNED,
		.min_field_value = 1,
	},
#endif
	{},
};

#define HWCAP_CPUID_MATCH(reg, field, s, min_value)				\
		.matches = has_cpuid_feature,					\
		.sys_reg = reg,							\
		.field_pos = field,						\
		.sign = s,							\
		.min_field_value = min_value,

#define __HWCAP_CAP(name, cap_type, cap)					\
		.desc = name,							\
		.type = ARM64_CPUCAP_SYSTEM_FEATURE,				\
		.hwcap_type = cap_type,						\
		.hwcap = cap,							\

#define HWCAP_CAP(reg, field, s, min_value, cap_type, cap)			\
	{									\
		__HWCAP_CAP(#cap, cap_type, cap)				\
		HWCAP_CPUID_MATCH(reg, field, s, min_value)			\
	}

#define HWCAP_MULTI_CAP(list, cap_type, cap)					\
	{									\
		__HWCAP_CAP(#cap, cap_type, cap)				\
		.matches = cpucap_multi_entry_cap_matches,			\
		.match_list = list,						\
	}

#define HWCAP_CAP_MATCH(match, cap_type, cap)					\
	{									\
		__HWCAP_CAP(#cap, cap_type, cap)				\
		.matches = match,						\
	}

#ifdef CONFIG_ARM64_PTR_AUTH
static const struct arm64_cpu_capabilities ptr_auth_hwcap_addr_matches[] = {
	{
		HWCAP_CPUID_MATCH(SYS_ID_AA64ISAR1_EL1, ID_AA64ISAR1_APA_SHIFT,
				  FTR_UNSIGNED, ID_AA64ISAR1_APA_ARCHITECTED)
	},
	{
		HWCAP_CPUID_MATCH(SYS_ID_AA64ISAR1_EL1, ID_AA64ISAR1_API_SHIFT,
				  FTR_UNSIGNED, ID_AA64ISAR1_API_IMP_DEF)
	},
	{},
};

static const struct arm64_cpu_capabilities ptr_auth_hwcap_gen_matches[] = {
	{
		HWCAP_CPUID_MATCH(SYS_ID_AA64ISAR1_EL1, ID_AA64ISAR1_GPA_SHIFT,
				  FTR_UNSIGNED, ID_AA64ISAR1_GPA_ARCHITECTED)
	},
	{
		HWCAP_CPUID_MATCH(SYS_ID_AA64ISAR1_EL1, ID_AA64ISAR1_GPI_SHIFT,
				  FTR_UNSIGNED, ID_AA64ISAR1_GPI_IMP_DEF)
	},
	{},
};
#endif

static const struct arm64_cpu_capabilities arm64_elf_hwcaps[] = {
	HWCAP_CAP(SYS_ID_AA64ISAR0_EL1, ID_AA64ISAR0_AES_SHIFT, FTR_UNSIGNED, 2, CAP_HWCAP, KERNEL_HWCAP_PMULL),
	HWCAP_CAP(SYS_ID_AA64ISAR0_EL1, ID_AA64ISAR0_AES_SHIFT, FTR_UNSIGNED, 1, CAP_HWCAP, KERNEL_HWCAP_AES),
	HWCAP_CAP(SYS_ID_AA64ISAR0_EL1, ID_AA64ISAR0_SHA1_SHIFT, FTR_UNSIGNED, 1, CAP_HWCAP, KERNEL_HWCAP_SHA1),
	HWCAP_CAP(SYS_ID_AA64ISAR0_EL1, ID_AA64ISAR0_SHA2_SHIFT, FTR_UNSIGNED, 1, CAP_HWCAP, KERNEL_HWCAP_SHA2),
	HWCAP_CAP(SYS_ID_AA64ISAR0_EL1, ID_AA64ISAR0_SHA2_SHIFT, FTR_UNSIGNED, 2, CAP_HWCAP, KERNEL_HWCAP_SHA512),
	HWCAP_CAP(SYS_ID_AA64ISAR0_EL1, ID_AA64ISAR0_CRC32_SHIFT, FTR_UNSIGNED, 1, CAP_HWCAP, KERNEL_HWCAP_CRC32),
	HWCAP_CAP(SYS_ID_AA64ISAR0_EL1, ID_AA64ISAR0_ATOMICS_SHIFT, FTR_UNSIGNED, 2, CAP_HWCAP, KERNEL_HWCAP_ATOMICS),
	HWCAP_CAP(SYS_ID_AA64ISAR0_EL1, ID_AA64ISAR0_RDM_SHIFT, FTR_UNSIGNED, 1, CAP_HWCAP, KERNEL_HWCAP_ASIMDRDM),
	HWCAP_CAP(SYS_ID_AA64ISAR0_EL1, ID_AA64ISAR0_SHA3_SHIFT, FTR_UNSIGNED, 1, CAP_HWCAP, KERNEL_HWCAP_SHA3),
	HWCAP_CAP(SYS_ID_AA64ISAR0_EL1, ID_AA64ISAR0_SM3_SHIFT, FTR_UNSIGNED, 1, CAP_HWCAP, KERNEL_HWCAP_SM3),
	HWCAP_CAP(SYS_ID_AA64ISAR0_EL1, ID_AA64ISAR0_SM4_SHIFT, FTR_UNSIGNED, 1, CAP_HWCAP, KERNEL_HWCAP_SM4),
	HWCAP_CAP(SYS_ID_AA64ISAR0_EL1, ID_AA64ISAR0_DP_SHIFT, FTR_UNSIGNED, 1, CAP_HWCAP, KERNEL_HWCAP_ASIMDDP),
	HWCAP_CAP(SYS_ID_AA64ISAR0_EL1, ID_AA64ISAR0_FHM_SHIFT, FTR_UNSIGNED, 1, CAP_HWCAP, KERNEL_HWCAP_ASIMDFHM),
	HWCAP_CAP(SYS_ID_AA64ISAR0_EL1, ID_AA64ISAR0_TS_SHIFT, FTR_UNSIGNED, 1, CAP_HWCAP, KERNEL_HWCAP_FLAGM),
	HWCAP_CAP(SYS_ID_AA64ISAR0_EL1, ID_AA64ISAR0_TS_SHIFT, FTR_UNSIGNED, 2, CAP_HWCAP, KERNEL_HWCAP_FLAGM2),
	HWCAP_CAP(SYS_ID_AA64PFR0_EL1, ID_AA64PFR0_FP_SHIFT, FTR_SIGNED, 0, CAP_HWCAP, KERNEL_HWCAP_FP),
	HWCAP_CAP(SYS_ID_AA64PFR0_EL1, ID_AA64PFR0_FP_SHIFT, FTR_SIGNED, 1, CAP_HWCAP, KERNEL_HWCAP_FPHP),
	HWCAP_CAP(SYS_ID_AA64PFR0_EL1, ID_AA64PFR0_ASIMD_SHIFT, FTR_SIGNED, 0, CAP_HWCAP, KERNEL_HWCAP_ASIMD),
	HWCAP_CAP(SYS_ID_AA64PFR0_EL1, ID_AA64PFR0_ASIMD_SHIFT, FTR_SIGNED, 1, CAP_HWCAP, KERNEL_HWCAP_ASIMDHP),
	HWCAP_CAP(SYS_ID_AA64PFR0_EL1, ID_AA64PFR0_DIT_SHIFT, FTR_SIGNED, 1, CAP_HWCAP, KERNEL_HWCAP_DIT),
	HWCAP_CAP(SYS_ID_AA64ISAR1_EL1, ID_AA64ISAR1_DPB_SHIFT, FTR_UNSIGNED, 1, CAP_HWCAP, KERNEL_HWCAP_DCPOP),
	HWCAP_CAP(SYS_ID_AA64ISAR1_EL1, ID_AA64ISAR1_DPB_SHIFT, FTR_UNSIGNED, 2, CAP_HWCAP, KERNEL_HWCAP_DCPODP),
	HWCAP_CAP(SYS_ID_AA64ISAR1_EL1, ID_AA64ISAR1_JSCVT_SHIFT, FTR_UNSIGNED, 1, CAP_HWCAP, KERNEL_HWCAP_JSCVT),
	HWCAP_CAP(SYS_ID_AA64ISAR1_EL1, ID_AA64ISAR1_FCMA_SHIFT, FTR_UNSIGNED, 1, CAP_HWCAP, KERNEL_HWCAP_FCMA),
	HWCAP_CAP(SYS_ID_AA64ISAR1_EL1, ID_AA64ISAR1_LRCPC_SHIFT, FTR_UNSIGNED, 1, CAP_HWCAP, KERNEL_HWCAP_LRCPC),
	HWCAP_CAP(SYS_ID_AA64ISAR1_EL1, ID_AA64ISAR1_LRCPC_SHIFT, FTR_UNSIGNED, 2, CAP_HWCAP, KERNEL_HWCAP_ILRCPC),
	HWCAP_CAP(SYS_ID_AA64ISAR1_EL1, ID_AA64ISAR1_FRINTTS_SHIFT, FTR_UNSIGNED, 1, CAP_HWCAP, KERNEL_HWCAP_FRINT),
	HWCAP_CAP(SYS_ID_AA64ISAR1_EL1, ID_AA64ISAR1_SB_SHIFT, FTR_UNSIGNED, 1, CAP_HWCAP, KERNEL_HWCAP_SB),
	HWCAP_CAP(SYS_ID_AA64MMFR2_EL1, ID_AA64MMFR2_AT_SHIFT, FTR_UNSIGNED, 1, CAP_HWCAP, KERNEL_HWCAP_USCAT),
#ifdef CONFIG_ARM64_SVE
	HWCAP_CAP(SYS_ID_AA64PFR0_EL1, ID_AA64PFR0_SVE_SHIFT, FTR_UNSIGNED, ID_AA64PFR0_SVE, CAP_HWCAP, KERNEL_HWCAP_SVE),
	HWCAP_CAP(SYS_ID_AA64ZFR0_EL1, ID_AA64ZFR0_SVEVER_SHIFT, FTR_UNSIGNED, ID_AA64ZFR0_SVEVER_SVE2, CAP_HWCAP, KERNEL_HWCAP_SVE2),
	HWCAP_CAP(SYS_ID_AA64ZFR0_EL1, ID_AA64ZFR0_AES_SHIFT, FTR_UNSIGNED, ID_AA64ZFR0_AES, CAP_HWCAP, KERNEL_HWCAP_SVEAES),
	HWCAP_CAP(SYS_ID_AA64ZFR0_EL1, ID_AA64ZFR0_AES_SHIFT, FTR_UNSIGNED, ID_AA64ZFR0_AES_PMULL, CAP_HWCAP, KERNEL_HWCAP_SVEPMULL),
	HWCAP_CAP(SYS_ID_AA64ZFR0_EL1, ID_AA64ZFR0_BITPERM_SHIFT, FTR_UNSIGNED, ID_AA64ZFR0_BITPERM, CAP_HWCAP, KERNEL_HWCAP_SVEBITPERM),
	HWCAP_CAP(SYS_ID_AA64ZFR0_EL1, ID_AA64ZFR0_SHA3_SHIFT, FTR_UNSIGNED, ID_AA64ZFR0_SHA3, CAP_HWCAP, KERNEL_HWCAP_SVESHA3),
	HWCAP_CAP(SYS_ID_AA64ZFR0_EL1, ID_AA64ZFR0_SM4_SHIFT, FTR_UNSIGNED, ID_AA64ZFR0_SM4, CAP_HWCAP, KERNEL_HWCAP_SVESM4),
#endif
	HWCAP_CAP(SYS_ID_AA64PFR1_EL1, ID_AA64PFR1_SSBS_SHIFT, FTR_UNSIGNED, ID_AA64PFR1_SSBS_PSTATE_INSNS, CAP_HWCAP, KERNEL_HWCAP_SSBS),
#ifdef CONFIG_ARM64_PTR_AUTH
	HWCAP_MULTI_CAP(ptr_auth_hwcap_addr_matches, CAP_HWCAP, KERNEL_HWCAP_PACA),
	HWCAP_MULTI_CAP(ptr_auth_hwcap_gen_matches, CAP_HWCAP, KERNEL_HWCAP_PACG),
#endif
	{},
};

#ifdef CONFIG_COMPAT
static bool compat_has_neon(const struct arm64_cpu_capabilities *cap, int scope)
{
	/*
	 * Check that all of MVFR1_EL1.{SIMDSP, SIMDInt, SIMDLS} are available,
	 * in line with that of arm32 as in vfp_init(). We make sure that the
	 * check is future proof, by making sure value is non-zero.
	 */
	u32 mvfr1;

	WARN_ON(scope == SCOPE_LOCAL_CPU && preemptible());
	if (scope == SCOPE_SYSTEM)
		mvfr1 = read_sanitised_ftr_reg(SYS_MVFR1_EL1);
	else
		mvfr1 = read_sysreg_s(SYS_MVFR1_EL1);

	return cpuid_feature_extract_unsigned_field(mvfr1, MVFR1_SIMDSP_SHIFT) &&
		cpuid_feature_extract_unsigned_field(mvfr1, MVFR1_SIMDINT_SHIFT) &&
		cpuid_feature_extract_unsigned_field(mvfr1, MVFR1_SIMDLS_SHIFT);
}
#endif

static const struct arm64_cpu_capabilities compat_elf_hwcaps[] = {
#ifdef CONFIG_COMPAT
	HWCAP_CAP_MATCH(compat_has_neon, CAP_COMPAT_HWCAP, COMPAT_HWCAP_NEON),
	HWCAP_CAP(SYS_MVFR1_EL1, MVFR1_SIMDFMAC_SHIFT, FTR_UNSIGNED, 1, CAP_COMPAT_HWCAP, COMPAT_HWCAP_VFPv4),
	/* Arm v8 mandates MVFR0.FPDP == {0, 2}. So, piggy back on this for the presence of VFP support */
	HWCAP_CAP(SYS_MVFR0_EL1, MVFR0_FPDP_SHIFT, FTR_UNSIGNED, 2, CAP_COMPAT_HWCAP, COMPAT_HWCAP_VFP),
	HWCAP_CAP(SYS_MVFR0_EL1, MVFR0_FPDP_SHIFT, FTR_UNSIGNED, 2, CAP_COMPAT_HWCAP, COMPAT_HWCAP_VFPv3),
	HWCAP_CAP(SYS_ID_ISAR5_EL1, ID_ISAR5_AES_SHIFT, FTR_UNSIGNED, 2, CAP_COMPAT_HWCAP2, COMPAT_HWCAP2_PMULL),
	HWCAP_CAP(SYS_ID_ISAR5_EL1, ID_ISAR5_AES_SHIFT, FTR_UNSIGNED, 1, CAP_COMPAT_HWCAP2, COMPAT_HWCAP2_AES),
	HWCAP_CAP(SYS_ID_ISAR5_EL1, ID_ISAR5_SHA1_SHIFT, FTR_UNSIGNED, 1, CAP_COMPAT_HWCAP2, COMPAT_HWCAP2_SHA1),
	HWCAP_CAP(SYS_ID_ISAR5_EL1, ID_ISAR5_SHA2_SHIFT, FTR_UNSIGNED, 1, CAP_COMPAT_HWCAP2, COMPAT_HWCAP2_SHA2),
	HWCAP_CAP(SYS_ID_ISAR5_EL1, ID_ISAR5_CRC32_SHIFT, FTR_UNSIGNED, 1, CAP_COMPAT_HWCAP2, COMPAT_HWCAP2_CRC32),
#endif
	{},
};

static void __init cap_set_elf_hwcap(const struct arm64_cpu_capabilities *cap)
{
	switch (cap->hwcap_type) {
	case CAP_HWCAP:
		cpu_set_feature(cap->hwcap);
		break;
#ifdef CONFIG_COMPAT
	case CAP_COMPAT_HWCAP:
		compat_elf_hwcap |= (u32)cap->hwcap;
		break;
	case CAP_COMPAT_HWCAP2:
		compat_elf_hwcap2 |= (u32)cap->hwcap;
		break;
#endif
	default:
		WARN_ON(1);
		break;
	}
}

/* Check if we have a particular HWCAP enabled */
static bool cpus_have_elf_hwcap(const struct arm64_cpu_capabilities *cap)
{
	bool rc;

	switch (cap->hwcap_type) {
	case CAP_HWCAP:
		rc = cpu_have_feature(cap->hwcap);
		break;
#ifdef CONFIG_COMPAT
	case CAP_COMPAT_HWCAP:
		rc = (compat_elf_hwcap & (u32)cap->hwcap) != 0;
		break;
	case CAP_COMPAT_HWCAP2:
		rc = (compat_elf_hwcap2 & (u32)cap->hwcap) != 0;
		break;
#endif
	default:
		WARN_ON(1);
		rc = false;
	}

	return rc;
}

static void __init setup_elf_hwcaps(const struct arm64_cpu_capabilities *hwcaps)
{
	/* We support emulation of accesses to CPU ID feature registers */
	cpu_set_named_feature(CPUID);
	for (; hwcaps->matches; hwcaps++)
		if (hwcaps->matches(hwcaps, cpucap_default_scope(hwcaps)))
			cap_set_elf_hwcap(hwcaps);
}

static void update_cpu_capabilities(u16 scope_mask)
{
	int i;
	const struct arm64_cpu_capabilities *caps;

	scope_mask &= ARM64_CPUCAP_SCOPE_MASK;
	for (i = 0; i < ARM64_NCAPS; i++) {
		caps = cpu_hwcaps_ptrs[i];
		if (!caps || !(caps->type & scope_mask) ||
		    cpus_have_cap(caps->capability) ||
		    !caps->matches(caps, cpucap_default_scope(caps)))
			continue;

		if (caps->desc)
			pr_info("detected: %s\n", caps->desc);
		cpus_set_cap(caps->capability);

		if ((scope_mask & SCOPE_BOOT_CPU) && (caps->type & SCOPE_BOOT_CPU))
			set_bit(caps->capability, boot_capabilities);
	}
}

/*
 * Enable all the available capabilities on this CPU. The capabilities
 * with BOOT_CPU scope are handled separately and hence skipped here.
 */
static int cpu_enable_non_boot_scope_capabilities(void *__unused)
{
	int i;
	u16 non_boot_scope = SCOPE_ALL & ~SCOPE_BOOT_CPU;

	for_each_available_cap(i) {
		const struct arm64_cpu_capabilities *cap = cpu_hwcaps_ptrs[i];

		if (WARN_ON(!cap))
			continue;

		if (!(cap->type & non_boot_scope))
			continue;

		if (cap->cpu_enable)
			cap->cpu_enable(cap);
	}
	return 0;
}

/*
 * Run through the enabled capabilities and enable() it on all active
 * CPUs
 */
static void __init enable_cpu_capabilities(u16 scope_mask)
{
	int i;
	const struct arm64_cpu_capabilities *caps;
	bool boot_scope;

	scope_mask &= ARM64_CPUCAP_SCOPE_MASK;
	boot_scope = !!(scope_mask & SCOPE_BOOT_CPU);

	for (i = 0; i < ARM64_NCAPS; i++) {
		unsigned int num;

		caps = cpu_hwcaps_ptrs[i];
		if (!caps || !(caps->type & scope_mask))
			continue;
		num = caps->capability;
		if (!cpus_have_cap(num))
			continue;

		/* Ensure cpus_have_const_cap(num) works */
		static_branch_enable(&cpu_hwcap_keys[num]);

		if (boot_scope && caps->cpu_enable)
			/*
			 * Capabilities with SCOPE_BOOT_CPU scope are finalised
			 * before any secondary CPU boots. Thus, each secondary
			 * will enable the capability as appropriate via
			 * check_local_cpu_capabilities(). The only exception is
			 * the boot CPU, for which the capability must be
			 * enabled here. This approach avoids costly
			 * stop_machine() calls for this case.
			 */
			caps->cpu_enable(caps);
	}

	/*
	 * For all non-boot scope capabilities, use stop_machine()
	 * as it schedules the work allowing us to modify PSTATE,
	 * instead of on_each_cpu() which uses an IPI, giving us a
	 * PSTATE that disappears when we return.
	 */
	if (!boot_scope)
		stop_machine(cpu_enable_non_boot_scope_capabilities,
			     NULL, cpu_online_mask);
}

/*
 * Run through the list of capabilities to check for conflicts.
 * If the system has already detected a capability, take necessary
 * action on this CPU.
 *
 * Returns "false" on conflicts.
 */
static bool verify_local_cpu_caps(u16 scope_mask)
{
	int i;
	bool cpu_has_cap, system_has_cap;
	const struct arm64_cpu_capabilities *caps;

	scope_mask &= ARM64_CPUCAP_SCOPE_MASK;

	for (i = 0; i < ARM64_NCAPS; i++) {
		caps = cpu_hwcaps_ptrs[i];
		if (!caps || !(caps->type & scope_mask))
			continue;

		cpu_has_cap = caps->matches(caps, SCOPE_LOCAL_CPU);
		system_has_cap = cpus_have_cap(caps->capability);

		if (system_has_cap) {
			/*
			 * Check if the new CPU misses an advertised feature,
			 * which is not safe to miss.
			 */
			if (!cpu_has_cap && !cpucap_late_cpu_optional(caps))
				break;
			/*
			 * We have to issue cpu_enable() irrespective of
			 * whether the CPU has it or not, as it is enabeld
			 * system wide. It is upto the call back to take
			 * appropriate action on this CPU.
			 */
			if (caps->cpu_enable)
				caps->cpu_enable(caps);
		} else {
			/*
			 * Check if the CPU has this capability if it isn't
			 * safe to have when the system doesn't.
			 */
			if (cpu_has_cap && !cpucap_late_cpu_permitted(caps))
				break;
		}
	}

	if (i < ARM64_NCAPS) {
		pr_crit("CPU%d: Detected conflict for capability %d (%s), System: %d, CPU: %d\n",
			smp_processor_id(), caps->capability,
			caps->desc, system_has_cap, cpu_has_cap);
		return false;
	}

	return true;
}

/*
 * Check for CPU features that are used in early boot
 * based on the Boot CPU value.
 */
static void check_early_cpu_features(void)
{
	verify_cpu_asid_bits();
	/*
	 * Early features are used by the kernel already. If there
	 * is a conflict, we cannot proceed further.
	 */
	if (!verify_local_cpu_caps(SCOPE_BOOT_CPU))
		cpu_panic_kernel();
}

static void
verify_local_elf_hwcaps(const struct arm64_cpu_capabilities *caps)
{

	for (; caps->matches; caps++)
		if (cpus_have_elf_hwcap(caps) && !caps->matches(caps, SCOPE_LOCAL_CPU)) {
			pr_crit("CPU%d: missing HWCAP: %s\n",
					smp_processor_id(), caps->desc);
			cpu_die_early();
		}
}

static void verify_sve_features(void)
{
	u64 safe_zcr = read_sanitised_ftr_reg(SYS_ZCR_EL1);
	u64 zcr = read_zcr_features();

	unsigned int safe_len = safe_zcr & ZCR_ELx_LEN_MASK;
	unsigned int len = zcr & ZCR_ELx_LEN_MASK;

	if (len < safe_len || sve_verify_vq_map()) {
		pr_crit("CPU%d: SVE: vector length support mismatch\n",
			smp_processor_id());
		cpu_die_early();
	}

	/* Add checks on other ZCR bits here if necessary */
}


/*
 * Run through the enabled system capabilities and enable() it on this CPU.
 * The capabilities were decided based on the available CPUs at the boot time.
 * Any new CPU should match the system wide status of the capability. If the
 * new CPU doesn't have a capability which the system now has enabled, we
 * cannot do anything to fix it up and could cause unexpected failures. So
 * we park the CPU.
 */
static void verify_local_cpu_capabilities(void)
{
	/*
	 * The capabilities with SCOPE_BOOT_CPU are checked from
	 * check_early_cpu_features(), as they need to be verified
	 * on all secondary CPUs.
	 */
	if (!verify_local_cpu_caps(SCOPE_ALL & ~SCOPE_BOOT_CPU))
		cpu_die_early();

	verify_local_elf_hwcaps(arm64_elf_hwcaps);

	if (system_supports_32bit_el0())
		verify_local_elf_hwcaps(compat_elf_hwcaps);

	if (system_supports_sve())
		verify_sve_features();
}

void check_local_cpu_capabilities(void)
{
	/*
	 * All secondary CPUs should conform to the early CPU features
	 * in use by the kernel based on boot CPU.
	 */
	check_early_cpu_features();

	/*
	 * If we haven't finalised the system capabilities, this CPU gets
	 * a chance to update the errata work arounds and local features.
	 * Otherwise, this CPU should verify that it has all the system
	 * advertised capabilities.
	 */
	if (!sys_caps_initialised)
		update_cpu_capabilities(SCOPE_LOCAL_CPU);
	else
		verify_local_cpu_capabilities();
}

static void __init setup_boot_cpu_capabilities(void)
{
	/* Detect capabilities with either SCOPE_BOOT_CPU or SCOPE_LOCAL_CPU */
	update_cpu_capabilities(SCOPE_BOOT_CPU | SCOPE_LOCAL_CPU);
	/* Enable the SCOPE_BOOT_CPU capabilities alone right away */
	enable_cpu_capabilities(SCOPE_BOOT_CPU);
}

DEFINE_STATIC_KEY_FALSE(arm64_const_caps_ready);
EXPORT_SYMBOL(arm64_const_caps_ready);

static void __init mark_const_caps_ready(void)
{
	static_branch_enable(&arm64_const_caps_ready);
}

bool this_cpu_has_cap(unsigned int n)
{
	if (!WARN_ON(preemptible()) && n < ARM64_NCAPS) {
		const struct arm64_cpu_capabilities *cap = cpu_hwcaps_ptrs[n];

		if (cap)
			return cap->matches(cap, SCOPE_LOCAL_CPU);
	}

	return false;
}

void cpu_set_feature(unsigned int num)
{
	WARN_ON(num >= MAX_CPU_FEATURES);
	elf_hwcap |= BIT(num);
}
EXPORT_SYMBOL_GPL(cpu_set_feature);

bool cpu_have_feature(unsigned int num)
{
	WARN_ON(num >= MAX_CPU_FEATURES);
	return elf_hwcap & BIT(num);
}
EXPORT_SYMBOL_GPL(cpu_have_feature);

unsigned long cpu_get_elf_hwcap(void)
{
	/*
	 * We currently only populate the first 32 bits of AT_HWCAP. Please
	 * note that for userspace compatibility we guarantee that bits 62
	 * and 63 will always be returned as 0.
	 */
	return lower_32_bits(elf_hwcap);
}

unsigned long cpu_get_elf_hwcap2(void)
{
	return upper_32_bits(elf_hwcap);
}

static void __init setup_system_capabilities(void)
{
	/*
	 * We have finalised the system-wide safe feature
	 * registers, finalise the capabilities that depend
	 * on it. Also enable all the available capabilities,
	 * that are not enabled already.
	 */
	update_cpu_capabilities(SCOPE_SYSTEM);
	enable_cpu_capabilities(SCOPE_ALL & ~SCOPE_BOOT_CPU);
}

void __init setup_cpu_features(void)
{
	u32 cwg;

	setup_system_capabilities();
	mark_const_caps_ready();
	setup_elf_hwcaps(arm64_elf_hwcaps);

	if (system_supports_32bit_el0())
		setup_elf_hwcaps(compat_elf_hwcaps);

	if (system_uses_ttbr0_pan())
		pr_info("emulated: Privileged Access Never (PAN) using TTBR0_EL1 switching\n");

	sve_setup();
	minsigstksz_setup();

	/* Advertise that we have computed the system capabilities */
	set_sys_caps_initialised();

	/*
	 * Check for sane CTR_EL0.CWG value.
	 */
	cwg = cache_type_cwg();
	if (!cwg)
		pr_warn("No Cache Writeback Granule information, assuming %d\n",
			ARCH_DMA_MINALIGN);
}

static bool __maybe_unused
cpufeature_pan_not_uao(const struct arm64_cpu_capabilities *entry, int __unused)
{
	return (cpus_have_const_cap(ARM64_HAS_PAN) && !cpus_have_const_cap(ARM64_HAS_UAO));
}

static void __maybe_unused cpu_enable_cnp(struct arm64_cpu_capabilities const *cap)
{
	cpu_replace_ttbr1(lm_alias(swapper_pg_dir));
}

/*
 * We emulate only the following system register space.
 * Op0 = 0x3, CRn = 0x0, Op1 = 0x0, CRm = [0, 4 - 7]
 * See Table C5-6 System instruction encodings for System register accesses,
 * ARMv8 ARM(ARM DDI 0487A.f) for more details.
 */
static inline bool __attribute_const__ is_emulated(u32 id)
{
	return (sys_reg_Op0(id) == 0x3 &&
		sys_reg_CRn(id) == 0x0 &&
		sys_reg_Op1(id) == 0x0 &&
		(sys_reg_CRm(id) == 0 ||
		 ((sys_reg_CRm(id) >= 4) && (sys_reg_CRm(id) <= 7))));
}

/*
 * With CRm == 0, reg should be one of :
 * MIDR_EL1, MPIDR_EL1 or REVIDR_EL1.
 */
static inline int emulate_id_reg(u32 id, u64 *valp)
{
	switch (id) {
	case SYS_MIDR_EL1:
		*valp = read_cpuid_id();
		break;
	case SYS_MPIDR_EL1:
		*valp = SYS_MPIDR_SAFE_VAL;
		break;
	case SYS_REVIDR_EL1:
		/* IMPLEMENTATION DEFINED values are emulated with 0 */
		*valp = 0;
		break;
	default:
		return -EINVAL;
	}

	return 0;
}

static int emulate_sys_reg(u32 id, u64 *valp)
{
	struct arm64_ftr_reg *regp;

	if (!is_emulated(id))
		return -EINVAL;

	if (sys_reg_CRm(id) == 0)
		return emulate_id_reg(id, valp);

	regp = get_arm64_ftr_reg(id);
	if (regp)
		*valp = arm64_ftr_reg_user_value(regp);
	else
		/*
		 * The untracked registers are either IMPLEMENTATION DEFINED
		 * (e.g, ID_AFR0_EL1) or reserved RAZ.
		 */
		*valp = 0;
	return 0;
}

int do_emulate_mrs(struct pt_regs *regs, u32 sys_reg, u32 rt)
{
	int rc;
	u64 val;

	rc = emulate_sys_reg(sys_reg, &val);
	if (!rc) {
		pt_regs_write_reg(regs, rt, val);
		arm64_skip_faulting_instruction(regs, AARCH64_INSN_SIZE);
	}
	return rc;
}

static int emulate_mrs(struct pt_regs *regs, u32 insn)
{
	u32 sys_reg, rt;

	/*
	 * sys_reg values are defined as used in mrs/msr instruction.
	 * shift the imm value to get the encoding.
	 */
	sys_reg = (u32)aarch64_insn_decode_immediate(AARCH64_INSN_IMM_16, insn) << 5;
	rt = aarch64_insn_decode_register(AARCH64_INSN_REGTYPE_RT, insn);
	return do_emulate_mrs(regs, sys_reg, rt);
}

static struct undef_hook mrs_hook = {
	.instr_mask = 0xfff00000,
	.instr_val  = 0xd5300000,
	.pstate_mask = PSR_AA32_MODE_MASK,
	.pstate_val = PSR_MODE_EL0t,
	.fn = emulate_mrs,
};

static int __init enable_mrs_emulation(void)
{
	register_undef_hook(&mrs_hook);
	return 0;
}

core_initcall(enable_mrs_emulation);

ssize_t cpu_show_meltdown(struct device *dev, struct device_attribute *attr,
			  char *buf)
{
	if (__meltdown_safe)
		return sprintf(buf, "Not affected\n");

	if (arm64_kernel_unmapped_at_el0())
		return sprintf(buf, "Mitigation: PTI\n");

	return sprintf(buf, "Vulnerable\n");
}<|MERGE_RESOLUTION|>--- conflicted
+++ resolved
@@ -1092,11 +1092,7 @@
 	/* List of CPUs which have broken DBM support. */
 	static const struct midr_range cpus[] = {
 #ifdef CONFIG_ARM64_ERRATUM_1024718
-<<<<<<< HEAD
-		MIDR_RANGE(MIDR_CORTEX_A55, 0, 0, 2, 0),  // A55 r0p0 -r2p0
-=======
 		MIDR_ALL_VERSIONS(MIDR_CORTEX_A55),
->>>>>>> dca02b19
 #endif
 		{},
 	};
