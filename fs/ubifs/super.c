--- conflicted
+++ resolved
@@ -449,20 +449,6 @@
 		return 0;
 
 	/*
-<<<<<<< HEAD
-=======
-	 * VFS calls '->sync_fs()' before synchronizing all dirty inodes and
-	 * pages, so synchronize them first, then commit the journal. Strictly
-	 * speaking, it is not necessary to commit the journal here,
-	 * synchronizing write-buffers would be enough. But committing makes
-	 * UBIFS free space predictions much more accurate, so we want to let
-	 * the user be able to get more accurate results of 'statfs()' after
-	 * they synchronize the file system.
-	 */
-	sync_inodes_sb(sb);
-
-	/*
->>>>>>> ebc79c4f
 	 * Synchronize write buffers, because 'ubifs_run_commit()' does not
 	 * do this if it waits for an already running commit.
 	 */
