--- conflicted
+++ resolved
@@ -53,23 +53,6 @@
   endif
 endif
 
-<<<<<<< HEAD
-ifeq ($(CONFIG_GENERIC_COMPAT_VDSO), y)
-  CROSS_COMPILE_COMPAT ?= $(CONFIG_CROSS_COMPILE_COMPAT_VDSO:"%"=%)
-
-  ifeq ($(CONFIG_CC_IS_CLANG), y)
-    $(warning CROSS_COMPILE_COMPAT is clang, the compat vDSO will not be built)
-  else ifeq ($(strip $(CROSS_COMPILE_COMPAT)),)
-    $(warning CROSS_COMPILE_COMPAT not defined or empty, the compat vDSO will not be built)
-  else ifeq ($(shell which $(CROSS_COMPILE_COMPAT)gcc 2> /dev/null),)
-    $(error $(CROSS_COMPILE_COMPAT)gcc not found, check CROSS_COMPILE_COMPAT)
-  else
-    export CROSS_COMPILE_COMPAT
-    export CONFIG_COMPAT_VDSO := y
-    compat_vdso := -DCONFIG_COMPAT_VDSO=1
-  endif
-endif
-
 ifdef CONFIG_CC_IS_CLANG
 KBUILD_CFLAGS	+= -mno-implicit-float
 else
@@ -77,9 +60,6 @@
 endif
 
 KBUILD_CFLAGS	+= $(lseinstr) $(brokengasinst)	\
-=======
-KBUILD_CFLAGS	+= -mgeneral-regs-only $(lseinstr) $(brokengasinst)	\
->>>>>>> 3fde1dfb
 		   $(compat_vdso) $(cc_has_k_constraint)
 KBUILD_CFLAGS	+= -fno-asynchronous-unwind-tables
 KBUILD_CFLAGS	+= $(call cc-disable-warning, psabi)
