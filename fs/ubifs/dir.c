/* * This file is part of UBIFS.
 *
 * Copyright (C) 2006-2008 Nokia Corporation.
 * Copyright (C) 2006, 2007 University of Szeged, Hungary
 *
 * This program is free software; you can redistribute it and/or modify it
 * under the terms of the GNU General Public License version 2 as published by
 * the Free Software Foundation.
 *
 * This program is distributed in the hope that it will be useful, but WITHOUT
 * ANY WARRANTY; without even the implied warranty of MERCHANTABILITY or
 * FITNESS FOR A PARTICULAR PURPOSE.  See the GNU General Public License for
 * more details.
 *
 * You should have received a copy of the GNU General Public License along with
 * this program; if not, write to the Free Software Foundation, Inc., 51
 * Franklin St, Fifth Floor, Boston, MA 02110-1301 USA
 *
 * Authors: Artem Bityutskiy (Битюцкий Артём)
 *          Adrian Hunter
 *          Zoltan Sogor
 */

/*
 * This file implements directory operations.
 *
 * All FS operations in this file allocate budget before writing anything to the
 * media. If they fail to allocate it, the error is returned. The only
 * exceptions are 'ubifs_unlink()' and 'ubifs_rmdir()' which keep working even
 * if they unable to allocate the budget, because deletion %-ENOSPC failure is
 * not what users are usually ready to get. UBIFS budgeting subsystem has some
 * space reserved for these purposes.
 *
 * All operations in this file write all inodes which they change straight
 * away, instead of marking them dirty. For example, 'ubifs_link()' changes
 * @i_size of the parent inode and writes the parent inode together with the
 * target inode. This was done to simplify file-system recovery which would
 * otherwise be very difficult to do. The only exception is rename which marks
 * the re-named inode dirty (because its @i_ctime is updated) but does not
 * write it, but just marks it as dirty.
 */

#include "ubifs.h"

/**
 * inherit_flags - inherit flags of the parent inode.
 * @dir: parent inode
 * @mode: new inode mode flags
 *
 * This is a helper function for 'ubifs_new_inode()' which inherits flag of the
 * parent directory inode @dir. UBIFS inodes inherit the following flags:
 * o %UBIFS_COMPR_FL, which is useful to switch compression on/of on
 *   sub-directory basis;
 * o %UBIFS_SYNC_FL - useful for the same reasons;
 * o %UBIFS_DIRSYNC_FL - similar, but relevant only to directories.
 *
 * This function returns the inherited flags.
 */
static int inherit_flags(const struct inode *dir, umode_t mode)
{
	int flags;
	const struct ubifs_inode *ui = ubifs_inode(dir);

	if (!S_ISDIR(dir->i_mode))
		/*
		 * The parent is not a directory, which means that an extended
		 * attribute inode is being created. No flags.
		 */
		return 0;

	flags = ui->flags & (UBIFS_COMPR_FL | UBIFS_SYNC_FL | UBIFS_DIRSYNC_FL);
	if (!S_ISDIR(mode))
		/* The "DIRSYNC" flag only applies to directories */
		flags &= ~UBIFS_DIRSYNC_FL;
	return flags;
}

/**
 * ubifs_new_inode - allocate new UBIFS inode object.
 * @c: UBIFS file-system description object
 * @dir: parent directory inode
 * @mode: inode mode flags
 *
 * This function finds an unused inode number, allocates new inode and
 * initializes it. Returns new inode in case of success and an error code in
 * case of failure.
 */
struct inode *ubifs_new_inode(struct ubifs_info *c, const struct inode *dir,
			      umode_t mode)
{
	struct inode *inode;
	struct ubifs_inode *ui;

	inode = new_inode(c->vfs_sb);
	ui = ubifs_inode(inode);
	if (!inode)
		return ERR_PTR(-ENOMEM);

	/*
	 * Set 'S_NOCMTIME' to prevent VFS form updating [mc]time of inodes and
	 * marking them dirty in file write path (see 'file_update_time()').
	 * UBIFS has to fully control "clean <-> dirty" transitions of inodes
	 * to make budgeting work.
	 */
	inode->i_flags |= S_NOCMTIME;

	inode_init_owner(inode, dir, mode);
	inode->i_mtime = inode->i_atime = inode->i_ctime =
			 ubifs_current_time(inode);
	inode->i_mapping->nrpages = 0;

	switch (mode & S_IFMT) {
	case S_IFREG:
		inode->i_mapping->a_ops = &ubifs_file_address_operations;
		inode->i_op = &ubifs_file_inode_operations;
		inode->i_fop = &ubifs_file_operations;
		break;
	case S_IFDIR:
		inode->i_op  = &ubifs_dir_inode_operations;
		inode->i_fop = &ubifs_dir_operations;
		inode->i_size = ui->ui_size = UBIFS_INO_NODE_SZ;
		break;
	case S_IFLNK:
		inode->i_op = &ubifs_symlink_inode_operations;
		break;
	case S_IFSOCK:
	case S_IFIFO:
	case S_IFBLK:
	case S_IFCHR:
		inode->i_op  = &ubifs_file_inode_operations;
		break;
	default:
		BUG();
	}

	ui->flags = inherit_flags(dir, mode);
	ubifs_set_inode_flags(inode);
	if (S_ISREG(mode))
		ui->compr_type = c->default_compr;
	else
		ui->compr_type = UBIFS_COMPR_NONE;
	ui->synced_i_size = 0;

	spin_lock(&c->cnt_lock);
	/* Inode number overflow is currently not supported */
	if (c->highest_inum >= INUM_WARN_WATERMARK) {
		if (c->highest_inum >= INUM_WATERMARK) {
			spin_unlock(&c->cnt_lock);
			ubifs_err(c, "out of inode numbers");
			make_bad_inode(inode);
			iput(inode);
			return ERR_PTR(-EINVAL);
		}
		ubifs_warn(c, "running out of inode numbers (current %lu, max %u)",
			   (unsigned long)c->highest_inum, INUM_WATERMARK);
	}

	inode->i_ino = ++c->highest_inum;
	/*
	 * The creation sequence number remains with this inode for its
	 * lifetime. All nodes for this inode have a greater sequence number,
	 * and so it is possible to distinguish obsolete nodes belonging to a
	 * previous incarnation of the same inode number - for example, for the
	 * purpose of rebuilding the index.
	 */
	ui->creat_sqnum = ++c->max_sqnum;
	spin_unlock(&c->cnt_lock);
	return inode;
}

static int dbg_check_name(const struct ubifs_info *c,
			  const struct ubifs_dent_node *dent,
			  const struct qstr *nm)
{
	if (!dbg_is_chk_gen(c))
		return 0;
	if (le16_to_cpu(dent->nlen) != nm->len)
		return -EINVAL;
	if (memcmp(dent->name, nm->name, nm->len))
		return -EINVAL;
	return 0;
}

static struct dentry *ubifs_lookup(struct inode *dir, struct dentry *dentry,
				   unsigned int flags)
{
	int err;
	union ubifs_key key;
	struct inode *inode = NULL;
	struct ubifs_dent_node *dent;
	struct ubifs_info *c = dir->i_sb->s_fs_info;

	dbg_gen("'%pd' in dir ino %lu", dentry, dir->i_ino);

	if (dentry->d_name.len > UBIFS_MAX_NLEN)
		return ERR_PTR(-ENAMETOOLONG);

	dent = kmalloc(UBIFS_MAX_DENT_NODE_SZ, GFP_NOFS);
	if (!dent)
		return ERR_PTR(-ENOMEM);

	dent_key_init(c, &key, dir->i_ino, &dentry->d_name);

	err = ubifs_tnc_lookup_nm(c, &key, dent, &dentry->d_name);
	if (err) {
		if (err == -ENOENT) {
			dbg_gen("not found");
			goto done;
		}
		goto out;
	}

	if (dbg_check_name(c, dent, &dentry->d_name)) {
		err = -EINVAL;
		goto out;
	}

	inode = ubifs_iget(dir->i_sb, le64_to_cpu(dent->inum));
	if (IS_ERR(inode)) {
		/*
		 * This should not happen. Probably the file-system needs
		 * checking.
		 */
		err = PTR_ERR(inode);
		ubifs_err(c, "dead directory entry '%pd', error %d",
			  dentry, err);
		ubifs_ro_mode(c, err);
		goto out;
	}

done:
	kfree(dent);
	/*
	 * Note, d_splice_alias() would be required instead if we supported
	 * NFS.
	 */
	d_add(dentry, inode);
	return NULL;

out:
	kfree(dent);
	return ERR_PTR(err);
}

static int ubifs_create(struct inode *dir, struct dentry *dentry, umode_t mode,
			bool excl)
{
	struct inode *inode;
	struct ubifs_info *c = dir->i_sb->s_fs_info;
	int err, sz_change = CALC_DENT_SIZE(dentry->d_name.len);
	struct ubifs_budget_req req = { .new_ino = 1, .new_dent = 1,
					.dirtied_ino = 1 };
	struct ubifs_inode *dir_ui = ubifs_inode(dir);

	/*
	 * Budget request settings: new inode, new direntry, changing the
	 * parent directory inode.
	 */

	dbg_gen("dent '%pd', mode %#hx in dir ino %lu",
		dentry, mode, dir->i_ino);

	err = ubifs_budget_space(c, &req);
	if (err)
		return err;

	inode = ubifs_new_inode(c, dir, mode);
	if (IS_ERR(inode)) {
		err = PTR_ERR(inode);
		goto out_budg;
	}

	err = ubifs_init_security(dir, inode, &dentry->d_name);
	if (err)
		goto out_inode;

	mutex_lock(&dir_ui->ui_mutex);
	dir->i_size += sz_change;
	dir_ui->ui_size = dir->i_size;
	dir->i_mtime = dir->i_ctime = inode->i_ctime;
	err = ubifs_jnl_update(c, dir, &dentry->d_name, inode, 0, 0);
	if (err)
		goto out_cancel;
	mutex_unlock(&dir_ui->ui_mutex);

	ubifs_release_budget(c, &req);
	insert_inode_hash(inode);
	d_instantiate(dentry, inode);
	return 0;

out_cancel:
	dir->i_size -= sz_change;
	dir_ui->ui_size = dir->i_size;
	mutex_unlock(&dir_ui->ui_mutex);
out_inode:
	make_bad_inode(inode);
	iput(inode);
out_budg:
	ubifs_release_budget(c, &req);
	ubifs_err(c, "cannot create regular file, error %d", err);
	return err;
}

static int do_tmpfile(struct inode *dir, struct dentry *dentry,
		      umode_t mode, struct inode **whiteout)
{
	struct inode *inode;
	struct ubifs_info *c = dir->i_sb->s_fs_info;
	struct ubifs_budget_req req = { .new_ino = 1, .new_dent = 1};
	struct ubifs_budget_req ino_req = { .dirtied_ino = 1 };
	struct ubifs_inode *ui, *dir_ui = ubifs_inode(dir);
	int err, instantiated = 0;

	/*
	 * Budget request settings: new dirty inode, new direntry,
	 * budget for dirtied inode will be released via writeback.
	 */

	dbg_gen("dent '%pd', mode %#hx in dir ino %lu",
		dentry, mode, dir->i_ino);

	err = ubifs_budget_space(c, &req);
	if (err)
		return err;

	err = ubifs_budget_space(c, &ino_req);
	if (err) {
		ubifs_release_budget(c, &req);
		return err;
	}

	inode = ubifs_new_inode(c, dir, mode);
	if (IS_ERR(inode)) {
		err = PTR_ERR(inode);
		goto out_budg;
	}
	ui = ubifs_inode(inode);

	if (whiteout) {
		init_special_inode(inode, inode->i_mode, WHITEOUT_DEV);
		ubifs_assert(inode->i_op == &ubifs_file_inode_operations);
	}

	err = ubifs_init_security(dir, inode, &dentry->d_name);
	if (err)
		goto out_inode;

	mutex_lock(&ui->ui_mutex);
	insert_inode_hash(inode);

	if (whiteout) {
		mark_inode_dirty(inode);
		drop_nlink(inode);
		*whiteout = inode;
	} else {
		d_tmpfile(dentry, inode);
	}
	ubifs_assert(ui->dirty);

	instantiated = 1;
	mutex_unlock(&ui->ui_mutex);

	mutex_lock(&dir_ui->ui_mutex);
	err = ubifs_jnl_update(c, dir, &dentry->d_name, inode, 1, 0);
	if (err)
		goto out_cancel;
	mutex_unlock(&dir_ui->ui_mutex);

	ubifs_release_budget(c, &req);

	return 0;

out_cancel:
	mutex_unlock(&dir_ui->ui_mutex);
out_inode:
	make_bad_inode(inode);
	if (!instantiated)
		iput(inode);
out_budg:
	ubifs_release_budget(c, &req);
	if (!instantiated)
		ubifs_release_budget(c, &ino_req);
	ubifs_err(c, "cannot create temporary file, error %d", err);
	return err;
}

static int ubifs_tmpfile(struct inode *dir, struct dentry *dentry,
			 umode_t mode)
{
	return do_tmpfile(dir, dentry, mode, NULL);
}

/**
 * vfs_dent_type - get VFS directory entry type.
 * @type: UBIFS directory entry type
 *
 * This function converts UBIFS directory entry type into VFS directory entry
 * type.
 */
static unsigned int vfs_dent_type(uint8_t type)
{
	switch (type) {
	case UBIFS_ITYPE_REG:
		return DT_REG;
	case UBIFS_ITYPE_DIR:
		return DT_DIR;
	case UBIFS_ITYPE_LNK:
		return DT_LNK;
	case UBIFS_ITYPE_BLK:
		return DT_BLK;
	case UBIFS_ITYPE_CHR:
		return DT_CHR;
	case UBIFS_ITYPE_FIFO:
		return DT_FIFO;
	case UBIFS_ITYPE_SOCK:
		return DT_SOCK;
	default:
		BUG();
	}
	return 0;
}

/*
 * The classical Unix view for directory is that it is a linear array of
 * (name, inode number) entries. Linux/VFS assumes this model as well.
 * Particularly, 'readdir()' call wants us to return a directory entry offset
 * which later may be used to continue 'readdir()'ing the directory or to
 * 'seek()' to that specific direntry. Obviously UBIFS does not really fit this
 * model because directory entries are identified by keys, which may collide.
 *
 * UBIFS uses directory entry hash value for directory offsets, so
 * 'seekdir()'/'telldir()' may not always work because of possible key
 * collisions. But UBIFS guarantees that consecutive 'readdir()' calls work
 * properly by means of saving full directory entry name in the private field
 * of the file description object.
 *
 * This means that UBIFS cannot support NFS which requires full
 * 'seekdir()'/'telldir()' support.
 */
static int ubifs_readdir(struct file *file, struct dir_context *ctx)
{
	int err = 0;
	struct qstr nm;
	union ubifs_key key;
	struct ubifs_dent_node *dent;
	struct inode *dir = file_inode(file);
	struct ubifs_info *c = dir->i_sb->s_fs_info;

	dbg_gen("dir ino %lu, f_pos %#llx", dir->i_ino, ctx->pos);

	if (ctx->pos > UBIFS_S_KEY_HASH_MASK || ctx->pos == 2)
		/*
		 * The directory was seek'ed to a senseless position or there
		 * are no more entries.
		 */
		return 0;

	if (file->f_version == 0) {
		/*
		 * The file was seek'ed, which means that @file->private_data
		 * is now invalid. This may also be just the first
		 * 'ubifs_readdir()' invocation, in which case
		 * @file->private_data is NULL, and the below code is
		 * basically a no-op.
		 */
		kfree(file->private_data);
		file->private_data = NULL;
	}

	/*
	 * 'generic_file_llseek()' unconditionally sets @file->f_version to
	 * zero, and we use this for detecting whether the file was seek'ed.
	 */
	file->f_version = 1;

	/* File positions 0 and 1 correspond to "." and ".." */
	if (ctx->pos < 2) {
		ubifs_assert(!file->private_data);
		if (!dir_emit_dots(file, ctx))
			return 0;

		/* Find the first entry in TNC and save it */
		lowest_dent_key(c, &key, dir->i_ino);
		nm.name = NULL;
		dent = ubifs_tnc_next_ent(c, &key, &nm);
		if (IS_ERR(dent)) {
			err = PTR_ERR(dent);
			goto out;
		}

		ctx->pos = key_hash_flash(c, &dent->key);
		file->private_data = dent;
	}

	dent = file->private_data;
	if (!dent) {
		/*
		 * The directory was seek'ed to and is now readdir'ed.
		 * Find the entry corresponding to @ctx->pos or the closest one.
		 */
		dent_key_init_hash(c, &key, dir->i_ino, ctx->pos);
		nm.name = NULL;
		dent = ubifs_tnc_next_ent(c, &key, &nm);
		if (IS_ERR(dent)) {
			err = PTR_ERR(dent);
			goto out;
		}
		ctx->pos = key_hash_flash(c, &dent->key);
		file->private_data = dent;
	}

	while (1) {
		dbg_gen("feed '%s', ino %llu, new f_pos %#x",
			dent->name, (unsigned long long)le64_to_cpu(dent->inum),
			key_hash_flash(c, &dent->key));
		ubifs_assert(le64_to_cpu(dent->ch.sqnum) >
			     ubifs_inode(dir)->creat_sqnum);

		nm.len = le16_to_cpu(dent->nlen);
		if (!dir_emit(ctx, dent->name, nm.len,
			       le64_to_cpu(dent->inum),
			       vfs_dent_type(dent->type)))
			return 0;

		/* Switch to the next entry */
		key_read(c, &dent->key, &key);
		nm.name = dent->name;
		dent = ubifs_tnc_next_ent(c, &key, &nm);
		if (IS_ERR(dent)) {
			err = PTR_ERR(dent);
			goto out;
		}

		kfree(file->private_data);
		ctx->pos = key_hash_flash(c, &dent->key);
		file->private_data = dent;
		cond_resched();
	}

out:
	kfree(file->private_data);
	file->private_data = NULL;

	if (err != -ENOENT)
		ubifs_err(c, "cannot find next direntry, error %d", err);
	else
		/*
		 * -ENOENT is a non-fatal error in this context, the TNC uses
		 * it to indicate that the cursor moved past the current directory
		 * and readdir() has to stop.
		 */
		err = 0;


	/* 2 is a special value indicating that there are no more direntries */
	ctx->pos = 2;
	return err;
}

/* Free saved readdir() state when the directory is closed */
static int ubifs_dir_release(struct inode *dir, struct file *file)
{
	kfree(file->private_data);
	file->private_data = NULL;
	return 0;
}

/**
 * lock_2_inodes - a wrapper for locking two UBIFS inodes.
 * @inode1: first inode
 * @inode2: second inode
 *
 * We do not implement any tricks to guarantee strict lock ordering, because
 * VFS has already done it for us on the @i_mutex. So this is just a simple
 * wrapper function.
 */
static void lock_2_inodes(struct inode *inode1, struct inode *inode2)
{
	mutex_lock_nested(&ubifs_inode(inode1)->ui_mutex, WB_MUTEX_1);
	mutex_lock_nested(&ubifs_inode(inode2)->ui_mutex, WB_MUTEX_2);
}

/**
 * unlock_2_inodes - a wrapper for unlocking two UBIFS inodes.
 * @inode1: first inode
 * @inode2: second inode
 */
static void unlock_2_inodes(struct inode *inode1, struct inode *inode2)
{
	mutex_unlock(&ubifs_inode(inode2)->ui_mutex);
	mutex_unlock(&ubifs_inode(inode1)->ui_mutex);
}

static int ubifs_link(struct dentry *old_dentry, struct inode *dir,
		      struct dentry *dentry)
{
	struct ubifs_info *c = dir->i_sb->s_fs_info;
	struct inode *inode = d_inode(old_dentry);
	struct ubifs_inode *ui = ubifs_inode(inode);
	struct ubifs_inode *dir_ui = ubifs_inode(dir);
	int err, sz_change = CALC_DENT_SIZE(dentry->d_name.len);
	struct ubifs_budget_req req = { .new_dent = 1, .dirtied_ino = 2,
				.dirtied_ino_d = ALIGN(ui->data_len, 8) };

	/*
	 * Budget request settings: new direntry, changing the target inode,
	 * changing the parent inode.
	 */

	dbg_gen("dent '%pd' to ino %lu (nlink %d) in dir ino %lu",
		dentry, inode->i_ino,
		inode->i_nlink, dir->i_ino);
	ubifs_assert(inode_is_locked(dir));
	ubifs_assert(inode_is_locked(inode));

	err = dbg_check_synced_i_size(c, inode);
	if (err)
		return err;

	err = ubifs_budget_space(c, &req);
	if (err)
		return err;

	lock_2_inodes(dir, inode);
	inc_nlink(inode);
	ihold(inode);
	inode->i_ctime = ubifs_current_time(inode);
	dir->i_size += sz_change;
	dir_ui->ui_size = dir->i_size;
	dir->i_mtime = dir->i_ctime = inode->i_ctime;
	err = ubifs_jnl_update(c, dir, &dentry->d_name, inode, 0, 0);
	if (err)
		goto out_cancel;
	unlock_2_inodes(dir, inode);

	ubifs_release_budget(c, &req);
	d_instantiate(dentry, inode);
	return 0;

out_cancel:
	dir->i_size -= sz_change;
	dir_ui->ui_size = dir->i_size;
	drop_nlink(inode);
	unlock_2_inodes(dir, inode);
	ubifs_release_budget(c, &req);
	iput(inode);
	return err;
}

static int ubifs_unlink(struct inode *dir, struct dentry *dentry)
{
	struct ubifs_info *c = dir->i_sb->s_fs_info;
	struct inode *inode = d_inode(dentry);
	struct ubifs_inode *dir_ui = ubifs_inode(dir);
	int sz_change = CALC_DENT_SIZE(dentry->d_name.len);
	int err, budgeted = 1;
	struct ubifs_budget_req req = { .mod_dent = 1, .dirtied_ino = 2 };
	unsigned int saved_nlink = inode->i_nlink;

	/*
	 * Budget request settings: deletion direntry, deletion inode (+1 for
	 * @dirtied_ino), changing the parent directory inode. If budgeting
	 * fails, go ahead anyway because we have extra space reserved for
	 * deletions.
	 */

	dbg_gen("dent '%pd' from ino %lu (nlink %d) in dir ino %lu",
		dentry, inode->i_ino,
		inode->i_nlink, dir->i_ino);
	ubifs_assert(inode_is_locked(dir));
	ubifs_assert(inode_is_locked(inode));
	err = dbg_check_synced_i_size(c, inode);
	if (err)
		return err;

	err = ubifs_budget_space(c, &req);
	if (err) {
		if (err != -ENOSPC)
			return err;
		budgeted = 0;
	}

	lock_2_inodes(dir, inode);
	inode->i_ctime = ubifs_current_time(dir);
	drop_nlink(inode);
	dir->i_size -= sz_change;
	dir_ui->ui_size = dir->i_size;
	dir->i_mtime = dir->i_ctime = inode->i_ctime;
	err = ubifs_jnl_update(c, dir, &dentry->d_name, inode, 1, 0);
	if (err)
		goto out_cancel;
	unlock_2_inodes(dir, inode);

	if (budgeted)
		ubifs_release_budget(c, &req);
	else {
		/* We've deleted something - clean the "no space" flags */
		c->bi.nospace = c->bi.nospace_rp = 0;
		smp_wmb();
	}
	return 0;

out_cancel:
	dir->i_size += sz_change;
	dir_ui->ui_size = dir->i_size;
	set_nlink(inode, saved_nlink);
	unlock_2_inodes(dir, inode);
	if (budgeted)
		ubifs_release_budget(c, &req);
	return err;
}

/**
 * check_dir_empty - check if a directory is empty or not.
 * @c: UBIFS file-system description object
 * @dir: VFS inode object of the directory to check
 *
 * This function checks if directory @dir is empty. Returns zero if the
 * directory is empty, %-ENOTEMPTY if it is not, and other negative error codes
 * in case of of errors.
 */
static int check_dir_empty(struct ubifs_info *c, struct inode *dir)
{
	struct qstr nm = { .name = NULL };
	struct ubifs_dent_node *dent;
	union ubifs_key key;
	int err;

	lowest_dent_key(c, &key, dir->i_ino);
	dent = ubifs_tnc_next_ent(c, &key, &nm);
	if (IS_ERR(dent)) {
		err = PTR_ERR(dent);
		if (err == -ENOENT)
			err = 0;
	} else {
		kfree(dent);
		err = -ENOTEMPTY;
	}
	return err;
}

static int ubifs_rmdir(struct inode *dir, struct dentry *dentry)
{
	struct ubifs_info *c = dir->i_sb->s_fs_info;
	struct inode *inode = d_inode(dentry);
	int sz_change = CALC_DENT_SIZE(dentry->d_name.len);
	int err, budgeted = 1;
	struct ubifs_inode *dir_ui = ubifs_inode(dir);
	struct ubifs_budget_req req = { .mod_dent = 1, .dirtied_ino = 2 };

	/*
	 * Budget request settings: deletion direntry, deletion inode and
	 * changing the parent inode. If budgeting fails, go ahead anyway
	 * because we have extra space reserved for deletions.
	 */

	dbg_gen("directory '%pd', ino %lu in dir ino %lu", dentry,
		inode->i_ino, dir->i_ino);
	ubifs_assert(inode_is_locked(dir));
	ubifs_assert(inode_is_locked(inode));
	err = check_dir_empty(c, d_inode(dentry));
	if (err)
		return err;

	err = ubifs_budget_space(c, &req);
	if (err) {
		if (err != -ENOSPC)
			return err;
		budgeted = 0;
	}

	lock_2_inodes(dir, inode);
	inode->i_ctime = ubifs_current_time(dir);
	clear_nlink(inode);
	drop_nlink(dir);
	dir->i_size -= sz_change;
	dir_ui->ui_size = dir->i_size;
	dir->i_mtime = dir->i_ctime = inode->i_ctime;
	err = ubifs_jnl_update(c, dir, &dentry->d_name, inode, 1, 0);
	if (err)
		goto out_cancel;
	unlock_2_inodes(dir, inode);

	if (budgeted)
		ubifs_release_budget(c, &req);
	else {
		/* We've deleted something - clean the "no space" flags */
		c->bi.nospace = c->bi.nospace_rp = 0;
		smp_wmb();
	}
	return 0;

out_cancel:
	dir->i_size += sz_change;
	dir_ui->ui_size = dir->i_size;
	inc_nlink(dir);
	set_nlink(inode, 2);
	unlock_2_inodes(dir, inode);
	if (budgeted)
		ubifs_release_budget(c, &req);
	return err;
}

static int ubifs_mkdir(struct inode *dir, struct dentry *dentry, umode_t mode)
{
	struct inode *inode;
	struct ubifs_inode *dir_ui = ubifs_inode(dir);
	struct ubifs_info *c = dir->i_sb->s_fs_info;
	int err, sz_change = CALC_DENT_SIZE(dentry->d_name.len);
	struct ubifs_budget_req req = { .new_ino = 1, .new_dent = 1 };

	/*
	 * Budget request settings: new inode, new direntry and changing parent
	 * directory inode.
	 */

	dbg_gen("dent '%pd', mode %#hx in dir ino %lu",
		dentry, mode, dir->i_ino);

	err = ubifs_budget_space(c, &req);
	if (err)
		return err;

	inode = ubifs_new_inode(c, dir, S_IFDIR | mode);
	if (IS_ERR(inode)) {
		err = PTR_ERR(inode);
		goto out_budg;
	}

	err = ubifs_init_security(dir, inode, &dentry->d_name);
	if (err)
		goto out_inode;

	mutex_lock(&dir_ui->ui_mutex);
	insert_inode_hash(inode);
	inc_nlink(inode);
	inc_nlink(dir);
	dir->i_size += sz_change;
	dir_ui->ui_size = dir->i_size;
	dir->i_mtime = dir->i_ctime = inode->i_ctime;
	err = ubifs_jnl_update(c, dir, &dentry->d_name, inode, 0, 0);
	if (err) {
		ubifs_err(c, "cannot create directory, error %d", err);
		goto out_cancel;
	}
	mutex_unlock(&dir_ui->ui_mutex);

	ubifs_release_budget(c, &req);
	d_instantiate(dentry, inode);
	return 0;

out_cancel:
	dir->i_size -= sz_change;
	dir_ui->ui_size = dir->i_size;
	drop_nlink(dir);
	mutex_unlock(&dir_ui->ui_mutex);
out_inode:
	make_bad_inode(inode);
	iput(inode);
out_budg:
	ubifs_release_budget(c, &req);
	return err;
}

static int ubifs_mknod(struct inode *dir, struct dentry *dentry,
		       umode_t mode, dev_t rdev)
{
	struct inode *inode;
	struct ubifs_inode *ui;
	struct ubifs_inode *dir_ui = ubifs_inode(dir);
	struct ubifs_info *c = dir->i_sb->s_fs_info;
	union ubifs_dev_desc *dev = NULL;
	int sz_change = CALC_DENT_SIZE(dentry->d_name.len);
	int err, devlen = 0;
	struct ubifs_budget_req req = { .new_ino = 1, .new_dent = 1,
					.new_ino_d = ALIGN(devlen, 8),
					.dirtied_ino = 1 };

	/*
	 * Budget request settings: new inode, new direntry and changing parent
	 * directory inode.
	 */

	dbg_gen("dent '%pd' in dir ino %lu", dentry, dir->i_ino);

	if (S_ISBLK(mode) || S_ISCHR(mode)) {
		dev = kmalloc(sizeof(union ubifs_dev_desc), GFP_NOFS);
		if (!dev)
			return -ENOMEM;
		devlen = ubifs_encode_dev(dev, rdev);
	}

	err = ubifs_budget_space(c, &req);
	if (err) {
		kfree(dev);
		return err;
	}

	inode = ubifs_new_inode(c, dir, mode);
	if (IS_ERR(inode)) {
		kfree(dev);
		err = PTR_ERR(inode);
		goto out_budg;
	}

	init_special_inode(inode, inode->i_mode, rdev);
	inode->i_size = ubifs_inode(inode)->ui_size = devlen;
	ui = ubifs_inode(inode);
	ui->data = dev;
	ui->data_len = devlen;

	err = ubifs_init_security(dir, inode, &dentry->d_name);
	if (err)
		goto out_inode;

	mutex_lock(&dir_ui->ui_mutex);
	dir->i_size += sz_change;
	dir_ui->ui_size = dir->i_size;
	dir->i_mtime = dir->i_ctime = inode->i_ctime;
	err = ubifs_jnl_update(c, dir, &dentry->d_name, inode, 0, 0);
	if (err)
		goto out_cancel;
	mutex_unlock(&dir_ui->ui_mutex);

	ubifs_release_budget(c, &req);
	insert_inode_hash(inode);
	d_instantiate(dentry, inode);
	return 0;

out_cancel:
	dir->i_size -= sz_change;
	dir_ui->ui_size = dir->i_size;
	mutex_unlock(&dir_ui->ui_mutex);
out_inode:
	make_bad_inode(inode);
	iput(inode);
out_budg:
	ubifs_release_budget(c, &req);
	return err;
}

static int ubifs_symlink(struct inode *dir, struct dentry *dentry,
			 const char *symname)
{
	struct inode *inode;
	struct ubifs_inode *ui;
	struct ubifs_inode *dir_ui = ubifs_inode(dir);
	struct ubifs_info *c = dir->i_sb->s_fs_info;
	int err, len = strlen(symname);
	int sz_change = CALC_DENT_SIZE(dentry->d_name.len);
	struct ubifs_budget_req req = { .new_ino = 1, .new_dent = 1,
					.new_ino_d = ALIGN(len, 8),
					.dirtied_ino = 1 };

	/*
	 * Budget request settings: new inode, new direntry and changing parent
	 * directory inode.
	 */

	dbg_gen("dent '%pd', target '%s' in dir ino %lu", dentry,
		symname, dir->i_ino);

	if (len > UBIFS_MAX_INO_DATA)
		return -ENAMETOOLONG;

	err = ubifs_budget_space(c, &req);
	if (err)
		return err;

	inode = ubifs_new_inode(c, dir, S_IFLNK | S_IRWXUGO);
	if (IS_ERR(inode)) {
		err = PTR_ERR(inode);
		goto out_budg;
	}

	ui = ubifs_inode(inode);
	ui->data = kmalloc(len + 1, GFP_NOFS);
	if (!ui->data) {
		err = -ENOMEM;
		goto out_inode;
	}

	memcpy(ui->data, symname, len);
	((char *)ui->data)[len] = '\0';
	inode->i_link = ui->data;
	/*
	 * The terminating zero byte is not written to the flash media and it
	 * is put just to make later in-memory string processing simpler. Thus,
	 * data length is @len, not @len + %1.
	 */
	ui->data_len = len;
	inode->i_size = ubifs_inode(inode)->ui_size = len;

	err = ubifs_init_security(dir, inode, &dentry->d_name);
	if (err)
		goto out_inode;

	mutex_lock(&dir_ui->ui_mutex);
	dir->i_size += sz_change;
	dir_ui->ui_size = dir->i_size;
	dir->i_mtime = dir->i_ctime = inode->i_ctime;
	err = ubifs_jnl_update(c, dir, &dentry->d_name, inode, 0, 0);
	if (err)
		goto out_cancel;
	mutex_unlock(&dir_ui->ui_mutex);

	ubifs_release_budget(c, &req);
	insert_inode_hash(inode);
	d_instantiate(dentry, inode);
	return 0;

out_cancel:
	dir->i_size -= sz_change;
	dir_ui->ui_size = dir->i_size;
	mutex_unlock(&dir_ui->ui_mutex);
out_inode:
	make_bad_inode(inode);
	iput(inode);
out_budg:
	ubifs_release_budget(c, &req);
	return err;
}

/**
 * lock_4_inodes - a wrapper for locking three UBIFS inodes.
 * @inode1: first inode
 * @inode2: second inode
 * @inode3: third inode
 * @inode4: fouth inode
 *
 * This function is used for 'ubifs_rename()' and @inode1 may be the same as
 * @inode2 whereas @inode3 and @inode4 may be %NULL.
 *
 * We do not implement any tricks to guarantee strict lock ordering, because
 * VFS has already done it for us on the @i_mutex. So this is just a simple
 * wrapper function.
 */
static void lock_4_inodes(struct inode *inode1, struct inode *inode2,
			  struct inode *inode3, struct inode *inode4)
{
	mutex_lock_nested(&ubifs_inode(inode1)->ui_mutex, WB_MUTEX_1);
	if (inode2 != inode1)
		mutex_lock_nested(&ubifs_inode(inode2)->ui_mutex, WB_MUTEX_2);
	if (inode3)
		mutex_lock_nested(&ubifs_inode(inode3)->ui_mutex, WB_MUTEX_3);
	if (inode4)
		mutex_lock_nested(&ubifs_inode(inode4)->ui_mutex, WB_MUTEX_4);
}

/**
 * unlock_4_inodes - a wrapper for unlocking three UBIFS inodes for rename.
 * @inode1: first inode
 * @inode2: second inode
 * @inode3: third inode
 * @inode4: fouth inode
 */
static void unlock_4_inodes(struct inode *inode1, struct inode *inode2,
			    struct inode *inode3, struct inode *inode4)
{
	if (inode4)
		mutex_unlock(&ubifs_inode(inode4)->ui_mutex);
	if (inode3)
		mutex_unlock(&ubifs_inode(inode3)->ui_mutex);
	if (inode1 != inode2)
		mutex_unlock(&ubifs_inode(inode2)->ui_mutex);
	mutex_unlock(&ubifs_inode(inode1)->ui_mutex);
}

<<<<<<< HEAD
static int ubifs_rename(struct inode *old_dir, struct dentry *old_dentry,
			struct inode *new_dir, struct dentry *new_dentry,
			unsigned int flags)
=======
static int do_rename(struct inode *old_dir, struct dentry *old_dentry,
		     struct inode *new_dir, struct dentry *new_dentry,
		     unsigned int flags)
>>>>>>> d06e622d
{
	struct ubifs_info *c = old_dir->i_sb->s_fs_info;
	struct inode *old_inode = d_inode(old_dentry);
	struct inode *new_inode = d_inode(new_dentry);
	struct inode *whiteout = NULL;
	struct ubifs_inode *old_inode_ui = ubifs_inode(old_inode);
	struct ubifs_inode *whiteout_ui = NULL;
	int err, release, sync = 0, move = (new_dir != old_dir);
	int is_dir = S_ISDIR(old_inode->i_mode);
	int unlink = !!new_inode;
	int new_sz = CALC_DENT_SIZE(new_dentry->d_name.len);
	int old_sz = CALC_DENT_SIZE(old_dentry->d_name.len);
	struct ubifs_budget_req req = { .new_dent = 1, .mod_dent = 1,
					.dirtied_ino = 3 };
	struct ubifs_budget_req ino_req = { .dirtied_ino = 1,
			.dirtied_ino_d = ALIGN(old_inode_ui->data_len, 8) };
	struct timespec time;
	unsigned int uninitialized_var(saved_nlink);

	if (flags & ~RENAME_NOREPLACE)
		return -EINVAL;

	/*
	 * Budget request settings: deletion direntry, new direntry, removing
	 * the old inode, and changing old and new parent directory inodes.
	 *
	 * However, this operation also marks the target inode as dirty and
	 * does not write it, so we allocate budget for the target inode
	 * separately.
	 */

	dbg_gen("dent '%pd' ino %lu in dir ino %lu to dent '%pd' in dir ino %lu flags 0x%x",
		old_dentry, old_inode->i_ino, old_dir->i_ino,
		new_dentry, new_dir->i_ino, flags);

	if (unlink)
		ubifs_assert(inode_is_locked(new_inode));

	if (unlink && is_dir) {
		err = check_dir_empty(c, new_inode);
		if (err)
			return err;
	}

	err = ubifs_budget_space(c, &req);
	if (err)
		return err;
	err = ubifs_budget_space(c, &ino_req);
	if (err) {
		ubifs_release_budget(c, &req);
		return err;
	}

	if (flags & RENAME_WHITEOUT) {
		union ubifs_dev_desc *dev = NULL;

		dev = kmalloc(sizeof(union ubifs_dev_desc), GFP_NOFS);
		if (!dev) {
			ubifs_release_budget(c, &req);
			ubifs_release_budget(c, &ino_req);
			return -ENOMEM;
		}

		err = do_tmpfile(old_dir, old_dentry, S_IFCHR | WHITEOUT_MODE, &whiteout);
		if (err) {
			ubifs_release_budget(c, &req);
			ubifs_release_budget(c, &ino_req);
			kfree(dev);
			return err;
		}

		whiteout->i_state |= I_LINKABLE;
		whiteout_ui = ubifs_inode(whiteout);
		whiteout_ui->data = dev;
		whiteout_ui->data_len = ubifs_encode_dev(dev, MKDEV(0, 0));
		ubifs_assert(!whiteout_ui->dirty);
	}

	lock_4_inodes(old_dir, new_dir, new_inode, whiteout);

	/*
	 * Like most other Unix systems, set the @i_ctime for inodes on a
	 * rename.
	 */
	time = ubifs_current_time(old_dir);
	old_inode->i_ctime = time;

	/* We must adjust parent link count when renaming directories */
	if (is_dir) {
		if (move) {
			/*
			 * @old_dir loses a link because we are moving
			 * @old_inode to a different directory.
			 */
			drop_nlink(old_dir);
			/*
			 * @new_dir only gains a link if we are not also
			 * overwriting an existing directory.
			 */
			if (!unlink)
				inc_nlink(new_dir);
		} else {
			/*
			 * @old_inode is not moving to a different directory,
			 * but @old_dir still loses a link if we are
			 * overwriting an existing directory.
			 */
			if (unlink)
				drop_nlink(old_dir);
		}
	}

	old_dir->i_size -= old_sz;
	ubifs_inode(old_dir)->ui_size = old_dir->i_size;
	old_dir->i_mtime = old_dir->i_ctime = time;
	new_dir->i_mtime = new_dir->i_ctime = time;

	/*
	 * And finally, if we unlinked a direntry which happened to have the
	 * same name as the moved direntry, we have to decrement @i_nlink of
	 * the unlinked inode and change its ctime.
	 */
	if (unlink) {
		/*
		 * Directories cannot have hard-links, so if this is a
		 * directory, just clear @i_nlink.
		 */
		saved_nlink = new_inode->i_nlink;
		if (is_dir)
			clear_nlink(new_inode);
		else
			drop_nlink(new_inode);
		new_inode->i_ctime = time;
	} else {
		new_dir->i_size += new_sz;
		ubifs_inode(new_dir)->ui_size = new_dir->i_size;
	}

	/*
	 * Do not ask 'ubifs_jnl_rename()' to flush write-buffer if @old_inode
	 * is dirty, because this will be done later on at the end of
	 * 'ubifs_rename()'.
	 */
	if (IS_SYNC(old_inode)) {
		sync = IS_DIRSYNC(old_dir) || IS_DIRSYNC(new_dir);
		if (unlink && IS_SYNC(new_inode))
			sync = 1;
	}

	if (whiteout) {
		struct ubifs_budget_req wht_req = { .dirtied_ino = 1,
				.dirtied_ino_d = \
				ALIGN(ubifs_inode(whiteout)->data_len, 8) };

		err = ubifs_budget_space(c, &wht_req);
		if (err) {
			ubifs_release_budget(c, &req);
			ubifs_release_budget(c, &ino_req);
			kfree(whiteout_ui->data);
			whiteout_ui->data_len = 0;
			iput(whiteout);
			return err;
		}

		inc_nlink(whiteout);
		mark_inode_dirty(whiteout);
		whiteout->i_state &= ~I_LINKABLE;
		iput(whiteout);
	}

	err = ubifs_jnl_rename(c, old_dir, old_dentry, new_dir, new_dentry, whiteout,
			       sync);
	if (err)
		goto out_cancel;

	unlock_4_inodes(old_dir, new_dir, new_inode, whiteout);
	ubifs_release_budget(c, &req);

	mutex_lock(&old_inode_ui->ui_mutex);
	release = old_inode_ui->dirty;
	mark_inode_dirty_sync(old_inode);
	mutex_unlock(&old_inode_ui->ui_mutex);

	if (release)
		ubifs_release_budget(c, &ino_req);
	if (IS_SYNC(old_inode))
		err = old_inode->i_sb->s_op->write_inode(old_inode, NULL);
	return err;

out_cancel:
	if (unlink) {
		set_nlink(new_inode, saved_nlink);
	} else {
		new_dir->i_size -= new_sz;
		ubifs_inode(new_dir)->ui_size = new_dir->i_size;
	}
	old_dir->i_size += old_sz;
	ubifs_inode(old_dir)->ui_size = old_dir->i_size;
	if (is_dir) {
		if (move) {
			inc_nlink(old_dir);
			if (!unlink)
				drop_nlink(new_dir);
		} else {
			if (unlink)
				inc_nlink(old_dir);
		}
	}
	if (whiteout) {
		drop_nlink(whiteout);
		iput(whiteout);
	}
	unlock_4_inodes(old_dir, new_dir, new_inode, whiteout);
	ubifs_release_budget(c, &ino_req);
	ubifs_release_budget(c, &req);
	return err;
}

static int ubifs_xrename(struct inode *old_dir, struct dentry *old_dentry,
			struct inode *new_dir, struct dentry *new_dentry)
{
	struct ubifs_info *c = old_dir->i_sb->s_fs_info;
	struct ubifs_budget_req req = { .new_dent = 1, .mod_dent = 1,
				.dirtied_ino = 2 };
	int sync = IS_DIRSYNC(old_dir) || IS_DIRSYNC(new_dir);
	struct inode *fst_inode = d_inode(old_dentry);
	struct inode *snd_inode = d_inode(new_dentry);
	struct timespec time;
	int err;

	ubifs_assert(fst_inode && snd_inode);

	lock_4_inodes(old_dir, new_dir, NULL, NULL);

	time = ubifs_current_time(old_dir);
	fst_inode->i_ctime = time;
	snd_inode->i_ctime = time;
	old_dir->i_mtime = old_dir->i_ctime = time;
	new_dir->i_mtime = new_dir->i_ctime = time;

	if (old_dir != new_dir) {
		if (S_ISDIR(fst_inode->i_mode) && !S_ISDIR(snd_inode->i_mode)) {
			inc_nlink(new_dir);
			drop_nlink(old_dir);
		}
		else if (!S_ISDIR(fst_inode->i_mode) && S_ISDIR(snd_inode->i_mode)) {
			drop_nlink(new_dir);
			inc_nlink(old_dir);
		}
	}

	err = ubifs_jnl_xrename(c, old_dir, old_dentry, new_dir, new_dentry,
				sync);

	unlock_4_inodes(old_dir, new_dir, NULL, NULL);
	ubifs_release_budget(c, &req);

	return err;
}

<<<<<<< HEAD
static int ubifs_rename2(struct inode *old_dir, struct dentry *old_dentry,
=======
static int ubifs_rename(struct inode *old_dir, struct dentry *old_dentry,
>>>>>>> d06e622d
			struct inode *new_dir, struct dentry *new_dentry,
			unsigned int flags)
{
	if (flags & ~(RENAME_NOREPLACE | RENAME_WHITEOUT | RENAME_EXCHANGE))
		return -EINVAL;

	ubifs_assert(inode_is_locked(old_dir));
	ubifs_assert(inode_is_locked(new_dir));

	if (flags & RENAME_EXCHANGE)
		return ubifs_xrename(old_dir, old_dentry, new_dir, new_dentry);

<<<<<<< HEAD
	return ubifs_rename(old_dir, old_dentry, new_dir, new_dentry, flags);
=======
	return do_rename(old_dir, old_dentry, new_dir, new_dentry, flags);
>>>>>>> d06e622d
}

int ubifs_getattr(struct vfsmount *mnt, struct dentry *dentry,
		  struct kstat *stat)
{
	loff_t size;
	struct inode *inode = d_inode(dentry);
	struct ubifs_inode *ui = ubifs_inode(inode);

	mutex_lock(&ui->ui_mutex);
	generic_fillattr(inode, stat);
	stat->blksize = UBIFS_BLOCK_SIZE;
	stat->size = ui->ui_size;

	/*
	 * Unfortunately, the 'stat()' system call was designed for block
	 * device based file systems, and it is not appropriate for UBIFS,
	 * because UBIFS does not have notion of "block". For example, it is
	 * difficult to tell how many block a directory takes - it actually
	 * takes less than 300 bytes, but we have to round it to block size,
	 * which introduces large mistake. This makes utilities like 'du' to
	 * report completely senseless numbers. This is the reason why UBIFS
	 * goes the same way as JFFS2 - it reports zero blocks for everything
	 * but regular files, which makes more sense than reporting completely
	 * wrong sizes.
	 */
	if (S_ISREG(inode->i_mode)) {
		size = ui->xattr_size;
		size += stat->size;
		size = ALIGN(size, UBIFS_BLOCK_SIZE);
		/*
		 * Note, user-space expects 512-byte blocks count irrespectively
		 * of what was reported in @stat->size.
		 */
		stat->blocks = size >> 9;
	} else
		stat->blocks = 0;
	mutex_unlock(&ui->ui_mutex);
	return 0;
}

const struct inode_operations ubifs_dir_inode_operations = {
	.lookup      = ubifs_lookup,
	.create      = ubifs_create,
	.link        = ubifs_link,
	.symlink     = ubifs_symlink,
	.unlink      = ubifs_unlink,
	.mkdir       = ubifs_mkdir,
	.rmdir       = ubifs_rmdir,
	.mknod       = ubifs_mknod,
	.rename      = ubifs_rename2,
	.setattr     = ubifs_setattr,
	.getattr     = ubifs_getattr,
	.listxattr   = ubifs_listxattr,
#ifdef CONFIG_UBIFS_ATIME_SUPPORT
	.update_time = ubifs_update_time,
#endif
	.tmpfile     = ubifs_tmpfile,
};

const struct file_operations ubifs_dir_operations = {
	.llseek         = generic_file_llseek,
	.release        = ubifs_dir_release,
	.read           = generic_read_dir,
	.iterate_shared = ubifs_readdir,
	.fsync          = ubifs_fsync,
	.unlocked_ioctl = ubifs_ioctl,
#ifdef CONFIG_COMPAT
	.compat_ioctl   = ubifs_compat_ioctl,
#endif
};<|MERGE_RESOLUTION|>--- conflicted
+++ resolved
@@ -1066,15 +1066,9 @@
 	mutex_unlock(&ubifs_inode(inode1)->ui_mutex);
 }
 
-<<<<<<< HEAD
-static int ubifs_rename(struct inode *old_dir, struct dentry *old_dentry,
-			struct inode *new_dir, struct dentry *new_dentry,
-			unsigned int flags)
-=======
 static int do_rename(struct inode *old_dir, struct dentry *old_dentry,
 		     struct inode *new_dir, struct dentry *new_dentry,
 		     unsigned int flags)
->>>>>>> d06e622d
 {
 	struct ubifs_info *c = old_dir->i_sb->s_fs_info;
 	struct inode *old_inode = d_inode(old_dentry);
@@ -1335,11 +1329,7 @@
 	return err;
 }
 
-<<<<<<< HEAD
-static int ubifs_rename2(struct inode *old_dir, struct dentry *old_dentry,
-=======
 static int ubifs_rename(struct inode *old_dir, struct dentry *old_dentry,
->>>>>>> d06e622d
 			struct inode *new_dir, struct dentry *new_dentry,
 			unsigned int flags)
 {
@@ -1352,11 +1342,7 @@
 	if (flags & RENAME_EXCHANGE)
 		return ubifs_xrename(old_dir, old_dentry, new_dir, new_dentry);
 
-<<<<<<< HEAD
-	return ubifs_rename(old_dir, old_dentry, new_dir, new_dentry, flags);
-=======
 	return do_rename(old_dir, old_dentry, new_dir, new_dentry, flags);
->>>>>>> d06e622d
 }
 
 int ubifs_getattr(struct vfsmount *mnt, struct dentry *dentry,
@@ -1407,7 +1393,7 @@
 	.mkdir       = ubifs_mkdir,
 	.rmdir       = ubifs_rmdir,
 	.mknod       = ubifs_mknod,
-	.rename      = ubifs_rename2,
+	.rename      = ubifs_rename,
 	.setattr     = ubifs_setattr,
 	.getattr     = ubifs_getattr,
 	.listxattr   = ubifs_listxattr,
