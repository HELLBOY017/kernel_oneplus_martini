// SPDX-License-Identifier: GPL-2.0
/*
 * gadget.c - DesignWare USB3 DRD Controller Gadget Framework Link
 *
 * Copyright (C) 2010-2011 Texas Instruments Incorporated - http://www.ti.com
 *
 * Authors: Felipe Balbi <balbi@ti.com>,
 *	    Sebastian Andrzej Siewior <bigeasy@linutronix.de>
 */

#include <linux/kernel.h>
#include <linux/delay.h>
#include <linux/slab.h>
#include <linux/spinlock.h>
#include <linux/platform_device.h>
#include <linux/pm_runtime.h>
#include <linux/interrupt.h>
#include <linux/io.h>
#include <linux/list.h>
#include <linux/dma-mapping.h>

#include <linux/usb/ch9.h>
#include <linux/usb/gadget.h>

#include "debug.h"
#include "core.h"
#include "gadget.h"
#include "io.h"

#define DWC3_ALIGN_FRAME(d, n)	(((d)->frame_number + ((d)->interval * (n))) \
					& ~((d)->interval - 1))

static int __dwc3_gadget_start(struct dwc3 *dwc);
static void dwc3_gadget_disconnect_interrupt(struct dwc3 *dwc);

/**
 * dwc3_gadget_set_test_mode - enables usb2 test modes
 * @dwc: pointer to our context structure
 * @mode: the mode to set (J, K SE0 NAK, Force Enable)
 *
 * Caller should take care of locking. This function will return 0 on
 * success or -EINVAL if wrong Test Selector is passed.
 */
int dwc3_gadget_set_test_mode(struct dwc3 *dwc, int mode)
{
	u32		reg;

	reg = dwc3_readl(dwc->regs, DWC3_DCTL);
	reg &= ~DWC3_DCTL_TSTCTRL_MASK;

	switch (mode) {
	case TEST_J:
	case TEST_K:
	case TEST_SE0_NAK:
	case TEST_PACKET:
	case TEST_FORCE_EN:
		reg |= mode << 1;
		break;
	default:
		return -EINVAL;
	}

	dwc3_writel(dwc->regs, DWC3_DCTL, reg);

	return 0;
}

/**
 * dwc3_gadget_get_link_state - gets current state of usb link
 * @dwc: pointer to our context structure
 *
 * Caller should take care of locking. This function will
 * return the link state on success (>= 0) or -ETIMEDOUT.
 */
int dwc3_gadget_get_link_state(struct dwc3 *dwc)
{
	u32		reg;

	reg = dwc3_readl(dwc->regs, DWC3_DSTS);

	return DWC3_DSTS_USBLNKST(reg);
}

/**
 * dwc3_gadget_set_link_state - sets usb link to a particular state
 * @dwc: pointer to our context structure
 * @state: the state to put link into
 *
 * Caller should take care of locking. This function will
 * return 0 on success or -ETIMEDOUT.
 */
int dwc3_gadget_set_link_state(struct dwc3 *dwc, enum dwc3_link_state state)
{
	int		retries = 10000;
	u32		reg;

	/*
	 * Wait until device controller is ready. Only applies to 1.94a and
	 * later RTL.
	 */
	if (dwc->revision >= DWC3_REVISION_194A) {
		while (--retries) {
			reg = dwc3_readl(dwc->regs, DWC3_DSTS);
			if (reg & DWC3_DSTS_DCNRD)
				udelay(5);
			else
				break;
		}

		if (retries <= 0)
			return -ETIMEDOUT;
	}

	reg = dwc3_readl(dwc->regs, DWC3_DCTL);
	reg &= ~DWC3_DCTL_ULSTCHNGREQ_MASK;

	/* set requested state */
	reg |= DWC3_DCTL_ULSTCHNGREQ(state);
	dwc3_writel(dwc->regs, DWC3_DCTL, reg);

	/*
	 * The following code is racy when called from dwc3_gadget_wakeup,
	 * and is not needed, at least on newer versions
	 */
	if (dwc->revision >= DWC3_REVISION_194A)
		return 0;

	/* wait for a change in DSTS */
	retries = 10000;
	while (--retries) {
		reg = dwc3_readl(dwc->regs, DWC3_DSTS);

		if (DWC3_DSTS_USBLNKST(reg) == state)
			return 0;

		udelay(5);
	}

	return -ETIMEDOUT;
}

/**
 * dwc3_ep_inc_trb - increment a trb index.
 * @index: Pointer to the TRB index to increment.
 *
 * The index should never point to the link TRB. After incrementing,
 * if it is point to the link TRB, wrap around to the beginning. The
 * link TRB is always at the last TRB entry.
 */
static void dwc3_ep_inc_trb(u8 *index)
{
	(*index)++;
	if (*index == (DWC3_TRB_NUM - 1))
		*index = 0;
}

/**
 * dwc3_ep_inc_enq - increment endpoint's enqueue pointer
 * @dep: The endpoint whose enqueue pointer we're incrementing
 */
static void dwc3_ep_inc_enq(struct dwc3_ep *dep)
{
	dwc3_ep_inc_trb(&dep->trb_enqueue);
}

/**
 * dwc3_ep_inc_deq - increment endpoint's dequeue pointer
 * @dep: The endpoint whose enqueue pointer we're incrementing
 */
static void dwc3_ep_inc_deq(struct dwc3_ep *dep)
{
	dwc3_ep_inc_trb(&dep->trb_dequeue);
}

/*
 * dwc3_gadget_resize_tx_fifos - reallocate fifo spaces for current use-case
 * @dwc: pointer to our context structure
 *
 * This function will a best effort FIFO allocation in order
 * to improve FIFO usage and throughput, while still allowing
 * us to enable as many endpoints as possible.
 *
 * Keep in mind that this operation will be highly dependent
 * on the configured size for RAM1 - which contains TxFifo -,
 * the amount of endpoints enabled on coreConsultant tool, and
 * the width of the Master Bus.
 *
 * In the ideal world, we would always be able to satisfy the
 * following equation:
 *
 * ((512 + 2 * MDWIDTH-Bytes) + (Number of IN Endpoints - 1) * \
 * (3 * (1024 + MDWIDTH-Bytes) + MDWIDTH-Bytes)) / MDWIDTH-Bytes
 *
 * Unfortunately, due to many variables that's not always the case.
 */
int dwc3_gadget_resize_tx_fifos(struct dwc3 *dwc, struct dwc3_ep *dep)
{
	int		fifo_size, mdwidth, max_packet = 1024;
	int		tmp, mult = 1, fifo_0_start;

	if (!dwc->needs_fifo_resize || !dwc->tx_fifo_size)
		return 0;

	/* resize IN endpoints excepts ep0 */
	if (!usb_endpoint_dir_in(dep->endpoint.desc) || dep->number <= 1)
		return 0;

	/* Don't resize already resized IN endpoint */
	if (dep->fifo_depth) {
		dev_dbg(dwc->dev, "%s fifo_depth:%d is already set\n",
				dep->endpoint.name, dep->fifo_depth);
		return 0;
	}

	mdwidth = DWC3_MDWIDTH(dwc->hwparams.hwparams0);
	/* MDWIDTH is represented in bits, we need it in bytes */
	mdwidth >>= 3;

	if (((dep->endpoint.maxburst > 1) &&
			usb_endpoint_xfer_bulk(dep->endpoint.desc))
			|| usb_endpoint_xfer_isoc(dep->endpoint.desc))
		mult = 3;

	if ((dep->endpoint.maxburst > 6) &&
			usb_endpoint_xfer_bulk(dep->endpoint.desc)
			&& dwc3_is_usb31(dwc))
		mult = 6;

	tmp = ((max_packet + mdwidth) * mult) + mdwidth;
	fifo_size = DIV_ROUND_UP(tmp, mdwidth);
	dep->fifo_depth = fifo_size;

	/* Check if TXFIFOs start at non-zero addr */
	tmp = dwc3_readl(dwc->regs, DWC3_GTXFIFOSIZ(0));
	fifo_0_start = DWC3_GTXFIFOSIZ_TXFSTADDR(tmp);

	fifo_size |= (fifo_0_start + (dwc->last_fifo_depth << 16));
	if (dwc3_is_usb31(dwc))
		dwc->last_fifo_depth += DWC31_GTXFIFOSIZ_TXFDEF(fifo_size);
	else
		dwc->last_fifo_depth += DWC3_GTXFIFOSIZ_TXFDEF(fifo_size);

	dev_dbg(dwc->dev, "%s ep_num:%d last_fifo_depth:%04x fifo_depth:%d\n",
		dep->endpoint.name, dep->number >> 1, dwc->last_fifo_depth,
		dep->fifo_depth);

	dbg_event(0xFF, "resize_fifo", dep->number);
	dbg_event(0xFF, "fifo_depth", dep->fifo_depth);
	/* Check fifo size allocation doesn't exceed available RAM size. */
	if ((dwc->last_fifo_depth * mdwidth) >= dwc->tx_fifo_size) {
		dev_err(dwc->dev, "Fifosize(%d) > RAM size(%d) %s depth:%d\n",
			(dwc->last_fifo_depth * mdwidth), dwc->tx_fifo_size,
			dep->endpoint.name, fifo_size);
		if (dwc3_is_usb31(dwc))
			fifo_size = DWC31_GTXFIFOSIZ_TXFDEF(fifo_size);
		else
			fifo_size = DWC3_GTXFIFOSIZ_TXFDEF(fifo_size);
		dwc->last_fifo_depth -= fifo_size;
		dep->fifo_depth = 0;
		WARN_ON(1);
		return -ENOMEM;
	}

	dwc3_writel(dwc->regs, DWC3_GTXFIFOSIZ(dep->number >> 1), fifo_size);
	return 0;
}
EXPORT_SYMBOL(dwc3_gadget_resize_tx_fifos);

static void dwc3_gadget_del_and_unmap_request(struct dwc3_ep *dep,
		struct dwc3_request *req, int status)
{
	struct dwc3			*dwc = dep->dwc;

	list_del(&req->list);
	req->remaining = 0;
	req->needs_extra_trb = false;

	if (req->request.status == -EINPROGRESS)
		req->request.status = status;

	if (req->trb) {
		dbg_ep_unmap(dep->number, req);
		usb_gadget_unmap_request_by_dev(dwc->sysdev,
				&req->request, req->direction);
	}

	req->trb = NULL;
	trace_dwc3_gadget_giveback(req);
}

/**
 * dwc3_gadget_giveback - call struct usb_request's ->complete callback
 * @dep: The endpoint to whom the request belongs to
 * @req: The request we're giving back
 * @status: completion code for the request
 *
 * Must be called with controller's lock held and interrupts disabled. This
 * function will unmap @req and call its ->complete() callback to notify upper
 * layers that it has completed.
 */
void dwc3_gadget_giveback(struct dwc3_ep *dep, struct dwc3_request *req,
		int status)
{
	struct dwc3			*dwc = dep->dwc;

	dwc3_gadget_del_and_unmap_request(dep, req, status);
	req->status = DWC3_REQUEST_STATUS_COMPLETED;

	spin_unlock(&dwc->lock);
	usb_gadget_giveback_request(&dep->endpoint, &req->request);
	spin_lock(&dwc->lock);
}

/**
 * dwc3_send_gadget_generic_command - issue a generic command for the controller
 * @dwc: pointer to the controller context
 * @cmd: the command to be issued
 * @param: command parameter
 *
 * Caller should take care of locking. Issue @cmd with a given @param to @dwc
 * and wait for its completion.
 */
int dwc3_send_gadget_generic_command(struct dwc3 *dwc, unsigned cmd, u32 param)
{
	u32		timeout = 500;
	int		status = 0;
	int		ret = 0;
	u32		reg;

	dwc3_writel(dwc->regs, DWC3_DGCMDPAR, param);
	dwc3_writel(dwc->regs, DWC3_DGCMD, cmd | DWC3_DGCMD_CMDACT);

	do {
		reg = dwc3_readl(dwc->regs, DWC3_DGCMD);
		if (!(reg & DWC3_DGCMD_CMDACT)) {
			status = DWC3_DGCMD_STATUS(reg);
			if (status)
				ret = -EINVAL;
			break;
		}
	} while (--timeout);

	if (!timeout) {
		ret = -ETIMEDOUT;
		status = -ETIMEDOUT;
	}

	trace_dwc3_gadget_generic_cmd(cmd, param, status);

	return ret;
}

static int __dwc3_gadget_wakeup(struct dwc3 *dwc);

/**
 * dwc3_send_gadget_ep_cmd - issue an endpoint command
 * @dep: the endpoint to which the command is going to be issued
 * @cmd: the command to be issued
 * @params: parameters to the command
 *
 * Caller should handle locking. This function will issue @cmd with given
 * @params to @dep and wait for its completion.
 */
int dwc3_send_gadget_ep_cmd(struct dwc3_ep *dep, unsigned cmd,
		struct dwc3_gadget_ep_cmd_params *params)
{
	const struct usb_endpoint_descriptor *desc = dep->endpoint.desc;
	struct dwc3		*dwc = dep->dwc;
	u32			timeout = 3000;
	u32			saved_config = 0;
	u32			reg;

	int			cmd_status = 0;
	int			ret = -EINVAL;

	/*
	 * When operating in USB 2.0 speeds (HS/FS), if GUSB2PHYCFG.ENBLSLPM or
	 * GUSB2PHYCFG.SUSPHY is set, it must be cleared before issuing an
	 * endpoint command.
	 *
	 * Save and clear both GUSB2PHYCFG.ENBLSLPM and GUSB2PHYCFG.SUSPHY
	 * settings. Restore them after the command is completed.
	 *
	 * DWC_usb3 3.30a and DWC_usb31 1.90a programming guide section 3.2.2
	 */
	if (dwc->gadget.speed <= USB_SPEED_HIGH) {
		reg = dwc3_readl(dwc->regs, DWC3_GUSB2PHYCFG(0));
		if (unlikely(reg & DWC3_GUSB2PHYCFG_SUSPHY)) {
			saved_config |= DWC3_GUSB2PHYCFG_SUSPHY;
			reg &= ~DWC3_GUSB2PHYCFG_SUSPHY;
		}

		if (reg & DWC3_GUSB2PHYCFG_ENBLSLPM) {
			saved_config |= DWC3_GUSB2PHYCFG_ENBLSLPM;
			reg &= ~DWC3_GUSB2PHYCFG_ENBLSLPM;
		}

		if (saved_config)
			dwc3_writel(dwc->regs, DWC3_GUSB2PHYCFG(0), reg);
	}

	if (DWC3_DEPCMD_CMD(cmd) == DWC3_DEPCMD_STARTTRANSFER) {
		int		needs_wakeup;

		needs_wakeup = (dwc->link_state == DWC3_LINK_STATE_U1 ||
				dwc->link_state == DWC3_LINK_STATE_U2 ||
				dwc->link_state == DWC3_LINK_STATE_U3);

		if (unlikely(needs_wakeup)) {
			ret = __dwc3_gadget_wakeup(dwc);
			dev_WARN_ONCE(dwc->dev, ret, "wakeup failed --> %d\n",
					ret);
		}
	}

	dwc3_writel(dep->regs, DWC3_DEPCMDPAR0, params->param0);
	dwc3_writel(dep->regs, DWC3_DEPCMDPAR1, params->param1);
	dwc3_writel(dep->regs, DWC3_DEPCMDPAR2, params->param2);

	/*
	 * Synopsys Databook 2.60a states in section 6.3.2.5.6 of that if we're
	 * not relying on XferNotReady, we can make use of a special "No
	 * Response Update Transfer" command where we should clear both CmdAct
	 * and CmdIOC bits.
	 *
	 * With this, we don't need to wait for command completion and can
	 * straight away issue further commands to the endpoint.
	 *
	 * NOTICE: We're making an assumption that control endpoints will never
	 * make use of Update Transfer command. This is a safe assumption
	 * because we can never have more than one request at a time with
	 * Control Endpoints. If anybody changes that assumption, this chunk
	 * needs to be updated accordingly.
	 */
	if (DWC3_DEPCMD_CMD(cmd) == DWC3_DEPCMD_UPDATETRANSFER &&
			!usb_endpoint_xfer_isoc(desc))
		cmd &= ~(DWC3_DEPCMD_CMDIOC | DWC3_DEPCMD_CMDACT);
	else
		cmd |= DWC3_DEPCMD_CMDACT;

	dwc3_writel(dep->regs, DWC3_DEPCMD, cmd);
	do {
		reg = dwc3_readl(dep->regs, DWC3_DEPCMD);
		if (!(reg & DWC3_DEPCMD_CMDACT)) {
			cmd_status = DWC3_DEPCMD_STATUS(reg);

			switch (cmd_status) {
			case 0:
				ret = 0;
				break;
			case DEPEVT_TRANSFER_NO_RESOURCE:
				ret = -EINVAL;
				break;
			case DEPEVT_TRANSFER_BUS_EXPIRY:
				/*
				 * SW issues START TRANSFER command to
				 * isochronous ep with future frame interval. If
				 * future interval time has already passed when
				 * core receives the command, it will respond
				 * with an error status of 'Bus Expiry'.
				 *
				 * Instead of always returning -EINVAL, let's
				 * give a hint to the gadget driver that this is
				 * the case by returning -EAGAIN.
				 */
				ret = -EAGAIN;
				break;
			default:
				dev_WARN(dwc->dev, "UNKNOWN cmd status\n");
			}

			break;
		}
	} while (--timeout);

	if (timeout == 0) {
		ret = -ETIMEDOUT;
		dev_err(dwc->dev, "%s command timeout for %s\n",
			dwc3_gadget_ep_cmd_string(cmd), dep->name);
		dwc->ep_cmd_timeout_cnt++;
		cmd_status = -ETIMEDOUT;
	}

	trace_dwc3_gadget_ep_cmd(dep, cmd, params, cmd_status);

	if (ret == 0 && DWC3_DEPCMD_CMD(cmd) == DWC3_DEPCMD_STARTTRANSFER) {
		dep->flags |= DWC3_EP_TRANSFER_STARTED;
		dwc3_gadget_ep_get_transfer_index(dep);
	}

	if (saved_config) {
		reg = dwc3_readl(dwc->regs, DWC3_GUSB2PHYCFG(0));
		reg |= saved_config;
		dwc3_writel(dwc->regs, DWC3_GUSB2PHYCFG(0), reg);
	}

	return ret;
}
EXPORT_SYMBOL(dwc3_send_gadget_ep_cmd);

static int dwc3_send_clear_stall_ep_cmd(struct dwc3_ep *dep)
{
	struct dwc3 *dwc = dep->dwc;
	struct dwc3_gadget_ep_cmd_params params;
	u32 cmd = DWC3_DEPCMD_CLEARSTALL;

	/*
	 * As of core revision 2.60a the recommended programming model
	 * is to set the ClearPendIN bit when issuing a Clear Stall EP
	 * command for IN endpoints. This is to prevent an issue where
	 * some (non-compliant) hosts may not send ACK TPs for pending
	 * IN transfers due to a mishandled error condition. Synopsys
	 * STAR 9000614252.
	 */
	if (dep->direction && (dwc->revision >= DWC3_REVISION_260A) &&
	    (dwc->gadget.speed >= USB_SPEED_SUPER))
		cmd |= DWC3_DEPCMD_CLEARPENDIN;

	memset(&params, 0, sizeof(params));

	return dwc3_send_gadget_ep_cmd(dep, cmd, &params);
}

static int dwc3_alloc_trb_pool(struct dwc3_ep *dep)
{
	struct dwc3		*dwc = dep->dwc;

	if (dep->trb_pool)
		return 0;

	dep->trb_pool = dma_alloc_coherent(dwc->sysdev,
			sizeof(struct dwc3_trb) * DWC3_TRB_NUM,
			&dep->trb_pool_dma, GFP_KERNEL);
	if (!dep->trb_pool) {
		dev_err(dep->dwc->dev, "failed to allocate trb pool for %s\n",
				dep->name);
		return -ENOMEM;
	}
	dep->num_trbs = DWC3_TRB_NUM;

	return 0;
}

static void dwc3_free_trb_pool(struct dwc3_ep *dep)
{
	struct dwc3		*dwc = dep->dwc;

	/* Freeing of GSI EP TRBs are handled by GSI EP ops. */
	if (dep->gsi)
		return;

	/*
	 * Clean up ep ring to avoid getting xferInProgress due to stale trbs
	 * with HWO bit set from previous composition when update transfer cmd
	 * is issued.
	 */
	if (dep->number > 1 && dep->trb_pool && dep->trb_pool_dma) {
		memset(&dep->trb_pool[0], 0,
			sizeof(struct dwc3_trb) * dep->num_trbs);
		dbg_event(dep->number, "Clr_TRB", 0);
		dev_dbg(dwc->dev, "Clr_TRB ring of %s\n", dep->name);

		dma_free_coherent(dwc->sysdev,
				sizeof(struct dwc3_trb) * DWC3_TRB_NUM,
				dep->trb_pool, dep->trb_pool_dma);
		dep->trb_pool = NULL;
		dep->trb_pool_dma = 0;
	}
}

static int dwc3_gadget_set_xfer_resource(struct dwc3_ep *dep)
{
	struct dwc3_gadget_ep_cmd_params params;

	memset(&params, 0x00, sizeof(params));

	params.param0 = DWC3_DEPXFERCFG_NUM_XFER_RES(1);

	return dwc3_send_gadget_ep_cmd(dep, DWC3_DEPCMD_SETTRANSFRESOURCE,
			&params);
}

/**
 * dwc3_gadget_start_config - configure ep resources
 * @dep: endpoint that is being enabled
 *
 * Issue a %DWC3_DEPCMD_DEPSTARTCFG command to @dep. After the command's
 * completion, it will set Transfer Resource for all available endpoints.
 *
 * The assignment of transfer resources cannot perfectly follow the data book
 * due to the fact that the controller driver does not have all knowledge of the
 * configuration in advance. It is given this information piecemeal by the
 * composite gadget framework after every SET_CONFIGURATION and
 * SET_INTERFACE. Trying to follow the databook programming model in this
 * scenario can cause errors. For two reasons:
 *
 * 1) The databook says to do %DWC3_DEPCMD_DEPSTARTCFG for every
 * %USB_REQ_SET_CONFIGURATION and %USB_REQ_SET_INTERFACE (8.1.5). This is
 * incorrect in the scenario of multiple interfaces.
 *
 * 2) The databook does not mention doing more %DWC3_DEPCMD_DEPXFERCFG for new
 * endpoint on alt setting (8.1.6).
 *
 * The following simplified method is used instead:
 *
 * All hardware endpoints can be assigned a transfer resource and this setting
 * will stay persistent until either a core reset or hibernation. So whenever we
 * do a %DWC3_DEPCMD_DEPSTARTCFG(0) we can go ahead and do
 * %DWC3_DEPCMD_DEPXFERCFG for every hardware endpoint as well. We are
 * guaranteed that there are as many transfer resources as endpoints.
 *
 * This function is called for each endpoint when it is being enabled but is
 * triggered only when called for EP0-out, which always happens first, and which
 * should only happen in one of the above conditions.
 */
static int dwc3_gadget_start_config(struct dwc3_ep *dep)
{
	struct dwc3_gadget_ep_cmd_params params;
	struct dwc3		*dwc;
	u32			cmd;
	int			i;
	int			ret;

	if (dep->number)
		return 0;

	memset(&params, 0x00, sizeof(params));
	cmd = DWC3_DEPCMD_DEPSTARTCFG;
	dwc = dep->dwc;

	ret = dwc3_send_gadget_ep_cmd(dep, cmd, &params);
	if (ret)
		return ret;

	for (i = 0; i < DWC3_ENDPOINTS_NUM; i++) {
		struct dwc3_ep *dep = dwc->eps[i];

		if (!dep)
			continue;

		ret = dwc3_gadget_set_xfer_resource(dep);
		if (ret)
			return ret;
	}

	return 0;
}

static int dwc3_gadget_set_ep_config(struct dwc3_ep *dep, unsigned int action)
{
	const struct usb_ss_ep_comp_descriptor *comp_desc;
	const struct usb_endpoint_descriptor *desc;
	struct dwc3_gadget_ep_cmd_params params;
	struct dwc3 *dwc = dep->dwc;

	comp_desc = dep->endpoint.comp_desc;
	desc = dep->endpoint.desc;

	memset(&params, 0x00, sizeof(params));

	params.param0 = DWC3_DEPCFG_EP_TYPE(usb_endpoint_type(desc))
		| DWC3_DEPCFG_MAX_PACKET_SIZE(usb_endpoint_maxp(desc));

	/* Burst size is only needed in SuperSpeed mode */
	if (dwc->gadget.speed >= USB_SPEED_SUPER) {
		u32 burst = dep->endpoint.maxburst;
		params.param0 |= DWC3_DEPCFG_BURST_SIZE(burst - 1);
	}

	params.param0 |= action;
	if (action == DWC3_DEPCFG_ACTION_RESTORE)
		params.param2 |= dep->saved_state;

	if (usb_endpoint_xfer_control(desc))
		params.param1 = DWC3_DEPCFG_XFER_COMPLETE_EN;

	if (dep->number <= 1 || usb_endpoint_xfer_isoc(desc))
		params.param1 |= DWC3_DEPCFG_XFER_NOT_READY_EN;

	if (usb_ss_max_streams(comp_desc) && usb_endpoint_xfer_bulk(desc)) {
		params.param1 |= DWC3_DEPCFG_STREAM_CAPABLE
			| DWC3_DEPCFG_STREAM_EVENT_EN;
		dep->stream_capable = true;
	}

	if (!usb_endpoint_xfer_control(desc))
		params.param1 |= DWC3_DEPCFG_XFER_IN_PROGRESS_EN;

	/*
	 * We are doing 1:1 mapping for endpoints, meaning
	 * Physical Endpoints 2 maps to Logical Endpoint 2 and
	 * so on. We consider the direction bit as part of the physical
	 * endpoint number. So USB endpoint 0x81 is 0x03.
	 */
	params.param1 |= DWC3_DEPCFG_EP_NUMBER(dep->number);

	/*
	 * We must use the lower 16 TX FIFOs even though
	 * HW might have more
	 */
	if (dep->direction)
		params.param0 |= DWC3_DEPCFG_FIFO_NUMBER(dep->number >> 1);

	if (desc->bInterval) {
		params.param1 |= DWC3_DEPCFG_BINTERVAL_M1(desc->bInterval - 1);
		dep->interval = 1 << (desc->bInterval - 1);
	}

	return dwc3_send_gadget_ep_cmd(dep, DWC3_DEPCMD_SETEPCONFIG, &params);
}

/**
 * __dwc3_gadget_ep_enable - initializes a hw endpoint
 * @dep: endpoint to be initialized
 * @action: one of INIT, MODIFY or RESTORE
 *
 * Caller should take care of locking. Execute all necessary commands to
 * initialize a HW endpoint so it can be used by a gadget driver.
 */
static int __dwc3_gadget_ep_enable(struct dwc3_ep *dep, unsigned int action)
{
	const struct usb_endpoint_descriptor *desc = dep->endpoint.desc;
	struct dwc3		*dwc = dep->dwc;

	u32			reg;
	int			ret;

	if (!(dep->flags & DWC3_EP_ENABLED)) {
		ret = dwc3_gadget_resize_tx_fifos(dwc, dep);
		if (ret)
			return ret;

		ret = dwc3_gadget_start_config(dep);
		if (ret) {
			dev_err(dwc->dev, "start_config() failed for %s\n",
								dep->name);
			return ret;
		}
	}

	ret = dwc3_gadget_set_ep_config(dep, action);
	if (ret) {
		dev_err(dwc->dev, "set_ep_config() failed for %s\n", dep->name);
		return ret;
	}

	if (!(dep->flags & DWC3_EP_ENABLED)) {
		struct dwc3_trb	*trb_st_hw;
		struct dwc3_trb	*trb_link;

		dep->type = usb_endpoint_type(desc);
		dep->flags |= DWC3_EP_ENABLED;

		reg = dwc3_readl(dwc->regs, DWC3_DALEPENA);
		reg |= DWC3_DALEPENA_EP(dep->number);
		dwc3_writel(dwc->regs, DWC3_DALEPENA, reg);

		if (usb_endpoint_xfer_control(desc))
			goto out;

		/* Initialize the TRB ring */
		dep->trb_dequeue = 0;
		dep->trb_enqueue = 0;
		memset(dep->trb_pool, 0,
		       sizeof(struct dwc3_trb) * DWC3_TRB_NUM);

		/* Link TRB. The HWO bit is never reset */
		trb_st_hw = &dep->trb_pool[0];

		trb_link = &dep->trb_pool[DWC3_TRB_NUM - 1];
		trb_link->bpl = lower_32_bits(dwc3_trb_dma_offset(dep, trb_st_hw));
		trb_link->bph = upper_32_bits(dwc3_trb_dma_offset(dep, trb_st_hw));
		trb_link->ctrl |= DWC3_TRBCTL_LINK_TRB;
		trb_link->ctrl |= DWC3_TRB_CTRL_HWO;
	}

	/*
	 * Issue StartTransfer here with no-op TRB so we can always rely on No
	 * Response Update Transfer command.
	 */
	if ((usb_endpoint_xfer_bulk(desc) && !dep->stream_capable) ||
			usb_endpoint_xfer_int(desc)) {
		struct dwc3_gadget_ep_cmd_params params;
		struct dwc3_trb	*trb;
		dma_addr_t trb_dma;
		u32 cmd;

		memset(&params, 0, sizeof(params));
		trb = &dep->trb_pool[0];
		trb_dma = dwc3_trb_dma_offset(dep, trb);

		params.param0 = upper_32_bits(trb_dma);
		params.param1 = lower_32_bits(trb_dma);

		cmd = DWC3_DEPCMD_STARTTRANSFER;

		ret = dwc3_send_gadget_ep_cmd(dep, cmd, &params);
		if (ret < 0)
			return ret;
	}

out:
	trace_dwc3_gadget_ep_enable(dep);

	return 0;
}

static void dwc3_remove_requests(struct dwc3 *dwc, struct dwc3_ep *dep)
{
	struct dwc3_request		*req;

	dwc3_stop_active_transfer(dep, true, false);

	/* - giveback all requests to gadget driver */
	while (!list_empty(&dep->started_list)) {
		req = next_request(&dep->started_list);

		dwc3_gadget_giveback(dep, req, -ESHUTDOWN);
	}

	while (!list_empty(&dep->pending_list)) {
		req = next_request(&dep->pending_list);

		dwc3_gadget_giveback(dep, req, -ESHUTDOWN);
	}

<<<<<<< HEAD
	if (dep->number == 1 && dwc->ep0state != EP0_SETUP_PHASE) {
		unsigned int dir;

		dbg_log_string("CTRLPEND", dwc->ep0state);
		dir = !!dwc->ep0_expect_in;
		if (dwc->ep0state == EP0_DATA_PHASE)
			dwc3_ep0_end_control_data(dwc, dwc->eps[dir]);
		else
			dwc3_ep0_end_control_data(dwc, dwc->eps[!dir]);

		dwc->eps[0]->trb_enqueue = 0;
		dwc->eps[1]->trb_enqueue = 0;
	}

	dbg_log_string("DONE for %s(%d)", dep->name, dep->number);
=======
	while (!list_empty(&dep->cancelled_list)) {
		req = next_request(&dep->cancelled_list);

		dwc3_gadget_giveback(dep, req, -ESHUTDOWN);
	}
>>>>>>> aefd2d63
}

/**
 * __dwc3_gadget_ep_disable - disables a hw endpoint
 * @dep: the endpoint to disable
 *
 * This function undoes what __dwc3_gadget_ep_enable did and also removes
 * requests which are currently being processed by the hardware and those which
 * are not yet scheduled.
 *
 * Caller should take care of locking.
 */
static int __dwc3_gadget_ep_disable(struct dwc3_ep *dep)
{
	struct dwc3		*dwc = dep->dwc;
	u32			reg;

	trace_dwc3_gadget_ep_disable(dep);

	dwc3_remove_requests(dwc, dep);

	/* make sure HW endpoint isn't stalled */
	if (dep->flags & DWC3_EP_STALL)
		__dwc3_gadget_ep_set_halt(dep, 0, false);

	reg = dwc3_readl(dwc->regs, DWC3_DALEPENA);
	reg &= ~DWC3_DALEPENA_EP(dep->number);
	dwc3_writel(dwc->regs, DWC3_DALEPENA, reg);

	dep->stream_capable = false;
	dep->type = 0;
	dep->flags = 0;

	/* Clear out the ep descriptors for non-ep0 */
	if (dep->number > 1) {
		dep->endpoint.comp_desc = NULL;
		dep->endpoint.desc = NULL;
	}

	return 0;
}

/* -------------------------------------------------------------------------- */

static int dwc3_gadget_ep0_enable(struct usb_ep *ep,
		const struct usb_endpoint_descriptor *desc)
{
	return -EINVAL;
}

static int dwc3_gadget_ep0_disable(struct usb_ep *ep)
{
	return -EINVAL;
}

/* -------------------------------------------------------------------------- */

static int dwc3_gadget_ep_enable(struct usb_ep *ep,
		const struct usb_endpoint_descriptor *desc)
{
	struct dwc3_ep			*dep;
	struct dwc3			*dwc;
	unsigned long			flags;
	int				ret;

	if (!ep || !desc || desc->bDescriptorType != USB_DT_ENDPOINT) {
		pr_debug("dwc3: invalid parameters\n");
		return -EINVAL;
	}

	if (!desc->wMaxPacketSize) {
		pr_debug("dwc3: missing wMaxPacketSize\n");
		return -EINVAL;
	}

	dep = to_dwc3_ep(ep);
	dwc = dep->dwc;

	if (dev_WARN_ONCE(dwc->dev, dep->flags & DWC3_EP_ENABLED,
					"%s is already enabled\n",
					dep->name))
		return 0;

	spin_lock_irqsave(&dwc->lock, flags);
	ret = __dwc3_gadget_ep_enable(dep, DWC3_DEPCFG_ACTION_INIT);
	dbg_event(dep->number, "ENABLE", ret);
	spin_unlock_irqrestore(&dwc->lock, flags);

	return ret;
}

static int dwc3_gadget_ep_disable(struct usb_ep *ep)
{
	struct dwc3_ep			*dep;
	struct dwc3			*dwc;
	unsigned long			flags;
	int				ret;

	if (!ep) {
		pr_debug("dwc3: invalid parameters\n");
		return -EINVAL;
	}

	dep = to_dwc3_ep(ep);
	dwc = dep->dwc;

	if (dev_WARN_ONCE(dwc->dev, !(dep->flags & DWC3_EP_ENABLED),
					"%s is already disabled\n",
					dep->name))
		return 0;

	spin_lock_irqsave(&dwc->lock, flags);
	ret = __dwc3_gadget_ep_disable(dep);
	dbg_event(dep->number, "DISABLE", ret);
	spin_unlock_irqrestore(&dwc->lock, flags);

	return ret;
}

static struct usb_request *dwc3_gadget_ep_alloc_request(struct usb_ep *ep,
		gfp_t gfp_flags)
{
	struct dwc3_request		*req;
	struct dwc3_ep			*dep = to_dwc3_ep(ep);

	req = kzalloc(sizeof(*req), gfp_flags);
	if (!req)
		return NULL;

	req->direction	= dep->direction;
	req->epnum	= dep->number;
	req->dep	= dep;
	req->status	= DWC3_REQUEST_STATUS_UNKNOWN;

	trace_dwc3_alloc_request(req);

	return &req->request;
}

static void dwc3_gadget_ep_free_request(struct usb_ep *ep,
		struct usb_request *request)
{
	struct dwc3_request		*req = to_dwc3_request(request);

	trace_dwc3_free_request(req);
	kfree(req);
}

/**
 * dwc3_ep_prev_trb - returns the previous TRB in the ring
 * @dep: The endpoint with the TRB ring
 * @index: The index of the current TRB in the ring
 *
 * Returns the TRB prior to the one pointed to by the index. If the
 * index is 0, we will wrap backwards, skip the link TRB, and return
 * the one just before that.
 */
static struct dwc3_trb *dwc3_ep_prev_trb(struct dwc3_ep *dep, u8 index)
{
	u8 tmp = index;

	if (!dep->trb_pool)
		return NULL;

	if (!tmp)
		tmp = DWC3_TRB_NUM - 1;

	return &dep->trb_pool[tmp - 1];
}

static u32 dwc3_calc_trbs_left(struct dwc3_ep *dep)
{
	struct dwc3_trb		*tmp;
	u8			trbs_left;

	/*
	 * If enqueue & dequeue are equal than it is either full or empty.
	 *
	 * One way to know for sure is if the TRB right before us has HWO bit
	 * set or not. If it has, then we're definitely full and can't fit any
	 * more transfers in our ring.
	 */
	if (dep->trb_enqueue == dep->trb_dequeue) {
		tmp = dwc3_ep_prev_trb(dep, dep->trb_enqueue);
		if (!tmp || tmp->ctrl & DWC3_TRB_CTRL_HWO)
			return 0;

		return DWC3_TRB_NUM - 1;
	}

	trbs_left = dep->trb_dequeue - dep->trb_enqueue;
	trbs_left &= (DWC3_TRB_NUM - 1);

	if (dep->trb_dequeue < dep->trb_enqueue)
		trbs_left--;

	return trbs_left;
}

static void __dwc3_prepare_one_trb(struct dwc3_ep *dep, struct dwc3_trb *trb,
		dma_addr_t dma, unsigned length, unsigned chain, unsigned node,
		unsigned stream_id, unsigned short_not_ok, unsigned no_interrupt)
{
	struct dwc3		*dwc = dep->dwc;
	struct usb_gadget	*gadget = &dwc->gadget;
	enum usb_device_speed	speed = gadget->speed;

	trb->size = DWC3_TRB_SIZE_LENGTH(length);
	trb->bpl = lower_32_bits(dma);
	trb->bph = upper_32_bits(dma);

	switch (usb_endpoint_type(dep->endpoint.desc)) {
	case USB_ENDPOINT_XFER_CONTROL:
		trb->ctrl = DWC3_TRBCTL_CONTROL_SETUP;
		break;

	case USB_ENDPOINT_XFER_ISOC:
		if (!node) {
			trb->ctrl = DWC3_TRBCTL_ISOCHRONOUS_FIRST;

			/*
			 * USB Specification 2.0 Section 5.9.2 states that: "If
			 * there is only a single transaction in the microframe,
			 * only a DATA0 data packet PID is used.  If there are
			 * two transactions per microframe, DATA1 is used for
			 * the first transaction data packet and DATA0 is used
			 * for the second transaction data packet.  If there are
			 * three transactions per microframe, DATA2 is used for
			 * the first transaction data packet, DATA1 is used for
			 * the second, and DATA0 is used for the third."
			 *
			 * IOW, we should satisfy the following cases:
			 *
			 * 1) length <= maxpacket
			 *	- DATA0
			 *
			 * 2) maxpacket < length <= (2 * maxpacket)
			 *	- DATA1, DATA0
			 *
			 * 3) (2 * maxpacket) < length <= (3 * maxpacket)
			 *	- DATA2, DATA1, DATA0
			 */
			if (speed == USB_SPEED_HIGH) {
				struct usb_ep *ep = &dep->endpoint;
				unsigned int mult = 2;
				unsigned int maxp = usb_endpoint_maxp(ep->desc);

				if (length <= (2 * maxp))
					mult--;

				if (length <= maxp)
					mult--;

				trb->size |= DWC3_TRB_SIZE_PCM1(mult);
			}
		} else {
			trb->ctrl = DWC3_TRBCTL_ISOCHRONOUS;
		}

		/* always enable Interrupt on Missed ISOC */
		trb->ctrl |= DWC3_TRB_CTRL_ISP_IMI;
		break;

	case USB_ENDPOINT_XFER_BULK:
	case USB_ENDPOINT_XFER_INT:
		trb->ctrl = DWC3_TRBCTL_NORMAL;
		break;
	default:
		/*
		 * This is only possible with faulty memory because we
		 * checked it already :)
		 */
		dev_WARN(dwc->dev, "Unknown endpoint type %d\n",
				usb_endpoint_type(dep->endpoint.desc));
	}

	/*
	 * Enable Continue on Short Packet
	 * when endpoint is not a stream capable
	 */
	if (usb_endpoint_dir_out(dep->endpoint.desc)) {
		if (!dep->stream_capable)
			trb->ctrl |= DWC3_TRB_CTRL_CSP;

		if (short_not_ok)
			trb->ctrl |= DWC3_TRB_CTRL_ISP_IMI;
	}

	if ((!no_interrupt && !chain) ||
			(dwc3_calc_trbs_left(dep) == 1))
		trb->ctrl |= DWC3_TRB_CTRL_IOC;

	if (chain)
		trb->ctrl |= DWC3_TRB_CTRL_CHN;

	if (usb_endpoint_xfer_bulk(dep->endpoint.desc) && dep->stream_capable)
		trb->ctrl |= DWC3_TRB_CTRL_SID_SOFN(stream_id);

	trb->ctrl |= DWC3_TRB_CTRL_HWO;

	dwc3_ep_inc_enq(dep);

	trace_dwc3_prepare_trb(dep, trb);
}

/**
 * dwc3_prepare_one_trb - setup one TRB from one request
 * @dep: endpoint for which this request is prepared
 * @req: dwc3_request pointer
 * @chain: should this TRB be chained to the next?
 * @node: only for isochronous endpoints. First TRB needs different type.
 */
static void dwc3_prepare_one_trb(struct dwc3_ep *dep,
		struct dwc3_request *req, unsigned chain, unsigned node)
{
	struct dwc3_trb		*trb;
	unsigned int		length;
	dma_addr_t		dma;
	unsigned		stream_id = req->request.stream_id;
	unsigned		short_not_ok = req->request.short_not_ok;
	unsigned		no_interrupt = req->request.no_interrupt;

	if (req->request.num_sgs > 0) {
		length = sg_dma_len(req->start_sg);
		dma = sg_dma_address(req->start_sg);
	} else {
		length = req->request.length;
		dma = req->request.dma;
	}

	trb = &dep->trb_pool[dep->trb_enqueue];

	if (!req->trb) {
		dwc3_gadget_move_started_request(req);
		req->trb = trb;
		req->trb_dma = dwc3_trb_dma_offset(dep, trb);
	}

	req->num_trbs++;

	__dwc3_prepare_one_trb(dep, trb, dma, length, chain, node,
			stream_id, short_not_ok, no_interrupt);
}

static void dwc3_prepare_one_trb_sg(struct dwc3_ep *dep,
		struct dwc3_request *req)
{
	struct scatterlist *sg = req->start_sg;
	struct scatterlist *s;
	int		i;

	unsigned int remaining = req->request.num_mapped_sgs
		- req->num_queued_sgs;

	for_each_sg(sg, s, remaining, i) {
		unsigned int length = req->request.length;
		unsigned int maxp = usb_endpoint_maxp(dep->endpoint.desc);
		unsigned int rem = length % maxp;
		unsigned chain = true;

		/*
		 * IOMMU driver is clubbing the list of sgs which shares a page
		 * boundary into one and giving it to USB driver. With this the
		 * number of sgs mapped it not equal to the the number of sgs
		 * passed. Mark the chain bit to false if it is the last mapped
		 * sg.
		 */
		if (sg_is_last(s) || (i == remaining - 1))
			chain = false;

		if (rem && usb_endpoint_dir_out(dep->endpoint.desc) && !chain) {
			struct dwc3	*dwc = dep->dwc;
			struct dwc3_trb	*trb;

			req->needs_extra_trb = true;

			/* prepare normal TRB */
			dwc3_prepare_one_trb(dep, req, true, i);

			/* Now prepare one extra TRB to align transfer size */
			trb = &dep->trb_pool[dep->trb_enqueue];
			req->num_trbs++;
			__dwc3_prepare_one_trb(dep, trb, dwc->bounce_addr,
					maxp - rem, false, 1,
					req->request.stream_id,
					req->request.short_not_ok,
					req->request.no_interrupt);
		} else {
			dwc3_prepare_one_trb(dep, req, chain, i);
		}

		/*
		 * There can be a situation where all sgs in sglist are not
		 * queued because of insufficient trb number. To handle this
		 * case, update start_sg to next sg to be queued, so that
		 * we have free trbs we can continue queuing from where we
		 * previously stopped
		 */
		if (chain)
			req->start_sg = sg_next(s);

		req->num_queued_sgs++;

		if (!dwc3_calc_trbs_left(dep))
			break;
	}
}

static void dwc3_prepare_one_trb_linear(struct dwc3_ep *dep,
		struct dwc3_request *req)
{
	unsigned int length = req->request.length;
	unsigned int maxp = usb_endpoint_maxp(dep->endpoint.desc);
	unsigned int rem = length % maxp;

	if ((!length || rem) && usb_endpoint_dir_out(dep->endpoint.desc)) {
		struct dwc3	*dwc = dep->dwc;
		struct dwc3_trb	*trb;

		req->needs_extra_trb = true;

		/* prepare normal TRB */
		dwc3_prepare_one_trb(dep, req, true, 0);

		/* Now prepare one extra TRB to align transfer size */
		trb = &dep->trb_pool[dep->trb_enqueue];
		req->num_trbs++;
		__dwc3_prepare_one_trb(dep, trb, dwc->bounce_addr, maxp - rem,
				false, 1, req->request.stream_id,
				req->request.short_not_ok,
				req->request.no_interrupt);
	} else if (req->request.zero && req->request.length &&
		   (IS_ALIGNED(req->request.length, maxp))) {
		struct dwc3	*dwc = dep->dwc;
		struct dwc3_trb	*trb;

		req->needs_extra_trb = true;

		/* prepare normal TRB */
		dwc3_prepare_one_trb(dep, req, true, 0);

		/* Now prepare one extra TRB to handle ZLP */
		trb = &dep->trb_pool[dep->trb_enqueue];
		req->num_trbs++;
		__dwc3_prepare_one_trb(dep, trb, dwc->bounce_addr, 0,
				false, 1, req->request.stream_id,
				req->request.short_not_ok,
				req->request.no_interrupt);
	} else {
		dwc3_prepare_one_trb(dep, req, false, 0);
	}
}

/*
 * dwc3_prepare_trbs - setup TRBs from requests
 * @dep: endpoint for which requests are being prepared
 *
 * The function goes through the requests list and sets up TRBs for the
 * transfers. The function returns once there are no more TRBs available or
 * it runs out of requests.
 */
static void dwc3_prepare_trbs(struct dwc3_ep *dep)
{
	struct dwc3_request	*req, *n;

	BUILD_BUG_ON_NOT_POWER_OF_2(DWC3_TRB_NUM);

	/*
	 * We can get in a situation where there's a request in the started list
	 * but there weren't enough TRBs to fully kick it in the first time
	 * around, so it has been waiting for more TRBs to be freed up.
	 *
	 * In that case, we should check if we have a request with pending_sgs
	 * in the started list and prepare TRBs for that request first,
	 * otherwise we will prepare TRBs completely out of order and that will
	 * break things.
	 */
	list_for_each_entry(req, &dep->started_list, list) {
		if (req->num_pending_sgs > 0)
			dwc3_prepare_one_trb_sg(dep, req);

		if (!dwc3_calc_trbs_left(dep))
			return;
	}

	list_for_each_entry_safe(req, n, &dep->pending_list, list) {
		struct dwc3	*dwc = dep->dwc;
		int		ret;

		ret = usb_gadget_map_request_by_dev(dwc->sysdev, &req->request,
						    dep->direction);
		if (ret)
			return;

		req->sg			= req->request.sg;
		req->start_sg		= req->sg;
		req->num_queued_sgs	= 0;
		req->num_pending_sgs	= req->request.num_mapped_sgs;

		if (req->num_pending_sgs > 0)
			dwc3_prepare_one_trb_sg(dep, req);
		else
			dwc3_prepare_one_trb_linear(dep, req);

		dbg_ep_map(dep->number, req);
		if (!dwc3_calc_trbs_left(dep))
			return;
	}
}

static int __dwc3_gadget_kick_transfer(struct dwc3_ep *dep)
{
	struct dwc3_gadget_ep_cmd_params params;
	struct dwc3_request		*req;
	struct dwc3			*dwc = dep->dwc;
	int				starting;
	int				ret;
	u32				cmd;

	if (!dwc3_calc_trbs_left(dep))
		return 0;

	starting = !(dep->flags & DWC3_EP_TRANSFER_STARTED);

	dwc3_prepare_trbs(dep);
	req = next_request(&dep->started_list);
	if (!req) {
		dep->flags |= DWC3_EP_PENDING_REQUEST;
		dbg_event(dep->number, "NO REQ", 0);
		return 0;
	}

	memset(&params, 0, sizeof(params));

	if (starting) {
		params.param0 = upper_32_bits(req->trb_dma);
		params.param1 = lower_32_bits(req->trb_dma);
		cmd = DWC3_DEPCMD_STARTTRANSFER;

		if (dep->stream_capable)
			cmd |= DWC3_DEPCMD_PARAM(req->request.stream_id);

		if (usb_endpoint_xfer_isoc(dep->endpoint.desc))
			cmd |= DWC3_DEPCMD_PARAM(dep->frame_number);
	} else {
		cmd = DWC3_DEPCMD_UPDATETRANSFER |
			DWC3_DEPCMD_PARAM(dep->resource_index);
	}

	ret = dwc3_send_gadget_ep_cmd(dep, cmd, &params);
	if (ret < 0) {
		/*
		 * FIXME we need to iterate over the list of requests
		 * here and stop, unmap, free and del each of the linked
		 * requests instead of what we do now.
		 */
		if (req->trb)
			memset(req->trb, 0, sizeof(struct dwc3_trb));
		dwc3_gadget_del_and_unmap_request(dep, req, ret);
		return ret;
	}

	return 0;
}

static int __dwc3_gadget_get_frame(struct dwc3 *dwc)
{
	u32			reg;

	reg = dwc3_readl(dwc->regs, DWC3_DSTS);
	return DWC3_DSTS_SOFFN(reg);
}

/**
 * dwc3_gadget_start_isoc_quirk - workaround invalid frame number
 * @dep: isoc endpoint
 *
 * This function tests for the correct combination of BIT[15:14] from the 16-bit
 * microframe number reported by the XferNotReady event for the future frame
 * number to start the isoc transfer.
 *
 * In DWC_usb31 version 1.70a-ea06 and prior, for highspeed and fullspeed
 * isochronous IN, BIT[15:14] of the 16-bit microframe number reported by the
 * XferNotReady event are invalid. The driver uses this number to schedule the
 * isochronous transfer and passes it to the START TRANSFER command. Because
 * this number is invalid, the command may fail. If BIT[15:14] matches the
 * internal 16-bit microframe, the START TRANSFER command will pass and the
 * transfer will start at the scheduled time, if it is off by 1, the command
 * will still pass, but the transfer will start 2 seconds in the future. For all
 * other conditions, the START TRANSFER command will fail with bus-expiry.
 *
 * In order to workaround this issue, we can test for the correct combination of
 * BIT[15:14] by sending START TRANSFER commands with different values of
 * BIT[15:14]: 'b00, 'b01, 'b10, and 'b11. Each combination is 2^14 uframe apart
 * (or 2 seconds). 4 seconds into the future will result in a bus-expiry status.
 * As the result, within the 4 possible combinations for BIT[15:14], there will
 * be 2 successful and 2 failure START COMMAND status. One of the 2 successful
 * command status will result in a 2-second delay start. The smaller BIT[15:14]
 * value is the correct combination.
 *
 * Since there are only 4 outcomes and the results are ordered, we can simply
 * test 2 START TRANSFER commands with BIT[15:14] combinations 'b00 and 'b01 to
 * deduce the smaller successful combination.
 *
 * Let test0 = test status for combination 'b00 and test1 = test status for 'b01
 * of BIT[15:14]. The correct combination is as follow:
 *
 * if test0 fails and test1 passes, BIT[15:14] is 'b01
 * if test0 fails and test1 fails, BIT[15:14] is 'b10
 * if test0 passes and test1 fails, BIT[15:14] is 'b11
 * if test0 passes and test1 passes, BIT[15:14] is 'b00
 *
 * Synopsys STAR 9001202023: Wrong microframe number for isochronous IN
 * endpoints.
 */
static int dwc3_gadget_start_isoc_quirk(struct dwc3_ep *dep)
{
	int cmd_status = 0;
	bool test0;
	bool test1;

	while (dep->combo_num < 2) {
		struct dwc3_gadget_ep_cmd_params params;
		u32 test_frame_number;
		u32 cmd;

		/*
		 * Check if we can start isoc transfer on the next interval or
		 * 4 uframes in the future with BIT[15:14] as dep->combo_num
		 */
		test_frame_number = dep->frame_number & 0x3fff;
		test_frame_number |= dep->combo_num << 14;
		test_frame_number += max_t(u32, 4, dep->interval);

		params.param0 = upper_32_bits(dep->dwc->bounce_addr);
		params.param1 = lower_32_bits(dep->dwc->bounce_addr);

		cmd = DWC3_DEPCMD_STARTTRANSFER;
		cmd |= DWC3_DEPCMD_PARAM(test_frame_number);
		cmd_status = dwc3_send_gadget_ep_cmd(dep, cmd, &params);

		/* Redo if some other failure beside bus-expiry is received */
		if (cmd_status && cmd_status != -EAGAIN) {
			dep->start_cmd_status = 0;
			dep->combo_num = 0;
			return 0;
		}

		/* Store the first test status */
		if (dep->combo_num == 0)
			dep->start_cmd_status = cmd_status;

		dep->combo_num++;

		/*
		 * End the transfer if the START_TRANSFER command is successful
		 * to wait for the next XferNotReady to test the command again
		 */
		if (cmd_status == 0) {
			dwc3_stop_active_transfer(dep, true, true);
			return 0;
		}
	}

	/* test0 and test1 are both completed at this point */
	test0 = (dep->start_cmd_status == 0);
	test1 = (cmd_status == 0);

	if (!test0 && test1)
		dep->combo_num = 1;
	else if (!test0 && !test1)
		dep->combo_num = 2;
	else if (test0 && !test1)
		dep->combo_num = 3;
	else if (test0 && test1)
		dep->combo_num = 0;

	dep->frame_number &= 0x3fff;
	dep->frame_number |= dep->combo_num << 14;
	dep->frame_number += max_t(u32, 4, dep->interval);

	/* Reinitialize test variables */
	dep->start_cmd_status = 0;
	dep->combo_num = 0;

	return __dwc3_gadget_kick_transfer(dep);
}

static int __dwc3_gadget_start_isoc(struct dwc3_ep *dep)
{
	struct dwc3 *dwc = dep->dwc;
	int ret;
	int i;

	if (list_empty(&dep->pending_list)) {
		dep->flags |= DWC3_EP_PENDING_REQUEST;
		return -EAGAIN;
	}

	if (!dwc->dis_start_transfer_quirk && dwc3_is_usb31(dwc) &&
	    (dwc->revision <= DWC3_USB31_REVISION_160A ||
	     (dwc->revision == DWC3_USB31_REVISION_170A &&
	      dwc->version_type >= DWC31_VERSIONTYPE_EA01 &&
	      dwc->version_type <= DWC31_VERSIONTYPE_EA06))) {

		if (dwc->gadget.speed <= USB_SPEED_HIGH && dep->direction)
			return dwc3_gadget_start_isoc_quirk(dep);
	}

	for (i = 0; i < DWC3_ISOC_MAX_RETRIES; i++) {
		dep->frame_number = DWC3_ALIGN_FRAME(dep, i + 1);

		ret = __dwc3_gadget_kick_transfer(dep);
		if (ret != -EAGAIN)
			break;
	}

	return ret;
}

static int __dwc3_gadget_ep_queue(struct dwc3_ep *dep, struct dwc3_request *req)
{
	struct dwc3		*dwc = dep->dwc;

	if (!dep->endpoint.desc || !dwc->pullups_connected) {
		dev_err(dwc->dev, "%s: can't queue to disabled endpoint\n",
				dep->name);
		return -ESHUTDOWN;
	}

	if (WARN(req->dep != dep, "request %pK belongs to '%s'\n",
				&req->request, req->dep->name))
		return -EINVAL;

	if (WARN(req->status < DWC3_REQUEST_STATUS_COMPLETED,
				"%s: request %pK already in flight\n",
				dep->name, &req->request))
		return -EINVAL;

	req->request.actual	= 0;
	req->request.status	= -EINPROGRESS;

	trace_dwc3_ep_queue(req);

	list_add_tail(&req->list, &dep->pending_list);
	req->status = DWC3_REQUEST_STATUS_QUEUED;

	dbg_ep_queue(dep->number, req);
	/*
	 * NOTICE: Isochronous endpoints should NEVER be prestarted. We must
	 * wait for a XferNotReady event so we will know what's the current
	 * (micro-)frame number.
	 *
	 * Without this trick, we are very, very likely gonna get Bus Expiry
	 * errors which will force us issue EndTransfer command.
	 */
	if (usb_endpoint_xfer_isoc(dep->endpoint.desc)) {
		if (!(dep->flags & DWC3_EP_PENDING_REQUEST) &&
				!(dep->flags & DWC3_EP_TRANSFER_STARTED))
			return 0;

		if ((dep->flags & DWC3_EP_PENDING_REQUEST)) {
			if (!(dep->flags & DWC3_EP_TRANSFER_STARTED)) {
				return __dwc3_gadget_start_isoc(dep);
			}
		}
	}

	return __dwc3_gadget_kick_transfer(dep);
}

static int dwc3_gadget_ep_queue(struct usb_ep *ep, struct usb_request *request,
	gfp_t gfp_flags)
{
	struct dwc3_request		*req = to_dwc3_request(request);
	struct dwc3_ep			*dep = to_dwc3_ep(ep);
	struct dwc3			*dwc = dep->dwc;

	unsigned long			flags;

	int				ret;

	spin_lock_irqsave(&dwc->lock, flags);
	ret = __dwc3_gadget_ep_queue(dep, req);
	spin_unlock_irqrestore(&dwc->lock, flags);

	return ret;
}

static void dwc3_gadget_ep_skip_trbs(struct dwc3_ep *dep, struct dwc3_request *req)
{
	int i;

	/*
	 * If request was already started, this means we had to
	 * stop the transfer. With that we also need to ignore
	 * all TRBs used by the request, however TRBs can only
	 * be modified after completion of END_TRANSFER
	 * command. So what we do here is that we wait for
	 * END_TRANSFER completion and only after that, we jump
	 * over TRBs by clearing HWO and incrementing dequeue
	 * pointer.
	 */
	for (i = 0; i < req->num_trbs; i++) {
		struct dwc3_trb *trb;

		trb = req->trb + i;
		trb->ctrl &= ~DWC3_TRB_CTRL_HWO;
		dwc3_ep_inc_deq(dep);
	}

	req->num_trbs = 0;
}

static void dwc3_gadget_ep_cleanup_cancelled_requests(struct dwc3_ep *dep)
{
	struct dwc3_request		*req;
	struct dwc3_request		*tmp;

	list_for_each_entry_safe(req, tmp, &dep->cancelled_list, list) {
		dwc3_gadget_ep_skip_trbs(dep, req);
		dwc3_gadget_giveback(dep, req, -ECONNRESET);
	}
}

static int dwc3_gadget_ep_dequeue(struct usb_ep *ep,
		struct usb_request *request)
{
	struct dwc3_request		*req = to_dwc3_request(request);
	struct dwc3_request		*r = NULL;

	struct dwc3_ep			*dep = to_dwc3_ep(ep);
	struct dwc3			*dwc = dep->dwc;

	unsigned long			flags;
	int				ret = 0;

	if (atomic_read(&dwc->in_lpm)) {
		dev_err(dwc->dev, "Unable to dequeue while in LPM\n");
		return -EAGAIN;
	}

	trace_dwc3_ep_dequeue(req);

	spin_lock_irqsave(&dwc->lock, flags);

	list_for_each_entry(r, &dep->pending_list, list) {
		if (r == req)
			break;
	}

	if (r != req) {
		list_for_each_entry(r, &dep->started_list, list) {
			if (r == req)
				break;
		}
		if (r == req) {
			/* wait until it is processed */
			dwc3_stop_active_transfer(dep, true, true);

			if (!r->trb)
				goto out0;

			dwc3_gadget_move_cancelled_request(req);
			if (dep->flags & DWC3_EP_TRANSFER_STARTED)
				goto out0;
			else
				goto out1;
		}
		dev_err(dwc->dev, "request %pK was not queued to %s\n",
				request, ep->name);
		ret = -EINVAL;
		goto out0;
	}

out1:
	dbg_ep_dequeue(dep->number, req);
	dwc3_gadget_giveback(dep, req, -ECONNRESET);

out0:
	spin_unlock_irqrestore(&dwc->lock, flags);

	return ret;
}

int __dwc3_gadget_ep_set_halt(struct dwc3_ep *dep, int value, int protocol)
{
	struct dwc3_gadget_ep_cmd_params	params;
	struct dwc3				*dwc = dep->dwc;
	int					ret;

	if (!dep->endpoint.desc) {
		dev_dbg(dwc->dev, "(%s)'s desc is NULL.\n", dep->name);
		return -EINVAL;
	}

	if (usb_endpoint_xfer_isoc(dep->endpoint.desc)) {
		dev_err(dwc->dev, "%s is of Isochronous type\n", dep->name);
		return -EINVAL;
	}

	memset(&params, 0x00, sizeof(params));
	dbg_event(dep->number, "HALT", value);
	if (value) {
		struct dwc3_trb *trb;

		unsigned transfer_in_flight;
		unsigned started;

		if (dep->number > 1)
			trb = dwc3_ep_prev_trb(dep, dep->trb_enqueue);
		else
			trb = &dwc->ep0_trb[dep->trb_enqueue];

		if (trb)
			transfer_in_flight = trb->ctrl & DWC3_TRB_CTRL_HWO;
		else
			transfer_in_flight = false;

		started = !list_empty(&dep->started_list);

		if (!protocol && ((dep->direction && transfer_in_flight) ||
				(!dep->direction && started))) {
			return -EAGAIN;
		}

		ret = dwc3_send_gadget_ep_cmd(dep, DWC3_DEPCMD_SETSTALL,
				&params);
		if (ret)
			dev_err(dwc->dev, "failed to set STALL on %s\n",
					dep->name);
		else
			dep->flags |= DWC3_EP_STALL;
	} else {

		ret = dwc3_send_clear_stall_ep_cmd(dep);
		if (ret)
			dev_err(dwc->dev, "failed to clear STALL on %s\n",
					dep->name);
		else
			dep->flags &= ~(DWC3_EP_STALL | DWC3_EP_WEDGE);
	}

	return ret;
}

static int dwc3_gadget_ep_set_halt(struct usb_ep *ep, int value)
{
	struct dwc3_ep			*dep = to_dwc3_ep(ep);
	struct dwc3			*dwc = dep->dwc;

	unsigned long			flags;

	int				ret;

	spin_lock_irqsave(&dwc->lock, flags);
	ret = __dwc3_gadget_ep_set_halt(dep, value, false);
	spin_unlock_irqrestore(&dwc->lock, flags);

	return ret;
}

static int dwc3_gadget_ep_set_wedge(struct usb_ep *ep)
{
	struct dwc3_ep			*dep = to_dwc3_ep(ep);
	struct dwc3			*dwc = dep->dwc;
	unsigned long			flags;
	int				ret;

	spin_lock_irqsave(&dwc->lock, flags);
	dbg_event(dep->number, "WEDGE", 0);
	dep->flags |= DWC3_EP_WEDGE;

	if (dep->number == 0 || dep->number == 1)
		ret = __dwc3_gadget_ep0_set_halt(ep, 1);
	else
		ret = __dwc3_gadget_ep_set_halt(dep, 1, false);
	spin_unlock_irqrestore(&dwc->lock, flags);

	return ret;
}

/* -------------------------------------------------------------------------- */

static struct usb_endpoint_descriptor dwc3_gadget_ep0_desc = {
	.bLength	= USB_DT_ENDPOINT_SIZE,
	.bDescriptorType = USB_DT_ENDPOINT,
	.bmAttributes	= USB_ENDPOINT_XFER_CONTROL,
};

static const struct usb_ep_ops dwc3_gadget_ep0_ops = {
	.enable		= dwc3_gadget_ep0_enable,
	.disable	= dwc3_gadget_ep0_disable,
	.alloc_request	= dwc3_gadget_ep_alloc_request,
	.free_request	= dwc3_gadget_ep_free_request,
	.queue		= dwc3_gadget_ep0_queue,
	.dequeue	= dwc3_gadget_ep_dequeue,
	.set_halt	= dwc3_gadget_ep0_set_halt,
	.set_wedge	= dwc3_gadget_ep_set_wedge,
};

static const struct usb_ep_ops dwc3_gadget_ep_ops = {
	.enable		= dwc3_gadget_ep_enable,
	.disable	= dwc3_gadget_ep_disable,
	.alloc_request	= dwc3_gadget_ep_alloc_request,
	.free_request	= dwc3_gadget_ep_free_request,
	.queue		= dwc3_gadget_ep_queue,
	.dequeue	= dwc3_gadget_ep_dequeue,
	.set_halt	= dwc3_gadget_ep_set_halt,
	.set_wedge	= dwc3_gadget_ep_set_wedge,
};

/* -------------------------------------------------------------------------- */

static int dwc3_gadget_get_frame(struct usb_gadget *g)
{
	struct dwc3		*dwc = gadget_to_dwc(g);

	return __dwc3_gadget_get_frame(dwc);
}

static int __dwc3_gadget_wakeup(struct dwc3 *dwc)
{
	int			retries;

	int			ret;
	u32			reg;

	u8			link_state;
	u8			speed;

	/*
	 * According to the Databook Remote wakeup request should
	 * be issued only when the device is in early suspend state.
	 *
	 * We can check that via USB Link State bits in DSTS register.
	 */
	reg = dwc3_readl(dwc->regs, DWC3_DSTS);

	speed = reg & DWC3_DSTS_CONNECTSPD;
	if ((speed == DWC3_DSTS_SUPERSPEED) ||
	    (speed == DWC3_DSTS_SUPERSPEED_PLUS))
		return 0;

	link_state = DWC3_DSTS_USBLNKST(reg);

	switch (link_state) {
	case DWC3_LINK_STATE_RX_DET:	/* in HS, means Early Suspend */
	case DWC3_LINK_STATE_U3:	/* in HS, means SUSPEND */
		break;
	default:
		return -EINVAL;
	}

	ret = dwc3_gadget_set_link_state(dwc, DWC3_LINK_STATE_RECOV);
	if (ret < 0) {
		dev_err(dwc->dev, "failed to put link in Recovery\n");
		return ret;
	}

	/* Recent versions do this automatically */
	if (dwc->revision < DWC3_REVISION_194A) {
		/* write zeroes to Link Change Request */
		reg = dwc3_readl(dwc->regs, DWC3_DCTL);
		reg &= ~DWC3_DCTL_ULSTCHNGREQ_MASK;
		dwc3_writel(dwc->regs, DWC3_DCTL, reg);
	}

	/* poll until Link State changes to ON */
	retries = 20000;

	while (retries--) {
		reg = dwc3_readl(dwc->regs, DWC3_DSTS);

		/* in HS, means ON */
		if (DWC3_DSTS_USBLNKST(reg) == DWC3_LINK_STATE_U0)
			break;
	}

	if (DWC3_DSTS_USBLNKST(reg) != DWC3_LINK_STATE_U0) {
		dev_err(dwc->dev, "failed to send remote wakeup\n");
		return -EINVAL;
	}

	return 0;
}

static int dwc3_gadget_wakeup(struct usb_gadget *g)
{
	struct dwc3		*dwc = gadget_to_dwc(g);
	unsigned long		flags;
	int			ret;

	spin_lock_irqsave(&dwc->lock, flags);
	ret = __dwc3_gadget_wakeup(dwc);
	spin_unlock_irqrestore(&dwc->lock, flags);

	return ret;
}

static int dwc3_gadget_set_selfpowered(struct usb_gadget *g,
		int is_selfpowered)
{
	struct dwc3		*dwc = gadget_to_dwc(g);
	unsigned long		flags;

	spin_lock_irqsave(&dwc->lock, flags);
	g->is_selfpowered = !!is_selfpowered;
	spin_unlock_irqrestore(&dwc->lock, flags);

	return 0;
}

static void dwc3_stop_active_transfers(struct dwc3 *dwc)
{
	u32 epnum;

	for (epnum = 2; epnum < DWC3_ENDPOINTS_NUM; epnum++) {
		struct dwc3_ep *dep;

		dep = dwc->eps[epnum];
		if (!dep)
			continue;

		if (!(dep->flags & DWC3_EP_ENABLED))
			continue;

		if (dep->gsi && dep->direction)
			dwc3_notify_event(dwc,
				DWC3_CONTROLLER_NOTIFY_CLEAR_DB, 0);

		dwc3_remove_requests(dwc, dep);
	}
}

static int dwc3_gadget_run_stop(struct dwc3 *dwc, int is_on, int suspend)
{
	u32			reg, reg1;
	u32			timeout = 1500;

	dbg_event(0xFF, "run_stop", is_on);
	reg = dwc3_readl(dwc->regs, DWC3_DCTL);
	if (is_on) {
		if (dwc->revision <= DWC3_REVISION_187A) {
			reg &= ~DWC3_DCTL_TRGTULST_MASK;
			reg |= DWC3_DCTL_TRGTULST_RX_DET;
		}

		if (dwc->revision >= DWC3_REVISION_194A)
			reg &= ~DWC3_DCTL_KEEP_CONNECT;

		dwc3_event_buffers_setup(dwc);
		__dwc3_gadget_start(dwc);

		reg1 = dwc3_readl(dwc->regs, DWC3_DCFG);
		reg1 &= ~(DWC3_DCFG_SPEED_MASK);

		if (dwc->maximum_speed == USB_SPEED_SUPER_PLUS)
			reg1 |= DWC3_DCFG_SUPERSPEED_PLUS;
		else if (dwc->maximum_speed == USB_SPEED_HIGH)
			reg1 |= DWC3_DCFG_HIGHSPEED;
		else
			reg1 |= DWC3_DCFG_SUPERSPEED;
		dwc3_writel(dwc->regs, DWC3_DCFG, reg1);

		reg |= DWC3_DCTL_RUN_STOP;

		if (dwc->has_hibernation)
			reg |= DWC3_DCTL_KEEP_CONNECT;

		dwc->pullups_connected = true;
	} else {
		dwc3_gadget_disable_irq(dwc);

		dwc->err_evt_seen = false;
		dwc->pullups_connected = false;
		__dwc3_gadget_ep_disable(dwc->eps[0]);
		__dwc3_gadget_ep_disable(dwc->eps[1]);

		/*
		 * According to dwc3 databook, it is must to remove any active
		 * transfers before trying to stop USB device controller. Hence
		 * call dwc3_stop_active_transfers() API before stopping USB
		 * device controller.
		 */
		dwc3_stop_active_transfers(dwc);
		dwc3_notify_event(dwc, DWC3_GSI_EVT_BUF_CLEAR, 0);

		reg &= ~DWC3_DCTL_RUN_STOP;

		if (dwc->has_hibernation && !suspend)
			reg &= ~DWC3_DCTL_KEEP_CONNECT;
	}

	dwc3_writel(dwc->regs, DWC3_DCTL, reg);

	do {
		reg = dwc3_readl(dwc->regs, DWC3_DSTS);
		reg &= DWC3_DSTS_DEVCTRLHLT;
	} while (--timeout && !(!is_on ^ !reg));

	if (!is_on)
		dwc3_notify_event(dwc, DWC3_CONTROLLER_NOTIFY_CLEAR_DB, 0);

	if (!timeout) {
		dev_err(dwc->dev, "failed to %s controller\n",
				is_on ? "start" : "stop");
		if (is_on)
			dbg_event(0xFF, "STARTTOUT", reg);
		else
			dbg_event(0xFF, "STOPTOUT", reg);
		return -ETIMEDOUT;
	}

	return 0;
}

static int dwc3_gadget_vbus_draw(struct usb_gadget *g, unsigned int mA)
{
	struct dwc3		*dwc = gadget_to_dwc(g);

	dwc->vbus_draw = mA;
	dev_dbg(dwc->dev, "Notify controller from %s. mA = %u\n", __func__, mA);
	dbg_event(0xFF, "currentDraw", mA);
	dwc3_notify_event(dwc, DWC3_CONTROLLER_SET_CURRENT_DRAW_EVENT, 0);
	return 0;
}

static int dwc3_gadget_pullup(struct usb_gadget *g, int is_on)
{
	struct dwc3		*dwc = gadget_to_dwc(g);
	unsigned long		flags;
	int			ret;

	is_on = !!is_on;
	dwc->softconnect = is_on;

	if (((dwc->dr_mode == USB_DR_MODE_OTG) && !dwc->vbus_active)
			|| !dwc->gadget_driver) {
		/*
		 * Need to wait for vbus_session(on) from otg driver or to
		 * the udc_start.
		 */
		dbg_event(0xFF, "WaitPullup", 0);
		return 0;
	}

	pm_runtime_get_sync(dwc->dev);
	dbg_event(0xFF, "Pullup gsync",
		atomic_read(&dwc->dev->power.usage_count));

	/*
	 * Per databook, when we want to stop the gadget, if a control transfer
	 * is still in process, complete it and get the core into setup phase.
	 */
	if (!is_on && (dwc->ep0state != EP0_SETUP_PHASE ||
				dwc->ep0_next_event != DWC3_EP0_COMPLETE)) {
		reinit_completion(&dwc->ep0_in_setup);

		ret = wait_for_completion_timeout(&dwc->ep0_in_setup,
				msecs_to_jiffies(DWC3_PULL_UP_TIMEOUT));
		if (ret == 0)
			dev_err(dwc->dev, "timed out waiting for SETUP phase\n");
	}

	/* pull-up disable: clear pending events without queueing bh */
	dwc->pullups_connected = is_on;

	disable_irq(dwc->irq);

	/* prevent pending bh to run later */
	flush_work(&dwc->bh_work);

	spin_lock_irqsave(&dwc->lock, flags);
	if (dwc->ep0state != EP0_SETUP_PHASE)
		dbg_event(0xFF, "EP0 is not in SETUP phase\n", 0);

	/*
	 * If we are here after bus suspend notify otg state machine to
	 * increment pm usage count of dwc to prevent pm_runtime_suspend
	 * during enumeration.
	 */
	dwc->b_suspend = false;
	dwc3_notify_event(dwc, DWC3_CONTROLLER_NOTIFY_OTG_EVENT, 0);

	ret = dwc3_gadget_run_stop(dwc, is_on, false);
	spin_unlock_irqrestore(&dwc->lock, flags);
	enable_irq(dwc->irq);

	pm_runtime_mark_last_busy(dwc->dev);
	pm_runtime_put_autosuspend(dwc->dev);
	dbg_event(0xFF, "Pullup put",
		atomic_read(&dwc->dev->power.usage_count));
	return ret;
}

static void dwc3_gadget_enable_irq(struct dwc3 *dwc)
{
	u32			reg;

	dbg_event(0xFF, "UnmaskINT", 0);
	/* Enable all but Start and End of Frame IRQs */
	reg = (DWC3_DEVTEN_VNDRDEVTSTRCVEDEN |
			DWC3_DEVTEN_EVNTOVERFLOWEN |
			DWC3_DEVTEN_CMDCMPLTEN |
			DWC3_DEVTEN_ERRTICERREN |
			DWC3_DEVTEN_WKUPEVTEN |
			DWC3_DEVTEN_CONNECTDONEEN |
			DWC3_DEVTEN_USBRSTEN |
			DWC3_DEVTEN_DISCONNEVTEN);

	if (dwc->revision < DWC3_REVISION_230A)
		reg |= DWC3_DEVTEN_ULSTCNGEN;

	dwc3_writel(dwc->regs, DWC3_DEVTEN, reg);
}

void dwc3_gadget_disable_irq(struct dwc3 *dwc)
{
	dbg_event(0xFF, "MaskINT", 0);
	/* mask all interrupts */
	dwc3_writel(dwc->regs, DWC3_DEVTEN, 0x00);
}

static irqreturn_t dwc3_thread_interrupt(int irq, void *_dwc);

/**
 * dwc3_gadget_setup_nump - calculate and initialize NUMP field of %DWC3_DCFG
 * @dwc: pointer to our context structure
 *
 * The following looks like complex but it's actually very simple. In order to
 * calculate the number of packets we can burst at once on OUT transfers, we're
 * gonna use RxFIFO size.
 *
 * To calculate RxFIFO size we need two numbers:
 * MDWIDTH = size, in bits, of the internal memory bus
 * RAM2_DEPTH = depth, in MDWIDTH, of internal RAM2 (where RxFIFO sits)
 *
 * Given these two numbers, the formula is simple:
 *
 * RxFIFO Size = (RAM2_DEPTH * MDWIDTH / 8) - 24 - 16;
 *
 * 24 bytes is for 3x SETUP packets
 * 16 bytes is a clock domain crossing tolerance
 *
 * Given RxFIFO Size, NUMP = RxFIFOSize / 1024;
 */
static void dwc3_gadget_setup_nump(struct dwc3 *dwc)
{
	u32 ram2_depth;
	u32 mdwidth;
	u32 nump;
	u32 reg;

	ram2_depth = DWC3_GHWPARAMS7_RAM2_DEPTH(dwc->hwparams.hwparams7);
	mdwidth = DWC3_GHWPARAMS0_MDWIDTH(dwc->hwparams.hwparams0);

	nump = ((ram2_depth * mdwidth / 8) - 24 - 16) / 1024;
	nump = min_t(u32, nump, 16);

	/* update NumP */
	reg = dwc3_readl(dwc->regs, DWC3_DCFG);
	reg &= ~DWC3_DCFG_NUMP_MASK;
	reg |= nump << DWC3_DCFG_NUMP_SHIFT;
	dwc3_writel(dwc->regs, DWC3_DCFG, reg);
}

static int dwc3_gadget_vbus_session(struct usb_gadget *_gadget, int is_active)
{
	struct dwc3 *dwc = gadget_to_dwc(_gadget);
	unsigned long flags;

	if (dwc->dr_mode != USB_DR_MODE_OTG)
		return -EPERM;

	is_active = !!is_active;

	dbg_event(0xFF, "VbusSess", is_active);
	spin_lock_irqsave(&dwc->lock, flags);

	/* Mark that the vbus was powered */
	dwc->vbus_active = is_active;

	/*
	 * Check if upper level usb_gadget_driver was already registered with
	 * this udc controller driver (if dwc3_gadget_start was called)
	 */
	if (dwc->gadget_driver && dwc->softconnect) {
		if (dwc->vbus_active) {
			/*
			 * Both vbus was activated by otg and pullup was
			 * signaled by the gadget driver.
			 */
			dwc3_gadget_run_stop(dwc, 1, false);
		} else {
			dwc3_gadget_run_stop(dwc, 0, false);
		}
	}

	/*
	 * Clearing run/stop bit might occur before disconnect event is seen.
	 * Make sure to let gadget driver know in that case.
	 */
	if (!dwc->vbus_active) {
		dev_dbg(dwc->dev, "calling disconnect from %s\n", __func__);
		dwc3_gadget_disconnect_interrupt(dwc);
	}

	spin_unlock_irqrestore(&dwc->lock, flags);
	return 0;
}

static int __dwc3_gadget_start(struct dwc3 *dwc)
{
	struct dwc3_ep		*dep;
	int			ret = 0;
	u32			reg;

	dbg_event(0xFF, "__Gadgetstart", 0);

	/*
	 * Use IMOD if enabled via dwc->imod_interval. Otherwise, if
	 * the core supports IMOD, disable it.
	 */
	if (dwc->imod_interval) {
		dwc3_writel(dwc->regs, DWC3_DEV_IMOD(0), dwc->imod_interval);
		dwc3_writel(dwc->regs, DWC3_GEVNTCOUNT(0), DWC3_GEVNTCOUNT_EHB);
	} else if (dwc3_has_imod(dwc)) {
		dwc3_writel(dwc->regs, DWC3_DEV_IMOD(0), 0);
	}

	/*
	 * We are telling dwc3 that we want to use DCFG.NUMP as ACK TP's NUMP
	 * field instead of letting dwc3 itself calculate that automatically.
	 *
	 * This way, we maximize the chances that we'll be able to get several
	 * bursts of data without going through any sort of endpoint throttling.
	 */
	reg = dwc3_readl(dwc->regs, DWC3_GRXTHRCFG);
	if (dwc3_is_usb31(dwc))
		reg &= ~DWC31_GRXTHRCFG_PKTCNTSEL;
	else
		reg &= ~DWC3_GRXTHRCFG_PKTCNTSEL;

	dwc3_writel(dwc->regs, DWC3_GRXTHRCFG, reg);

	/*
	 * Programs the number of outstanding pipelined transfer requests
	 * the AXI master pushes to the AXI slave.
	 */
	if (dwc->revision >= DWC3_REVISION_270A) {
		reg = dwc3_readl(dwc->regs, DWC3_GSBUSCFG1);
		reg &= ~DWC3_GSBUSCFG1_PIPETRANSLIMIT_MASK;
		reg |= DWC3_GSBUSCFG1_PIPETRANSLIMIT(0xe);
		dwc3_writel(dwc->regs, DWC3_GSBUSCFG1, reg);
	}

	dwc3_gadget_setup_nump(dwc);

	/* Start with SuperSpeed Default */
	dwc3_gadget_ep0_desc.wMaxPacketSize = cpu_to_le16(512);

	dep = dwc->eps[0];
	ret = __dwc3_gadget_ep_enable(dep, DWC3_DEPCFG_ACTION_INIT);
	if (ret) {
		dev_err(dwc->dev, "failed to enable %s\n", dep->name);
		goto err0;
	}

	dep = dwc->eps[1];
	ret = __dwc3_gadget_ep_enable(dep, DWC3_DEPCFG_ACTION_INIT);
	if (ret) {
		dev_err(dwc->dev, "failed to enable %s\n", dep->name);
		goto err1;
	}

	/* begin to receive SETUP packets */
	dwc->ep0state = EP0_SETUP_PHASE;
	dwc->link_state = DWC3_LINK_STATE_SS_DIS;
	dwc3_ep0_out_start(dwc);

	dwc3_gadget_enable_irq(dwc);

	return 0;

err1:
	__dwc3_gadget_ep_disable(dwc->eps[0]);

err0:
	return ret;
}

static int dwc3_gadget_start(struct usb_gadget *g,
		struct usb_gadget_driver *driver)
{
	struct dwc3		*dwc = gadget_to_dwc(g);
	unsigned long		flags;
	int			ret = 0;

	dbg_event(0xFF, "Gadgetstart", 0);
	spin_lock_irqsave(&dwc->lock, flags);
	if (dwc->gadget_driver) {
		dev_err(dwc->dev, "%s is already bound to %s\n",
				dwc->gadget.name,
				dwc->gadget_driver->driver.name);
		ret = -EBUSY;
		goto err0;
	}

	dwc->gadget_driver	= driver;

	/*
	 * For DRD, this might get called by gadget driver during bootup
	 * even though host mode might be active. Don't actually perform
	 * device-specific initialization until device mode is activated.
	 * In that case dwc3_gadget_restart() will handle it.
	 */
	spin_unlock_irqrestore(&dwc->lock, flags);

	return 0;

err0:
	spin_unlock_irqrestore(&dwc->lock, flags);
	return ret;
}

static void __dwc3_gadget_stop(struct dwc3 *dwc)
{
	dbg_event(0xFF, "__Gadgetstop", 0);
	dwc3_gadget_disable_irq(dwc);
	__dwc3_gadget_ep_disable(dwc->eps[0]);
	__dwc3_gadget_ep_disable(dwc->eps[1]);
}

static int dwc3_gadget_stop(struct usb_gadget *g)
{
	struct dwc3		*dwc = gadget_to_dwc(g);
	unsigned long		flags;

	spin_lock_irqsave(&dwc->lock, flags);
	dwc->gadget_driver	= NULL;
	spin_unlock_irqrestore(&dwc->lock, flags);

	dbg_event(0xFF, "fwq_started", 0);
	flush_workqueue(dwc->dwc_wq);
	dbg_event(0xFF, "fwq_completed", 0);

	return 0;
}

static void dwc3_gadget_config_params(struct usb_gadget *g,
				      struct usb_dcd_config_params *params)
{
	struct dwc3		*dwc = gadget_to_dwc(g);

	params->besl_baseline = USB_DEFAULT_BESL_UNSPECIFIED;
	params->besl_deep = USB_DEFAULT_BESL_UNSPECIFIED;

	/* Recommended BESL */
	if (!dwc->dis_enblslpm_quirk) {
		/*
		 * If the recommended BESL baseline is 0 or if the BESL deep is
		 * less than 2, Microsoft's Windows 10 host usb stack will issue
		 * a usb reset immediately after it receives the extended BOS
		 * descriptor and the enumeration will fail. To maintain
		 * compatibility with the Windows' usb stack, let's set the
		 * recommended BESL baseline to 1 and clamp the BESL deep to be
		 * within 2 to 15.
		 */
		params->besl_baseline = 1;
		if (dwc->is_utmi_l1_suspend)
			params->besl_deep =
				clamp_t(u8, dwc->hird_threshold, 2, 15);
	}

	/* U1 Device exit Latency */
	if (dwc->dis_u1_entry_quirk)
		params->bU1devExitLat = 0;
	else
		params->bU1devExitLat = DWC3_DEFAULT_U1_DEV_EXIT_LAT;

	/* U2 Device exit Latency */
	if (dwc->dis_u2_entry_quirk)
		params->bU2DevExitLat = 0;
	else
		params->bU2DevExitLat =
				cpu_to_le16(DWC3_DEFAULT_U2_DEV_EXIT_LAT);
}

static void __maybe_unused dwc3_gadget_set_speed(struct usb_gadget *g,
				  enum usb_device_speed speed)
{
	struct dwc3		*dwc = gadget_to_dwc(g);
	unsigned long		flags;
	u32			reg;

	spin_lock_irqsave(&dwc->lock, flags);
	reg = dwc3_readl(dwc->regs, DWC3_DCFG);
	reg &= ~(DWC3_DCFG_SPEED_MASK);

	/*
	 * WORKAROUND: DWC3 revision < 2.20a have an issue
	 * which would cause metastability state on Run/Stop
	 * bit if we try to force the IP to USB2-only mode.
	 *
	 * Because of that, we cannot configure the IP to any
	 * speed other than the SuperSpeed
	 *
	 * Refers to:
	 *
	 * STAR#9000525659: Clock Domain Crossing on DCTL in
	 * USB 2.0 Mode
	 */
	if (dwc->revision < DWC3_REVISION_220A &&
	    !dwc->dis_metastability_quirk) {
		reg |= DWC3_DCFG_SUPERSPEED;
	} else {
		switch (speed) {
		case USB_SPEED_LOW:
			reg |= DWC3_DCFG_LOWSPEED;
			break;
		case USB_SPEED_FULL:
			reg |= DWC3_DCFG_FULLSPEED;
			break;
		case USB_SPEED_HIGH:
			reg |= DWC3_DCFG_HIGHSPEED;
			break;
		case USB_SPEED_SUPER:
			reg |= DWC3_DCFG_SUPERSPEED;
			break;
		case USB_SPEED_SUPER_PLUS:
			if (dwc3_is_usb31(dwc))
				reg |= DWC3_DCFG_SUPERSPEED_PLUS;
			else
				reg |= DWC3_DCFG_SUPERSPEED;
			break;
		default:
			dev_err(dwc->dev, "invalid speed (%d)\n", speed);

			if (dwc->revision & DWC3_REVISION_IS_DWC31)
				reg |= DWC3_DCFG_SUPERSPEED_PLUS;
			else
				reg |= DWC3_DCFG_SUPERSPEED;
		}
	}
	dwc3_writel(dwc->regs, DWC3_DCFG, reg);

	spin_unlock_irqrestore(&dwc->lock, flags);
}

static const struct usb_gadget_ops dwc3_gadget_ops = {
	.get_frame		= dwc3_gadget_get_frame,
	.wakeup			= dwc3_gadget_wakeup,
	.set_selfpowered	= dwc3_gadget_set_selfpowered,
	.vbus_session		= dwc3_gadget_vbus_session,
	.vbus_draw		= dwc3_gadget_vbus_draw,
	.pullup			= dwc3_gadget_pullup,
	.udc_start		= dwc3_gadget_start,
	.udc_stop		= dwc3_gadget_stop,
	.get_config_params	= dwc3_gadget_config_params,
};

/* -------------------------------------------------------------------------- */

#define NUM_GSI_OUT_EPS	1
#define NUM_GSI_IN_EPS	2


static int dwc3_gadget_init_control_endpoint(struct dwc3_ep *dep)
{
	struct dwc3 *dwc = dep->dwc;

	usb_ep_set_maxpacket_limit(&dep->endpoint, 512);
	dep->endpoint.maxburst = 1;
	dep->endpoint.ops = &dwc3_gadget_ep0_ops;
	if (!dep->direction)
		dwc->gadget.ep0 = &dep->endpoint;

	dep->endpoint.caps.type_control = true;

	return 0;
}

static int dwc3_gadget_init_in_out_endpoint(struct dwc3_ep *dep)
{
	struct dwc3 *dwc = dep->dwc;

	usb_ep_set_maxpacket_limit(&dep->endpoint, 1024);
	dep->endpoint.max_streams = 15;
	dep->endpoint.ops = &dwc3_gadget_ep_ops;
	list_add_tail(&dep->endpoint.ep_list,
			&dwc->gadget.ep_list);
	dep->endpoint.caps.type_iso = true;
	dep->endpoint.caps.type_bulk = true;
	dep->endpoint.caps.type_int = true;

	return dwc3_alloc_trb_pool(dep);
}

static int dwc3_gadget_init_endpoint(struct dwc3 *dwc, u8 epnum)
{
	struct dwc3_ep			*dep;
	bool				direction = epnum & 1;
	int				ret;
	u8				num = epnum >> 1;

	dep = kzalloc(sizeof(*dep), GFP_KERNEL);
	if (!dep)
		return -ENOMEM;

	dep->dwc = dwc;
	dep->number = epnum;
	dep->direction = direction;
	dep->regs = dwc->regs + DWC3_DEP_BASE(epnum);
	dwc->eps[epnum] = dep;
	dep->combo_num = 0;
	dep->start_cmd_status = 0;

	snprintf(dep->name, sizeof(dep->name), "ep%u%s", num,
			direction ? "in" : "out");

	dep->endpoint.name = dep->name;

	if (!(dep->number > 1)) {
		dep->endpoint.desc = &dwc3_gadget_ep0_desc;
		dep->endpoint.comp_desc = NULL;
	}

	if (num == 0)
		ret = dwc3_gadget_init_control_endpoint(dep);
	else
		ret = dwc3_gadget_init_in_out_endpoint(dep);

	if (ret)
		return ret;

	dep->endpoint.caps.dir_in = direction;
	dep->endpoint.caps.dir_out = !direction;

	INIT_LIST_HEAD(&dep->pending_list);
	INIT_LIST_HEAD(&dep->started_list);
	INIT_LIST_HEAD(&dep->cancelled_list);

	return 0;
}

static int dwc3_gadget_init_endpoints(struct dwc3 *dwc, u8 total)
{
	u8				epnum;
	u8				out_count;
	u8				in_count;
	u8				idx;
	struct dwc3_ep			*dep;

	in_count = out_count = total / 2;
	out_count += total & 1;		/* in case odd, there is one more OUT */

	INIT_LIST_HEAD(&dwc->gadget.ep_list);

	for (epnum = 0; epnum < total; epnum++) {
		int			ret;
		u8			num = epnum >> 1;

		ret = dwc3_gadget_init_endpoint(dwc, epnum);
		if (ret)
			return ret;

		dep = dwc->eps[epnum];
		/* Reserve EPs at the end for GSI */
		if (!dep->direction && num >
				out_count - NUM_GSI_OUT_EPS - 1) {
			idx = num - (out_count - NUM_GSI_OUT_EPS - 1);
			snprintf(dep->name, sizeof(dep->name), "gsi-epout%d",
					idx);
			dep->gsi = true;
		} else if (dep->direction && num >
				in_count - NUM_GSI_IN_EPS - 1) {
			idx = num - (in_count - NUM_GSI_IN_EPS - 1);
			snprintf(dep->name, sizeof(dep->name), "gsi-epin%d",
					idx);
			dep->gsi = true;
		}
	}

	return 0;
}

static void dwc3_gadget_free_endpoints(struct dwc3 *dwc)
{
	struct dwc3_ep			*dep;
	u8				epnum;

	for (epnum = 0; epnum < DWC3_ENDPOINTS_NUM; epnum++) {
		dep = dwc->eps[epnum];
		if (!dep)
			continue;
		/*
		 * Physical endpoints 0 and 1 are special; they form the
		 * bi-directional USB endpoint 0.
		 *
		 * For those two physical endpoints, we don't allocate a TRB
		 * pool nor do we add them the endpoints list. Due to that, we
		 * shouldn't do these two operations otherwise we would end up
		 * with all sorts of bugs when removing dwc3.ko.
		 */
		if (epnum != 0 && epnum != 1) {
			dwc3_free_trb_pool(dep);
			list_del(&dep->endpoint.ep_list);
		}

		kfree(dep);
	}
}

/* -------------------------------------------------------------------------- */

static int dwc3_gadget_ep_reclaim_completed_trb(struct dwc3_ep *dep,
		struct dwc3_request *req, struct dwc3_trb *trb,
		const struct dwc3_event_depevt *event, int status, int chain)
{
	unsigned int		count;

	dwc3_ep_inc_deq(dep);

	trace_dwc3_complete_trb(dep, trb);
	req->num_trbs--;

	/*
	 * If we're in the middle of series of chained TRBs and we
	 * receive a short transfer along the way, DWC3 will skip
	 * through all TRBs including the last TRB in the chain (the
	 * where CHN bit is zero. DWC3 will also avoid clearing HWO
	 * bit and SW has to do it manually.
	 *
	 * We're going to do that here to avoid problems of HW trying
	 * to use bogus TRBs for transfers.
	 */
	if (chain && (trb->ctrl & DWC3_TRB_CTRL_HWO))
		trb->ctrl &= ~DWC3_TRB_CTRL_HWO;

	/*
	 * For isochronous transfers, the first TRB in a service interval must
	 * have the Isoc-First type. Track and report its interval frame number.
	 */
	if (usb_endpoint_xfer_isoc(dep->endpoint.desc) &&
	    (trb->ctrl & DWC3_TRBCTL_ISOCHRONOUS_FIRST)) {
		unsigned int frame_number;

		frame_number = DWC3_TRB_CTRL_GET_SID_SOFN(trb->ctrl);
		frame_number &= ~(dep->interval - 1);
		req->request.frame_number = frame_number;
	}

	/*
	 * If we're dealing with unaligned size OUT transfer, we will be left
	 * with one TRB pending in the ring. We need to manually clear HWO bit
	 * from that TRB.
	 */

	if (req->needs_extra_trb && !(trb->ctrl & DWC3_TRB_CTRL_CHN)) {
		trb->ctrl &= ~DWC3_TRB_CTRL_HWO;
		return 1;
	}

	count = trb->size & DWC3_TRB_SIZE_MASK;
	req->remaining += count;

	if ((trb->ctrl & DWC3_TRB_CTRL_HWO) && status != -ESHUTDOWN)
		return 1;

	if (event->status & DEPEVT_STATUS_SHORT && !chain)
		return 1;

	if (event->status & DEPEVT_STATUS_IOC)
		return 1;

	return 0;
}

static int dwc3_gadget_ep_reclaim_trb_sg(struct dwc3_ep *dep,
		struct dwc3_request *req, const struct dwc3_event_depevt *event,
		int status)
{
	struct dwc3_trb *trb = &dep->trb_pool[dep->trb_dequeue];
	struct scatterlist *sg = req->sg;
	struct scatterlist *s;
	unsigned int pending = req->num_pending_sgs;
	unsigned int i;
	int ret = 0;

	for_each_sg(sg, s, pending, i) {
		trb = &dep->trb_pool[dep->trb_dequeue];

		if (trb->ctrl & DWC3_TRB_CTRL_HWO)
			break;

		req->sg = sg_next(s);
		req->num_pending_sgs--;

		ret = dwc3_gadget_ep_reclaim_completed_trb(dep, req,
				trb, event, status, true);
		if (ret)
			break;
	}

	return ret;
}

static int dwc3_gadget_ep_reclaim_trb_linear(struct dwc3_ep *dep,
		struct dwc3_request *req, const struct dwc3_event_depevt *event,
		int status)
{
	struct dwc3_trb *trb = &dep->trb_pool[dep->trb_dequeue];

	return dwc3_gadget_ep_reclaim_completed_trb(dep, req, trb,
			event, status, false);
}

static bool dwc3_gadget_ep_request_completed(struct dwc3_request *req)
{
	return req->request.actual == req->request.length;
}

static int dwc3_gadget_ep_cleanup_completed_request(struct dwc3_ep *dep,
		const struct dwc3_event_depevt *event,
		struct dwc3_request *req, int status)
{
	int ret;

	if (req->num_pending_sgs)
		ret = dwc3_gadget_ep_reclaim_trb_sg(dep, req, event,
				status);
	else
		ret = dwc3_gadget_ep_reclaim_trb_linear(dep, req, event,
				status);

	if (req->needs_extra_trb) {
		ret = dwc3_gadget_ep_reclaim_trb_linear(dep, req, event,
				status);
		req->needs_extra_trb = false;
	}

	req->request.actual = req->request.length - req->remaining;

	if (!dwc3_gadget_ep_request_completed(req) &&
			req->num_pending_sgs) {
		__dwc3_gadget_kick_transfer(dep);
		goto out;
	}

	dwc3_gadget_giveback(dep, req, status);

out:
	return ret;
}

static void dwc3_gadget_ep_cleanup_completed_requests(struct dwc3_ep *dep,
		const struct dwc3_event_depevt *event, int status)
{
	struct dwc3_request	*req;

	while (!list_empty(&dep->started_list)) {
		int ret;

		req = next_request(&dep->started_list);
		ret = dwc3_gadget_ep_cleanup_completed_request(dep, event,
				req, status);
		if (ret)
			break;
	}
}

static void dwc3_gadget_endpoint_frame_from_event(struct dwc3_ep *dep,
		const struct dwc3_event_depevt *event)
{
	dep->frame_number = event->parameters;
}

static void dwc3_gadget_endpoint_transfer_in_progress(struct dwc3_ep *dep,
		const struct dwc3_event_depevt *event)
{
	struct dwc3		*dwc = dep->dwc;
	unsigned		status = 0;
	bool			stop = false;

	dwc3_gadget_endpoint_frame_from_event(dep, event);

	if (event->status & DEPEVT_STATUS_BUSERR)
		status = -ECONNRESET;

	if (event->status & DEPEVT_STATUS_MISSED_ISOC) {
		status = -EXDEV;

		if (list_empty(&dep->started_list))
			stop = true;
	}

	dwc3_gadget_ep_cleanup_completed_requests(dep, event, status);

	if (stop) {
		dwc3_stop_active_transfer(dep, true, true);
		dep->flags = DWC3_EP_ENABLED;
	}

	/*
	 * WORKAROUND: This is the 2nd half of U1/U2 -> U0 workaround.
	 * See dwc3_gadget_linksts_change_interrupt() for 1st half.
	 */
	if (dwc->revision < DWC3_REVISION_183A) {
		u32		reg;
		int		i;

		for (i = 0; i < DWC3_ENDPOINTS_NUM; i++) {
			dep = dwc->eps[i];

			if (!(dep->flags & DWC3_EP_ENABLED))
				continue;

			if (!list_empty(&dep->started_list))
				return;
		}

		reg = dwc3_readl(dwc->regs, DWC3_DCTL);
		reg |= dwc->u1u2;
		dwc3_writel(dwc->regs, DWC3_DCTL, reg);

		dwc->u1u2 = 0;
	}
}

static void dwc3_gadget_endpoint_transfer_not_ready(struct dwc3_ep *dep,
		const struct dwc3_event_depevt *event)
{
	dwc3_gadget_endpoint_frame_from_event(dep, event);
	(void) __dwc3_gadget_start_isoc(dep);
}

static void dwc3_endpoint_interrupt(struct dwc3 *dwc,
		const struct dwc3_event_depevt *event)
{
	struct dwc3_ep		*dep;
	u8			epnum = event->endpoint_number;
	u8			cmd;

	dep = dwc->eps[epnum];

	if (!(dep->flags & DWC3_EP_ENABLED)) {
		if (!(dep->flags & DWC3_EP_TRANSFER_STARTED))
			return;

		/* Handle only EPCMDCMPLT when EP disabled */
		if (event->endpoint_event != DWC3_DEPEVT_EPCMDCMPLT)
			return;
	}

	if (epnum == 0 || epnum == 1) {
		dwc3_ep0_interrupt(dwc, event);
		return;
	}

	dep->dbg_ep_events.total++;

	switch (event->endpoint_event) {
	case DWC3_DEPEVT_XFERINPROGRESS:
		dep->dbg_ep_events.xferinprogress++;
		dwc3_gadget_endpoint_transfer_in_progress(dep, event);
		break;
	case DWC3_DEPEVT_XFERNOTREADY:
		dep->dbg_ep_events.xfernotready++;
		dwc3_gadget_endpoint_transfer_not_ready(dep, event);
		break;
	case DWC3_DEPEVT_EPCMDCMPLT:
		dep->dbg_ep_events.epcmdcomplete++;
		cmd = DEPEVT_PARAMETER_CMD(event->parameters);

		if (cmd == DWC3_DEPCMD_ENDTRANSFER) {
			dep->flags &= ~DWC3_EP_TRANSFER_STARTED;
			dwc3_gadget_ep_cleanup_cancelled_requests(dep);
		}
		break;
	case DWC3_DEPEVT_STREAMEVT:
		dep->dbg_ep_events.streamevent++;
		break;
	case DWC3_DEPEVT_XFERCOMPLETE:
		dep->dbg_ep_events.xfercomplete++;
		break;
	case DWC3_DEPEVT_RXTXFIFOEVT:
		dep->dbg_ep_events.rxtxfifoevent++;
		break;
	}
}

static void dwc3_disconnect_gadget(struct dwc3 *dwc)
{
	struct usb_gadget_driver *gadget_driver;

	if (dwc->gadget_driver && dwc->gadget_driver->disconnect) {
		gadget_driver = dwc->gadget_driver;
		spin_unlock(&dwc->lock);
		dbg_event(0xFF, "DISCONNECT", 0);
		gadget_driver->disconnect(&dwc->gadget);
		spin_lock(&dwc->lock);
	}
}

static void dwc3_suspend_gadget(struct dwc3 *dwc)
{
	struct usb_gadget_driver *gadget_driver;

	if (dwc->gadget_driver && dwc->gadget_driver->suspend) {
		gadget_driver = dwc->gadget_driver;
		spin_unlock(&dwc->lock);
		dbg_event(0xFF, "SUSPEND", 0);
		gadget_driver->suspend(&dwc->gadget);
		spin_lock(&dwc->lock);
	}
}

static void dwc3_resume_gadget(struct dwc3 *dwc)
{
	struct usb_gadget_driver *gadget_driver;

	if (dwc->gadget_driver && dwc->gadget_driver->resume) {
		gadget_driver = dwc->gadget_driver;
		spin_unlock(&dwc->lock);
		dbg_event(0xFF, "RESUME", 0);
		gadget_driver->resume(&dwc->gadget);
		spin_lock(&dwc->lock);
	}
}

static void dwc3_reset_gadget(struct dwc3 *dwc)
{
	struct usb_gadget_driver *gadget_driver;

	if (!dwc->gadget_driver)
		return;

	if (dwc->gadget.speed != USB_SPEED_UNKNOWN) {
		gadget_driver = dwc->gadget_driver;
		spin_unlock(&dwc->lock);
		dbg_event(0xFF, "UDC RESET", 0);
		usb_gadget_udc_reset(&dwc->gadget, gadget_driver);
		spin_lock(&dwc->lock);
	}
}

void dwc3_stop_active_transfer(struct dwc3_ep *dep, bool force, bool interrupt)
{
	struct dwc3 *dwc = dep->dwc;
	struct dwc3_gadget_ep_cmd_params params;
	u32 cmd;
	int ret;

	if (!(dep->flags & DWC3_EP_TRANSFER_STARTED))
		return;

	dwc3_notify_event(dwc, DWC3_CONTROLLER_NOTIFY_DISABLE_UPDXFER,
			dep->number);

	/*
	 * NOTICE: We are violating what the Databook says about the
	 * EndTransfer command. Ideally we would _always_ wait for the
	 * EndTransfer Command Completion IRQ, but that's causing too
	 * much trouble synchronizing between us and gadget driver.
	 *
	 * We have discussed this with the IP Provider and it was
	 * suggested to giveback all requests here, but give HW some
	 * extra time to synchronize with the interconnect. We're using
	 * an arbitrary 100us delay for that.
	 *
	 * Note also that a similar handling was tested by Synopsys
	 * (thanks a lot Paul) and nothing bad has come out of it.
	 * In short, what we're doing is:
	 *
	 * - Issue EndTransfer WITH CMDIOC bit set
	 * - Wait 100us
	 *
	 * As of IP version 3.10a of the DWC_usb3 IP, the controller
	 * supports a mode to work around the above limitation. The
	 * software can poll the CMDACT bit in the DEPCMD register
	 * after issuing a EndTransfer command. This mode is enabled
	 * by writing GUCTL2[14]. This polling is already done in the
	 * dwc3_send_gadget_ep_cmd() function so if the mode is
	 * enabled, the EndTransfer command will have completed upon
	 * returning from this function and we don't need to delay for
	 * 100us.
	 *
	 * This mode is NOT available on the DWC_usb31 IP.
	 */

	cmd = DWC3_DEPCMD_ENDTRANSFER;
	cmd |= force ? DWC3_DEPCMD_HIPRI_FORCERM : 0;
	cmd |= interrupt ? DWC3_DEPCMD_CMDIOC : 0;
	cmd |= DWC3_DEPCMD_PARAM(dep->resource_index);
	memset(&params, 0, sizeof(params));
	ret = dwc3_send_gadget_ep_cmd(dep, cmd, &params);
	WARN_ON_ONCE(ret);
	dep->resource_index = 0;

	dbg_log_string("%s(%d): endxfer ret:%d", dep->name, dep->number, ret);

	if (dwc3_is_usb31(dwc) || dwc->revision < DWC3_REVISION_310A)
		udelay(100);
}
EXPORT_SYMBOL(dwc3_stop_active_transfer);

static void dwc3_clear_stall_all_ep(struct dwc3 *dwc)
{
	u32 epnum;

	for (epnum = 1; epnum < DWC3_ENDPOINTS_NUM; epnum++) {
		struct dwc3_ep *dep;
		int ret;

		dep = dwc->eps[epnum];
		if (!dep)
			continue;

		if (!(dep->flags & DWC3_EP_STALL))
			continue;

		dep->flags &= ~DWC3_EP_STALL;

		ret = dwc3_send_clear_stall_ep_cmd(dep);
		dbg_event(dep->number, "ECLRSTALL", ret);
		WARN_ON_ONCE(ret);
	}
}

static void dwc3_gadget_disconnect_interrupt(struct dwc3 *dwc)
{
	int			reg;

	dbg_event(0xFF, "DISCONNECT INT", 0);
	dev_dbg(dwc->dev, "Notify OTG from %s\n", __func__);
	dwc->b_suspend = false;
	dwc3_notify_event(dwc, DWC3_CONTROLLER_NOTIFY_OTG_EVENT, 0);

	reg = dwc3_readl(dwc->regs, DWC3_DCTL);
	reg &= ~DWC3_DCTL_INITU1ENA;
	dwc3_writel(dwc->regs, DWC3_DCTL, reg);

	reg &= ~DWC3_DCTL_INITU2ENA;
	dwc3_writel(dwc->regs, DWC3_DCTL, reg);

	dwc3_disconnect_gadget(dwc);

	dwc->gadget.speed = USB_SPEED_UNKNOWN;
	dwc->setup_packet_pending = false;
	dwc->link_state = DWC3_LINK_STATE_SS_DIS;
	usb_gadget_set_state(&dwc->gadget, USB_STATE_NOTATTACHED);

	dwc->connected = false;
}

static void dwc3_gadget_reset_interrupt(struct dwc3 *dwc)
{
	u32			reg;

	dwc->connected = true;

	/*
	 * WORKAROUND: DWC3 revisions <1.88a have an issue which
	 * would cause a missing Disconnect Event if there's a
	 * pending Setup Packet in the FIFO.
	 *
	 * There's no suggested workaround on the official Bug
	 * report, which states that "unless the driver/application
	 * is doing any special handling of a disconnect event,
	 * there is no functional issue".
	 *
	 * Unfortunately, it turns out that we _do_ some special
	 * handling of a disconnect event, namely complete all
	 * pending transfers, notify gadget driver of the
	 * disconnection, and so on.
	 *
	 * Our suggested workaround is to follow the Disconnect
	 * Event steps here, instead, based on a setup_packet_pending
	 * flag. Such flag gets set whenever we have a SETUP_PENDING
	 * status for EP0 TRBs and gets cleared on XferComplete for the
	 * same endpoint.
	 *
	 * Refers to:
	 *
	 * STAR#9000466709: RTL: Device : Disconnect event not
	 * generated if setup packet pending in FIFO
	 */
	if (dwc->revision < DWC3_REVISION_188A) {
		if (dwc->setup_packet_pending)
			dwc3_gadget_disconnect_interrupt(dwc);
	}

	dbg_event(0xFF, "BUS RESET", 0);
	dev_dbg(dwc->dev, "Notify OTG from %s\n", __func__);
	dwc->b_suspend = false;
	dwc3_notify_event(dwc, DWC3_CONTROLLER_NOTIFY_OTG_EVENT, 0);

	usb_gadget_vbus_draw(&dwc->gadget, 100);

	dwc3_reset_gadget(dwc);

	reg = dwc3_readl(dwc->regs, DWC3_DCTL);
	reg &= ~DWC3_DCTL_TSTCTRL_MASK;
	dwc3_writel(dwc->regs, DWC3_DCTL, reg);
	dwc->test_mode = false;
	/*
	 * From SNPS databook section 8.1.2
	 * the EP0 should be in setup phase. So ensure
	 * that EP0 is in setup phase by issuing a stall
	 * and restart if EP0 is not in setup phase.
	 */
	if (dwc->ep0state != EP0_SETUP_PHASE) {
		unsigned int	dir;

		dbg_event(0xFF, "CONTRPEND", dwc->ep0state);
		dir = !!dwc->ep0_expect_in;
		if (dwc->ep0state == EP0_DATA_PHASE)
			dwc3_ep0_end_control_data(dwc, dwc->eps[dir]);
		else
			dwc3_ep0_end_control_data(dwc, dwc->eps[!dir]);
		dwc3_ep0_stall_and_restart(dwc);
	}

	dwc3_stop_active_transfers(dwc);
	dwc3_clear_stall_all_ep(dwc);

	/* Reset device address to zero */
	reg = dwc3_readl(dwc->regs, DWC3_DCFG);
	reg &= ~(DWC3_DCFG_DEVADDR_MASK);
	dwc3_writel(dwc->regs, DWC3_DCFG, reg);

	dwc->gadget.speed = USB_SPEED_UNKNOWN;
	dwc->link_state = DWC3_LINK_STATE_U0;
}

static void dwc3_gadget_conndone_interrupt(struct dwc3 *dwc)
{
	struct dwc3_ep		*dep;
	int			ret;
	u32			reg;
	u8			speed;

	dbg_event(0xFF, "CONNECT DONE", 0);
	reg = dwc3_readl(dwc->regs, DWC3_DSTS);
	speed = reg & DWC3_DSTS_CONNECTSPD;
	dwc->speed = speed;

	/* Enable SUSPENDEVENT(BIT:6) for version 230A and above */
	if (dwc->revision >= DWC3_REVISION_230A) {
		reg = dwc3_readl(dwc->regs, DWC3_DEVTEN);
		reg |= DWC3_DEVTEN_EOPFEN;
		dwc3_writel(dwc->regs, DWC3_DEVTEN, reg);
	}

	/* Reset the retry on erratic error event count */
	dwc->retries_on_error = 0;

	/*
	 * RAMClkSel is reset to 0 after USB reset, so it must be reprogrammed
	 * each time on Connect Done.
	 *
	 * Currently we always use the reset value. If any platform
	 * wants to set this to a different value, we need to add a
	 * setting and update GCTL.RAMCLKSEL here.
	 */

	switch (speed) {
	case DWC3_DSTS_SUPERSPEED_PLUS:
		dwc3_gadget_ep0_desc.wMaxPacketSize = cpu_to_le16(512);
		dwc->gadget.ep0->maxpacket = 512;
		dwc->gadget.speed = USB_SPEED_SUPER_PLUS;
		break;
	case DWC3_DSTS_SUPERSPEED:
		/*
		 * WORKAROUND: DWC3 revisions <1.90a have an issue which
		 * would cause a missing USB3 Reset event.
		 *
		 * In such situations, we should force a USB3 Reset
		 * event by calling our dwc3_gadget_reset_interrupt()
		 * routine.
		 *
		 * Refers to:
		 *
		 * STAR#9000483510: RTL: SS : USB3 reset event may
		 * not be generated always when the link enters poll
		 */
		if (dwc->revision < DWC3_REVISION_190A)
			dwc3_gadget_reset_interrupt(dwc);

		dwc3_gadget_ep0_desc.wMaxPacketSize = cpu_to_le16(512);
		dwc->gadget.ep0->maxpacket = 512;
		dwc->gadget.speed = USB_SPEED_SUPER;
		break;
	case DWC3_DSTS_HIGHSPEED:
		dwc3_gadget_ep0_desc.wMaxPacketSize = cpu_to_le16(64);
		dwc->gadget.ep0->maxpacket = 64;
		dwc->gadget.speed = USB_SPEED_HIGH;
		break;
	case DWC3_DSTS_FULLSPEED:
		dwc3_gadget_ep0_desc.wMaxPacketSize = cpu_to_le16(64);
		dwc->gadget.ep0->maxpacket = 64;
		dwc->gadget.speed = USB_SPEED_FULL;
		break;
	case DWC3_DSTS_LOWSPEED:
		dwc3_gadget_ep0_desc.wMaxPacketSize = cpu_to_le16(8);
		dwc->gadget.ep0->maxpacket = 8;
		dwc->gadget.speed = USB_SPEED_LOW;
		break;
	}

	dwc->eps[1]->endpoint.maxpacket = dwc->gadget.ep0->maxpacket;

	/* Enable USB2 LPM Capability */

	if ((dwc->revision > DWC3_REVISION_194A) &&
	    (speed != DWC3_DSTS_SUPERSPEED) &&
	    (speed != DWC3_DSTS_SUPERSPEED_PLUS)) {
		reg = dwc3_readl(dwc->regs, DWC3_DCFG);
		reg |= DWC3_DCFG_LPM_CAP;
		dwc3_writel(dwc->regs, DWC3_DCFG, reg);

		reg = dwc3_readl(dwc->regs, DWC3_DCTL);
		reg &= ~(DWC3_DCTL_HIRD_THRES_MASK | DWC3_DCTL_L1_HIBER_EN);

		reg |= DWC3_DCTL_HIRD_THRES(dwc->hird_threshold |
					    (dwc->is_utmi_l1_suspend << 4));

		/*
		 * When dwc3 revisions >= 2.40a, LPM Erratum is enabled and
		 * DCFG.LPMCap is set, core responses with an ACK and the
		 * BESL value in the LPM token is less than or equal to LPM
		 * NYET threshold.
		 */
		WARN_ONCE(dwc->revision < DWC3_REVISION_240A
				&& dwc->has_lpm_erratum,
				"LPM Erratum not available on dwc3 revisions < 2.40a\n");

		if (dwc->has_lpm_erratum && dwc->revision >= DWC3_REVISION_240A)
			reg |= DWC3_DCTL_NYET_THRES(dwc->lpm_nyet_threshold);

		dwc3_writel(dwc->regs, DWC3_DCTL, reg);
	} else {
		reg = dwc3_readl(dwc->regs, DWC3_DCTL);
		reg &= ~DWC3_DCTL_HIRD_THRES_MASK;
		dwc3_writel(dwc->regs, DWC3_DCTL, reg);
	}

	dep = dwc->eps[0];
	ret = __dwc3_gadget_ep_enable(dep, DWC3_DEPCFG_ACTION_MODIFY);
	if (ret) {
		dev_err(dwc->dev, "failed to enable %s\n", dep->name);
		return;
	}

	dep = dwc->eps[1];
	ret = __dwc3_gadget_ep_enable(dep, DWC3_DEPCFG_ACTION_MODIFY);
	if (ret) {
		dev_err(dwc->dev, "failed to enable %s\n", dep->name);
		return;
	}

	dwc3_notify_event(dwc, DWC3_CONTROLLER_CONNDONE_EVENT, 0);

	/*
	 * Configure PHY via GUSB3PIPECTLn if required.
	 *
	 * Update GTXFIFOSIZn
	 *
	 * In both cases reset values should be sufficient.
	 */
}

static void dwc3_gadget_wakeup_interrupt(struct dwc3 *dwc)
{
	dbg_event(0xFF, "WAKEUP", 0);

	/*
	 * TODO take core out of low power mode when that's
	 * implemented.
	 */

	if (dwc->gadget_driver && dwc->gadget_driver->resume) {
		spin_unlock(&dwc->lock);
		dwc->gadget_driver->resume(&dwc->gadget);
		spin_lock(&dwc->lock);
	}
}

static void dwc3_gadget_linksts_change_interrupt(struct dwc3 *dwc,
		unsigned int evtinfo)
{
	enum dwc3_link_state	next = evtinfo & DWC3_LINK_STATE_MASK;
	unsigned int		pwropt;

	/*
	 * WORKAROUND: DWC3 < 2.50a have an issue when configured without
	 * Hibernation mode enabled which would show up when device detects
	 * host-initiated U3 exit.
	 *
	 * In that case, device will generate a Link State Change Interrupt
	 * from U3 to RESUME which is only necessary if Hibernation is
	 * configured in.
	 *
	 * There are no functional changes due to such spurious event and we
	 * just need to ignore it.
	 *
	 * Refers to:
	 *
	 * STAR#9000570034 RTL: SS Resume event generated in non-Hibernation
	 * operational mode
	 */
	pwropt = DWC3_GHWPARAMS1_EN_PWROPT(dwc->hwparams.hwparams1);
	if ((dwc->revision < DWC3_REVISION_250A) &&
			(pwropt != DWC3_GHWPARAMS1_EN_PWROPT_HIB)) {
		if ((dwc->link_state == DWC3_LINK_STATE_U3) &&
				(next == DWC3_LINK_STATE_RESUME)) {
			return;
		}
	}

	/*
	 * WORKAROUND: DWC3 Revisions <1.83a have an issue which, depending
	 * on the link partner, the USB session might do multiple entry/exit
	 * of low power states before a transfer takes place.
	 *
	 * Due to this problem, we might experience lower throughput. The
	 * suggested workaround is to disable DCTL[12:9] bits if we're
	 * transitioning from U1/U2 to U0 and enable those bits again
	 * after a transfer completes and there are no pending transfers
	 * on any of the enabled endpoints.
	 *
	 * This is the first half of that workaround.
	 *
	 * Refers to:
	 *
	 * STAR#9000446952: RTL: Device SS : if U1/U2 ->U0 takes >128us
	 * core send LGO_Ux entering U0
	 */
	if (dwc->revision < DWC3_REVISION_183A) {
		if (next == DWC3_LINK_STATE_U0) {
			u32	u1u2;
			u32	reg;

			switch (dwc->link_state) {
			case DWC3_LINK_STATE_U1:
			case DWC3_LINK_STATE_U2:
				reg = dwc3_readl(dwc->regs, DWC3_DCTL);
				u1u2 = reg & (DWC3_DCTL_INITU2ENA
						| DWC3_DCTL_ACCEPTU2ENA
						| DWC3_DCTL_INITU1ENA
						| DWC3_DCTL_ACCEPTU1ENA);

				if (!dwc->u1u2)
					dwc->u1u2 = reg & u1u2;

				reg &= ~u1u2;

				dwc3_writel(dwc->regs, DWC3_DCTL, reg);
				break;
			default:
				/* do nothing */
				break;
			}
		}
	}

	switch (next) {
	case DWC3_LINK_STATE_U1:
		if (dwc->speed == USB_SPEED_SUPER)
			dwc3_suspend_gadget(dwc);
		break;
	case DWC3_LINK_STATE_U2:
	case DWC3_LINK_STATE_U3:
		dwc3_suspend_gadget(dwc);
		break;
	case DWC3_LINK_STATE_RESUME:
		dwc3_resume_gadget(dwc);
		break;
	default:
		/* do nothing */
		break;
	}

	dev_dbg(dwc->dev, "Going from (%d)--->(%d)\n", dwc->link_state, next);
	dwc->link_state = next;
}

static void dwc3_gadget_suspend_interrupt(struct dwc3 *dwc,
					  unsigned int evtinfo)
{
	enum dwc3_link_state next = evtinfo & DWC3_LINK_STATE_MASK;

	dbg_event(0xFF, "SUSPEND INT", 0);
	dev_dbg(dwc->dev, "%s Entry to %d\n", __func__, next);

	if (dwc->link_state != next && next == DWC3_LINK_STATE_U3) {
		/*
		 * When first connecting the cable, even before the initial
		 * DWC3_DEVICE_EVENT_RESET or DWC3_DEVICE_EVENT_CONNECT_DONE
		 * events, the controller sees a DWC3_DEVICE_EVENT_SUSPEND
		 * event. In such a case, ignore.
		 * Ignore suspend event until device side usb is not into
		 * CONFIGURED state.
		 */
		if (dwc->gadget.state != USB_STATE_CONFIGURED) {
			dev_err(dwc->dev, "%s(): state:%d. Ignore SUSPEND.\n",
						__func__, dwc->gadget.state);
			return;
		}

		dwc3_suspend_gadget(dwc);

		dev_dbg(dwc->dev, "Notify OTG from %s\n", __func__);
		dwc->b_suspend = true;
		dwc3_notify_event(dwc, DWC3_CONTROLLER_NOTIFY_OTG_EVENT, 0);
	}

	dwc->link_state = next;
}

static void dwc3_gadget_hibernation_interrupt(struct dwc3 *dwc,
		unsigned int evtinfo)
{
	unsigned int is_ss = evtinfo & BIT(4);

	/*
	 * WORKAROUND: DWC3 revison 2.20a with hibernation support
	 * have a known issue which can cause USB CV TD.9.23 to fail
	 * randomly.
	 *
	 * Because of this issue, core could generate bogus hibernation
	 * events which SW needs to ignore.
	 *
	 * Refers to:
	 *
	 * STAR#9000546576: Device Mode Hibernation: Issue in USB 2.0
	 * Device Fallback from SuperSpeed
	 */
	if (is_ss ^ (dwc->speed == USB_SPEED_SUPER))
		return;

	/* enter hibernation here */
}

static void dwc3_gadget_interrupt(struct dwc3 *dwc,
		const struct dwc3_event_devt *event)
{
	switch (event->type) {
	case DWC3_DEVICE_EVENT_DISCONNECT:
		dwc3_gadget_disconnect_interrupt(dwc);
		dwc->dbg_gadget_events.disconnect++;
		break;
	case DWC3_DEVICE_EVENT_RESET:
		dwc3_gadget_reset_interrupt(dwc);
		dwc->dbg_gadget_events.reset++;
		break;
	case DWC3_DEVICE_EVENT_CONNECT_DONE:
		dwc3_gadget_conndone_interrupt(dwc);
		dwc->dbg_gadget_events.connect++;
		break;
	case DWC3_DEVICE_EVENT_WAKEUP:
		dwc3_gadget_wakeup_interrupt(dwc);
		dwc->dbg_gadget_events.wakeup++;
		break;
	case DWC3_DEVICE_EVENT_HIBER_REQ:
		if (dev_WARN_ONCE(dwc->dev, !dwc->has_hibernation,
					"unexpected hibernation event\n"))
			break;

		dwc3_gadget_hibernation_interrupt(dwc, event->event_info);
		break;
	case DWC3_DEVICE_EVENT_LINK_STATUS_CHANGE:
		dwc3_gadget_linksts_change_interrupt(dwc, event->event_info);
		dwc->dbg_gadget_events.link_status_change++;
		break;
	case DWC3_DEVICE_EVENT_EOPF:
		/* It changed to be suspend event for version 2.30a and above */
		if (dwc->revision >= DWC3_REVISION_230A) {
			dbg_event(0xFF, "GAD SUS", 0);
			dwc->dbg_gadget_events.suspend++;
			/*
			 * Ignore suspend event until the gadget enters into
			 * USB_STATE_CONFIGURED state.
			 */
			if (dwc->gadget.state >= USB_STATE_CONFIGURED)
				dwc3_gadget_suspend_interrupt(dwc,
						event->event_info);
			else
				usb_gadget_vbus_draw(&dwc->gadget, 2);
		}
		break;
	case DWC3_DEVICE_EVENT_SOF:
		dwc->dbg_gadget_events.sof++;
		break;
	case DWC3_DEVICE_EVENT_ERRATIC_ERROR:
		dbg_event(0xFF, "ERROR", dwc->retries_on_error);
		dwc->dbg_gadget_events.erratic_error++;
		dwc->err_evt_seen = true;
		break;
	case DWC3_DEVICE_EVENT_CMD_CMPL:
		dwc->dbg_gadget_events.cmdcmplt++;
		break;
	case DWC3_DEVICE_EVENT_OVERFLOW:
		dwc->dbg_gadget_events.overflow++;
		break;
	default:
		dev_WARN(dwc->dev, "UNKNOWN IRQ %d\n", event->type);
		dwc->dbg_gadget_events.unknown_event++;
	}
}

static void dwc3_process_event_entry(struct dwc3 *dwc,
		const union dwc3_event *event)
{
	trace_dwc3_event(event->raw, dwc);

	if (!event->type.is_devspec)
		dwc3_endpoint_interrupt(dwc, &event->depevt);
	else if (event->type.type == DWC3_EVENT_TYPE_DEV)
		dwc3_gadget_interrupt(dwc, &event->devt);
	else
		dev_err(dwc->dev, "UNKNOWN IRQ type %d\n", event->raw);
}

static irqreturn_t dwc3_process_event_buf(struct dwc3_event_buffer *evt)
{
	struct dwc3 *dwc = evt->dwc;
	irqreturn_t ret = IRQ_NONE;
	int left;
	u32 reg;

	left = evt->count;

	if (!(evt->flags & DWC3_EVENT_PENDING))
		return IRQ_NONE;

	while (left > 0) {
		union dwc3_event event;

		event.raw = *(u32 *) (evt->cache + evt->lpos);

		dwc3_process_event_entry(dwc, &event);

		if (dwc->err_evt_seen) {
			/*
			 * if erratic error, skip remaining events
			 * while controller undergoes reset
			 */
			evt->lpos = (evt->lpos + left) %
					DWC3_EVENT_BUFFERS_SIZE;
			if (dwc3_notify_event(dwc,
						DWC3_CONTROLLER_ERROR_EVENT, 0))
				dwc->err_evt_seen = 0;
			dwc->retries_on_error++;
			break;
		}

		/*
		 * FIXME we wrap around correctly to the next entry as
		 * almost all entries are 4 bytes in size. There is one
		 * entry which has 12 bytes which is a regular entry
		 * followed by 8 bytes data. ATM I don't know how
		 * things are organized if we get next to the a
		 * boundary so I worry about that once we try to handle
		 * that.
		 */
		evt->lpos = (evt->lpos + 4) % evt->length;
		left -= 4;
	}

	dwc->bh_handled_evt_cnt[dwc->irq_dbg_index] += (evt->count / 4);
	evt->count = 0;
	evt->flags &= ~DWC3_EVENT_PENDING;
	ret = IRQ_HANDLED;

	/* Unmask interrupt */
	reg = dwc3_readl(dwc->regs, DWC3_GEVNTSIZ(0));
	reg &= ~DWC3_GEVNTSIZ_INTMASK;
	dwc3_writel(dwc->regs, DWC3_GEVNTSIZ(0), reg);

	if (dwc->imod_interval) {
		dwc3_writel(dwc->regs, DWC3_GEVNTCOUNT(0), DWC3_GEVNTCOUNT_EHB);
		dwc3_writel(dwc->regs, DWC3_DEV_IMOD(0), dwc->imod_interval);
	}

	return ret;
}

void dwc3_bh_work(struct work_struct *w)
{
	struct dwc3 *dwc = container_of(w, struct dwc3, bh_work);

	pm_runtime_get_sync(dwc->dev);
	dwc3_thread_interrupt(dwc->irq, dwc->ev_buf);
	pm_runtime_put(dwc->dev);
}

static irqreturn_t dwc3_thread_interrupt(int irq, void *_evt)
{
	struct dwc3_event_buffer *evt = _evt;
	struct dwc3 *dwc = evt->dwc;
	unsigned long flags;
	irqreturn_t ret = IRQ_NONE;
	ktime_t start_time;

	start_time = ktime_get();

	spin_lock_irqsave(&dwc->lock, flags);
	dwc->bh_handled_evt_cnt[dwc->irq_dbg_index] = 0;
	ret = dwc3_process_event_buf(evt);
	spin_unlock_irqrestore(&dwc->lock, flags);

	dwc->bh_completion_time[dwc->irq_dbg_index] =
		ktime_to_us(ktime_sub(ktime_get(), start_time));
	dwc->irq_dbg_index = (dwc->irq_dbg_index + 1) % MAX_INTR_STATS;

	return ret;
}

static irqreturn_t dwc3_check_event_buf(struct dwc3_event_buffer *evt)
{
	struct dwc3 *dwc;
	u32 amount;
	u32 count;
	u32 reg;
	ktime_t start_time;

	if (!evt)
		return IRQ_NONE;

	dwc = evt->dwc;
	start_time = ktime_get();
	dwc->irq_cnt++;

	/* controller reset is still pending */
	if (dwc->err_evt_seen)
		return IRQ_HANDLED;

	/* Controller is being halted, ignore the interrupts */
	if (!dwc->pullups_connected) {
		count = dwc3_readl(dwc->regs, DWC3_GEVNTCOUNT(0));
		count &= DWC3_GEVNTCOUNT_MASK;
		dwc3_writel(dwc->regs, DWC3_GEVNTCOUNT(0), count);
		dbg_event(0xFF, "NO_PULLUP", count);
		return IRQ_HANDLED;
	}

	/*
	 * With PCIe legacy interrupt, test shows that top-half irq handler can
	 * be called again after HW interrupt deassertion. Check if bottom-half
	 * irq event handler completes before caching new event to prevent
	 * losing events.
	 */
	if (evt->flags & DWC3_EVENT_PENDING)
		return IRQ_HANDLED;

	count = dwc3_readl(dwc->regs, DWC3_GEVNTCOUNT(0));
	count &= DWC3_GEVNTCOUNT_MASK;
	if (!count)
		return IRQ_NONE;

	evt->count = count;
	evt->flags |= DWC3_EVENT_PENDING;

	/* Mask interrupt */
	reg = dwc3_readl(dwc->regs, DWC3_GEVNTSIZ(0));
	reg |= DWC3_GEVNTSIZ_INTMASK;
	dwc3_writel(dwc->regs, DWC3_GEVNTSIZ(0), reg);

	amount = min(count, evt->length - evt->lpos);
	memcpy(evt->cache + evt->lpos, evt->buf + evt->lpos, amount);

	if (amount < count)
		memcpy(evt->cache, evt->buf, count - amount);

	dwc3_writel(dwc->regs, DWC3_GEVNTCOUNT(0), count);

	dwc->irq_start_time[dwc->irq_dbg_index] = start_time;
	dwc->irq_completion_time[dwc->irq_dbg_index] =
		ktime_us_delta(ktime_get(), start_time);
	dwc->irq_event_count[dwc->irq_dbg_index] = count / 4;
	dwc->irq_dbg_index = (dwc->irq_dbg_index + 1) % MAX_INTR_STATS;

	return IRQ_WAKE_THREAD;
}

irqreturn_t dwc3_interrupt(int irq, void *_dwc)
{
	struct dwc3     *dwc = _dwc;
	irqreturn_t     ret = IRQ_NONE;
	irqreturn_t     status;

	status = dwc3_check_event_buf(dwc->ev_buf);
	if (status == IRQ_WAKE_THREAD)
		ret = status;

	if (ret == IRQ_WAKE_THREAD)
		queue_work(dwc->dwc_wq, &dwc->bh_work);

	return IRQ_HANDLED;
}

static int dwc3_gadget_get_irq(struct dwc3 *dwc)
{
	struct platform_device *dwc3_pdev = to_platform_device(dwc->dev);
	int irq;

	irq = platform_get_irq_byname_optional(dwc3_pdev, "peripheral");
	if (irq > 0)
		goto out;

	if (irq == -EPROBE_DEFER)
		goto out;

	irq = platform_get_irq_byname_optional(dwc3_pdev, "dwc_usb3");
	if (irq > 0)
		goto out;

	if (irq == -EPROBE_DEFER)
		goto out;

	irq = platform_get_irq(dwc3_pdev, 0);
	if (irq > 0)
		goto out;

	if (!irq)
		irq = -EINVAL;

out:
	return irq;
}

/**
 * dwc3_gadget_init - initializes gadget related registers
 * @dwc: pointer to our controller context structure
 *
 * Returns 0 on success otherwise negative errno.
 */
int dwc3_gadget_init(struct dwc3 *dwc)
{
	int ret;
	int irq;

	irq = dwc3_gadget_get_irq(dwc);
	if (irq < 0) {
		ret = irq;
		goto err0;
	}

	dwc->irq_gadget = irq;

	dwc->ep0_trb = dma_alloc_coherent(dwc->sysdev,
					  sizeof(*dwc->ep0_trb) * 2,
					  &dwc->ep0_trb_addr, GFP_KERNEL);
	if (!dwc->ep0_trb) {
		dev_err(dwc->dev, "failed to allocate ep0 trb\n");
		ret = -ENOMEM;
		goto err0;
	}

	dwc->setup_buf = kzalloc(DWC3_EP0_SETUP_SIZE, GFP_KERNEL);
	if (!dwc->setup_buf) {
		ret = -ENOMEM;
		goto err1;
	}

	dwc->bounce = dma_alloc_coherent(dwc->sysdev, DWC3_BOUNCE_SIZE,
			&dwc->bounce_addr, GFP_KERNEL);
	if (!dwc->bounce) {
		ret = -ENOMEM;
		goto err2;
	}

	init_completion(&dwc->ep0_in_setup);

	dwc->gadget.ops			= &dwc3_gadget_ops;
	dwc->gadget.speed		= USB_SPEED_UNKNOWN;
	dwc->gadget.sg_supported	= true;
	dwc->gadget.name		= "dwc3-gadget";
	dwc->gadget.lpm_capable		= true;

	/*
	 * FIXME We might be setting max_speed to <SUPER, however versions
	 * <2.20a of dwc3 have an issue with metastability (documented
	 * elsewhere in this driver) which tells us we can't set max speed to
	 * anything lower than SUPER.
	 *
	 * Because gadget.max_speed is only used by composite.c and function
	 * drivers (i.e. it won't go into dwc3's registers) we are allowing this
	 * to happen so we avoid sending SuperSpeed Capability descriptor
	 * together with our BOS descriptor as that could confuse host into
	 * thinking we can handle super speed.
	 *
	 * Note that, in fact, we won't even support GetBOS requests when speed
	 * is less than super speed because we don't have means, yet, to tell
	 * composite.c that we are USB 2.0 + LPM ECN.
	 */
	if (dwc->revision < DWC3_REVISION_220A &&
	    !dwc->dis_metastability_quirk)
		dev_info(dwc->dev, "changing max_speed on rev %08x\n",
				dwc->revision);

	dwc->gadget.max_speed		= dwc->maximum_speed;

	/*
	 * REVISIT: Here we should clear all pending IRQs to be
	 * sure we're starting from a well known location.
	 */

	dwc->num_eps = DWC3_ENDPOINTS_NUM;
	ret = dwc3_gadget_init_endpoints(dwc, dwc->num_eps);
	if (ret)
		goto err3;

	ret = usb_add_gadget_udc(dwc->dev, &dwc->gadget);
	if (ret) {
		dev_err(dwc->dev, "failed to register udc\n");
		goto err4;
	}

	return 0;

err4:
	dwc3_gadget_free_endpoints(dwc);

err3:
	dma_free_coherent(dwc->sysdev, DWC3_BOUNCE_SIZE, dwc->bounce,
			dwc->bounce_addr);

err2:
	kfree(dwc->setup_buf);

err1:
	dma_free_coherent(dwc->sysdev, sizeof(*dwc->ep0_trb) * 2,
			dwc->ep0_trb, dwc->ep0_trb_addr);

err0:
	return ret;
}

/* -------------------------------------------------------------------------- */

void dwc3_gadget_exit(struct dwc3 *dwc)
{
	usb_del_gadget_udc(&dwc->gadget);
	dwc3_gadget_free_endpoints(dwc);
	dma_free_coherent(dwc->sysdev, DWC3_BOUNCE_SIZE, dwc->bounce,
			  dwc->bounce_addr);
	kfree(dwc->setup_buf);
	dma_free_coherent(dwc->sysdev, sizeof(*dwc->ep0_trb) * 2,
			  dwc->ep0_trb, dwc->ep0_trb_addr);
}

int dwc3_gadget_suspend(struct dwc3 *dwc)
{
	if (!dwc->gadget_driver)
		return 0;

	dwc3_gadget_run_stop(dwc, false, false);
	dwc3_disconnect_gadget(dwc);
	__dwc3_gadget_stop(dwc);

	return 0;
}

int dwc3_gadget_resume(struct dwc3 *dwc)
{
	int			ret;

	if (!dwc->gadget_driver)
		return 0;

	ret = __dwc3_gadget_start(dwc);
	if (ret < 0)
		goto err0;

	ret = dwc3_gadget_run_stop(dwc, true, false);
	if (ret < 0)
		goto err1;

	return 0;

err1:
	__dwc3_gadget_stop(dwc);

err0:
	return ret;
}

void dwc3_gadget_process_pending_events(struct dwc3 *dwc)
{
	if (dwc->pending_events) {
		dwc3_interrupt(dwc->irq_gadget, dwc->ev_buf);
		dwc->pending_events = false;
		enable_irq(dwc->irq_gadget);
	}
}<|MERGE_RESOLUTION|>--- conflicted
+++ resolved
@@ -824,7 +824,12 @@
 		dwc3_gadget_giveback(dep, req, -ESHUTDOWN);
 	}
 
-<<<<<<< HEAD
+	while (!list_empty(&dep->cancelled_list)) {
+		req = next_request(&dep->cancelled_list);
+
+		dwc3_gadget_giveback(dep, req, -ESHUTDOWN);
+	}
+
 	if (dep->number == 1 && dwc->ep0state != EP0_SETUP_PHASE) {
 		unsigned int dir;
 
@@ -840,13 +845,6 @@
 	}
 
 	dbg_log_string("DONE for %s(%d)", dep->name, dep->number);
-=======
-	while (!list_empty(&dep->cancelled_list)) {
-		req = next_request(&dep->cancelled_list);
-
-		dwc3_gadget_giveback(dep, req, -ESHUTDOWN);
-	}
->>>>>>> aefd2d63
 }
 
 /**
