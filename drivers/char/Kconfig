# SPDX-License-Identifier: GPL-2.0
#
# Character device configuration
#

menu "Character devices"

source "drivers/tty/Kconfig"

config DEVMEM
	bool "/dev/mem virtual device support"
	default y
	help
	  Say Y here if you want to support the /dev/mem device.
	  The /dev/mem device is used to access areas of physical
	  memory.
	  When in doubt, say "Y".

config DEVKMEM
	bool "/dev/kmem virtual device support"
	# On arm64, VMALLOC_START < PAGE_OFFSET, which confuses kmem read/write
	depends on !ARM64
	help
	  Say Y here if you want to support the /dev/kmem device. The
	  /dev/kmem device is rarely used, but can be used for certain
	  kind of kernel debugging operations.
	  When in doubt, say "N".

source "drivers/tty/serial/Kconfig"
source "drivers/tty/serdev/Kconfig"

config TTY_PRINTK
	tristate "TTY driver to output user messages via printk"
	depends on EXPERT && TTY
	default n
	---help---
	  If you say Y here, the support for writing user messages (i.e.
	  console messages) via printk is available.

	  The feature is useful to inline user messages with kernel
	  messages.
	  In order to use this feature, you should output user messages
	  to /dev/ttyprintk or redirect console to this TTY.

	  If unsure, say N.

config TTY_PRINTK_LEVEL
	depends on TTY_PRINTK
	int "ttyprintk log level (1-7)"
	range 1 7
	default "6"
	help
	  Printk log level to use for ttyprintk messages.

config PRINTER
	tristate "Parallel printer support"
	depends on PARPORT
	---help---
	  If you intend to attach a printer to the parallel port of your Linux
	  box (as opposed to using a serial printer; if the connector at the
	  printer has 9 or 25 holes ["female"], then it's serial), say Y.
	  Also read the Printing-HOWTO, available from
	  <http://www.tldp.org/docs.html#howto>.

	  It is possible to share one parallel port among several devices
	  (e.g. printer and ZIP drive) and it is safe to compile the
	  corresponding drivers into the kernel.

	  To compile this driver as a module, choose M here and read
	  <file:Documentation/admin-guide/parport.rst>.  The module will be called lp.

	  If you have several parallel ports, you can specify which ports to
	  use with the "lp" kernel command line option.  (Try "man bootparam"
	  or see the documentation of your boot loader (lilo or loadlin) about
	  how to pass options to the kernel at boot time.)  The syntax of the
	  "lp" command line option can be found in <file:drivers/char/lp.c>.

	  If you have more than 8 printers, you need to increase the LP_NO
	  macro in lp.c and the PARPORT_MAX macro in parport.h.

config LP_CONSOLE
	bool "Support for console on line printer"
	depends on PRINTER
	---help---
	  If you want kernel messages to be printed out as they occur, you
	  can have a console on the printer. This option adds support for
	  doing that; to actually get it to happen you need to pass the
	  option "console=lp0" to the kernel at boot time.

	  If the printer is out of paper (or off, or unplugged, or too
	  busy..) the kernel will stall until the printer is ready again.
	  By defining CONSOLE_LP_STRICT to 0 (at your own risk) you
	  can make the kernel continue when this happens,
	  but it'll lose the kernel messages.

	  If unsure, say N.

config PPDEV
	tristate "Support for user-space parallel port device drivers"
	depends on PARPORT
	---help---
	  Saying Y to this adds support for /dev/parport device nodes.  This
	  is needed for programs that want portable access to the parallel
	  port, for instance deviceid (which displays Plug-and-Play device
	  IDs).

	  This is the parallel port equivalent of SCSI generic support (sg).
	  It is safe to say N to this -- it is not needed for normal printing
	  or parallel port CD-ROM/disk support.

	  To compile this driver as a module, choose M here: the
	  module will be called ppdev.

	  If unsure, say N.

source "drivers/tty/hvc/Kconfig"

config VIRTIO_CONSOLE
	tristate "Virtio console"
	depends on VIRTIO && TTY
	select HVC_DRIVER
	help
	  Virtio console for use with hypervisors.

	  Also serves as a general-purpose serial device for data
	  transfer between the guest and host.  Character devices at
	  /dev/vportNpn will be created when corresponding ports are
	  found, where N is the device number and n is the port number
	  within that device.  If specified by the host, a sysfs
	  attribute called 'name' will be populated with a name for
	  the port which can be used by udev scripts to create a
	  symlink to the device.

config IBM_BSR
	tristate "IBM POWER Barrier Synchronization Register support"
	depends on PPC_PSERIES
	help
	  This devices exposes a hardware mechanism for fast synchronization
	  of threads across a large system which avoids bouncing a cacheline
	  between several cores on a system

config POWERNV_OP_PANEL
	tristate "IBM POWERNV Operator Panel Display support"
	depends on PPC_POWERNV
	default m
	help
	  If you say Y here, a special character device node, /dev/op_panel,
	  will be created which exposes the operator panel display on IBM
	  Power Systems machines with FSPs.

	  If you don't require access to the operator panel display from user
	  space, say N.

	  If unsure, say M here to build it as a module called powernv-op-panel.

source "drivers/char/ipmi/Kconfig"

config DS1620
	tristate "NetWinder thermometer support"
	depends on ARCH_NETWINDER
	help
	  Say Y here to include support for the thermal management hardware
	  found in the NetWinder. This driver allows the user to control the
	  temperature set points and to read the current temperature.

	  It is also possible to say M here to build it as a module (ds1620)
	  It is recommended to be used on a NetWinder, but it is not a
	  necessity.

config NWBUTTON
	tristate "NetWinder Button"
	depends on ARCH_NETWINDER
	---help---
	  If you say Y here and create a character device node /dev/nwbutton
	  with major and minor numbers 10 and 158 ("man mknod"), then every
	  time the orange button is pressed a number of times, the number of
	  times the button was pressed will be written to that device.

	  This is most useful for applications, as yet unwritten, which
	  perform actions based on how many times the button is pressed in a
	  row.

	  Do not hold the button down for too long, as the driver does not
	  alter the behaviour of the hardware reset circuitry attached to the
	  button; it will still execute a hard reset if the button is held
	  down for longer than approximately five seconds.

	  To compile this driver as a module, choose M here: the
	  module will be called nwbutton.

	  Most people will answer Y to this question and "Reboot Using Button"
	  below to be able to initiate a system shutdown from the button.

config NWBUTTON_REBOOT
	bool "Reboot Using Button"
	depends on NWBUTTON
	help
	  If you say Y here, then you will be able to initiate a system
	  shutdown and reboot by pressing the orange button a number of times.
	  The number of presses to initiate the shutdown is two by default,
	  but this can be altered by modifying the value of NUM_PRESSES_REBOOT
	  in nwbutton.h and recompiling the driver or, if you compile the
	  driver as a module, you can specify the number of presses at load
	  time with "insmod button reboot_count=<something>".

config NWFLASH
	tristate "NetWinder flash support"
	depends on ARCH_NETWINDER
	---help---
	  If you say Y here and create a character device /dev/flash with
	  major 10 and minor 160 you can manipulate the flash ROM containing
	  the NetWinder firmware. Be careful as accidentally overwriting the
	  flash contents can render your computer unbootable. On no account
	  allow random users access to this device. :-)

	  To compile this driver as a module, choose M here: the
	  module will be called nwflash.

	  If you're not sure, say N.

source "drivers/char/hw_random/Kconfig"

config NVRAM
	tristate "/dev/nvram support"
	depends on X86 || HAVE_ARCH_NVRAM_OPS
	default M68K || PPC
	---help---
	  If you say Y here and create a character special file /dev/nvram
	  with major number 10 and minor number 144 using mknod ("man mknod"),
	  you get read and write access to the non-volatile memory.

	  /dev/nvram may be used to view settings in NVRAM or to change them
	  (with some utility). It could also be used to frequently
	  save a few bits of very important data that may not be lost over
	  power-off and for which writing to disk is too insecure. Note
	  however that most NVRAM space in a PC belongs to the BIOS and you
	  should NEVER idly tamper with it. See Ralf Brown's interrupt list
	  for a guide to the use of CMOS bytes by your BIOS.

	  This memory is conventionally called "NVRAM" on PowerPC machines,
	  "CMOS RAM" on PCs, "NVRAM" on Ataris and "PRAM" on Macintoshes.

	  To compile this driver as a module, choose M here: the
	  module will be called nvram.

#
# These legacy RTC drivers just cause too many conflicts with the generic
# RTC framework ... let's not even try to coexist any more.
#
if RTC_LIB=n

config RTC
	tristate "Enhanced Real Time Clock Support (legacy PC RTC driver)"
	depends on ALPHA
	---help---
	  If you say Y here and create a character special file /dev/rtc with
	  major number 10 and minor number 135 using mknod ("man mknod"), you
	  will get access to the real time clock (or hardware clock) built
	  into your computer.

	  Every PC has such a clock built in. It can be used to generate
	  signals from as low as 1Hz up to 8192Hz, and can also be used
	  as a 24 hour alarm. It reports status information via the file
	  /proc/driver/rtc and its behaviour is set by various ioctls on
	  /dev/rtc.

	  If you run Linux on a multiprocessor machine and said Y to
	  "Symmetric Multi Processing" above, you should say Y here to read
	  and set the RTC in an SMP compatible fashion.

	  If you think you have a use for such a device (such as periodic data
	  sampling), then say Y here, and read <file:Documentation/admin-guide/rtc.rst>
	  for details.

	  To compile this driver as a module, choose M here: the
	  module will be called rtc.

config JS_RTC
	tristate "Enhanced Real Time Clock Support"
	depends on SPARC32 && PCI
	---help---
	  If you say Y here and create a character special file /dev/rtc with
	  major number 10 and minor number 135 using mknod ("man mknod"), you
	  will get access to the real time clock (or hardware clock) built
	  into your computer.

	  Every PC has such a clock built in. It can be used to generate
	  signals from as low as 1Hz up to 8192Hz, and can also be used
	  as a 24 hour alarm. It reports status information via the file
	  /proc/driver/rtc and its behaviour is set by various ioctls on
	  /dev/rtc.

	  If you think you have a use for such a device (such as periodic data
	  sampling), then say Y here, and read <file:Documentation/admin-guide/rtc.rst>
	  for details.

	  To compile this driver as a module, choose M here: the
	  module will be called js-rtc.

config EFI_RTC
	bool "EFI Real Time Clock Services"
	depends on IA64

endif # RTC_LIB

config DTLK
	tristate "Double Talk PC internal speech card support"
	depends on ISA
	help
	  This driver is for the DoubleTalk PC, a speech synthesizer
	  manufactured by RC Systems (<http://www.rcsys.com/>).  It is also
	  called the `internal DoubleTalk'.

	  To compile this driver as a module, choose M here: the
	  module will be called dtlk.

config XILINX_HWICAP
	tristate "Xilinx HWICAP Support"
	depends on XILINX_VIRTEX || MICROBLAZE
	help
	  This option enables support for Xilinx Internal Configuration
	  Access Port (ICAP) driver.  The ICAP is used on Xilinx Virtex
	  FPGA platforms to partially reconfigure the FPGA at runtime.

	  If unsure, say N.

config R3964
	tristate "Siemens R3964 line discipline"
	depends on TTY && BROKEN
	---help---
	  This driver allows synchronous communication with devices using the
	  Siemens R3964 packet protocol. Unless you are dealing with special
	  hardware like PLCs, you are unlikely to need this.

	  To compile this driver as a module, choose M here: the
	  module will be called n_r3964.

	  If unsure, say N.

config APPLICOM
	tristate "Applicom intelligent fieldbus card support"
	depends on PCI
	---help---
	  This driver provides the kernel-side support for the intelligent
	  fieldbus cards made by Applicom International. More information
	  about these cards can be found on the WWW at the address
	  <http://www.applicom-int.com/>, or by email from David Woodhouse
	  <dwmw2@infradead.org>.

	  To compile this driver as a module, choose M here: the
	  module will be called applicom.

	  If unsure, say N.

config SONYPI
	tristate "Sony Vaio Programmable I/O Control Device support"
	depends on X86_32 && PCI && INPUT
	---help---
	  This driver enables access to the Sony Programmable I/O Control
	  Device which can be found in many (all ?) Sony Vaio laptops.

	  If you have one of those laptops, read
	  <file:Documentation/admin-guide/laptops/sonypi.rst>, and say Y or M here.

	  To compile this driver as a module, choose M here: the
	  module will be called sonypi.

config GPIO_TB0219
	tristate "TANBAC TB0219 GPIO support"
	depends on TANBAC_TB022X
	select GPIO_VR41XX

source "drivers/char/pcmcia/Kconfig"

config MWAVE
	tristate "ACP Modem (Mwave) support"
	depends on X86 && TTY
	select SERIAL_8250
	---help---
	  The ACP modem (Mwave) for Linux is a WinModem. It is composed of a
	  kernel driver and a user level application. Together these components
	  support direct attachment to public switched telephone networks (PSTNs)
	  and support selected world wide countries.

	  This version of the ACP Modem driver supports the IBM Thinkpad 600E,
	  600, and 770 that include on board ACP modem hardware.

	  The modem also supports the standard communications port interface
	  (ttySx) and is compatible with the Hayes AT Command Set.

	  The user level application needed to use this driver can be found at
	  the IBM Linux Technology Center (LTC) web site:
	  <http://www.ibm.com/linux/ltc/>.

	  If you own one of the above IBM Thinkpads which has the Mwave chipset
	  in it, say Y.

	  To compile this driver as a module, choose M here: the
	  module will be called mwave.

config SCx200_GPIO
	tristate "NatSemi SCx200 GPIO Support"
	depends on SCx200
	select NSC_GPIO
	help
	  Give userspace access to the GPIO pins on the National
	  Semiconductor SCx200 processors.

	  If compiled as a module, it will be called scx200_gpio.

config PC8736x_GPIO
	tristate "NatSemi PC8736x GPIO Support"
	depends on X86_32 && !UML
	default SCx200_GPIO	# mostly N
	select NSC_GPIO		# needed for support routines
	help
	  Give userspace access to the GPIO pins on the National
	  Semiconductor PC-8736x (x=[03456]) SuperIO chip.  The chip
	  has multiple functional units, inc several managed by
	  hwmon/pc87360 driver.  Tested with PC-87366

	  If compiled as a module, it will be called pc8736x_gpio.

config NSC_GPIO
	tristate "NatSemi Base GPIO Support"
	depends on X86_32
	# selected by SCx200_GPIO and PC8736x_GPIO
	# what about 2 selectors differing: m != y
	help
	  Common support used (and needed) by scx200_gpio and
	  pc8736x_gpio drivers.  If those drivers are built as
	  modules, this one will be too, named nsc_gpio

config RAW_DRIVER
	tristate "RAW driver (/dev/raw/rawN)"
	depends on BLOCK
	help
	  The raw driver permits block devices to be bound to /dev/raw/rawN.
	  Once bound, I/O against /dev/raw/rawN uses efficient zero-copy I/O.
	  See the raw(8) manpage for more details.

          Applications should preferably open the device (eg /dev/hda1)
          with the O_DIRECT flag.

config MAX_RAW_DEVS
	int "Maximum number of RAW devices to support (1-65536)"
	depends on RAW_DRIVER
	range 1 65536
	default "256"
	help
	  The maximum number of RAW devices that are supported.
	  Default is 256. Increase this number in case you need lots of
	  raw devices.

config HPET
	bool "HPET - High Precision Event Timer" if (X86 || IA64)
	default n
	depends on ACPI
	help
	  If you say Y here, you will have a miscdevice named "/dev/hpet/".  Each
	  open selects one of the timers supported by the HPET.  The timers are
	  non-periodic and/or periodic.

config HPET_MMAP
	bool "Allow mmap of HPET"
	default y
	depends on HPET
	help
	  If you say Y here, user applications will be able to mmap
	  the HPET registers.

config HPET_MMAP_DEFAULT
	bool "Enable HPET MMAP access by default"
	default y
	depends on HPET_MMAP
	help
	  In some hardware implementations, the page containing HPET
	  registers may also contain other things that shouldn't be
	  exposed to the user.  This option selects the default (if
	  kernel parameter hpet_mmap is not set) user access to the
	  registers for applications that require it.

config HANGCHECK_TIMER
	tristate "Hangcheck timer"
	depends on X86 || IA64 || PPC64 || S390
	help
	  The hangcheck-timer module detects when the system has gone
	  out to lunch past a certain margin.  It can reboot the system
	  or merely print a warning.

config UV_MMTIMER
	tristate "UV_MMTIMER Memory mapped RTC for SGI UV"
	depends on X86_UV
	default m
	help
	  The uv_mmtimer device allows direct userspace access to the
	  UV system timer.

source "drivers/char/tpm/Kconfig"

config TELCLOCK
	tristate "Telecom clock driver for ATCA SBC"
	depends on X86
	default n
	help
	  The telecom clock device is specific to the MPCBL0010 and MPCBL0050
	  ATCA computers and allows direct userspace access to the
	  configuration of the telecom clock configuration settings.  This
	  device is used for hardware synchronization across the ATCA backplane
	  fabric.  Upon loading, the driver exports a sysfs directory,
	  /sys/devices/platform/telco_clock, with a number of files for
	  controlling the behavior of this hardware.

config DEVPORT
	bool "/dev/port character device"
	depends on ISA || PCI
	default y
	help
	  Say Y here if you want to support the /dev/port device. The /dev/port
	  device is similar to /dev/mem, but for I/O ports.

source "drivers/s390/char/Kconfig"

config MSM_SMD_PKT
	bool "Enable device interface for some SMD packet ports"
	default n
	depends on RPMSG_QCOM_SMD
	help
	 smd_pkt driver provides the interface for the userspace clients
	 to communicate over smd via device nodes. This enable the
	 usersapce clients to read and write to some smd packets channel
	 for MSM chipset.

config TILE_SROM
	tristate "Character-device access via hypervisor to the Tilera SPI ROM"
	depends on TILE
	default y
	help
	  This device provides character-level read-write access
	  to the SROM, typically via the "0", "1", and "2" devices
	  in /dev/srom/.  The Tilera hypervisor makes the flash
	  device appear much like a simple EEPROM, and knows
	  how to partition a single ROM for multiple purposes.

source "drivers/char/xillybus/Kconfig"

config MSM_FASTCVPD
	bool "QTI FASTCVP driver"
	depends on QCOM_GLINK
	help
		This driver exposes APIs to video driver to share
		HFI command queue address to CDSP and handle errors
		to exit gracefully in case video and cdsp subsystems crash.
		Say M if you want to enable this module.

config MSM_ADSPRPC
	tristate "QTI FastRPC driver"
	depends on RPMSG && QCOM_SECURE_BUFFER && MSM_SERVICE_LOCATOR && MSM_SERVICE_NOTIFIER && PM_SLEEP && HAS_DMA && CMA && MMU
	help
		Provides a communication mechanism that allows clients to
		make remote method invocations across processor boundary to
		applications/compute DSP processor.
		Say M if you want to enable this module.

config ADSPRPC_QGKI
	bool "Enable QGKI specific features in fastrpc driver"
	depends on QGKI
	help
		Certain features in the fastrpc driver are supported only on the
		QGKI kernel (like I/O coherency for the fastrpc context banks). This
		config is used in the driver to detect whether it is being compiled
		in a GKI kernel or not.
		Say Y if the driver is being compiled in a QGKI kernel.

config VIRTIO_EAVB
	tristate "Virtio eavb driver"
	depends on VIRTIO
	help
	  This the virtual eavb frontend driver based on virtio. Eavb
	  means ethernet Audio Video Bridging. It provides unified ioctl
	  interface for userspace. Say Y if you want to support virtual
	  eavb.

config VIRTIO_FASTRPC
	tristate "Virtio fastrpc driver"
	depends on VIRTIO
	help
	  This is the virtual fastrpc frontend driver based on virtio. It
	  provides a communication mechanism that allows for clients to
	  make remote method invocations across processor boundary to
	  applications DSP processor. Say Y if you want to support virtual
	  fastrpc.

config MSM_RDBG
	tristate "QTI Remote debug driver"
	help
	  Implements a shared memory based transport mechanism that allows
	  for a debugger running on a host PC to communicate with a remote
	  stub running on peripheral subsystems such as the ADSP, MODEM etc.
		Say M if you want to enable this module.

config ADI
	tristate "SPARC Privileged ADI driver"
	depends on SPARC64
	default m
	help
	  SPARC M7 and newer processors utilize ADI (Application Data
	  Integrity) to version and protect memory.  This driver provides
	  read/write access to the ADI versions for privileged processes.
	  This feature is also known as MCD (Memory Corruption Detection)
	  and SSM (Silicon Secured Memory).  Intended consumers of this
	  driver include crash and makedumpfile.

<<<<<<< HEAD
source "drivers/char/lrng/Kconfig"

endmenu

=======
>>>>>>> d7a5d91f
config RANDOM_TRUST_CPU
	bool "Initialize RNG using CPU RNG instructions"
	default y
	depends on ARCH_RANDOM
	help
	  Initialize the RNG using random numbers supplied by the CPU's
	  RNG instructions (e.g. RDRAND), if supported and available. These
	  random numbers are never used directly, but are rather hashed into
	  the main input pool, and this happens regardless of whether or not
	  this option is enabled. Instead, this option controls whether the
	  they are credited and hence can initialize the RNG. Additionally,
	  other sources of randomness are always used, regardless of this
	  setting.  Enabling this implies trusting that the CPU can supply high
	  quality and non-backdoored random numbers.

	  Say Y here unless you have reason to mistrust your CPU or believe
	  its RNG facilities may be faulty. This may also be configured at
	  boot time with "random.trust_cpu=on/off".

config RANDOM_TRUST_BOOTLOADER
	bool "Initialize RNG using bootloader-supplied seed"
	default y
	help
	  Initialize the RNG using a seed supplied by the bootloader or boot
	  environment (e.g. EFI or a bootloader-generated device tree). This
	  seed is not used directly, but is rather hashed into the main input
	  pool, and this happens regardless of whether or not this option is
	  enabled. Instead, this option controls whether the seed is credited
	  and hence can initialize the RNG. Additionally, other sources of
	  randomness are always used, regardless of this setting. Enabling
	  this implies trusting that the bootloader can supply high quality and
	  non-backdoored seeds.

	  Say Y here unless you have reason to mistrust your bootloader or
	  believe its RNG facilities may be faulty. This may also be configured
	  at boot time with "random.trust_bootloader=on/off".

endmenu<|MERGE_RESOLUTION|>--- conflicted
+++ resolved
@@ -611,13 +611,8 @@
 	  and SSM (Silicon Secured Memory).  Intended consumers of this
 	  driver include crash and makedumpfile.
 
-<<<<<<< HEAD
 source "drivers/char/lrng/Kconfig"
 
-endmenu
-
-=======
->>>>>>> d7a5d91f
 config RANDOM_TRUST_CPU
 	bool "Initialize RNG using CPU RNG instructions"
 	default y
