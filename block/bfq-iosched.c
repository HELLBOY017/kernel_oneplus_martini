// SPDX-License-Identifier: GPL-2.0-or-later
/*
 * Budget Fair Queueing (BFQ) I/O scheduler.
 *
 * Based on ideas and code from CFQ:
 * Copyright (C) 2003 Jens Axboe <axboe@kernel.dk>
 *
 * Copyright (C) 2008 Fabio Checconi <fabio@gandalf.sssup.it>
 *		      Paolo Valente <paolo.valente@unimore.it>
 *
 * Copyright (C) 2010 Paolo Valente <paolo.valente@unimore.it>
 *                    Arianna Avanzini <avanzini@google.com>
 *
 * Copyright (C) 2017 Paolo Valente <paolo.valente@linaro.org>
 *
 * BFQ is a proportional-share I/O scheduler, with some extra
 * low-latency capabilities. BFQ also supports full hierarchical
 * scheduling through cgroups. Next paragraphs provide an introduction
 * on BFQ inner workings. Details on BFQ benefits, usage and
 * limitations can be found in Documentation/block/bfq-iosched.rst.
 *
 * BFQ is a proportional-share storage-I/O scheduling algorithm based
 * on the slice-by-slice service scheme of CFQ. But BFQ assigns
 * budgets, measured in number of sectors, to processes instead of
 * time slices. The device is not granted to the in-service process
 * for a given time slice, but until it has exhausted its assigned
 * budget. This change from the time to the service domain enables BFQ
 * to distribute the device throughput among processes as desired,
 * without any distortion due to throughput fluctuations, or to device
 * internal queueing. BFQ uses an ad hoc internal scheduler, called
 * B-WF2Q+, to schedule processes according to their budgets. More
 * precisely, BFQ schedules queues associated with processes. Each
 * process/queue is assigned a user-configurable weight, and B-WF2Q+
 * guarantees that each queue receives a fraction of the throughput
 * proportional to its weight. Thanks to the accurate policy of
 * B-WF2Q+, BFQ can afford to assign high budgets to I/O-bound
 * processes issuing sequential requests (to boost the throughput),
 * and yet guarantee a low latency to interactive and soft real-time
 * applications.
 *
 * In particular, to provide these low-latency guarantees, BFQ
 * explicitly privileges the I/O of two classes of time-sensitive
 * applications: interactive and soft real-time. In more detail, BFQ
 * behaves this way if the low_latency parameter is set (default
 * configuration). This feature enables BFQ to provide applications in
 * these classes with a very low latency.
 *
 * To implement this feature, BFQ constantly tries to detect whether
 * the I/O requests in a bfq_queue come from an interactive or a soft
 * real-time application. For brevity, in these cases, the queue is
 * said to be interactive or soft real-time. In both cases, BFQ
 * privileges the service of the queue, over that of non-interactive
 * and non-soft-real-time queues. This privileging is performed,
 * mainly, by raising the weight of the queue. So, for brevity, we
 * call just weight-raising periods the time periods during which a
 * queue is privileged, because deemed interactive or soft real-time.
 *
 * The detection of soft real-time queues/applications is described in
 * detail in the comments on the function
 * bfq_bfqq_softrt_next_start. On the other hand, the detection of an
 * interactive queue works as follows: a queue is deemed interactive
 * if it is constantly non empty only for a limited time interval,
 * after which it does become empty. The queue may be deemed
 * interactive again (for a limited time), if it restarts being
 * constantly non empty, provided that this happens only after the
 * queue has remained empty for a given minimum idle time.
 *
 * By default, BFQ computes automatically the above maximum time
 * interval, i.e., the time interval after which a constantly
 * non-empty queue stops being deemed interactive. Since a queue is
 * weight-raised while it is deemed interactive, this maximum time
 * interval happens to coincide with the (maximum) duration of the
 * weight-raising for interactive queues.
 *
 * Finally, BFQ also features additional heuristics for
 * preserving both a low latency and a high throughput on NCQ-capable,
 * rotational or flash-based devices, and to get the job done quickly
 * for applications consisting in many I/O-bound processes.
 *
 * NOTE: if the main or only goal, with a given device, is to achieve
 * the maximum-possible throughput at all times, then do switch off
 * all low-latency heuristics for that device, by setting low_latency
 * to 0.
 *
 * BFQ is described in [1], where also a reference to the initial,
 * more theoretical paper on BFQ can be found. The interested reader
 * can find in the latter paper full details on the main algorithm, as
 * well as formulas of the guarantees and formal proofs of all the
 * properties.  With respect to the version of BFQ presented in these
 * papers, this implementation adds a few more heuristics, such as the
 * ones that guarantee a low latency to interactive and soft real-time
 * applications, and a hierarchical extension based on H-WF2Q+.
 *
 * B-WF2Q+ is based on WF2Q+, which is described in [2], together with
 * H-WF2Q+, while the augmented tree used here to implement B-WF2Q+
 * with O(log N) complexity derives from the one introduced with EEVDF
 * in [3].
 *
 * [1] P. Valente, A. Avanzini, "Evolution of the BFQ Storage I/O
 *     Scheduler", Proceedings of the First Workshop on Mobile System
 *     Technologies (MST-2015), May 2015.
 *     http://algogroup.unimore.it/people/paolo/disk_sched/mst-2015.pdf
 *
 * [2] Jon C.R. Bennett and H. Zhang, "Hierarchical Packet Fair Queueing
 *     Algorithms", IEEE/ACM Transactions on Networking, 5(5):675-689,
 *     Oct 1997.
 *
 * http://www.cs.cmu.edu/~hzhang/papers/TON-97-Oct.ps.gz
 *
 * [3] I. Stoica and H. Abdel-Wahab, "Earliest Eligible Virtual Deadline
 *     First: A Flexible and Accurate Mechanism for Proportional Share
 *     Resource Allocation", technical report.
 *
 * http://www.cs.berkeley.edu/~istoica/papers/eevdf-tr-95.pdf
 */
#include <linux/module.h>
#include <linux/slab.h>
#include <linux/blkdev.h>
#include <linux/cgroup.h>
#include <linux/elevator.h>
#include <linux/ktime.h>
#include <linux/rbtree.h>
#include <linux/ioprio.h>
#include <linux/sbitmap.h>
#include <linux/delay.h>

#include "blk.h"
#include "blk-mq.h"
#include "blk-mq-tag.h"
#include "blk-mq-sched.h"
#include "bfq-iosched.h"
#include "blk-wbt.h"

#define BFQ_BFQQ_FNS(name)						\
void bfq_mark_bfqq_##name(struct bfq_queue *bfqq)			\
{									\
	__set_bit(BFQQF_##name, &(bfqq)->flags);			\
}									\
void bfq_clear_bfqq_##name(struct bfq_queue *bfqq)			\
{									\
	__clear_bit(BFQQF_##name, &(bfqq)->flags);		\
}									\
int bfq_bfqq_##name(const struct bfq_queue *bfqq)			\
{									\
	return test_bit(BFQQF_##name, &(bfqq)->flags);		\
}

BFQ_BFQQ_FNS(just_created);
BFQ_BFQQ_FNS(busy);
BFQ_BFQQ_FNS(wait_request);
BFQ_BFQQ_FNS(non_blocking_wait_rq);
BFQ_BFQQ_FNS(fifo_expire);
BFQ_BFQQ_FNS(has_short_ttime);
BFQ_BFQQ_FNS(sync);
BFQ_BFQQ_FNS(IO_bound);
BFQ_BFQQ_FNS(in_large_burst);
BFQ_BFQQ_FNS(coop);
BFQ_BFQQ_FNS(split_coop);
BFQ_BFQQ_FNS(softrt_update);
#undef BFQ_BFQQ_FNS						\

/* Expiration time of async (0) and sync (1) requests, in ns. */
static const u64 bfq_fifo_expire[2] = { NSEC_PER_SEC / 4, NSEC_PER_SEC / 8 };

/* Maximum backwards seek (magic number lifted from CFQ), in KiB. */
static const int bfq_back_max = 16 * 1024;

/* Penalty of a backwards seek, in number of sectors. */
static const int bfq_back_penalty = 2;

/* Idling period duration, in ns. */
static u64 bfq_slice_idle = NSEC_PER_SEC / 125;

/* Minimum number of assigned budgets for which stats are safe to compute. */
static const int bfq_stats_min_budgets = 194;

/* Default maximum budget values, in sectors and number of requests. */
static const int bfq_default_max_budget = 16 * 1024;

/*
 * When a sync request is dispatched, the queue that contains that
 * request, and all the ancestor entities of that queue, are charged
 * with the number of sectors of the request. In contrast, if the
 * request is async, then the queue and its ancestor entities are
 * charged with the number of sectors of the request, multiplied by
 * the factor below. This throttles the bandwidth for async I/O,
 * w.r.t. to sync I/O, and it is done to counter the tendency of async
 * writes to steal I/O throughput to reads.
 *
 * The current value of this parameter is the result of a tuning with
 * several hardware and software configurations. We tried to find the
 * lowest value for which writes do not cause noticeable problems to
 * reads. In fact, the lower this parameter, the stabler I/O control,
 * in the following respect.  The lower this parameter is, the less
 * the bandwidth enjoyed by a group decreases
 * - when the group does writes, w.r.t. to when it does reads;
 * - when other groups do reads, w.r.t. to when they do writes.
 */
static const int bfq_async_charge_factor = 3;

/* Default timeout values, in jiffies, approximating CFQ defaults. */
const int bfq_timeout = HZ / 8;

/*
 * Time limit for merging (see comments in bfq_setup_cooperator). Set
 * to the slowest value that, in our tests, proved to be effective in
 * removing false positives, while not causing true positives to miss
 * queue merging.
 *
 * As can be deduced from the low time limit below, queue merging, if
 * successful, happens at the very beginning of the I/O of the involved
 * cooperating processes, as a consequence of the arrival of the very
 * first requests from each cooperator.  After that, there is very
 * little chance to find cooperators.
 */
static const unsigned long bfq_merge_time_limit = HZ/10;

static struct kmem_cache *bfq_pool;

/* Below this threshold (in ns), we consider thinktime immediate. */
#define BFQ_MIN_TT		(2 * NSEC_PER_MSEC)

/* hw_tag detection: parallel requests threshold and min samples needed. */
#define BFQ_HW_QUEUE_THRESHOLD	3
#define BFQ_HW_QUEUE_SAMPLES	32

#define BFQQ_SEEK_THR		(sector_t)(8 * 100)
#define BFQQ_SECT_THR_NONROT	(sector_t)(2 * 32)
#define BFQ_RQ_SEEKY(bfqd, last_pos, rq) \
	(get_sdist(last_pos, rq) >			\
	 BFQQ_SEEK_THR &&				\
	 (!blk_queue_nonrot(bfqd->queue) ||		\
	  blk_rq_sectors(rq) < BFQQ_SECT_THR_NONROT))
#define BFQQ_CLOSE_THR		(sector_t)(8 * 1024)
#define BFQQ_SEEKY(bfqq)	(hweight32(bfqq->seek_history) > 19)
/*
 * Sync random I/O is likely to be confused with soft real-time I/O,
 * because it is characterized by limited throughput and apparently
 * isochronous arrival pattern. To avoid false positives, queues
 * containing only random (seeky) I/O are prevented from being tagged
 * as soft real-time.
 */
#define BFQQ_TOTALLY_SEEKY(bfqq)	(bfqq->seek_history == -1)

/* Min number of samples required to perform peak-rate update */
#define BFQ_RATE_MIN_SAMPLES	32
/* Min observation time interval required to perform a peak-rate update (ns) */
#define BFQ_RATE_MIN_INTERVAL	(300*NSEC_PER_MSEC)
/* Target observation time interval for a peak-rate update (ns) */
#define BFQ_RATE_REF_INTERVAL	NSEC_PER_SEC

/*
 * Shift used for peak-rate fixed precision calculations.
 * With
 * - the current shift: 16 positions
 * - the current type used to store rate: u32
 * - the current unit of measure for rate: [sectors/usec], or, more precisely,
 *   [(sectors/usec) / 2^BFQ_RATE_SHIFT] to take into account the shift,
 * the range of rates that can be stored is
 * [1 / 2^BFQ_RATE_SHIFT, 2^(32 - BFQ_RATE_SHIFT)] sectors/usec =
 * [1 / 2^16, 2^16] sectors/usec = [15e-6, 65536] sectors/usec =
 * [15, 65G] sectors/sec
 * Which, assuming a sector size of 512B, corresponds to a range of
 * [7.5K, 33T] B/sec
 */
#define BFQ_RATE_SHIFT		16

/*
 * When configured for computing the duration of the weight-raising
 * for interactive queues automatically (see the comments at the
 * beginning of this file), BFQ does it using the following formula:
 * duration = (ref_rate / r) * ref_wr_duration,
 * where r is the peak rate of the device, and ref_rate and
 * ref_wr_duration are two reference parameters.  In particular,
 * ref_rate is the peak rate of the reference storage device (see
 * below), and ref_wr_duration is about the maximum time needed, with
 * BFQ and while reading two files in parallel, to load typical large
 * applications on the reference device (see the comments on
 * max_service_from_wr below, for more details on how ref_wr_duration
 * is obtained).  In practice, the slower/faster the device at hand
 * is, the more/less it takes to load applications with respect to the
 * reference device.  Accordingly, the longer/shorter BFQ grants
 * weight raising to interactive applications.
 *
 * BFQ uses two different reference pairs (ref_rate, ref_wr_duration),
 * depending on whether the device is rotational or non-rotational.
 *
 * In the following definitions, ref_rate[0] and ref_wr_duration[0]
 * are the reference values for a rotational device, whereas
 * ref_rate[1] and ref_wr_duration[1] are the reference values for a
 * non-rotational device. The reference rates are not the actual peak
 * rates of the devices used as a reference, but slightly lower
 * values. The reason for using slightly lower values is that the
 * peak-rate estimator tends to yield slightly lower values than the
 * actual peak rate (it can yield the actual peak rate only if there
 * is only one process doing I/O, and the process does sequential
 * I/O).
 *
 * The reference peak rates are measured in sectors/usec, left-shifted
 * by BFQ_RATE_SHIFT.
 */
static int ref_rate[2] = {14000, 33000};
/*
 * To improve readability, a conversion function is used to initialize
 * the following array, which entails that the array can be
 * initialized only in a function.
 */
static int ref_wr_duration[2];

/*
 * BFQ uses the above-detailed, time-based weight-raising mechanism to
 * privilege interactive tasks. This mechanism is vulnerable to the
 * following false positives: I/O-bound applications that will go on
 * doing I/O for much longer than the duration of weight
 * raising. These applications have basically no benefit from being
 * weight-raised at the beginning of their I/O. On the opposite end,
 * while being weight-raised, these applications
 * a) unjustly steal throughput to applications that may actually need
 * low latency;
 * b) make BFQ uselessly perform device idling; device idling results
 * in loss of device throughput with most flash-based storage, and may
 * increase latencies when used purposelessly.
 *
 * BFQ tries to reduce these problems, by adopting the following
 * countermeasure. To introduce this countermeasure, we need first to
 * finish explaining how the duration of weight-raising for
 * interactive tasks is computed.
 *
 * For a bfq_queue deemed as interactive, the duration of weight
 * raising is dynamically adjusted, as a function of the estimated
 * peak rate of the device, so as to be equal to the time needed to
 * execute the 'largest' interactive task we benchmarked so far. By
 * largest task, we mean the task for which each involved process has
 * to do more I/O than for any of the other tasks we benchmarked. This
 * reference interactive task is the start-up of LibreOffice Writer,
 * and in this task each process/bfq_queue needs to have at most ~110K
 * sectors transferred.
 *
 * This last piece of information enables BFQ to reduce the actual
 * duration of weight-raising for at least one class of I/O-bound
 * applications: those doing sequential or quasi-sequential I/O. An
 * example is file copy. In fact, once started, the main I/O-bound
 * processes of these applications usually consume the above 110K
 * sectors in much less time than the processes of an application that
 * is starting, because these I/O-bound processes will greedily devote
 * almost all their CPU cycles only to their target,
 * throughput-friendly I/O operations. This is even more true if BFQ
 * happens to be underestimating the device peak rate, and thus
 * overestimating the duration of weight raising. But, according to
 * our measurements, once transferred 110K sectors, these processes
 * have no right to be weight-raised any longer.
 *
 * Basing on the last consideration, BFQ ends weight-raising for a
 * bfq_queue if the latter happens to have received an amount of
 * service at least equal to the following constant. The constant is
 * set to slightly more than 110K, to have a minimum safety margin.
 *
 * This early ending of weight-raising reduces the amount of time
 * during which interactive false positives cause the two problems
 * described at the beginning of these comments.
 */
static const unsigned long max_service_from_wr = 120000;

/*
 * Maximum time between the creation of two queues, for stable merge
 * to be activated (in ms)
 */
static const unsigned long bfq_activation_stable_merging = 600;
/*
 * Minimum time to be waited before evaluating delayed stable merge (in ms)
 */
static const unsigned long bfq_late_stable_merging = 600;

#define RQ_BIC(rq)		icq_to_bic((rq)->elv.priv[0])
#define RQ_BFQQ(rq)		((rq)->elv.priv[1])

struct bfq_queue *bic_to_bfqq(struct bfq_io_cq *bic, bool is_sync)
{
	return bic->bfqq[is_sync];
}

static void bfq_put_stable_ref(struct bfq_queue *bfqq);

void bic_set_bfqq(struct bfq_io_cq *bic, struct bfq_queue *bfqq, bool is_sync)
{
	/*
	 * If bfqq != NULL, then a non-stable queue merge between
	 * bic->bfqq and bfqq is happening here. This causes troubles
	 * in the following case: bic->bfqq has also been scheduled
	 * for a possible stable merge with bic->stable_merge_bfqq,
	 * and bic->stable_merge_bfqq == bfqq happens to
	 * hold. Troubles occur because bfqq may then undergo a split,
	 * thereby becoming eligible for a stable merge. Yet, if
	 * bic->stable_merge_bfqq points exactly to bfqq, then bfqq
	 * would be stably merged with itself. To avoid this anomaly,
	 * we cancel the stable merge if
	 * bic->stable_merge_bfqq == bfqq.
	 */
	bic->bfqq[is_sync] = bfqq;

	if (bfqq && bic->stable_merge_bfqq == bfqq) {
		/*
		 * Actually, these same instructions are executed also
		 * in bfq_setup_cooperator, in case of abort or actual
		 * execution of a stable merge. We could avoid
		 * repeating these instructions there too, but if we
		 * did so, we would nest even more complexity in this
		 * function.
		 */
		bfq_put_stable_ref(bic->stable_merge_bfqq);

		bic->stable_merge_bfqq = NULL;
	}
}

struct bfq_data *bic_to_bfqd(struct bfq_io_cq *bic)
{
	return bic->icq.q->elevator->elevator_data;
}

/**
 * icq_to_bic - convert iocontext queue structure to bfq_io_cq.
 * @icq: the iocontext queue.
 */
static struct bfq_io_cq *icq_to_bic(struct io_cq *icq)
{
	/* bic->icq is the first member, %NULL will convert to %NULL */
	return container_of(icq, struct bfq_io_cq, icq);
}

/**
 * bfq_bic_lookup - search into @ioc a bic associated to @bfqd.
 * @q: the request queue.
 */
static struct bfq_io_cq *bfq_bic_lookup(struct request_queue *q)
{
	struct bfq_io_cq *icq;
	unsigned long flags;

	if (!current->io_context)
		return NULL;

	spin_lock_irqsave(&q->queue_lock, flags);
	icq = icq_to_bic(ioc_lookup_icq(current->io_context, q));
	spin_unlock_irqrestore(&q->queue_lock, flags);

	return icq;
}

/*
 * Scheduler run of queue, if there are requests pending and no one in the
 * driver that will restart queueing.
 */
void bfq_schedule_dispatch(struct bfq_data *bfqd)
{
	if (bfqd->queued != 0) {
		bfq_log(bfqd, "schedule dispatch");
		blk_mq_run_hw_queues(bfqd->queue, true);
	}
}

#define bfq_class_idle(bfqq)	((bfqq)->ioprio_class == IOPRIO_CLASS_IDLE)

#define bfq_sample_valid(samples)	((samples) > 80)

/*
 * Lifted from AS - choose which of rq1 and rq2 that is best served now.
 * We choose the request that is closer to the head right now.  Distance
 * behind the head is penalized and only allowed to a certain extent.
 */
static struct request *bfq_choose_req(struct bfq_data *bfqd,
				      struct request *rq1,
				      struct request *rq2,
				      sector_t last)
{
	sector_t s1, s2, d1 = 0, d2 = 0;
	unsigned long back_max;
#define BFQ_RQ1_WRAP	0x01 /* request 1 wraps */
#define BFQ_RQ2_WRAP	0x02 /* request 2 wraps */
	unsigned int wrap = 0; /* bit mask: requests behind the disk head? */

	if (!rq1 || rq1 == rq2)
		return rq2;
	if (!rq2)
		return rq1;

	if (rq_is_sync(rq1) && !rq_is_sync(rq2))
		return rq1;
	else if (rq_is_sync(rq2) && !rq_is_sync(rq1))
		return rq2;
	if ((rq1->cmd_flags & REQ_META) && !(rq2->cmd_flags & REQ_META))
		return rq1;
	else if ((rq2->cmd_flags & REQ_META) && !(rq1->cmd_flags & REQ_META))
		return rq2;

	s1 = blk_rq_pos(rq1);
	s2 = blk_rq_pos(rq2);

	/*
	 * By definition, 1KiB is 2 sectors.
	 */
	back_max = bfqd->bfq_back_max * 2;

	/*
	 * Strict one way elevator _except_ in the case where we allow
	 * short backward seeks which are biased as twice the cost of a
	 * similar forward seek.
	 */
	if (s1 >= last)
		d1 = s1 - last;
	else if (s1 + back_max >= last)
		d1 = (last - s1) * bfqd->bfq_back_penalty;
	else
		wrap |= BFQ_RQ1_WRAP;

	if (s2 >= last)
		d2 = s2 - last;
	else if (s2 + back_max >= last)
		d2 = (last - s2) * bfqd->bfq_back_penalty;
	else
		wrap |= BFQ_RQ2_WRAP;

	/* Found required data */

	/*
	 * By doing switch() on the bit mask "wrap" we avoid having to
	 * check two variables for all permutations: --> faster!
	 */
	switch (wrap) {
	case 0: /* common case for CFQ: rq1 and rq2 not wrapped */
		if (d1 < d2)
			return rq1;
		else if (d2 < d1)
			return rq2;

		if (s1 >= s2)
			return rq1;
		else
			return rq2;

	case BFQ_RQ2_WRAP:
		return rq1;
	case BFQ_RQ1_WRAP:
		return rq2;
	case BFQ_RQ1_WRAP|BFQ_RQ2_WRAP: /* both rqs wrapped */
	default:
		/*
		 * Since both rqs are wrapped,
		 * start with the one that's further behind head
		 * (--> only *one* back seek required),
		 * since back seek takes more time than forward.
		 */
		if (s1 <= s2)
			return rq1;
		else
			return rq2;
	}
}

#define BFQ_LIMIT_INLINE_DEPTH 16

#ifdef CONFIG_BFQ_GROUP_IOSCHED
static bool bfqq_request_over_limit(struct bfq_queue *bfqq, int limit)
{
	struct bfq_data *bfqd = bfqq->bfqd;
	struct bfq_entity *entity = &bfqq->entity;
	struct bfq_entity *inline_entities[BFQ_LIMIT_INLINE_DEPTH];
	struct bfq_entity **entities = inline_entities;
	int depth, level;
	int class_idx = bfqq->ioprio_class - 1;
	struct bfq_sched_data *sched_data;
	unsigned long wsum;
	bool ret = false;

	if (!entity->on_st_or_in_serv)
		return false;

	/* +1 for bfqq entity, root cgroup not included */
	depth = bfqg_to_blkg(bfqq_group(bfqq))->blkcg->css.cgroup->level + 1;
	if (depth > BFQ_LIMIT_INLINE_DEPTH) {
		entities = kmalloc_array(depth, sizeof(*entities), GFP_NOIO);
		if (!entities)
			return false;
	}

	spin_lock_irq(&bfqd->lock);
	sched_data = entity->sched_data;
	/* Gather our ancestors as we need to traverse them in reverse order */
	level = 0;
	for_each_entity(entity) {
		/*
		 * If at some level entity is not even active, allow request
		 * queueing so that BFQ knows there's work to do and activate
		 * entities.
		 */
		if (!entity->on_st_or_in_serv)
			goto out;
		/* Uh, more parents than cgroup subsystem thinks? */
		if (WARN_ON_ONCE(level >= depth))
			break;
		entities[level++] = entity;
	}
	WARN_ON_ONCE(level != depth);
	for (level--; level >= 0; level--) {
		entity = entities[level];
		if (level > 0) {
			wsum = bfq_entity_service_tree(entity)->wsum;
		} else {
			int i;
			/*
			 * For bfqq itself we take into account service trees
			 * of all higher priority classes and multiply their
			 * weights so that low prio queue from higher class
			 * gets more requests than high prio queue from lower
			 * class.
			 */
			wsum = 0;
			for (i = 0; i <= class_idx; i++) {
				wsum = wsum * IOPRIO_BE_NR +
					sched_data->service_tree[i].wsum;
			}
		}
		limit = DIV_ROUND_CLOSEST(limit * entity->weight, wsum);
		if (entity->allocated >= limit) {
			bfq_log_bfqq(bfqq->bfqd, bfqq,
				"too many requests: allocated %d limit %d level %d",
				entity->allocated, limit, level);
			ret = true;
			break;
		}
	}
out:
	spin_unlock_irq(&bfqd->lock);
	if (entities != inline_entities)
		kfree(entities);
	return ret;
}
#else
static bool bfqq_request_over_limit(struct bfq_queue *bfqq, int limit)
{
	return false;
}
#endif

/*
 * Async I/O can easily starve sync I/O (both sync reads and sync
 * writes), by consuming all tags. Similarly, storms of sync writes,
 * such as those that sync(2) may trigger, can starve sync reads.
 * Limit depths of async I/O and sync writes so as to counter both
 * problems.
 *
 * Also if a bfq queue or its parent cgroup consume more tags than would be
 * appropriate for their weight, we trim the available tag depth to 1. This
 * avoids a situation where one cgroup can starve another cgroup from tags and
 * thus block service differentiation among cgroups. Note that because the
 * queue / cgroup already has many requests allocated and queued, this does not
 * significantly affect service guarantees coming from the BFQ scheduling
 * algorithm.
 */
static void bfq_limit_depth(unsigned int op, struct blk_mq_alloc_data *data)
{
	struct bfq_data *bfqd = data->q->elevator->elevator_data;
	struct bfq_io_cq *bic = bfq_bic_lookup(data->q);
	struct bfq_queue *bfqq = bic ? bic_to_bfqq(bic, op_is_sync(op)) : NULL;
	int depth;
	unsigned limit = data->q->nr_requests;

	/* Sync reads have full depth available */
	if (op_is_sync(op) && !op_is_write(op)) {
		depth = 0;
	} else {
		depth = bfqd->word_depths[!!bfqd->wr_busy_queues][op_is_sync(op)];
		limit = (limit * depth) >> bfqd->full_depth_shift;
	}

	/*
	 * Does queue (or any parent entity) exceed number of requests that
	 * should be available to it? Heavily limit depth so that it cannot
	 * consume more available requests and thus starve other entities.
	 */
	if (bfqq && bfqq_request_over_limit(bfqq, limit))
		depth = 1;

	bfq_log(bfqd, "[%s] wr_busy %d sync %d depth %u",
		__func__, bfqd->wr_busy_queues, op_is_sync(op), depth);
	if (depth)
		data->shallow_depth = depth;
}

static struct bfq_queue *
bfq_rq_pos_tree_lookup(struct bfq_data *bfqd, struct rb_root *root,
		     sector_t sector, struct rb_node **ret_parent,
		     struct rb_node ***rb_link)
{
	struct rb_node **p, *parent;
	struct bfq_queue *bfqq = NULL;

	parent = NULL;
	p = &root->rb_node;
	while (*p) {
		struct rb_node **n;

		parent = *p;
		bfqq = rb_entry(parent, struct bfq_queue, pos_node);

		/*
		 * Sort strictly based on sector. Smallest to the left,
		 * largest to the right.
		 */
		if (sector > blk_rq_pos(bfqq->next_rq))
			n = &(*p)->rb_right;
		else if (sector < blk_rq_pos(bfqq->next_rq))
			n = &(*p)->rb_left;
		else
			break;
		p = n;
		bfqq = NULL;
	}

	*ret_parent = parent;
	if (rb_link)
		*rb_link = p;

	bfq_log(bfqd, "rq_pos_tree_lookup %llu: returning %d",
		(unsigned long long)sector,
		bfqq ? bfqq->pid : 0);

	return bfqq;
}

static bool bfq_too_late_for_merging(struct bfq_queue *bfqq)
{
	return bfqq->service_from_backlogged > 0 &&
		time_is_before_jiffies(bfqq->first_IO_time +
				       bfq_merge_time_limit);
}

/*
 * The following function is not marked as __cold because it is
 * actually cold, but for the same performance goal described in the
 * comments on the likely() at the beginning of
 * bfq_setup_cooperator(). Unexpectedly, to reach an even lower
 * execution time for the case where this function is not invoked, we
 * had to add an unlikely() in each involved if().
 */
void __cold
bfq_pos_tree_add_move(struct bfq_data *bfqd, struct bfq_queue *bfqq)
{
	struct rb_node **p, *parent;
	struct bfq_queue *__bfqq;

	if (bfqq->pos_root) {
		rb_erase(&bfqq->pos_node, bfqq->pos_root);
		bfqq->pos_root = NULL;
	}

	/* oom_bfqq does not participate in queue merging */
	if (bfqq == &bfqd->oom_bfqq)
		return;

	/*
	 * bfqq cannot be merged any longer (see comments in
	 * bfq_setup_cooperator): no point in adding bfqq into the
	 * position tree.
	 */
	if (bfq_too_late_for_merging(bfqq))
		return;

	if (bfq_class_idle(bfqq))
		return;
	if (!bfqq->next_rq)
		return;

	bfqq->pos_root = &bfqq_group(bfqq)->rq_pos_tree;
	__bfqq = bfq_rq_pos_tree_lookup(bfqd, bfqq->pos_root,
			blk_rq_pos(bfqq->next_rq), &parent, &p);
	if (!__bfqq) {
		rb_link_node(&bfqq->pos_node, parent, p);
		rb_insert_color(&bfqq->pos_node, bfqq->pos_root);
	} else
		bfqq->pos_root = NULL;
}

/*
 * The following function returns false either if every active queue
 * must receive the same share of the throughput (symmetric scenario),
 * or, as a special case, if bfqq must receive a share of the
 * throughput lower than or equal to the share that every other active
 * queue must receive.  If bfqq does sync I/O, then these are the only
 * two cases where bfqq happens to be guaranteed its share of the
 * throughput even if I/O dispatching is not plugged when bfqq remains
 * temporarily empty (for more details, see the comments in the
 * function bfq_better_to_idle()). For this reason, the return value
 * of this function is used to check whether I/O-dispatch plugging can
 * be avoided.
 *
 * The above first case (symmetric scenario) occurs when:
 * 1) all active queues have the same weight,
 * 2) all active queues belong to the same I/O-priority class,
 * 3) all active groups at the same level in the groups tree have the same
 *    weight,
 * 4) all active groups at the same level in the groups tree have the same
 *    number of children.
 *
 * Unfortunately, keeping the necessary state for evaluating exactly
 * the last two symmetry sub-conditions above would be quite complex
 * and time consuming. Therefore this function evaluates, instead,
 * only the following stronger three sub-conditions, for which it is
 * much easier to maintain the needed state:
 * 1) all active queues have the same weight,
 * 2) all active queues belong to the same I/O-priority class,
 * 3) there are no active groups.
 * In particular, the last condition is always true if hierarchical
 * support or the cgroups interface are not enabled, thus no state
 * needs to be maintained in this case.
 */
static bool bfq_asymmetric_scenario(struct bfq_data *bfqd,
				   struct bfq_queue *bfqq)
{
	bool smallest_weight = bfqq &&
		bfqq->weight_counter &&
		bfqq->weight_counter ==
		container_of(
			rb_first_cached(&bfqd->queue_weights_tree),
			struct bfq_weight_counter,
			weights_node);

	/*
	 * For queue weights to differ, queue_weights_tree must contain
	 * at least two nodes.
	 */
	bool varied_queue_weights = !smallest_weight &&
		!RB_EMPTY_ROOT(&bfqd->queue_weights_tree.rb_root) &&
		(bfqd->queue_weights_tree.rb_root.rb_node->rb_left ||
		 bfqd->queue_weights_tree.rb_root.rb_node->rb_right);

	bool multiple_classes_busy =
		(bfqd->busy_queues[0] && bfqd->busy_queues[1]) ||
		(bfqd->busy_queues[0] && bfqd->busy_queues[2]) ||
		(bfqd->busy_queues[1] && bfqd->busy_queues[2]);

	return varied_queue_weights || multiple_classes_busy
#ifdef CONFIG_BFQ_GROUP_IOSCHED
	       || bfqd->num_groups_with_pending_reqs > 0
#endif
		;
}

/*
 * If the weight-counter tree passed as input contains no counter for
 * the weight of the input queue, then add that counter; otherwise just
 * increment the existing counter.
 *
 * Note that weight-counter trees contain few nodes in mostly symmetric
 * scenarios. For example, if all queues have the same weight, then the
 * weight-counter tree for the queues may contain at most one node.
 * This holds even if low_latency is on, because weight-raised queues
 * are not inserted in the tree.
 * In most scenarios, the rate at which nodes are created/destroyed
 * should be low too.
 */
void bfq_weights_tree_add(struct bfq_data *bfqd, struct bfq_queue *bfqq,
			  struct rb_root_cached *root)
{
	struct bfq_entity *entity = &bfqq->entity;
	struct rb_node **new = &(root->rb_root.rb_node), *parent = NULL;
	bool leftmost = true;

	/*
	 * Do not insert if the queue is already associated with a
	 * counter, which happens if:
	 *   1) a request arrival has caused the queue to become both
	 *      non-weight-raised, and hence change its weight, and
	 *      backlogged; in this respect, each of the two events
	 *      causes an invocation of this function,
	 *   2) this is the invocation of this function caused by the
	 *      second event. This second invocation is actually useless,
	 *      and we handle this fact by exiting immediately. More
	 *      efficient or clearer solutions might possibly be adopted.
	 */
	if (bfqq->weight_counter)
		return;

	while (*new) {
		struct bfq_weight_counter *__counter = container_of(*new,
						struct bfq_weight_counter,
						weights_node);
		parent = *new;

		if (entity->weight == __counter->weight) {
			bfqq->weight_counter = __counter;
			goto inc_counter;
		}
		if (entity->weight < __counter->weight)
			new = &((*new)->rb_left);
		else {
			new = &((*new)->rb_right);
			leftmost = false;
		}
	}

	bfqq->weight_counter = kzalloc(sizeof(struct bfq_weight_counter),
				       GFP_ATOMIC);

	/*
	 * In the unlucky event of an allocation failure, we just
	 * exit. This will cause the weight of queue to not be
	 * considered in bfq_asymmetric_scenario, which, in its turn,
	 * causes the scenario to be deemed wrongly symmetric in case
	 * bfqq's weight would have been the only weight making the
	 * scenario asymmetric.  On the bright side, no unbalance will
	 * however occur when bfqq becomes inactive again (the
	 * invocation of this function is triggered by an activation
	 * of queue).  In fact, bfq_weights_tree_remove does nothing
	 * if !bfqq->weight_counter.
	 */
	if (unlikely(!bfqq->weight_counter))
		return;

	bfqq->weight_counter->weight = entity->weight;
	rb_link_node(&bfqq->weight_counter->weights_node, parent, new);
	rb_insert_color_cached(&bfqq->weight_counter->weights_node, root,
				leftmost);

inc_counter:
	bfqq->weight_counter->num_active++;
	bfqq->ref++;
}

/*
 * Decrement the weight counter associated with the queue, and, if the
 * counter reaches 0, remove the counter from the tree.
 * See the comments to the function bfq_weights_tree_add() for considerations
 * about overhead.
 */
void __bfq_weights_tree_remove(struct bfq_data *bfqd,
			       struct bfq_queue *bfqq,
			       struct rb_root_cached *root)
{
	if (!bfqq->weight_counter)
		return;

	bfqq->weight_counter->num_active--;
	if (bfqq->weight_counter->num_active > 0)
		goto reset_entity_pointer;

	rb_erase_cached(&bfqq->weight_counter->weights_node, root);
	kfree(bfqq->weight_counter);

reset_entity_pointer:
	bfqq->weight_counter = NULL;
	bfq_put_queue(bfqq);
}

/*
 * Invoke __bfq_weights_tree_remove on bfqq and decrement the number
 * of active groups for each queue's inactive parent entity.
 */
void bfq_weights_tree_remove(struct bfq_data *bfqd,
			     struct bfq_queue *bfqq)
{
	struct bfq_entity *entity = bfqq->entity.parent;

	for_each_entity(entity) {
		struct bfq_sched_data *sd = entity->my_sched_data;

		if (sd->next_in_service || sd->in_service_entity) {
			/*
			 * entity is still active, because either
			 * next_in_service or in_service_entity is not
			 * NULL (see the comments on the definition of
			 * next_in_service for details on why
			 * in_service_entity must be checked too).
			 *
			 * As a consequence, its parent entities are
			 * active as well, and thus this loop must
			 * stop here.
			 */
			break;
		}

		/*
		 * The decrement of num_groups_with_pending_reqs is
		 * not performed immediately upon the deactivation of
		 * entity, but it is delayed to when it also happens
		 * that the first leaf descendant bfqq of entity gets
		 * all its pending requests completed. The following
		 * instructions perform this delayed decrement, if
		 * needed. See the comments on
		 * num_groups_with_pending_reqs for details.
		 */
		if (entity->in_groups_with_pending_reqs) {
			entity->in_groups_with_pending_reqs = false;
			bfqd->num_groups_with_pending_reqs--;
		}
	}

	/*
	 * Next function is invoked last, because it causes bfqq to be
	 * freed if the following holds: bfqq is not in service and
	 * has no dispatched request. DO NOT use bfqq after the next
	 * function invocation.
	 */
	__bfq_weights_tree_remove(bfqd, bfqq,
				  &bfqd->queue_weights_tree);
}

/*
 * Return expired entry, or NULL to just start from scratch in rbtree.
 */
static struct request *bfq_check_fifo(struct bfq_queue *bfqq,
				      struct request *last)
{
	struct request *rq;

	if (bfq_bfqq_fifo_expire(bfqq))
		return NULL;

	bfq_mark_bfqq_fifo_expire(bfqq);

	rq = rq_entry_fifo(bfqq->fifo.next);

	if (rq == last || ktime_get_ns() < rq->fifo_time)
		return NULL;

	bfq_log_bfqq(bfqq->bfqd, bfqq, "check_fifo: returned %p", rq);
	return rq;
}

static struct request *bfq_find_next_rq(struct bfq_data *bfqd,
					struct bfq_queue *bfqq,
					struct request *last)
{
	struct rb_node *rbnext = rb_next(&last->rb_node);
	struct rb_node *rbprev = rb_prev(&last->rb_node);
	struct request *next, *prev = NULL;

	/* Follow expired path, else get first next available. */
	next = bfq_check_fifo(bfqq, last);
	if (next)
		return next;

	if (rbprev)
		prev = rb_entry_rq(rbprev);

	if (rbnext)
		next = rb_entry_rq(rbnext);
	else {
		rbnext = rb_first(&bfqq->sort_list);
		if (rbnext && rbnext != &last->rb_node)
			next = rb_entry_rq(rbnext);
	}

	return bfq_choose_req(bfqd, next, prev, blk_rq_pos(last));
}

/* see the definition of bfq_async_charge_factor for details */
static unsigned long bfq_serv_to_charge(struct request *rq,
					struct bfq_queue *bfqq)
{
	if (bfq_bfqq_sync(bfqq) || bfqq->wr_coeff > 1 ||
	    bfq_asymmetric_scenario(bfqq->bfqd, bfqq))
		return blk_rq_sectors(rq);

	return blk_rq_sectors(rq) * bfq_async_charge_factor;
}

/**
 * bfq_updated_next_req - update the queue after a new next_rq selection.
 * @bfqd: the device data the queue belongs to.
 * @bfqq: the queue to update.
 *
 * If the first request of a queue changes we make sure that the queue
 * has enough budget to serve at least its first request (if the
 * request has grown).  We do this because if the queue has not enough
 * budget for its first request, it has to go through two dispatch
 * rounds to actually get it dispatched.
 */
static void bfq_updated_next_req(struct bfq_data *bfqd,
				 struct bfq_queue *bfqq)
{
	struct bfq_entity *entity = &bfqq->entity;
	struct request *next_rq = bfqq->next_rq;
	unsigned long new_budget;

	if (!next_rq)
		return;

	if (bfqq == bfqd->in_service_queue)
		/*
		 * In order not to break guarantees, budgets cannot be
		 * changed after an entity has been selected.
		 */
		return;

	new_budget = max_t(unsigned long,
			   max_t(unsigned long, bfqq->max_budget,
				 bfq_serv_to_charge(next_rq, bfqq)),
			   entity->service);
	if (entity->budget != new_budget) {
		entity->budget = new_budget;
		bfq_log_bfqq(bfqd, bfqq, "updated next rq: new budget %lu",
					 new_budget);
		bfq_requeue_bfqq(bfqd, bfqq, false);
	}
}

static unsigned int bfq_wr_duration(struct bfq_data *bfqd)
{
	u64 dur;

	if (bfqd->bfq_wr_max_time > 0)
		return bfqd->bfq_wr_max_time;

	dur = bfqd->rate_dur_prod;
	do_div(dur, bfqd->peak_rate);

	/*
	 * Limit duration between 3 and 25 seconds. The upper limit
	 * has been conservatively set after the following worst case:
	 * on a QEMU/KVM virtual machine
	 * - running in a slow PC
	 * - with a virtual disk stacked on a slow low-end 5400rpm HDD
	 * - serving a heavy I/O workload, such as the sequential reading
	 *   of several files
	 * mplayer took 23 seconds to start, if constantly weight-raised.
	 *
	 * As for higher values than that accommodating the above bad
	 * scenario, tests show that higher values would often yield
	 * the opposite of the desired result, i.e., would worsen
	 * responsiveness by allowing non-interactive applications to
	 * preserve weight raising for too long.
	 *
	 * On the other end, lower values than 3 seconds make it
	 * difficult for most interactive tasks to complete their jobs
	 * before weight-raising finishes.
	 */
	return clamp_val(dur, msecs_to_jiffies(3000), msecs_to_jiffies(25000));
}

/* switch back from soft real-time to interactive weight raising */
static void switch_back_to_interactive_wr(struct bfq_queue *bfqq,
					  struct bfq_data *bfqd)
{
	bfqq->wr_coeff = bfqd->bfq_wr_coeff;
	bfqq->wr_cur_max_time = bfq_wr_duration(bfqd);
	bfqq->last_wr_start_finish = bfqq->wr_start_at_switch_to_srt;
}

static void
bfq_bfqq_resume_state(struct bfq_queue *bfqq, struct bfq_data *bfqd,
		      struct bfq_io_cq *bic, bool bfq_already_existing)
{
	unsigned int old_wr_coeff = 1;
	bool busy = bfq_already_existing && bfq_bfqq_busy(bfqq);

	if (bic->saved_has_short_ttime)
		bfq_mark_bfqq_has_short_ttime(bfqq);
	else
		bfq_clear_bfqq_has_short_ttime(bfqq);

	if (bic->saved_IO_bound)
		bfq_mark_bfqq_IO_bound(bfqq);
	else
		bfq_clear_bfqq_IO_bound(bfqq);

	bfqq->last_serv_time_ns = bic->saved_last_serv_time_ns;
	bfqq->inject_limit = bic->saved_inject_limit;
	bfqq->decrease_time_jif = bic->saved_decrease_time_jif;

	bfqq->entity.new_weight = bic->saved_weight;
	bfqq->ttime = bic->saved_ttime;
	bfqq->io_start_time = bic->saved_io_start_time;
	bfqq->tot_idle_time = bic->saved_tot_idle_time;
	/*
	 * Restore weight coefficient only if low_latency is on
	 */
	if (bfqd->low_latency) {
		old_wr_coeff = bfqq->wr_coeff;
		bfqq->wr_coeff = bic->saved_wr_coeff;
	}
	bfqq->service_from_wr = bic->saved_service_from_wr;
	bfqq->wr_start_at_switch_to_srt = bic->saved_wr_start_at_switch_to_srt;
	bfqq->last_wr_start_finish = bic->saved_last_wr_start_finish;
	bfqq->wr_cur_max_time = bic->saved_wr_cur_max_time;

	if (bfqq->wr_coeff > 1 && (bfq_bfqq_in_large_burst(bfqq) ||
	    time_is_before_jiffies(bfqq->last_wr_start_finish +
				   bfqq->wr_cur_max_time))) {
		if (bfqq->wr_cur_max_time == bfqd->bfq_wr_rt_max_time &&
		    !bfq_bfqq_in_large_burst(bfqq) &&
		    time_is_after_eq_jiffies(bfqq->wr_start_at_switch_to_srt +
					     bfq_wr_duration(bfqd))) {
			switch_back_to_interactive_wr(bfqq, bfqd);
		} else {
			bfqq->wr_coeff = 1;
			bfq_log_bfqq(bfqq->bfqd, bfqq,
				     "resume state: switching off wr");
		}
	}

	/* make sure weight will be updated, however we got here */
	bfqq->entity.prio_changed = 1;

	if (likely(!busy))
		return;

	if (old_wr_coeff == 1 && bfqq->wr_coeff > 1)
		bfqd->wr_busy_queues++;
	else if (old_wr_coeff > 1 && bfqq->wr_coeff == 1)
		bfqd->wr_busy_queues--;
}

static int bfqq_process_refs(struct bfq_queue *bfqq)
{
	return bfqq->ref - bfqq->entity.allocated -
		bfqq->entity.on_st_or_in_serv -
		(bfqq->weight_counter != NULL) - bfqq->stable_ref;
}

/* Empty burst list and add just bfqq (see comments on bfq_handle_burst) */
static void bfq_reset_burst_list(struct bfq_data *bfqd, struct bfq_queue *bfqq)
{
	struct bfq_queue *item;
	struct hlist_node *n;

	hlist_for_each_entry_safe(item, n, &bfqd->burst_list, burst_list_node)
		hlist_del_init(&item->burst_list_node);

	/*
	 * Start the creation of a new burst list only if there is no
	 * active queue. See comments on the conditional invocation of
	 * bfq_handle_burst().
	 */
	if (bfq_tot_busy_queues(bfqd) == 0) {
		hlist_add_head(&bfqq->burst_list_node, &bfqd->burst_list);
		bfqd->burst_size = 1;
	} else
		bfqd->burst_size = 0;

	bfqd->burst_parent_entity = bfqq->entity.parent;
}

/* Add bfqq to the list of queues in current burst (see bfq_handle_burst) */
static void bfq_add_to_burst(struct bfq_data *bfqd, struct bfq_queue *bfqq)
{
	/* Increment burst size to take into account also bfqq */
	bfqd->burst_size++;

	if (bfqd->burst_size == bfqd->bfq_large_burst_thresh) {
		struct bfq_queue *pos, *bfqq_item;
		struct hlist_node *n;

		/*
		 * Enough queues have been activated shortly after each
		 * other to consider this burst as large.
		 */
		bfqd->large_burst = true;

		/*
		 * We can now mark all queues in the burst list as
		 * belonging to a large burst.
		 */
		hlist_for_each_entry(bfqq_item, &bfqd->burst_list,
				     burst_list_node)
			bfq_mark_bfqq_in_large_burst(bfqq_item);
		bfq_mark_bfqq_in_large_burst(bfqq);

		/*
		 * From now on, and until the current burst finishes, any
		 * new queue being activated shortly after the last queue
		 * was inserted in the burst can be immediately marked as
		 * belonging to a large burst. So the burst list is not
		 * needed any more. Remove it.
		 */
		hlist_for_each_entry_safe(pos, n, &bfqd->burst_list,
					  burst_list_node)
			hlist_del_init(&pos->burst_list_node);
	} else /*
		* Burst not yet large: add bfqq to the burst list. Do
		* not increment the ref counter for bfqq, because bfqq
		* is removed from the burst list before freeing bfqq
		* in put_queue.
		*/
		hlist_add_head(&bfqq->burst_list_node, &bfqd->burst_list);
}

/*
 * If many queues belonging to the same group happen to be created
 * shortly after each other, then the processes associated with these
 * queues have typically a common goal. In particular, bursts of queue
 * creations are usually caused by services or applications that spawn
 * many parallel threads/processes. Examples are systemd during boot,
 * or git grep. To help these processes get their job done as soon as
 * possible, it is usually better to not grant either weight-raising
 * or device idling to their queues, unless these queues must be
 * protected from the I/O flowing through other active queues.
 *
 * In this comment we describe, firstly, the reasons why this fact
 * holds, and, secondly, the next function, which implements the main
 * steps needed to properly mark these queues so that they can then be
 * treated in a different way.
 *
 * The above services or applications benefit mostly from a high
 * throughput: the quicker the requests of the activated queues are
 * cumulatively served, the sooner the target job of these queues gets
 * completed. As a consequence, weight-raising any of these queues,
 * which also implies idling the device for it, is almost always
 * counterproductive, unless there are other active queues to isolate
 * these new queues from. If there no other active queues, then
 * weight-raising these new queues just lowers throughput in most
 * cases.
 *
 * On the other hand, a burst of queue creations may be caused also by
 * the start of an application that does not consist of a lot of
 * parallel I/O-bound threads. In fact, with a complex application,
 * several short processes may need to be executed to start-up the
 * application. In this respect, to start an application as quickly as
 * possible, the best thing to do is in any case to privilege the I/O
 * related to the application with respect to all other
 * I/O. Therefore, the best strategy to start as quickly as possible
 * an application that causes a burst of queue creations is to
 * weight-raise all the queues created during the burst. This is the
 * exact opposite of the best strategy for the other type of bursts.
 *
 * In the end, to take the best action for each of the two cases, the
 * two types of bursts need to be distinguished. Fortunately, this
 * seems relatively easy, by looking at the sizes of the bursts. In
 * particular, we found a threshold such that only bursts with a
 * larger size than that threshold are apparently caused by
 * services or commands such as systemd or git grep. For brevity,
 * hereafter we call just 'large' these bursts. BFQ *does not*
 * weight-raise queues whose creation occurs in a large burst. In
 * addition, for each of these queues BFQ performs or does not perform
 * idling depending on which choice boosts the throughput more. The
 * exact choice depends on the device and request pattern at
 * hand.
 *
 * Unfortunately, false positives may occur while an interactive task
 * is starting (e.g., an application is being started). The
 * consequence is that the queues associated with the task do not
 * enjoy weight raising as expected. Fortunately these false positives
 * are very rare. They typically occur if some service happens to
 * start doing I/O exactly when the interactive task starts.
 *
 * Turning back to the next function, it is invoked only if there are
 * no active queues (apart from active queues that would belong to the
 * same, possible burst bfqq would belong to), and it implements all
 * the steps needed to detect the occurrence of a large burst and to
 * properly mark all the queues belonging to it (so that they can then
 * be treated in a different way). This goal is achieved by
 * maintaining a "burst list" that holds, temporarily, the queues that
 * belong to the burst in progress. The list is then used to mark
 * these queues as belonging to a large burst if the burst does become
 * large. The main steps are the following.
 *
 * . when the very first queue is created, the queue is inserted into the
 *   list (as it could be the first queue in a possible burst)
 *
 * . if the current burst has not yet become large, and a queue Q that does
 *   not yet belong to the burst is activated shortly after the last time
 *   at which a new queue entered the burst list, then the function appends
 *   Q to the burst list
 *
 * . if, as a consequence of the previous step, the burst size reaches
 *   the large-burst threshold, then
 *
 *     . all the queues in the burst list are marked as belonging to a
 *       large burst
 *
 *     . the burst list is deleted; in fact, the burst list already served
 *       its purpose (keeping temporarily track of the queues in a burst,
 *       so as to be able to mark them as belonging to a large burst in the
 *       previous sub-step), and now is not needed any more
 *
 *     . the device enters a large-burst mode
 *
 * . if a queue Q that does not belong to the burst is created while
 *   the device is in large-burst mode and shortly after the last time
 *   at which a queue either entered the burst list or was marked as
 *   belonging to the current large burst, then Q is immediately marked
 *   as belonging to a large burst.
 *
 * . if a queue Q that does not belong to the burst is created a while
 *   later, i.e., not shortly after, than the last time at which a queue
 *   either entered the burst list or was marked as belonging to the
 *   current large burst, then the current burst is deemed as finished and:
 *
 *        . the large-burst mode is reset if set
 *
 *        . the burst list is emptied
 *
 *        . Q is inserted in the burst list, as Q may be the first queue
 *          in a possible new burst (then the burst list contains just Q
 *          after this step).
 */
static void bfq_handle_burst(struct bfq_data *bfqd, struct bfq_queue *bfqq)
{
	/*
	 * If bfqq is already in the burst list or is part of a large
	 * burst, or finally has just been split, then there is
	 * nothing else to do.
	 */
	if (!hlist_unhashed(&bfqq->burst_list_node) ||
	    bfq_bfqq_in_large_burst(bfqq) ||
	    time_is_after_eq_jiffies(bfqq->split_time +
				     msecs_to_jiffies(10)))
		return;

	/*
	 * If bfqq's creation happens late enough, or bfqq belongs to
	 * a different group than the burst group, then the current
	 * burst is finished, and related data structures must be
	 * reset.
	 *
	 * In this respect, consider the special case where bfqq is
	 * the very first queue created after BFQ is selected for this
	 * device. In this case, last_ins_in_burst and
	 * burst_parent_entity are not yet significant when we get
	 * here. But it is easy to verify that, whether or not the
	 * following condition is true, bfqq will end up being
	 * inserted into the burst list. In particular the list will
	 * happen to contain only bfqq. And this is exactly what has
	 * to happen, as bfqq may be the first queue of the first
	 * burst.
	 */
	if (time_is_before_jiffies(bfqd->last_ins_in_burst +
	    bfqd->bfq_burst_interval) ||
	    bfqq->entity.parent != bfqd->burst_parent_entity) {
		bfqd->large_burst = false;
		bfq_reset_burst_list(bfqd, bfqq);
		goto end;
	}

	/*
	 * If we get here, then bfqq is being activated shortly after the
	 * last queue. So, if the current burst is also large, we can mark
	 * bfqq as belonging to this large burst immediately.
	 */
	if (bfqd->large_burst) {
		bfq_mark_bfqq_in_large_burst(bfqq);
		goto end;
	}

	/*
	 * If we get here, then a large-burst state has not yet been
	 * reached, but bfqq is being activated shortly after the last
	 * queue. Then we add bfqq to the burst.
	 */
	bfq_add_to_burst(bfqd, bfqq);
end:
	/*
	 * At this point, bfqq either has been added to the current
	 * burst or has caused the current burst to terminate and a
	 * possible new burst to start. In particular, in the second
	 * case, bfqq has become the first queue in the possible new
	 * burst.  In both cases last_ins_in_burst needs to be moved
	 * forward.
	 */
	bfqd->last_ins_in_burst = jiffies;
}

static int bfq_bfqq_budget_left(struct bfq_queue *bfqq)
{
	struct bfq_entity *entity = &bfqq->entity;

	return entity->budget - entity->service;
}

/*
 * If enough samples have been computed, return the current max budget
 * stored in bfqd, which is dynamically updated according to the
 * estimated disk peak rate; otherwise return the default max budget
 */
static int bfq_max_budget(struct bfq_data *bfqd)
{
	if (bfqd->budgets_assigned < bfq_stats_min_budgets)
		return bfq_default_max_budget;
	else
		return bfqd->bfq_max_budget;
}

/*
 * Return min budget, which is a fraction of the current or default
 * max budget (trying with 1/32)
 */
static int bfq_min_budget(struct bfq_data *bfqd)
{
	if (bfqd->budgets_assigned < bfq_stats_min_budgets)
		return bfq_default_max_budget / 32;
	else
		return bfqd->bfq_max_budget / 32;
}

/*
 * The next function, invoked after the input queue bfqq switches from
 * idle to busy, updates the budget of bfqq. The function also tells
 * whether the in-service queue should be expired, by returning
 * true. The purpose of expiring the in-service queue is to give bfqq
 * the chance to possibly preempt the in-service queue, and the reason
 * for preempting the in-service queue is to achieve one of the two
 * goals below.
 *
 * 1. Guarantee to bfqq its reserved bandwidth even if bfqq has
 * expired because it has remained idle. In particular, bfqq may have
 * expired for one of the following two reasons:
 *
 * - BFQQE_NO_MORE_REQUESTS bfqq did not enjoy any device idling
 *   and did not make it to issue a new request before its last
 *   request was served;
 *
 * - BFQQE_TOO_IDLE bfqq did enjoy device idling, but did not issue
 *   a new request before the expiration of the idling-time.
 *
 * Even if bfqq has expired for one of the above reasons, the process
 * associated with the queue may be however issuing requests greedily,
 * and thus be sensitive to the bandwidth it receives (bfqq may have
 * remained idle for other reasons: CPU high load, bfqq not enjoying
 * idling, I/O throttling somewhere in the path from the process to
 * the I/O scheduler, ...). But if, after every expiration for one of
 * the above two reasons, bfqq has to wait for the service of at least
 * one full budget of another queue before being served again, then
 * bfqq is likely to get a much lower bandwidth or resource time than
 * its reserved ones. To address this issue, two countermeasures need
 * to be taken.
 *
 * First, the budget and the timestamps of bfqq need to be updated in
 * a special way on bfqq reactivation: they need to be updated as if
 * bfqq did not remain idle and did not expire. In fact, if they are
 * computed as if bfqq expired and remained idle until reactivation,
 * then the process associated with bfqq is treated as if, instead of
 * being greedy, it stopped issuing requests when bfqq remained idle,
 * and restarts issuing requests only on this reactivation. In other
 * words, the scheduler does not help the process recover the "service
 * hole" between bfqq expiration and reactivation. As a consequence,
 * the process receives a lower bandwidth than its reserved one. In
 * contrast, to recover this hole, the budget must be updated as if
 * bfqq was not expired at all before this reactivation, i.e., it must
 * be set to the value of the remaining budget when bfqq was
 * expired. Along the same line, timestamps need to be assigned the
 * value they had the last time bfqq was selected for service, i.e.,
 * before last expiration. Thus timestamps need to be back-shifted
 * with respect to their normal computation (see [1] for more details
 * on this tricky aspect).
 *
 * Secondly, to allow the process to recover the hole, the in-service
 * queue must be expired too, to give bfqq the chance to preempt it
 * immediately. In fact, if bfqq has to wait for a full budget of the
 * in-service queue to be completed, then it may become impossible to
 * let the process recover the hole, even if the back-shifted
 * timestamps of bfqq are lower than those of the in-service queue. If
 * this happens for most or all of the holes, then the process may not
 * receive its reserved bandwidth. In this respect, it is worth noting
 * that, being the service of outstanding requests unpreemptible, a
 * little fraction of the holes may however be unrecoverable, thereby
 * causing a little loss of bandwidth.
 *
 * The last important point is detecting whether bfqq does need this
 * bandwidth recovery. In this respect, the next function deems the
 * process associated with bfqq greedy, and thus allows it to recover
 * the hole, if: 1) the process is waiting for the arrival of a new
 * request (which implies that bfqq expired for one of the above two
 * reasons), and 2) such a request has arrived soon. The first
 * condition is controlled through the flag non_blocking_wait_rq,
 * while the second through the flag arrived_in_time. If both
 * conditions hold, then the function computes the budget in the
 * above-described special way, and signals that the in-service queue
 * should be expired. Timestamp back-shifting is done later in
 * __bfq_activate_entity.
 *
 * 2. Reduce latency. Even if timestamps are not backshifted to let
 * the process associated with bfqq recover a service hole, bfqq may
 * however happen to have, after being (re)activated, a lower finish
 * timestamp than the in-service queue.	 That is, the next budget of
 * bfqq may have to be completed before the one of the in-service
 * queue. If this is the case, then preempting the in-service queue
 * allows this goal to be achieved, apart from the unpreemptible,
 * outstanding requests mentioned above.
 *
 * Unfortunately, regardless of which of the above two goals one wants
 * to achieve, service trees need first to be updated to know whether
 * the in-service queue must be preempted. To have service trees
 * correctly updated, the in-service queue must be expired and
 * rescheduled, and bfqq must be scheduled too. This is one of the
 * most costly operations (in future versions, the scheduling
 * mechanism may be re-designed in such a way to make it possible to
 * know whether preemption is needed without needing to update service
 * trees). In addition, queue preemptions almost always cause random
 * I/O, which may in turn cause loss of throughput. Finally, there may
 * even be no in-service queue when the next function is invoked (so,
 * no queue to compare timestamps with). Because of these facts, the
 * next function adopts the following simple scheme to avoid costly
 * operations, too frequent preemptions and too many dependencies on
 * the state of the scheduler: it requests the expiration of the
 * in-service queue (unconditionally) only for queues that need to
 * recover a hole. Then it delegates to other parts of the code the
 * responsibility of handling the above case 2.
 */
static bool bfq_bfqq_update_budg_for_activation(struct bfq_data *bfqd,
						struct bfq_queue *bfqq,
						bool arrived_in_time)
{
	struct bfq_entity *entity = &bfqq->entity;

	/*
	 * In the next compound condition, we check also whether there
	 * is some budget left, because otherwise there is no point in
	 * trying to go on serving bfqq with this same budget: bfqq
	 * would be expired immediately after being selected for
	 * service. This would only cause useless overhead.
	 */
	if (bfq_bfqq_non_blocking_wait_rq(bfqq) && arrived_in_time &&
	    bfq_bfqq_budget_left(bfqq) > 0) {
		/*
		 * We do not clear the flag non_blocking_wait_rq here, as
		 * the latter is used in bfq_activate_bfqq to signal
		 * that timestamps need to be back-shifted (and is
		 * cleared right after).
		 */

		/*
		 * In next assignment we rely on that either
		 * entity->service or entity->budget are not updated
		 * on expiration if bfqq is empty (see
		 * __bfq_bfqq_recalc_budget). Thus both quantities
		 * remain unchanged after such an expiration, and the
		 * following statement therefore assigns to
		 * entity->budget the remaining budget on such an
		 * expiration.
		 */
		entity->budget = min_t(unsigned long,
				       bfq_bfqq_budget_left(bfqq),
				       bfqq->max_budget);

		/*
		 * At this point, we have used entity->service to get
		 * the budget left (needed for updating
		 * entity->budget). Thus we finally can, and have to,
		 * reset entity->service. The latter must be reset
		 * because bfqq would otherwise be charged again for
		 * the service it has received during its previous
		 * service slot(s).
		 */
		entity->service = 0;

		return true;
	}

	/*
	 * We can finally complete expiration, by setting service to 0.
	 */
	entity->service = 0;
	entity->budget = max_t(unsigned long, bfqq->max_budget,
			       bfq_serv_to_charge(bfqq->next_rq, bfqq));
	bfq_clear_bfqq_non_blocking_wait_rq(bfqq);
	return false;
}

/*
 * Return the farthest past time instant according to jiffies
 * macros.
 */
static unsigned long bfq_smallest_from_now(void)
{
	return jiffies - MAX_JIFFY_OFFSET;
}

static void bfq_update_bfqq_wr_on_rq_arrival(struct bfq_data *bfqd,
					     struct bfq_queue *bfqq,
					     unsigned int old_wr_coeff,
					     bool wr_or_deserves_wr,
					     bool interactive,
					     bool in_burst,
					     bool soft_rt)
{
	if (old_wr_coeff == 1 && wr_or_deserves_wr) {
		/* start a weight-raising period */
		if (interactive) {
			bfqq->service_from_wr = 0;
			bfqq->wr_coeff = bfqd->bfq_wr_coeff;
			bfqq->wr_cur_max_time = bfq_wr_duration(bfqd);
		} else {
			/*
			 * No interactive weight raising in progress
			 * here: assign minus infinity to
			 * wr_start_at_switch_to_srt, to make sure
			 * that, at the end of the soft-real-time
			 * weight raising periods that is starting
			 * now, no interactive weight-raising period
			 * may be wrongly considered as still in
			 * progress (and thus actually started by
			 * mistake).
			 */
			bfqq->wr_start_at_switch_to_srt =
				bfq_smallest_from_now();
			bfqq->wr_coeff = bfqd->bfq_wr_coeff *
				BFQ_SOFTRT_WEIGHT_FACTOR;
			bfqq->wr_cur_max_time =
				bfqd->bfq_wr_rt_max_time;
		}

		/*
		 * If needed, further reduce budget to make sure it is
		 * close to bfqq's backlog, so as to reduce the
		 * scheduling-error component due to a too large
		 * budget. Do not care about throughput consequences,
		 * but only about latency. Finally, do not assign a
		 * too small budget either, to avoid increasing
		 * latency by causing too frequent expirations.
		 */
		bfqq->entity.budget = min_t(unsigned long,
					    bfqq->entity.budget,
					    2 * bfq_min_budget(bfqd));
	} else if (old_wr_coeff > 1) {
		if (interactive) { /* update wr coeff and duration */
			bfqq->wr_coeff = bfqd->bfq_wr_coeff;
			bfqq->wr_cur_max_time = bfq_wr_duration(bfqd);
		} else if (in_burst)
			bfqq->wr_coeff = 1;
		else if (soft_rt) {
			/*
			 * The application is now or still meeting the
			 * requirements for being deemed soft rt.  We
			 * can then correctly and safely (re)charge
			 * the weight-raising duration for the
			 * application with the weight-raising
			 * duration for soft rt applications.
			 *
			 * In particular, doing this recharge now, i.e.,
			 * before the weight-raising period for the
			 * application finishes, reduces the probability
			 * of the following negative scenario:
			 * 1) the weight of a soft rt application is
			 *    raised at startup (as for any newly
			 *    created application),
			 * 2) since the application is not interactive,
			 *    at a certain time weight-raising is
			 *    stopped for the application,
			 * 3) at that time the application happens to
			 *    still have pending requests, and hence
			 *    is destined to not have a chance to be
			 *    deemed soft rt before these requests are
			 *    completed (see the comments to the
			 *    function bfq_bfqq_softrt_next_start()
			 *    for details on soft rt detection),
			 * 4) these pending requests experience a high
			 *    latency because the application is not
			 *    weight-raised while they are pending.
			 */
			if (bfqq->wr_cur_max_time !=
				bfqd->bfq_wr_rt_max_time) {
				bfqq->wr_start_at_switch_to_srt =
					bfqq->last_wr_start_finish;

				bfqq->wr_cur_max_time =
					bfqd->bfq_wr_rt_max_time;
				bfqq->wr_coeff = bfqd->bfq_wr_coeff *
					BFQ_SOFTRT_WEIGHT_FACTOR;
			}
			bfqq->last_wr_start_finish = jiffies;
		}
	}
}

static bool bfq_bfqq_idle_for_long_time(struct bfq_data *bfqd,
					struct bfq_queue *bfqq)
{
	return bfqq->dispatched == 0 &&
		time_is_before_jiffies(
			bfqq->budget_timeout +
			bfqd->bfq_wr_min_idle_time);
}


/*
 * Return true if bfqq is in a higher priority class, or has a higher
 * weight than the in-service queue.
 */
static bool bfq_bfqq_higher_class_or_weight(struct bfq_queue *bfqq,
					    struct bfq_queue *in_serv_bfqq)
{
	int bfqq_weight, in_serv_weight;

	if (bfqq->ioprio_class < in_serv_bfqq->ioprio_class)
		return true;

	if (in_serv_bfqq->entity.parent == bfqq->entity.parent) {
		bfqq_weight = bfqq->entity.weight;
		in_serv_weight = in_serv_bfqq->entity.weight;
	} else {
		if (bfqq->entity.parent)
			bfqq_weight = bfqq->entity.parent->weight;
		else
			bfqq_weight = bfqq->entity.weight;
		if (in_serv_bfqq->entity.parent)
			in_serv_weight = in_serv_bfqq->entity.parent->weight;
		else
			in_serv_weight = in_serv_bfqq->entity.weight;
	}

	return bfqq_weight > in_serv_weight;
}

static bool bfq_better_to_idle(struct bfq_queue *bfqq);

static void bfq_bfqq_handle_idle_busy_switch(struct bfq_data *bfqd,
					     struct bfq_queue *bfqq,
					     int old_wr_coeff,
					     struct request *rq,
					     bool *interactive)
{
	bool soft_rt, in_burst,	wr_or_deserves_wr,
		bfqq_wants_to_preempt,
		idle_for_long_time = bfq_bfqq_idle_for_long_time(bfqd, bfqq),
		/*
		 * See the comments on
		 * bfq_bfqq_update_budg_for_activation for
		 * details on the usage of the next variable.
		 */
		arrived_in_time =  ktime_get_ns() <=
			bfqq->ttime.last_end_request +
			bfqd->bfq_slice_idle * 3;


	/*
	 * bfqq deserves to be weight-raised if:
	 * - it is sync,
	 * - it does not belong to a large burst,
	 * - it has been idle for enough time or is soft real-time,
	 * - is linked to a bfq_io_cq (it is not shared in any sense),
	 * - has a default weight (otherwise we assume the user wanted
	 *   to control its weight explicitly)
	 */
	in_burst = bfq_bfqq_in_large_burst(bfqq);
	soft_rt = bfqd->bfq_wr_max_softrt_rate > 0 &&
		!BFQQ_TOTALLY_SEEKY(bfqq) &&
		!in_burst &&
		time_is_before_jiffies(bfqq->soft_rt_next_start) &&
		bfqq->dispatched == 0 &&
		bfqq->entity.new_weight == 40;
	*interactive = !in_burst && idle_for_long_time &&
		bfqq->entity.new_weight == 40;
	/*
	 * Merged bfq_queues are kept out of weight-raising
	 * (low-latency) mechanisms. The reason is that these queues
	 * are usually created for non-interactive and
	 * non-soft-real-time tasks. Yet this is not the case for
	 * stably-merged queues. These queues are merged just because
	 * they are created shortly after each other. So they may
	 * easily serve the I/O of an interactive or soft-real time
	 * application, if the application happens to spawn multiple
	 * processes. So let also stably-merged queued enjoy weight
	 * raising.
	 */
	wr_or_deserves_wr = bfqd->low_latency &&
		(bfqq->wr_coeff > 1 ||
		 (bfq_bfqq_sync(bfqq) &&
		  (bfqq->bic || RQ_BIC(rq)->stably_merged) &&
		   (*interactive || soft_rt)));

	/*
	 * Using the last flag, update budget and check whether bfqq
	 * may want to preempt the in-service queue.
	 */
	bfqq_wants_to_preempt =
		bfq_bfqq_update_budg_for_activation(bfqd, bfqq,
						    arrived_in_time);

	/*
	 * If bfqq happened to be activated in a burst, but has been
	 * idle for much more than an interactive queue, then we
	 * assume that, in the overall I/O initiated in the burst, the
	 * I/O associated with bfqq is finished. So bfqq does not need
	 * to be treated as a queue belonging to a burst
	 * anymore. Accordingly, we reset bfqq's in_large_burst flag
	 * if set, and remove bfqq from the burst list if it's
	 * there. We do not decrement burst_size, because the fact
	 * that bfqq does not need to belong to the burst list any
	 * more does not invalidate the fact that bfqq was created in
	 * a burst.
	 */
	if (likely(!bfq_bfqq_just_created(bfqq)) &&
	    idle_for_long_time &&
	    time_is_before_jiffies(
		    bfqq->budget_timeout +
		    msecs_to_jiffies(10000))) {
		hlist_del_init(&bfqq->burst_list_node);
		bfq_clear_bfqq_in_large_burst(bfqq);
	}

	bfq_clear_bfqq_just_created(bfqq);

	if (bfqd->low_latency) {
		if (unlikely(time_is_after_jiffies(bfqq->split_time)))
			/* wraparound */
			bfqq->split_time =
				jiffies - bfqd->bfq_wr_min_idle_time - 1;

		if (time_is_before_jiffies(bfqq->split_time +
					   bfqd->bfq_wr_min_idle_time)) {
			bfq_update_bfqq_wr_on_rq_arrival(bfqd, bfqq,
							 old_wr_coeff,
							 wr_or_deserves_wr,
							 *interactive,
							 in_burst,
							 soft_rt);

			if (old_wr_coeff != bfqq->wr_coeff)
				bfqq->entity.prio_changed = 1;
		}
	}

	bfqq->last_idle_bklogged = jiffies;
	bfqq->service_from_backlogged = 0;
	bfq_clear_bfqq_softrt_update(bfqq);

	bfq_add_bfqq_busy(bfqd, bfqq);

	/*
	 * Expire in-service queue if preemption may be needed for
	 * guarantees or throughput. As for guarantees, we care
	 * explicitly about two cases. The first is that bfqq has to
	 * recover a service hole, as explained in the comments on
	 * bfq_bfqq_update_budg_for_activation(), i.e., that
	 * bfqq_wants_to_preempt is true. However, if bfqq does not
	 * carry time-critical I/O, then bfqq's bandwidth is less
	 * important than that of queues that carry time-critical I/O.
	 * So, as a further constraint, we consider this case only if
	 * bfqq is at least as weight-raised, i.e., at least as time
	 * critical, as the in-service queue.
	 *
	 * The second case is that bfqq is in a higher priority class,
	 * or has a higher weight than the in-service queue. If this
	 * condition does not hold, we don't care because, even if
	 * bfqq does not start to be served immediately, the resulting
	 * delay for bfqq's I/O is however lower or much lower than
	 * the ideal completion time to be guaranteed to bfqq's I/O.
	 *
	 * In both cases, preemption is needed only if, according to
	 * the timestamps of both bfqq and of the in-service queue,
	 * bfqq actually is the next queue to serve. So, to reduce
	 * useless preemptions, the return value of
	 * next_queue_may_preempt() is considered in the next compound
	 * condition too. Yet next_queue_may_preempt() just checks a
	 * simple, necessary condition for bfqq to be the next queue
	 * to serve. In fact, to evaluate a sufficient condition, the
	 * timestamps of the in-service queue would need to be
	 * updated, and this operation is quite costly (see the
	 * comments on bfq_bfqq_update_budg_for_activation()).
	 *
	 * As for throughput, we ask bfq_better_to_idle() whether we
	 * still need to plug I/O dispatching. If bfq_better_to_idle()
	 * says no, then plugging is not needed any longer, either to
	 * boost throughput or to perserve service guarantees. Then
	 * the best option is to stop plugging I/O, as not doing so
	 * would certainly lower throughput. We may end up in this
	 * case if: (1) upon a dispatch attempt, we detected that it
	 * was better to plug I/O dispatch, and to wait for a new
	 * request to arrive for the currently in-service queue, but
	 * (2) this switch of bfqq to busy changes the scenario.
	 */
	if (bfqd->in_service_queue &&
	    ((bfqq_wants_to_preempt &&
	      bfqq->wr_coeff >= bfqd->in_service_queue->wr_coeff) ||
	     bfq_bfqq_higher_class_or_weight(bfqq, bfqd->in_service_queue) ||
	     !bfq_better_to_idle(bfqd->in_service_queue)) &&
	    next_queue_may_preempt(bfqd))
		bfq_bfqq_expire(bfqd, bfqd->in_service_queue,
				false, BFQQE_PREEMPTED);
}

static void bfq_reset_inject_limit(struct bfq_data *bfqd,
				   struct bfq_queue *bfqq)
{
	/* invalidate baseline total service time */
	bfqq->last_serv_time_ns = 0;

	/*
	 * Reset pointer in case we are waiting for
	 * some request completion.
	 */
	bfqd->waited_rq = NULL;

	/*
	 * If bfqq has a short think time, then start by setting the
	 * inject limit to 0 prudentially, because the service time of
	 * an injected I/O request may be higher than the think time
	 * of bfqq, and therefore, if one request was injected when
	 * bfqq remains empty, this injected request might delay the
	 * service of the next I/O request for bfqq significantly. In
	 * case bfqq can actually tolerate some injection, then the
	 * adaptive update will however raise the limit soon. This
	 * lucky circumstance holds exactly because bfqq has a short
	 * think time, and thus, after remaining empty, is likely to
	 * get new I/O enqueued---and then completed---before being
	 * expired. This is the very pattern that gives the
	 * limit-update algorithm the chance to measure the effect of
	 * injection on request service times, and then to update the
	 * limit accordingly.
	 *
	 * However, in the following special case, the inject limit is
	 * left to 1 even if the think time is short: bfqq's I/O is
	 * synchronized with that of some other queue, i.e., bfqq may
	 * receive new I/O only after the I/O of the other queue is
	 * completed. Keeping the inject limit to 1 allows the
	 * blocking I/O to be served while bfqq is in service. And
	 * this is very convenient both for bfqq and for overall
	 * throughput, as explained in detail in the comments in
	 * bfq_update_has_short_ttime().
	 *
	 * On the opposite end, if bfqq has a long think time, then
	 * start directly by 1, because:
	 * a) on the bright side, keeping at most one request in
	 * service in the drive is unlikely to cause any harm to the
	 * latency of bfqq's requests, as the service time of a single
	 * request is likely to be lower than the think time of bfqq;
	 * b) on the downside, after becoming empty, bfqq is likely to
	 * expire before getting its next request. With this request
	 * arrival pattern, it is very hard to sample total service
	 * times and update the inject limit accordingly (see comments
	 * on bfq_update_inject_limit()). So the limit is likely to be
	 * never, or at least seldom, updated.  As a consequence, by
	 * setting the limit to 1, we avoid that no injection ever
	 * occurs with bfqq. On the downside, this proactive step
	 * further reduces chances to actually compute the baseline
	 * total service time. Thus it reduces chances to execute the
	 * limit-update algorithm and possibly raise the limit to more
	 * than 1.
	 */
	if (bfq_bfqq_has_short_ttime(bfqq))
		bfqq->inject_limit = 0;
	else
		bfqq->inject_limit = 1;

	bfqq->decrease_time_jif = jiffies;
}

static void bfq_update_io_intensity(struct bfq_queue *bfqq, u64 now_ns)
{
	u64 tot_io_time = now_ns - bfqq->io_start_time;

	if (RB_EMPTY_ROOT(&bfqq->sort_list) && bfqq->dispatched == 0)
		bfqq->tot_idle_time +=
			now_ns - bfqq->ttime.last_end_request;

	if (unlikely(bfq_bfqq_just_created(bfqq)))
		return;

	/*
	 * Must be busy for at least about 80% of the time to be
	 * considered I/O bound.
	 */
	if (bfqq->tot_idle_time * 5 > tot_io_time)
		bfq_clear_bfqq_IO_bound(bfqq);
	else
		bfq_mark_bfqq_IO_bound(bfqq);

	/*
	 * Keep an observation window of at most 200 ms in the past
	 * from now.
	 */
	if (tot_io_time > 200 * NSEC_PER_MSEC) {
		bfqq->io_start_time = now_ns - (tot_io_time>>1);
		bfqq->tot_idle_time >>= 1;
	}
}

/*
 * Detect whether bfqq's I/O seems synchronized with that of some
 * other queue, i.e., whether bfqq, after remaining empty, happens to
 * receive new I/O only right after some I/O request of the other
 * queue has been completed. We call waker queue the other queue, and
 * we assume, for simplicity, that bfqq may have at most one waker
 * queue.
 *
 * A remarkable throughput boost can be reached by unconditionally
 * injecting the I/O of the waker queue, every time a new
 * bfq_dispatch_request happens to be invoked while I/O is being
 * plugged for bfqq.  In addition to boosting throughput, this
 * unblocks bfqq's I/O, thereby improving bandwidth and latency for
 * bfqq. Note that these same results may be achieved with the general
 * injection mechanism, but less effectively. For details on this
 * aspect, see the comments on the choice of the queue for injection
 * in bfq_select_queue().
 *
 * Turning back to the detection of a waker queue, a queue Q is deemed as a
 * waker queue for bfqq if, for three consecutive times, bfqq happens to become
 * non empty right after a request of Q has been completed within given
 * timeout. In this respect, even if bfqq is empty, we do not check for a waker
 * if it still has some in-flight I/O. In fact, in this case bfqq is actually
 * still being served by the drive, and may receive new I/O on the completion
 * of some of the in-flight requests. In particular, on the first time, Q is
 * tentatively set as a candidate waker queue, while on the third consecutive
 * time that Q is detected, the field waker_bfqq is set to Q, to confirm that Q
 * is a waker queue for bfqq. These detection steps are performed only if bfqq
 * has a long think time, so as to make it more likely that bfqq's I/O is
 * actually being blocked by a synchronization. This last filter, plus the
 * above three-times requirement and time limit for detection, make false
 * positives less likely.
 *
 * NOTE
 *
 * The sooner a waker queue is detected, the sooner throughput can be
 * boosted by injecting I/O from the waker queue. Fortunately,
 * detection is likely to be actually fast, for the following
 * reasons. While blocked by synchronization, bfqq has a long think
 * time. This implies that bfqq's inject limit is at least equal to 1
 * (see the comments in bfq_update_inject_limit()). So, thanks to
 * injection, the waker queue is likely to be served during the very
 * first I/O-plugging time interval for bfqq. This triggers the first
 * step of the detection mechanism. Thanks again to injection, the
 * candidate waker queue is then likely to be confirmed no later than
 * during the next I/O-plugging interval for bfqq.
 *
 * ISSUE
 *
 * On queue merging all waker information is lost.
 */
static void bfq_check_waker(struct bfq_data *bfqd, struct bfq_queue *bfqq,
			    u64 now_ns)
{
	char waker_name[MAX_BFQQ_NAME_LENGTH];

	if (!bfqd->last_completed_rq_bfqq ||
	    bfqd->last_completed_rq_bfqq == bfqq ||
	    bfq_bfqq_has_short_ttime(bfqq) ||
	    bfqq->dispatched > 0 ||
	    now_ns - bfqd->last_completion >= 4 * NSEC_PER_MSEC ||
	    bfqd->last_completed_rq_bfqq == bfqq->waker_bfqq)
		return;

	/*
	 * We reset waker detection logic also if too much time has passed
 	 * since the first detection. If wakeups are rare, pointless idling
	 * doesn't hurt throughput that much. The condition below makes sure
	 * we do not uselessly idle blocking waker in more than 1/64 cases. 
	 */
	if (bfqd->last_completed_rq_bfqq !=
	    bfqq->tentative_waker_bfqq ||
	    now_ns > bfqq->waker_detection_started +
					128 * (u64)bfqd->bfq_slice_idle) {
		/*
		 * First synchronization detected with a
		 * candidate waker queue, or with a different
		 * candidate waker queue from the current one.
		 */
		bfqq->tentative_waker_bfqq =
			bfqd->last_completed_rq_bfqq;
		bfqq->num_waker_detections = 1;
		bfqq->waker_detection_started = now_ns;
		bfq_bfqq_name(bfqq->tentative_waker_bfqq, waker_name,
			      MAX_BFQQ_NAME_LENGTH);
		bfq_log_bfqq(bfqd, bfqq, "set tentative waker %s", waker_name);
	} else /* Same tentative waker queue detected again */
		bfqq->num_waker_detections++;

	if (bfqq->num_waker_detections == 3) {
		bfqq->waker_bfqq = bfqd->last_completed_rq_bfqq;
		bfqq->tentative_waker_bfqq = NULL;
		bfq_bfqq_name(bfqq->waker_bfqq, waker_name,
			      MAX_BFQQ_NAME_LENGTH);
		bfq_log_bfqq(bfqd, bfqq, "set waker %s", waker_name);

		/*
		 * If the waker queue disappears, then
		 * bfqq->waker_bfqq must be reset. To
		 * this goal, we maintain in each
		 * waker queue a list, woken_list, of
		 * all the queues that reference the
		 * waker queue through their
		 * waker_bfqq pointer. When the waker
		 * queue exits, the waker_bfqq pointer
		 * of all the queues in the woken_list
		 * is reset.
		 *
		 * In addition, if bfqq is already in
		 * the woken_list of a waker queue,
		 * then, before being inserted into
		 * the woken_list of a new waker
		 * queue, bfqq must be removed from
		 * the woken_list of the old waker
		 * queue.
		 */
		if (!hlist_unhashed(&bfqq->woken_list_node))
			hlist_del_init(&bfqq->woken_list_node);
		hlist_add_head(&bfqq->woken_list_node,
			       &bfqd->last_completed_rq_bfqq->woken_list);
	}
}

static void bfq_add_request(struct request *rq)
{
	struct bfq_queue *bfqq = RQ_BFQQ(rq);
	struct bfq_data *bfqd = bfqq->bfqd;
	struct request *next_rq, *prev;
	unsigned int old_wr_coeff = bfqq->wr_coeff;
	bool interactive = false;
	u64 now_ns = ktime_get_ns();

	bfq_log_bfqq(bfqd, bfqq, "add_request %d", rq_is_sync(rq));
	bfqq->queued[rq_is_sync(rq)]++;
	bfqd->queued++;

	if (RB_EMPTY_ROOT(&bfqq->sort_list) && bfq_bfqq_sync(bfqq)) {
		bfq_check_waker(bfqd, bfqq, now_ns);

		/*
		 * Periodically reset inject limit, to make sure that
		 * the latter eventually drops in case workload
		 * changes, see step (3) in the comments on
		 * bfq_update_inject_limit().
		 */
		if (time_is_before_eq_jiffies(bfqq->decrease_time_jif +
					     msecs_to_jiffies(1000)))
			bfq_reset_inject_limit(bfqd, bfqq);

		/*
		 * The following conditions must hold to setup a new
		 * sampling of total service time, and then a new
		 * update of the inject limit:
		 * - bfqq is in service, because the total service
		 *   time is evaluated only for the I/O requests of
		 *   the queues in service;
		 * - this is the right occasion to compute or to
		 *   lower the baseline total service time, because
		 *   there are actually no requests in the drive,
		 *   or
		 *   the baseline total service time is available, and
		 *   this is the right occasion to compute the other
		 *   quantity needed to update the inject limit, i.e.,
		 *   the total service time caused by the amount of
		 *   injection allowed by the current value of the
		 *   limit. It is the right occasion because injection
		 *   has actually been performed during the service
		 *   hole, and there are still in-flight requests,
		 *   which are very likely to be exactly the injected
		 *   requests, or part of them;
		 * - the minimum interval for sampling the total
		 *   service time and updating the inject limit has
		 *   elapsed.
		 */
		if (bfqq == bfqd->in_service_queue &&
		    (bfqd->rq_in_driver == 0 ||
		     (bfqq->last_serv_time_ns > 0 &&
		      bfqd->rqs_injected && bfqd->rq_in_driver > 0)) &&
		    time_is_before_eq_jiffies(bfqq->decrease_time_jif +
					      msecs_to_jiffies(10))) {
			bfqd->last_empty_occupied_ns = ktime_get_ns();
			/*
			 * Start the state machine for measuring the
			 * total service time of rq: setting
			 * wait_dispatch will cause bfqd->waited_rq to
			 * be set when rq will be dispatched.
			 */
			bfqd->wait_dispatch = true;
			/*
			 * If there is no I/O in service in the drive,
			 * then possible injection occurred before the
			 * arrival of rq will not affect the total
			 * service time of rq. So the injection limit
			 * must not be updated as a function of such
			 * total service time, unless new injection
			 * occurs before rq is completed. To have the
			 * injection limit updated only in the latter
			 * case, reset rqs_injected here (rqs_injected
			 * will be set in case injection is performed
			 * on bfqq before rq is completed).
			 */
			if (bfqd->rq_in_driver == 0)
				bfqd->rqs_injected = false;
		}
	}

	if (bfq_bfqq_sync(bfqq))
		bfq_update_io_intensity(bfqq, now_ns);

	elv_rb_add(&bfqq->sort_list, rq);

	/*
	 * Check if this request is a better next-serve candidate.
	 */
	prev = bfqq->next_rq;
	next_rq = bfq_choose_req(bfqd, bfqq->next_rq, rq, bfqd->last_position);
	bfqq->next_rq = next_rq;

	/*
	 * Adjust priority tree position, if next_rq changes.
	 * See comments on bfq_pos_tree_add_move() for the unlikely().
	 */
	if (unlikely(!bfqd->nonrot_with_queueing && prev != bfqq->next_rq))
		bfq_pos_tree_add_move(bfqd, bfqq);

	if (!bfq_bfqq_busy(bfqq)) /* switching to busy ... */
		bfq_bfqq_handle_idle_busy_switch(bfqd, bfqq, old_wr_coeff,
						 rq, &interactive);
	else {
		if (bfqd->low_latency && old_wr_coeff == 1 && !rq_is_sync(rq) &&
		    time_is_before_jiffies(
				bfqq->last_wr_start_finish +
				bfqd->bfq_wr_min_inter_arr_async)) {
			bfqq->wr_coeff = bfqd->bfq_wr_coeff;
			bfqq->wr_cur_max_time = bfq_wr_duration(bfqd);

			bfqd->wr_busy_queues++;
			bfqq->entity.prio_changed = 1;
		}
		if (prev != bfqq->next_rq)
			bfq_updated_next_req(bfqd, bfqq);
	}

	/*
	 * Assign jiffies to last_wr_start_finish in the following
	 * cases:
	 *
	 * . if bfqq is not going to be weight-raised, because, for
	 *   non weight-raised queues, last_wr_start_finish stores the
	 *   arrival time of the last request; as of now, this piece
	 *   of information is used only for deciding whether to
	 *   weight-raise async queues
	 *
	 * . if bfqq is not weight-raised, because, if bfqq is now
	 *   switching to weight-raised, then last_wr_start_finish
	 *   stores the time when weight-raising starts
	 *
	 * . if bfqq is interactive, because, regardless of whether
	 *   bfqq is currently weight-raised, the weight-raising
	 *   period must start or restart (this case is considered
	 *   separately because it is not detected by the above
	 *   conditions, if bfqq is already weight-raised)
	 *
	 * last_wr_start_finish has to be updated also if bfqq is soft
	 * real-time, because the weight-raising period is constantly
	 * restarted on idle-to-busy transitions for these queues, but
	 * this is already done in bfq_bfqq_handle_idle_busy_switch if
	 * needed.
	 */
	if (bfqd->low_latency &&
		(old_wr_coeff == 1 || bfqq->wr_coeff == 1 || interactive))
		bfqq->last_wr_start_finish = jiffies;
}

static struct request *bfq_find_rq_fmerge(struct bfq_data *bfqd,
					  struct bio *bio,
					  struct request_queue *q)
{
	struct bfq_queue *bfqq = bfqd->bio_bfqq;


	if (bfqq)
		return elv_rb_find(&bfqq->sort_list, bio_end_sector(bio));

	return NULL;
}

static sector_t get_sdist(sector_t last_pos, struct request *rq)
{
	if (last_pos)
		return abs(blk_rq_pos(rq) - last_pos);

	return 0;
}

#if 0 /* Still not clear if we can do without next two functions */
static void bfq_activate_request(struct request_queue *q, struct request *rq)
{
	struct bfq_data *bfqd = q->elevator->elevator_data;

	bfqd->rq_in_driver++;
}

static void bfq_deactivate_request(struct request_queue *q, struct request *rq)
{
	struct bfq_data *bfqd = q->elevator->elevator_data;

	bfqd->rq_in_driver--;
}
#endif

static void bfq_remove_request(struct request_queue *q,
			       struct request *rq)
{
	struct bfq_queue *bfqq = RQ_BFQQ(rq);
	struct bfq_data *bfqd = bfqq->bfqd;
	const int sync = rq_is_sync(rq);

	if (bfqq->next_rq == rq) {
		bfqq->next_rq = bfq_find_next_rq(bfqd, bfqq, rq);
		bfq_updated_next_req(bfqd, bfqq);
	}

	if (rq->queuelist.prev != &rq->queuelist)
		list_del_init(&rq->queuelist);
	bfqq->queued[sync]--;
	bfqd->queued--;
	elv_rb_del(&bfqq->sort_list, rq);

	elv_rqhash_del(q, rq);
	if (q->last_merge == rq)
		q->last_merge = NULL;

	if (RB_EMPTY_ROOT(&bfqq->sort_list)) {
		bfqq->next_rq = NULL;

		if (bfq_bfqq_busy(bfqq) && bfqq != bfqd->in_service_queue) {
			bfq_del_bfqq_busy(bfqd, bfqq, false);
			/*
			 * bfqq emptied. In normal operation, when
			 * bfqq is empty, bfqq->entity.service and
			 * bfqq->entity.budget must contain,
			 * respectively, the service received and the
			 * budget used last time bfqq emptied. These
			 * facts do not hold in this case, as at least
			 * this last removal occurred while bfqq is
			 * not in service. To avoid inconsistencies,
			 * reset both bfqq->entity.service and
			 * bfqq->entity.budget, if bfqq has still a
			 * process that may issue I/O requests to it.
			 */
			bfqq->entity.budget = bfqq->entity.service = 0;
		}

		/*
		 * Remove queue from request-position tree as it is empty.
		 */
		if (bfqq->pos_root) {
			rb_erase(&bfqq->pos_node, bfqq->pos_root);
			bfqq->pos_root = NULL;
		}
	} else {
		/* see comments on bfq_pos_tree_add_move() for the unlikely() */
		if (unlikely(!bfqd->nonrot_with_queueing))
			bfq_pos_tree_add_move(bfqd, bfqq);
	}

	if (rq->cmd_flags & REQ_META)
		bfqq->meta_pending--;

}

static bool bfq_bio_merge(struct request_queue *q, struct bio *bio,
		unsigned int nr_segs)
{
	struct bfq_data *bfqd = q->elevator->elevator_data;
	struct request *free = NULL;
	/*
	 * bfq_bic_lookup grabs the queue_lock: invoke it now and
	 * store its return value for later use, to avoid nesting
	 * queue_lock inside the bfqd->lock. We assume that the bic
	 * returned by bfq_bic_lookup does not go away before
	 * bfqd->lock is taken.
	 */
	struct bfq_io_cq *bic = bfq_bic_lookup(q);
	bool ret;

	spin_lock_irq(&bfqd->lock);

	if (bic) {
		/*
		 * Make sure cgroup info is uptodate for current process before
		 * considering the merge.
		 */
		bfq_bic_update_cgroup(bic, bio);

		bfqd->bio_bfqq = bic_to_bfqq(bic, op_is_sync(bio->bi_opf));
	} else {
		bfqd->bio_bfqq = NULL;
	}
	bfqd->bio_bic = bic;

	ret = blk_mq_sched_try_merge(q, bio, nr_segs, &free);

	spin_unlock_irq(&bfqd->lock);
	if (free)
		blk_mq_free_request(free);

	return ret;
}

static int bfq_request_merge(struct request_queue *q, struct request **req,
			     struct bio *bio)
{
	struct bfq_data *bfqd = q->elevator->elevator_data;
	struct request *__rq;

	__rq = bfq_find_rq_fmerge(bfqd, bio, q);
	if (__rq && elv_bio_merge_ok(__rq, bio)) {
		*req = __rq;

		if (blk_discard_mergable(__rq))
			return ELEVATOR_DISCARD_MERGE;
		return ELEVATOR_FRONT_MERGE;
	}

	return ELEVATOR_NO_MERGE;
}

static void bfq_request_merged(struct request_queue *q, struct request *req,
			       enum elv_merge type)
{
	if (type == ELEVATOR_FRONT_MERGE &&
	    rb_prev(&req->rb_node) &&
	    blk_rq_pos(req) <
	    blk_rq_pos(container_of(rb_prev(&req->rb_node),
				    struct request, rb_node))) {
		struct bfq_queue *bfqq = RQ_BFQQ(req);
		struct bfq_data *bfqd;
		struct request *prev, *next_rq;

		if (!bfqq)
			return;

		bfqd = bfqq->bfqd;

		/* Reposition request in its sort_list */
		elv_rb_del(&bfqq->sort_list, req);
		elv_rb_add(&bfqq->sort_list, req);

		/* Choose next request to be served for bfqq */
		prev = bfqq->next_rq;
		next_rq = bfq_choose_req(bfqd, bfqq->next_rq, req,
					 bfqd->last_position);
		bfqq->next_rq = next_rq;
		/*
		 * If next_rq changes, update both the queue's budget to
		 * fit the new request and the queue's position in its
		 * rq_pos_tree.
		 */
		if (prev != bfqq->next_rq) {
			bfq_updated_next_req(bfqd, bfqq);
			/*
			 * See comments on bfq_pos_tree_add_move() for
			 * the unlikely().
			 */
			if (unlikely(!bfqd->nonrot_with_queueing))
				bfq_pos_tree_add_move(bfqd, bfqq);
		}
	}
}

/*
 * This function is called to notify the scheduler that the requests
 * rq and 'next' have been merged, with 'next' going away.  BFQ
 * exploits this hook to address the following issue: if 'next' has a
 * fifo_time lower that rq, then the fifo_time of rq must be set to
 * the value of 'next', to not forget the greater age of 'next'.
 *
 * NOTE: in this function we assume that rq is in a bfq_queue, basing
 * on that rq is picked from the hash table q->elevator->hash, which,
 * in its turn, is filled only with I/O requests present in
 * bfq_queues, while BFQ is in use for the request queue q. In fact,
 * the function that fills this hash table (elv_rqhash_add) is called
 * only by bfq_insert_request.
 */
static void bfq_requests_merged(struct request_queue *q, struct request *rq,
				struct request *next)
{
	struct bfq_queue *bfqq = RQ_BFQQ(rq),
		*next_bfqq = RQ_BFQQ(next);

	if (!bfqq)
		goto remove;

	/*
	 * If next and rq belong to the same bfq_queue and next is older
	 * than rq, then reposition rq in the fifo (by substituting next
	 * with rq). Otherwise, if next and rq belong to different
	 * bfq_queues, never reposition rq: in fact, we would have to
	 * reposition it with respect to next's position in its own fifo,
	 * which would most certainly be too expensive with respect to
	 * the benefits.
	 */
	if (bfqq == next_bfqq &&
	    !list_empty(&rq->queuelist) && !list_empty(&next->queuelist) &&
	    next->fifo_time < rq->fifo_time) {
		list_del_init(&rq->queuelist);
		list_replace_init(&next->queuelist, &rq->queuelist);
		rq->fifo_time = next->fifo_time;
	}

	if (bfqq->next_rq == next)
		bfqq->next_rq = rq;

	bfqg_stats_update_io_merged(bfqq_group(bfqq), next->cmd_flags);
remove:
	/* Merged request may be in the IO scheduler. Remove it. */
	if (!RB_EMPTY_NODE(&next->rb_node)) {
		bfq_remove_request(next->q, next);
		if (next_bfqq)
			bfqg_stats_update_io_remove(bfqq_group(next_bfqq),
						    next->cmd_flags);
	}
}

/* Must be called with bfqq != NULL */
static void bfq_bfqq_end_wr(struct bfq_queue *bfqq)
{
	/*
	 * If bfqq has been enjoying interactive weight-raising, then
	 * reset soft_rt_next_start. We do it for the following
	 * reason. bfqq may have been conveying the I/O needed to load
	 * a soft real-time application. Such an application actually
	 * exhibits a soft real-time I/O pattern after it finishes
	 * loading, and finally starts doing its job. But, if bfqq has
	 * been receiving a lot of bandwidth so far (likely to happen
	 * on a fast device), then soft_rt_next_start now contains a
	 * high value that. So, without this reset, bfqq would be
	 * prevented from being possibly considered as soft_rt for a
	 * very long time.
	 */

	if (bfqq->wr_cur_max_time !=
	    bfqq->bfqd->bfq_wr_rt_max_time)
		bfqq->soft_rt_next_start = jiffies;

	if (bfq_bfqq_busy(bfqq))
		bfqq->bfqd->wr_busy_queues--;
	bfqq->wr_coeff = 1;
	bfqq->wr_cur_max_time = 0;
	bfqq->last_wr_start_finish = jiffies;
	/*
	 * Trigger a weight change on the next invocation of
	 * __bfq_entity_update_weight_prio.
	 */
	bfqq->entity.prio_changed = 1;
}

void bfq_end_wr_async_queues(struct bfq_data *bfqd,
			     struct bfq_group *bfqg)
{
	int i, j;

	for (i = 0; i < 2; i++)
		for (j = 0; j < IOPRIO_BE_NR; j++)
			if (bfqg->async_bfqq[i][j])
				bfq_bfqq_end_wr(bfqg->async_bfqq[i][j]);
	if (bfqg->async_idle_bfqq)
		bfq_bfqq_end_wr(bfqg->async_idle_bfqq);
}

static void bfq_end_wr(struct bfq_data *bfqd)
{
	struct bfq_queue *bfqq;

	spin_lock_irq(&bfqd->lock);

	list_for_each_entry(bfqq, &bfqd->active_list, bfqq_list)
		bfq_bfqq_end_wr(bfqq);
	list_for_each_entry(bfqq, &bfqd->idle_list, bfqq_list)
		bfq_bfqq_end_wr(bfqq);
	bfq_end_wr_async(bfqd);

	spin_unlock_irq(&bfqd->lock);
}

static sector_t bfq_io_struct_pos(void *io_struct, bool request)
{
	if (request)
		return blk_rq_pos(io_struct);
	else
		return ((struct bio *)io_struct)->bi_iter.bi_sector;
}

static int bfq_rq_close_to_sector(void *io_struct, bool request,
				  sector_t sector)
{
	return abs(bfq_io_struct_pos(io_struct, request) - sector) <=
	       BFQQ_CLOSE_THR;
}

static struct bfq_queue *bfqq_find_close(struct bfq_data *bfqd,
					 struct bfq_queue *bfqq,
					 sector_t sector)
{
	struct rb_root *root = &bfqq_group(bfqq)->rq_pos_tree;
	struct rb_node *parent, *node;
	struct bfq_queue *__bfqq;

	if (RB_EMPTY_ROOT(root))
		return NULL;

	/*
	 * First, if we find a request starting at the end of the last
	 * request, choose it.
	 */
	__bfqq = bfq_rq_pos_tree_lookup(bfqd, root, sector, &parent, NULL);
	if (__bfqq)
		return __bfqq;

	/*
	 * If the exact sector wasn't found, the parent of the NULL leaf
	 * will contain the closest sector (rq_pos_tree sorted by
	 * next_request position).
	 */
	__bfqq = rb_entry(parent, struct bfq_queue, pos_node);
	if (bfq_rq_close_to_sector(__bfqq->next_rq, true, sector))
		return __bfqq;

	if (blk_rq_pos(__bfqq->next_rq) < sector)
		node = rb_next(&__bfqq->pos_node);
	else
		node = rb_prev(&__bfqq->pos_node);
	if (!node)
		return NULL;

	__bfqq = rb_entry(node, struct bfq_queue, pos_node);
	if (bfq_rq_close_to_sector(__bfqq->next_rq, true, sector))
		return __bfqq;

	return NULL;
}

static struct bfq_queue *bfq_find_close_cooperator(struct bfq_data *bfqd,
						   struct bfq_queue *cur_bfqq,
						   sector_t sector)
{
	struct bfq_queue *bfqq;

	/*
	 * We shall notice if some of the queues are cooperating,
	 * e.g., working closely on the same area of the device. In
	 * that case, we can group them together and: 1) don't waste
	 * time idling, and 2) serve the union of their requests in
	 * the best possible order for throughput.
	 */
	bfqq = bfqq_find_close(bfqd, cur_bfqq, sector);
	if (!bfqq || bfqq == cur_bfqq)
		return NULL;

	return bfqq;
}

static struct bfq_queue *
bfq_setup_merge(struct bfq_queue *bfqq, struct bfq_queue *new_bfqq)
{
	int process_refs, new_process_refs;
	struct bfq_queue *__bfqq;

	/*
	 * If there are no process references on the new_bfqq, then it is
	 * unsafe to follow the ->new_bfqq chain as other bfqq's in the chain
	 * may have dropped their last reference (not just their last process
	 * reference).
	 */
	if (!bfqq_process_refs(new_bfqq))
		return NULL;

	/* Avoid a circular list and skip interim queue merges. */
	while ((__bfqq = new_bfqq->new_bfqq)) {
		if (__bfqq == bfqq)
			return NULL;
		new_bfqq = __bfqq;
	}

	process_refs = bfqq_process_refs(bfqq);
	new_process_refs = bfqq_process_refs(new_bfqq);
	/*
	 * If the process for the bfqq has gone away, there is no
	 * sense in merging the queues.
	 */
	if (process_refs == 0 || new_process_refs == 0)
		return NULL;

	/*
	 * Make sure merged queues belong to the same parent. Parents could
	 * have changed since the time we decided the two queues are suitable
	 * for merging.
	 */
	if (new_bfqq->entity.parent != bfqq->entity.parent)
		return NULL;

	bfq_log_bfqq(bfqq->bfqd, bfqq, "scheduling merge with queue %d",
		new_bfqq->pid);

	/*
	 * Merging is just a redirection: the requests of the process
	 * owning one of the two queues are redirected to the other queue.
	 * The latter queue, in its turn, is set as shared if this is the
	 * first time that the requests of some process are redirected to
	 * it.
	 *
	 * We redirect bfqq to new_bfqq and not the opposite, because
	 * we are in the context of the process owning bfqq, thus we
	 * have the io_cq of this process. So we can immediately
	 * configure this io_cq to redirect the requests of the
	 * process to new_bfqq. In contrast, the io_cq of new_bfqq is
	 * not available any more (new_bfqq->bic == NULL).
	 *
	 * Anyway, even in case new_bfqq coincides with the in-service
	 * queue, redirecting requests the in-service queue is the
	 * best option, as we feed the in-service queue with new
	 * requests close to the last request served and, by doing so,
	 * are likely to increase the throughput.
	 */
	bfqq->new_bfqq = new_bfqq;
	/*
	 * The above assignment schedules the following redirections:
	 * each time some I/O for bfqq arrives, the process that
	 * generated that I/O is disassociated from bfqq and
	 * associated with new_bfqq. Here we increases new_bfqq->ref
	 * in advance, adding the number of processes that are
	 * expected to be associated with new_bfqq as they happen to
	 * issue I/O.
	 */
	new_bfqq->ref += process_refs;
	return new_bfqq;
}

static bool bfq_may_be_close_cooperator(struct bfq_queue *bfqq,
					struct bfq_queue *new_bfqq)
{
	if (bfq_too_late_for_merging(new_bfqq))
		return false;

	if (bfq_class_idle(bfqq) || bfq_class_idle(new_bfqq) ||
	    (bfqq->ioprio_class != new_bfqq->ioprio_class))
		return false;

	/*
	 * If either of the queues has already been detected as seeky,
	 * then merging it with the other queue is unlikely to lead to
	 * sequential I/O.
	 */
	if (BFQQ_SEEKY(bfqq) || BFQQ_SEEKY(new_bfqq))
		return false;

	/*
	 * Interleaved I/O is known to be done by (some) applications
	 * only for reads, so it does not make sense to merge async
	 * queues.
	 */
	if (!bfq_bfqq_sync(bfqq) || !bfq_bfqq_sync(new_bfqq))
		return false;

	return true;
}

static bool idling_boosts_thr_without_issues(struct bfq_data *bfqd,
					     struct bfq_queue *bfqq);

/*
 * Attempt to schedule a merge of bfqq with the currently in-service
 * queue or with a close queue among the scheduled queues.  Return
 * NULL if no merge was scheduled, a pointer to the shared bfq_queue
 * structure otherwise.
 *
 * The OOM queue is not allowed to participate to cooperation: in fact, since
 * the requests temporarily redirected to the OOM queue could be redirected
 * again to dedicated queues at any time, the state needed to correctly
 * handle merging with the OOM queue would be quite complex and expensive
 * to maintain. Besides, in such a critical condition as an out of memory,
 * the benefits of queue merging may be little relevant, or even negligible.
 *
 * WARNING: queue merging may impair fairness among non-weight raised
 * queues, for at least two reasons: 1) the original weight of a
 * merged queue may change during the merged state, 2) even being the
 * weight the same, a merged queue may be bloated with many more
 * requests than the ones produced by its originally-associated
 * process.
 */
static struct bfq_queue *
bfq_setup_cooperator(struct bfq_data *bfqd, struct bfq_queue *bfqq,
		     void *io_struct, bool request, struct bfq_io_cq *bic)
{
	struct bfq_queue *in_service_bfqq, *new_bfqq;

	/* if a merge has already been setup, then proceed with that first */
	if (bfqq->new_bfqq)
		return bfqq->new_bfqq;

	/*
	 * Check delayed stable merge for rotational or non-queueing
	 * devs. For this branch to be executed, bfqq must not be
	 * currently merged with some other queue (i.e., bfqq->bic
	 * must be non null). If we considered also merged queues,
	 * then we should also check whether bfqq has already been
	 * merged with bic->stable_merge_bfqq. But this would be
	 * costly and complicated.
	 */
	if (unlikely(!bfqd->nonrot_with_queueing)) {
		/*
		 * Make sure also that bfqq is sync, because
		 * bic->stable_merge_bfqq may point to some queue (for
		 * stable merging) also if bic is associated with a
		 * sync queue, but this bfqq is async
		 */
		if (bfq_bfqq_sync(bfqq) && bic->stable_merge_bfqq &&
		    !bfq_bfqq_just_created(bfqq) &&
		    time_is_before_jiffies(bfqq->split_time +
					  msecs_to_jiffies(bfq_late_stable_merging)) &&
		    time_is_before_jiffies(bfqq->creation_time +
					   msecs_to_jiffies(bfq_late_stable_merging))) {
			struct bfq_queue *stable_merge_bfqq =
				bic->stable_merge_bfqq;
			int proc_ref = min(bfqq_process_refs(bfqq),
					   bfqq_process_refs(stable_merge_bfqq));

			/* deschedule stable merge, because done or aborted here */
			bfq_put_stable_ref(stable_merge_bfqq);

			bic->stable_merge_bfqq = NULL;

			if (!idling_boosts_thr_without_issues(bfqd, bfqq) &&
			    proc_ref > 0) {
				/* next function will take at least one ref */
				struct bfq_queue *new_bfqq =
					bfq_setup_merge(bfqq, stable_merge_bfqq);

				bic->stably_merged = true;
				if (new_bfqq && new_bfqq->bic)
					new_bfqq->bic->stably_merged = true;
				return new_bfqq;
			} else
				return NULL;
		}
	}

	/*
	 * Do not perform queue merging if the device is non
	 * rotational and performs internal queueing. In fact, such a
	 * device reaches a high speed through internal parallelism
	 * and pipelining. This means that, to reach a high
	 * throughput, it must have many requests enqueued at the same
	 * time. But, in this configuration, the internal scheduling
	 * algorithm of the device does exactly the job of queue
	 * merging: it reorders requests so as to obtain as much as
	 * possible a sequential I/O pattern. As a consequence, with
	 * the workload generated by processes doing interleaved I/O,
	 * the throughput reached by the device is likely to be the
	 * same, with and without queue merging.
	 *
	 * Disabling merging also provides a remarkable benefit in
	 * terms of throughput. Merging tends to make many workloads
	 * artificially more uneven, because of shared queues
	 * remaining non empty for incomparably more time than
	 * non-merged queues. This may accentuate workload
	 * asymmetries. For example, if one of the queues in a set of
	 * merged queues has a higher weight than a normal queue, then
	 * the shared queue may inherit such a high weight and, by
	 * staying almost always active, may force BFQ to perform I/O
	 * plugging most of the time. This evidently makes it harder
	 * for BFQ to let the device reach a high throughput.
	 *
	 * Finally, the likely() macro below is not used because one
	 * of the two branches is more likely than the other, but to
	 * have the code path after the following if() executed as
	 * fast as possible for the case of a non rotational device
	 * with queueing. We want it because this is the fastest kind
	 * of device. On the opposite end, the likely() may lengthen
	 * the execution time of BFQ for the case of slower devices
	 * (rotational or at least without queueing). But in this case
	 * the execution time of BFQ matters very little, if not at
	 * all.
	 */
	if (likely(bfqd->nonrot_with_queueing))
		return NULL;

	/*
	 * Prevent bfqq from being merged if it has been created too
	 * long ago. The idea is that true cooperating processes, and
	 * thus their associated bfq_queues, are supposed to be
	 * created shortly after each other. This is the case, e.g.,
	 * for KVM/QEMU and dump I/O threads. Basing on this
	 * assumption, the following filtering greatly reduces the
	 * probability that two non-cooperating processes, which just
	 * happen to do close I/O for some short time interval, have
	 * their queues merged by mistake.
	 */
	if (bfq_too_late_for_merging(bfqq))
		return NULL;

	if (!io_struct || unlikely(bfqq == &bfqd->oom_bfqq))
		return NULL;

	/* If there is only one backlogged queue, don't search. */
	if (bfq_tot_busy_queues(bfqd) == 1)
		return NULL;

	in_service_bfqq = bfqd->in_service_queue;

	if (in_service_bfqq && in_service_bfqq != bfqq &&
	    likely(in_service_bfqq != &bfqd->oom_bfqq) &&
	    bfq_rq_close_to_sector(io_struct, request,
				   bfqd->in_serv_last_pos) &&
	    bfqq->entity.parent == in_service_bfqq->entity.parent &&
	    bfq_may_be_close_cooperator(bfqq, in_service_bfqq)) {
		new_bfqq = bfq_setup_merge(bfqq, in_service_bfqq);
		if (new_bfqq)
			return new_bfqq;
	}
	/*
	 * Check whether there is a cooperator among currently scheduled
	 * queues. The only thing we need is that the bio/request is not
	 * NULL, as we need it to establish whether a cooperator exists.
	 */
	new_bfqq = bfq_find_close_cooperator(bfqd, bfqq,
			bfq_io_struct_pos(io_struct, request));

	if (new_bfqq && likely(new_bfqq != &bfqd->oom_bfqq) &&
	    bfq_may_be_close_cooperator(bfqq, new_bfqq))
		return bfq_setup_merge(bfqq, new_bfqq);

	return NULL;
}

static void bfq_bfqq_save_state(struct bfq_queue *bfqq)
{
	struct bfq_io_cq *bic = bfqq->bic;

	/*
	 * If !bfqq->bic, the queue is already shared or its requests
	 * have already been redirected to a shared queue; both idle window
	 * and weight raising state have already been saved. Do nothing.
	 */
	if (!bic)
		return;

	bic->saved_last_serv_time_ns = bfqq->last_serv_time_ns;
	bic->saved_inject_limit = bfqq->inject_limit;
	bic->saved_decrease_time_jif = bfqq->decrease_time_jif;

	bic->saved_weight = bfqq->entity.orig_weight;
	bic->saved_ttime = bfqq->ttime;
	bic->saved_has_short_ttime = bfq_bfqq_has_short_ttime(bfqq);
	bic->saved_IO_bound = bfq_bfqq_IO_bound(bfqq);
	bic->saved_io_start_time = bfqq->io_start_time;
	bic->saved_tot_idle_time = bfqq->tot_idle_time;
	bic->saved_in_large_burst = bfq_bfqq_in_large_burst(bfqq);
	bic->was_in_burst_list = !hlist_unhashed(&bfqq->burst_list_node);
	if (unlikely(bfq_bfqq_just_created(bfqq) &&
		     !bfq_bfqq_in_large_burst(bfqq) &&
		     bfqq->bfqd->low_latency)) {
		/*
		 * bfqq being merged right after being created: bfqq
		 * would have deserved interactive weight raising, but
		 * did not make it to be set in a weight-raised state,
		 * because of this early merge.	Store directly the
		 * weight-raising state that would have been assigned
		 * to bfqq, so that to avoid that bfqq unjustly fails
		 * to enjoy weight raising if split soon.
		 */
		bic->saved_wr_coeff = bfqq->bfqd->bfq_wr_coeff;
		bic->saved_wr_start_at_switch_to_srt = bfq_smallest_from_now();
		bic->saved_wr_cur_max_time = bfq_wr_duration(bfqq->bfqd);
		bic->saved_last_wr_start_finish = jiffies;
	} else {
		bic->saved_wr_coeff = bfqq->wr_coeff;
		bic->saved_wr_start_at_switch_to_srt =
			bfqq->wr_start_at_switch_to_srt;
		bic->saved_service_from_wr = bfqq->service_from_wr;
		bic->saved_last_wr_start_finish = bfqq->last_wr_start_finish;
		bic->saved_wr_cur_max_time = bfqq->wr_cur_max_time;
	}
}


static void
bfq_reassign_last_bfqq(struct bfq_queue *cur_bfqq, struct bfq_queue *new_bfqq)
{
	if (cur_bfqq->entity.parent &&
	    cur_bfqq->entity.parent->last_bfqq_created == cur_bfqq)
		cur_bfqq->entity.parent->last_bfqq_created = new_bfqq;
	else if (cur_bfqq->bfqd && cur_bfqq->bfqd->last_bfqq_created == cur_bfqq)
		cur_bfqq->bfqd->last_bfqq_created = new_bfqq;
}

void bfq_release_process_ref(struct bfq_data *bfqd, struct bfq_queue *bfqq)
{
	/*
	 * To prevent bfqq's service guarantees from being violated,
	 * bfqq may be left busy, i.e., queued for service, even if
	 * empty (see comments in __bfq_bfqq_expire() for
	 * details). But, if no process will send requests to bfqq any
	 * longer, then there is no point in keeping bfqq queued for
	 * service. In addition, keeping bfqq queued for service, but
	 * with no process ref any longer, may have caused bfqq to be
	 * freed when dequeued from service. But this is assumed to
	 * never happen.
	 */
	if (bfq_bfqq_busy(bfqq) && RB_EMPTY_ROOT(&bfqq->sort_list) &&
	    bfqq != bfqd->in_service_queue)
		bfq_del_bfqq_busy(bfqd, bfqq, false);

	bfq_reassign_last_bfqq(bfqq, NULL);

	bfq_put_queue(bfqq);
}

static void
bfq_merge_bfqqs(struct bfq_data *bfqd, struct bfq_io_cq *bic,
		struct bfq_queue *bfqq, struct bfq_queue *new_bfqq)
{
	bfq_log_bfqq(bfqd, bfqq, "merging with queue %lu",
		(unsigned long)new_bfqq->pid);
	/* Save weight raising and idle window of the merged queues */
	bfq_bfqq_save_state(bfqq);
	bfq_bfqq_save_state(new_bfqq);
	if (bfq_bfqq_IO_bound(bfqq))
		bfq_mark_bfqq_IO_bound(new_bfqq);
	bfq_clear_bfqq_IO_bound(bfqq);

	/*
	 * The processes associated with bfqq are cooperators of the
	 * processes associated with new_bfqq. So, if bfqq has a
	 * waker, then assume that all these processes will be happy
	 * to let bfqq's waker freely inject I/O when they have no
	 * I/O.
	 */
	if (bfqq->waker_bfqq && !new_bfqq->waker_bfqq &&
	    bfqq->waker_bfqq != new_bfqq) {
		new_bfqq->waker_bfqq = bfqq->waker_bfqq;
		new_bfqq->tentative_waker_bfqq = NULL;

		/*
		 * If the waker queue disappears, then
		 * new_bfqq->waker_bfqq must be reset. So insert
		 * new_bfqq into the woken_list of the waker. See
		 * bfq_check_waker for details.
		 */
		hlist_add_head(&new_bfqq->woken_list_node,
			       &new_bfqq->waker_bfqq->woken_list);

	}

	/*
	 * If bfqq is weight-raised, then let new_bfqq inherit
	 * weight-raising. To reduce false positives, neglect the case
	 * where bfqq has just been created, but has not yet made it
	 * to be weight-raised (which may happen because EQM may merge
	 * bfqq even before bfq_add_request is executed for the first
	 * time for bfqq). Handling this case would however be very
	 * easy, thanks to the flag just_created.
	 */
	if (new_bfqq->wr_coeff == 1 && bfqq->wr_coeff > 1) {
		new_bfqq->wr_coeff = bfqq->wr_coeff;
		new_bfqq->wr_cur_max_time = bfqq->wr_cur_max_time;
		new_bfqq->last_wr_start_finish = bfqq->last_wr_start_finish;
		new_bfqq->wr_start_at_switch_to_srt =
			bfqq->wr_start_at_switch_to_srt;
		if (bfq_bfqq_busy(new_bfqq))
			bfqd->wr_busy_queues++;
		new_bfqq->entity.prio_changed = 1;
	}

	if (bfqq->wr_coeff > 1) { /* bfqq has given its wr to new_bfqq */
		bfqq->wr_coeff = 1;
		bfqq->entity.prio_changed = 1;
		if (bfq_bfqq_busy(bfqq))
			bfqd->wr_busy_queues--;
	}

	bfq_log_bfqq(bfqd, new_bfqq, "merge_bfqqs: wr_busy %d",
		     bfqd->wr_busy_queues);

	/*
	 * Merge queues (that is, let bic redirect its requests to new_bfqq)
	 */
	bic_set_bfqq(bic, new_bfqq, 1);
	bfq_mark_bfqq_coop(new_bfqq);
	/*
	 * new_bfqq now belongs to at least two bics (it is a shared queue):
	 * set new_bfqq->bic to NULL. bfqq either:
	 * - does not belong to any bic any more, and hence bfqq->bic must
	 *   be set to NULL, or
	 * - is a queue whose owning bics have already been redirected to a
	 *   different queue, hence the queue is destined to not belong to
	 *   any bic soon and bfqq->bic is already NULL (therefore the next
	 *   assignment causes no harm).
	 */
	new_bfqq->bic = NULL;
	/*
	 * If the queue is shared, the pid is the pid of one of the associated
	 * processes. Which pid depends on the exact sequence of merge events
	 * the queue underwent. So printing such a pid is useless and confusing
	 * because it reports a random pid between those of the associated
	 * processes.
	 * We mark such a queue with a pid -1, and then print SHARED instead of
	 * a pid in logging messages.
	 */
	new_bfqq->pid = -1;
	bfqq->bic = NULL;

	bfq_reassign_last_bfqq(bfqq, new_bfqq);

	bfq_release_process_ref(bfqd, bfqq);
}

static bool bfq_allow_bio_merge(struct request_queue *q, struct request *rq,
				struct bio *bio)
{
	struct bfq_data *bfqd = q->elevator->elevator_data;
	bool is_sync = op_is_sync(bio->bi_opf);
	struct bfq_queue *bfqq = bfqd->bio_bfqq, *new_bfqq;

	/*
	 * Disallow merge of a sync bio into an async request.
	 */
	if (is_sync && !rq_is_sync(rq))
		return false;

	/*
	 * Lookup the bfqq that this bio will be queued with. Allow
	 * merge only if rq is queued there.
	 */
	if (!bfqq)
		return false;

	/*
	 * We take advantage of this function to perform an early merge
	 * of the queues of possible cooperating processes.
	 */
	new_bfqq = bfq_setup_cooperator(bfqd, bfqq, bio, false, bfqd->bio_bic);
	if (new_bfqq) {
		/*
		 * bic still points to bfqq, then it has not yet been
		 * redirected to some other bfq_queue, and a queue
		 * merge between bfqq and new_bfqq can be safely
		 * fulfilled, i.e., bic can be redirected to new_bfqq
		 * and bfqq can be put.
		 */
		bfq_merge_bfqqs(bfqd, bfqd->bio_bic, bfqq,
				new_bfqq);
		/*
		 * If we get here, bio will be queued into new_queue,
		 * so use new_bfqq to decide whether bio and rq can be
		 * merged.
		 */
		bfqq = new_bfqq;

		/*
		 * Change also bqfd->bio_bfqq, as
		 * bfqd->bio_bic now points to new_bfqq, and
		 * this function may be invoked again (and then may
		 * use again bqfd->bio_bfqq).
		 */
		bfqd->bio_bfqq = bfqq;
	}

	return bfqq == RQ_BFQQ(rq);
}

/*
 * Set the maximum time for the in-service queue to consume its
 * budget. This prevents seeky processes from lowering the throughput.
 * In practice, a time-slice service scheme is used with seeky
 * processes.
 */
static void bfq_set_budget_timeout(struct bfq_data *bfqd,
				   struct bfq_queue *bfqq)
{
	unsigned int timeout_coeff;

	if (bfqq->wr_cur_max_time == bfqd->bfq_wr_rt_max_time)
		timeout_coeff = 1;
	else
		timeout_coeff = bfqq->entity.weight / bfqq->entity.orig_weight;

	bfqd->last_budget_start = ktime_get();

	bfqq->budget_timeout = jiffies +
		bfqd->bfq_timeout * timeout_coeff;
}

static void __bfq_set_in_service_queue(struct bfq_data *bfqd,
				       struct bfq_queue *bfqq)
{
	if (bfqq) {
		bfq_clear_bfqq_fifo_expire(bfqq);

		bfqd->budgets_assigned = (bfqd->budgets_assigned * 7 + 256) / 8;

		if (time_is_before_jiffies(bfqq->last_wr_start_finish) &&
		    bfqq->wr_coeff > 1 &&
		    bfqq->wr_cur_max_time == bfqd->bfq_wr_rt_max_time &&
		    time_is_before_jiffies(bfqq->budget_timeout)) {
			/*
			 * For soft real-time queues, move the start
			 * of the weight-raising period forward by the
			 * time the queue has not received any
			 * service. Otherwise, a relatively long
			 * service delay is likely to cause the
			 * weight-raising period of the queue to end,
			 * because of the short duration of the
			 * weight-raising period of a soft real-time
			 * queue.  It is worth noting that this move
			 * is not so dangerous for the other queues,
			 * because soft real-time queues are not
			 * greedy.
			 *
			 * To not add a further variable, we use the
			 * overloaded field budget_timeout to
			 * determine for how long the queue has not
			 * received service, i.e., how much time has
			 * elapsed since the queue expired. However,
			 * this is a little imprecise, because
			 * budget_timeout is set to jiffies if bfqq
			 * not only expires, but also remains with no
			 * request.
			 */
			if (time_after(bfqq->budget_timeout,
				       bfqq->last_wr_start_finish))
				bfqq->last_wr_start_finish +=
					jiffies - bfqq->budget_timeout;
			else
				bfqq->last_wr_start_finish = jiffies;
		}

		bfq_set_budget_timeout(bfqd, bfqq);
		bfq_log_bfqq(bfqd, bfqq,
			     "set_in_service_queue, cur-budget = %d",
			     bfqq->entity.budget);
	}

	bfqd->in_service_queue = bfqq;
	bfqd->in_serv_last_pos = 0;
}

/*
 * Get and set a new queue for service.
 */
static struct bfq_queue *bfq_set_in_service_queue(struct bfq_data *bfqd)
{
	struct bfq_queue *bfqq = bfq_get_next_queue(bfqd);

	__bfq_set_in_service_queue(bfqd, bfqq);
	return bfqq;
}

static void bfq_arm_slice_timer(struct bfq_data *bfqd)
{
	struct bfq_queue *bfqq = bfqd->in_service_queue;
	u32 sl;

	bfq_mark_bfqq_wait_request(bfqq);

	/*
	 * We don't want to idle for seeks, but we do want to allow
	 * fair distribution of slice time for a process doing back-to-back
	 * seeks. So allow a little bit of time for him to submit a new rq.
	 */
	sl = bfqd->bfq_slice_idle;
	/*
	 * Unless the queue is being weight-raised or the scenario is
	 * asymmetric, grant only minimum idle time if the queue
	 * is seeky. A long idling is preserved for a weight-raised
	 * queue, or, more in general, in an asymmetric scenario,
	 * because a long idling is needed for guaranteeing to a queue
	 * its reserved share of the throughput (in particular, it is
	 * needed if the queue has a higher weight than some other
	 * queue).
	 */
	if (BFQQ_SEEKY(bfqq) && bfqq->wr_coeff == 1 &&
	    !bfq_asymmetric_scenario(bfqd, bfqq))
		sl = min_t(u64, sl, BFQ_MIN_TT);
	else if (bfqq->wr_coeff > 1)
		sl = max_t(u32, sl, 20ULL * NSEC_PER_MSEC);

	bfqd->last_idling_start = ktime_get();
	bfqd->last_idling_start_jiffies = jiffies;

	hrtimer_start(&bfqd->idle_slice_timer, ns_to_ktime(sl),
		      HRTIMER_MODE_REL);
	bfqg_stats_set_start_idle_time(bfqq_group(bfqq));
}

/*
 * In autotuning mode, max_budget is dynamically recomputed as the
 * amount of sectors transferred in timeout at the estimated peak
 * rate. This enables BFQ to utilize a full timeslice with a full
 * budget, even if the in-service queue is served at peak rate. And
 * this maximises throughput with sequential workloads.
 */
static unsigned long bfq_calc_max_budget(struct bfq_data *bfqd)
{
	return (u64)bfqd->peak_rate * USEC_PER_MSEC *
		jiffies_to_msecs(bfqd->bfq_timeout)>>BFQ_RATE_SHIFT;
}

/*
 * Update parameters related to throughput and responsiveness, as a
 * function of the estimated peak rate. See comments on
 * bfq_calc_max_budget(), and on the ref_wr_duration array.
 */
static void update_thr_responsiveness_params(struct bfq_data *bfqd)
{
	if (bfqd->bfq_user_max_budget == 0) {
		bfqd->bfq_max_budget =
			bfq_calc_max_budget(bfqd);
		bfq_log(bfqd, "new max_budget = %d", bfqd->bfq_max_budget);
	}
}

static void bfq_reset_rate_computation(struct bfq_data *bfqd,
				       struct request *rq)
{
	if (rq != NULL) { /* new rq dispatch now, reset accordingly */
		bfqd->last_dispatch = bfqd->first_dispatch = ktime_get_ns();
		bfqd->peak_rate_samples = 1;
		bfqd->sequential_samples = 0;
		bfqd->tot_sectors_dispatched = bfqd->last_rq_max_size =
			blk_rq_sectors(rq);
	} else /* no new rq dispatched, just reset the number of samples */
		bfqd->peak_rate_samples = 0; /* full re-init on next disp. */

	bfq_log(bfqd,
		"reset_rate_computation at end, sample %u/%u tot_sects %llu",
		bfqd->peak_rate_samples, bfqd->sequential_samples,
		bfqd->tot_sectors_dispatched);
}

static void bfq_update_rate_reset(struct bfq_data *bfqd, struct request *rq)
{
	u32 rate, weight, divisor;

	/*
	 * For the convergence property to hold (see comments on
	 * bfq_update_peak_rate()) and for the assessment to be
	 * reliable, a minimum number of samples must be present, and
	 * a minimum amount of time must have elapsed. If not so, do
	 * not compute new rate. Just reset parameters, to get ready
	 * for a new evaluation attempt.
	 */
	if (bfqd->peak_rate_samples < BFQ_RATE_MIN_SAMPLES ||
	    bfqd->delta_from_first < BFQ_RATE_MIN_INTERVAL)
		goto reset_computation;

	/*
	 * If a new request completion has occurred after last
	 * dispatch, then, to approximate the rate at which requests
	 * have been served by the device, it is more precise to
	 * extend the observation interval to the last completion.
	 */
	bfqd->delta_from_first =
		max_t(u64, bfqd->delta_from_first,
		      bfqd->last_completion - bfqd->first_dispatch);

	/*
	 * Rate computed in sects/usec, and not sects/nsec, for
	 * precision issues.
	 */
	rate = div64_ul(bfqd->tot_sectors_dispatched<<BFQ_RATE_SHIFT,
			div_u64(bfqd->delta_from_first, NSEC_PER_USEC));

	/*
	 * Peak rate not updated if:
	 * - the percentage of sequential dispatches is below 3/4 of the
	 *   total, and rate is below the current estimated peak rate
	 * - rate is unreasonably high (> 20M sectors/sec)
	 */
	if ((bfqd->sequential_samples < (3 * bfqd->peak_rate_samples)>>2 &&
	     rate <= bfqd->peak_rate) ||
		rate > 20<<BFQ_RATE_SHIFT)
		goto reset_computation;

	/*
	 * We have to update the peak rate, at last! To this purpose,
	 * we use a low-pass filter. We compute the smoothing constant
	 * of the filter as a function of the 'weight' of the new
	 * measured rate.
	 *
	 * As can be seen in next formulas, we define this weight as a
	 * quantity proportional to how sequential the workload is,
	 * and to how long the observation time interval is.
	 *
	 * The weight runs from 0 to 8. The maximum value of the
	 * weight, 8, yields the minimum value for the smoothing
	 * constant. At this minimum value for the smoothing constant,
	 * the measured rate contributes for half of the next value of
	 * the estimated peak rate.
	 *
	 * So, the first step is to compute the weight as a function
	 * of how sequential the workload is. Note that the weight
	 * cannot reach 9, because bfqd->sequential_samples cannot
	 * become equal to bfqd->peak_rate_samples, which, in its
	 * turn, holds true because bfqd->sequential_samples is not
	 * incremented for the first sample.
	 */
	weight = (9 * bfqd->sequential_samples) / bfqd->peak_rate_samples;

	/*
	 * Second step: further refine the weight as a function of the
	 * duration of the observation interval.
	 */
	weight = min_t(u32, 8,
		       div_u64(weight * bfqd->delta_from_first,
			       BFQ_RATE_REF_INTERVAL));

	/*
	 * Divisor ranging from 10, for minimum weight, to 2, for
	 * maximum weight.
	 */
	divisor = 10 - weight;

	/*
	 * Finally, update peak rate:
	 *
	 * peak_rate = peak_rate * (divisor-1) / divisor  +  rate / divisor
	 */
	bfqd->peak_rate *= divisor-1;
	bfqd->peak_rate /= divisor;
	rate /= divisor; /* smoothing constant alpha = 1/divisor */

	bfqd->peak_rate += rate;

	/*
	 * For a very slow device, bfqd->peak_rate can reach 0 (see
	 * the minimum representable values reported in the comments
	 * on BFQ_RATE_SHIFT). Push to 1 if this happens, to avoid
	 * divisions by zero where bfqd->peak_rate is used as a
	 * divisor.
	 */
	bfqd->peak_rate = max_t(u32, 1, bfqd->peak_rate);

	update_thr_responsiveness_params(bfqd);

reset_computation:
	bfq_reset_rate_computation(bfqd, rq);
}

/*
 * Update the read/write peak rate (the main quantity used for
 * auto-tuning, see update_thr_responsiveness_params()).
 *
 * It is not trivial to estimate the peak rate (correctly): because of
 * the presence of sw and hw queues between the scheduler and the
 * device components that finally serve I/O requests, it is hard to
 * say exactly when a given dispatched request is served inside the
 * device, and for how long. As a consequence, it is hard to know
 * precisely at what rate a given set of requests is actually served
 * by the device.
 *
 * On the opposite end, the dispatch time of any request is trivially
 * available, and, from this piece of information, the "dispatch rate"
 * of requests can be immediately computed. So, the idea in the next
 * function is to use what is known, namely request dispatch times
 * (plus, when useful, request completion times), to estimate what is
 * unknown, namely in-device request service rate.
 *
 * The main issue is that, because of the above facts, the rate at
 * which a certain set of requests is dispatched over a certain time
 * interval can vary greatly with respect to the rate at which the
 * same requests are then served. But, since the size of any
 * intermediate queue is limited, and the service scheme is lossless
 * (no request is silently dropped), the following obvious convergence
 * property holds: the number of requests dispatched MUST become
 * closer and closer to the number of requests completed as the
 * observation interval grows. This is the key property used in
 * the next function to estimate the peak service rate as a function
 * of the observed dispatch rate. The function assumes to be invoked
 * on every request dispatch.
 */
static void bfq_update_peak_rate(struct bfq_data *bfqd, struct request *rq)
{
	u64 now_ns = ktime_get_ns();

	if (bfqd->peak_rate_samples == 0) { /* first dispatch */
		bfq_log(bfqd, "update_peak_rate: goto reset, samples %d",
			bfqd->peak_rate_samples);
		bfq_reset_rate_computation(bfqd, rq);
		goto update_last_values; /* will add one sample */
	}

	/*
	 * Device idle for very long: the observation interval lasting
	 * up to this dispatch cannot be a valid observation interval
	 * for computing a new peak rate (similarly to the late-
	 * completion event in bfq_completed_request()). Go to
	 * update_rate_and_reset to have the following three steps
	 * taken:
	 * - close the observation interval at the last (previous)
	 *   request dispatch or completion
	 * - compute rate, if possible, for that observation interval
	 * - start a new observation interval with this dispatch
	 */
	if (now_ns - bfqd->last_dispatch > 100*NSEC_PER_MSEC &&
	    bfqd->rq_in_driver == 0)
		goto update_rate_and_reset;

	/* Update sampling information */
	bfqd->peak_rate_samples++;

	if ((bfqd->rq_in_driver > 0 ||
		now_ns - bfqd->last_completion < BFQ_MIN_TT)
	    && !BFQ_RQ_SEEKY(bfqd, bfqd->last_position, rq))
		bfqd->sequential_samples++;

	bfqd->tot_sectors_dispatched += blk_rq_sectors(rq);

	/* Reset max observed rq size every 32 dispatches */
	if (likely(bfqd->peak_rate_samples % 32))
		bfqd->last_rq_max_size =
			max_t(u32, blk_rq_sectors(rq), bfqd->last_rq_max_size);
	else
		bfqd->last_rq_max_size = blk_rq_sectors(rq);

	bfqd->delta_from_first = now_ns - bfqd->first_dispatch;

	/* Target observation interval not yet reached, go on sampling */
	if (bfqd->delta_from_first < BFQ_RATE_REF_INTERVAL)
		goto update_last_values;

update_rate_and_reset:
	bfq_update_rate_reset(bfqd, rq);
update_last_values:
	bfqd->last_position = blk_rq_pos(rq) + blk_rq_sectors(rq);
	if (RQ_BFQQ(rq) == bfqd->in_service_queue)
		bfqd->in_serv_last_pos = bfqd->last_position;
	bfqd->last_dispatch = now_ns;
}

/*
 * Remove request from internal lists.
 */
static void bfq_dispatch_remove(struct request_queue *q, struct request *rq)
{
	struct bfq_queue *bfqq = RQ_BFQQ(rq);

	/*
	 * For consistency, the next instruction should have been
	 * executed after removing the request from the queue and
	 * dispatching it.  We execute instead this instruction before
	 * bfq_remove_request() (and hence introduce a temporary
	 * inconsistency), for efficiency.  In fact, should this
	 * dispatch occur for a non in-service bfqq, this anticipated
	 * increment prevents two counters related to bfqq->dispatched
	 * from risking to be, first, uselessly decremented, and then
	 * incremented again when the (new) value of bfqq->dispatched
	 * happens to be taken into account.
	 */
	bfqq->dispatched++;
	bfq_update_peak_rate(q->elevator->elevator_data, rq);

	bfq_remove_request(q, rq);
}

/*
 * There is a case where idling does not have to be performed for
 * throughput concerns, but to preserve the throughput share of
 * the process associated with bfqq.
 *
 * To introduce this case, we can note that allowing the drive
 * to enqueue more than one request at a time, and hence
 * delegating de facto final scheduling decisions to the
 * drive's internal scheduler, entails loss of control on the
 * actual request service order. In particular, the critical
 * situation is when requests from different processes happen
 * to be present, at the same time, in the internal queue(s)
 * of the drive. In such a situation, the drive, by deciding
 * the service order of the internally-queued requests, does
 * determine also the actual throughput distribution among
 * these processes. But the drive typically has no notion or
 * concern about per-process throughput distribution, and
 * makes its decisions only on a per-request basis. Therefore,
 * the service distribution enforced by the drive's internal
 * scheduler is likely to coincide with the desired throughput
 * distribution only in a completely symmetric, or favorably
 * skewed scenario where:
 * (i-a) each of these processes must get the same throughput as
 *	 the others,
 * (i-b) in case (i-a) does not hold, it holds that the process
 *       associated with bfqq must receive a lower or equal
 *	 throughput than any of the other processes;
 * (ii)  the I/O of each process has the same properties, in
 *       terms of locality (sequential or random), direction
 *       (reads or writes), request sizes, greediness
 *       (from I/O-bound to sporadic), and so on;

 * In fact, in such a scenario, the drive tends to treat the requests
 * of each process in about the same way as the requests of the
 * others, and thus to provide each of these processes with about the
 * same throughput.  This is exactly the desired throughput
 * distribution if (i-a) holds, or, if (i-b) holds instead, this is an
 * even more convenient distribution for (the process associated with)
 * bfqq.
 *
 * In contrast, in any asymmetric or unfavorable scenario, device
 * idling (I/O-dispatch plugging) is certainly needed to guarantee
 * that bfqq receives its assigned fraction of the device throughput
 * (see [1] for details).
 *
 * The problem is that idling may significantly reduce throughput with
 * certain combinations of types of I/O and devices. An important
 * example is sync random I/O on flash storage with command
 * queueing. So, unless bfqq falls in cases where idling also boosts
 * throughput, it is important to check conditions (i-a), i(-b) and
 * (ii) accurately, so as to avoid idling when not strictly needed for
 * service guarantees.
 *
 * Unfortunately, it is extremely difficult to thoroughly check
 * condition (ii). And, in case there are active groups, it becomes
 * very difficult to check conditions (i-a) and (i-b) too.  In fact,
 * if there are active groups, then, for conditions (i-a) or (i-b) to
 * become false 'indirectly', it is enough that an active group
 * contains more active processes or sub-groups than some other active
 * group. More precisely, for conditions (i-a) or (i-b) to become
 * false because of such a group, it is not even necessary that the
 * group is (still) active: it is sufficient that, even if the group
 * has become inactive, some of its descendant processes still have
 * some request already dispatched but still waiting for
 * completion. In fact, requests have still to be guaranteed their
 * share of the throughput even after being dispatched. In this
 * respect, it is easy to show that, if a group frequently becomes
 * inactive while still having in-flight requests, and if, when this
 * happens, the group is not considered in the calculation of whether
 * the scenario is asymmetric, then the group may fail to be
 * guaranteed its fair share of the throughput (basically because
 * idling may not be performed for the descendant processes of the
 * group, but it had to be).  We address this issue with the following
 * bi-modal behavior, implemented in the function
 * bfq_asymmetric_scenario().
 *
 * If there are groups with requests waiting for completion
 * (as commented above, some of these groups may even be
 * already inactive), then the scenario is tagged as
 * asymmetric, conservatively, without checking any of the
 * conditions (i-a), (i-b) or (ii). So the device is idled for bfqq.
 * This behavior matches also the fact that groups are created
 * exactly if controlling I/O is a primary concern (to
 * preserve bandwidth and latency guarantees).
 *
 * On the opposite end, if there are no groups with requests waiting
 * for completion, then only conditions (i-a) and (i-b) are actually
 * controlled, i.e., provided that conditions (i-a) or (i-b) holds,
 * idling is not performed, regardless of whether condition (ii)
 * holds.  In other words, only if conditions (i-a) and (i-b) do not
 * hold, then idling is allowed, and the device tends to be prevented
 * from queueing many requests, possibly of several processes. Since
 * there are no groups with requests waiting for completion, then, to
 * control conditions (i-a) and (i-b) it is enough to check just
 * whether all the queues with requests waiting for completion also
 * have the same weight.
 *
 * Not checking condition (ii) evidently exposes bfqq to the
 * risk of getting less throughput than its fair share.
 * However, for queues with the same weight, a further
 * mechanism, preemption, mitigates or even eliminates this
 * problem. And it does so without consequences on overall
 * throughput. This mechanism and its benefits are explained
 * in the next three paragraphs.
 *
 * Even if a queue, say Q, is expired when it remains idle, Q
 * can still preempt the new in-service queue if the next
 * request of Q arrives soon (see the comments on
 * bfq_bfqq_update_budg_for_activation). If all queues and
 * groups have the same weight, this form of preemption,
 * combined with the hole-recovery heuristic described in the
 * comments on function bfq_bfqq_update_budg_for_activation,
 * are enough to preserve a correct bandwidth distribution in
 * the mid term, even without idling. In fact, even if not
 * idling allows the internal queues of the device to contain
 * many requests, and thus to reorder requests, we can rather
 * safely assume that the internal scheduler still preserves a
 * minimum of mid-term fairness.
 *
 * More precisely, this preemption-based, idleless approach
 * provides fairness in terms of IOPS, and not sectors per
 * second. This can be seen with a simple example. Suppose
 * that there are two queues with the same weight, but that
 * the first queue receives requests of 8 sectors, while the
 * second queue receives requests of 1024 sectors. In
 * addition, suppose that each of the two queues contains at
 * most one request at a time, which implies that each queue
 * always remains idle after it is served. Finally, after
 * remaining idle, each queue receives very quickly a new
 * request. It follows that the two queues are served
 * alternatively, preempting each other if needed. This
 * implies that, although both queues have the same weight,
 * the queue with large requests receives a service that is
 * 1024/8 times as high as the service received by the other
 * queue.
 *
 * The motivation for using preemption instead of idling (for
 * queues with the same weight) is that, by not idling,
 * service guarantees are preserved (completely or at least in
 * part) without minimally sacrificing throughput. And, if
 * there is no active group, then the primary expectation for
 * this device is probably a high throughput.
 *
 * We are now left only with explaining the two sub-conditions in the
 * additional compound condition that is checked below for deciding
 * whether the scenario is asymmetric. To explain the first
 * sub-condition, we need to add that the function
 * bfq_asymmetric_scenario checks the weights of only
 * non-weight-raised queues, for efficiency reasons (see comments on
 * bfq_weights_tree_add()). Then the fact that bfqq is weight-raised
 * is checked explicitly here. More precisely, the compound condition
 * below takes into account also the fact that, even if bfqq is being
 * weight-raised, the scenario is still symmetric if all queues with
 * requests waiting for completion happen to be
 * weight-raised. Actually, we should be even more precise here, and
 * differentiate between interactive weight raising and soft real-time
 * weight raising.
 *
 * The second sub-condition checked in the compound condition is
 * whether there is a fair amount of already in-flight I/O not
 * belonging to bfqq. If so, I/O dispatching is to be plugged, for the
 * following reason. The drive may decide to serve in-flight
 * non-bfqq's I/O requests before bfqq's ones, thereby delaying the
 * arrival of new I/O requests for bfqq (recall that bfqq is sync). If
 * I/O-dispatching is not plugged, then, while bfqq remains empty, a
 * basically uncontrolled amount of I/O from other queues may be
 * dispatched too, possibly causing the service of bfqq's I/O to be
 * delayed even longer in the drive. This problem gets more and more
 * serious as the speed and the queue depth of the drive grow,
 * because, as these two quantities grow, the probability to find no
 * queue busy but many requests in flight grows too. By contrast,
 * plugging I/O dispatching minimizes the delay induced by already
 * in-flight I/O, and enables bfqq to recover the bandwidth it may
 * lose because of this delay.
 *
 * As a side note, it is worth considering that the above
 * device-idling countermeasures may however fail in the following
 * unlucky scenario: if I/O-dispatch plugging is (correctly) disabled
 * in a time period during which all symmetry sub-conditions hold, and
 * therefore the device is allowed to enqueue many requests, but at
 * some later point in time some sub-condition stops to hold, then it
 * may become impossible to make requests be served in the desired
 * order until all the requests already queued in the device have been
 * served. The last sub-condition commented above somewhat mitigates
 * this problem for weight-raised queues.
 *
 * However, as an additional mitigation for this problem, we preserve
 * plugging for a special symmetric case that may suddenly turn into
 * asymmetric: the case where only bfqq is busy. In this case, not
 * expiring bfqq does not cause any harm to any other queues in terms
 * of service guarantees. In contrast, it avoids the following unlucky
 * sequence of events: (1) bfqq is expired, (2) a new queue with a
 * lower weight than bfqq becomes busy (or more queues), (3) the new
 * queue is served until a new request arrives for bfqq, (4) when bfqq
 * is finally served, there are so many requests of the new queue in
 * the drive that the pending requests for bfqq take a lot of time to
 * be served. In particular, event (2) may case even already
 * dispatched requests of bfqq to be delayed, inside the drive. So, to
 * avoid this series of events, the scenario is preventively declared
 * as asymmetric also if bfqq is the only busy queues
 */
static bool idling_needed_for_service_guarantees(struct bfq_data *bfqd,
						 struct bfq_queue *bfqq)
{
	int tot_busy_queues = bfq_tot_busy_queues(bfqd);

	/* No point in idling for bfqq if it won't get requests any longer */
	if (unlikely(!bfqq_process_refs(bfqq)))
		return false;

	return (bfqq->wr_coeff > 1 &&
		(bfqd->wr_busy_queues <
		 tot_busy_queues ||
		 bfqd->rq_in_driver >=
		 bfqq->dispatched + 4)) ||
		bfq_asymmetric_scenario(bfqd, bfqq) ||
		tot_busy_queues == 1;
}

static bool __bfq_bfqq_expire(struct bfq_data *bfqd, struct bfq_queue *bfqq,
			      enum bfqq_expiration reason)
{
	/*
	 * If this bfqq is shared between multiple processes, check
	 * to make sure that those processes are still issuing I/Os
	 * within the mean seek distance. If not, it may be time to
	 * break the queues apart again.
	 */
	if (bfq_bfqq_coop(bfqq) && BFQQ_SEEKY(bfqq))
		bfq_mark_bfqq_split_coop(bfqq);

	/*
	 * Consider queues with a higher finish virtual time than
	 * bfqq. If idling_needed_for_service_guarantees(bfqq) returns
	 * true, then bfqq's bandwidth would be violated if an
	 * uncontrolled amount of I/O from these queues were
	 * dispatched while bfqq is waiting for its new I/O to
	 * arrive. This is exactly what may happen if this is a forced
	 * expiration caused by a preemption attempt, and if bfqq is
	 * not re-scheduled. To prevent this from happening, re-queue
	 * bfqq if it needs I/O-dispatch plugging, even if it is
	 * empty. By doing so, bfqq is granted to be served before the
	 * above queues (provided that bfqq is of course eligible).
	 */
	if (RB_EMPTY_ROOT(&bfqq->sort_list) &&
	    !(reason == BFQQE_PREEMPTED &&
	      idling_needed_for_service_guarantees(bfqd, bfqq))) {
		if (bfqq->dispatched == 0)
			/*
			 * Overloading budget_timeout field to store
			 * the time at which the queue remains with no
			 * backlog and no outstanding request; used by
			 * the weight-raising mechanism.
			 */
			bfqq->budget_timeout = jiffies;

		bfq_del_bfqq_busy(bfqd, bfqq, true);
	} else {
		bfq_requeue_bfqq(bfqd, bfqq, true);
		/*
		 * Resort priority tree of potential close cooperators.
		 * See comments on bfq_pos_tree_add_move() for the unlikely().
		 */
		if (unlikely(!bfqd->nonrot_with_queueing &&
			     !RB_EMPTY_ROOT(&bfqq->sort_list)))
			bfq_pos_tree_add_move(bfqd, bfqq);
	}

	/*
	 * All in-service entities must have been properly deactivated
	 * or requeued before executing the next function, which
	 * resets all in-service entities as no more in service. This
	 * may cause bfqq to be freed. If this happens, the next
	 * function returns true.
	 */
	return __bfq_bfqd_reset_in_service(bfqd);
}

/**
 * __bfq_bfqq_recalc_budget - try to adapt the budget to the @bfqq behavior.
 * @bfqd: device data.
 * @bfqq: queue to update.
 * @reason: reason for expiration.
 *
 * Handle the feedback on @bfqq budget at queue expiration.
 * See the body for detailed comments.
 */
static void __bfq_bfqq_recalc_budget(struct bfq_data *bfqd,
				     struct bfq_queue *bfqq,
				     enum bfqq_expiration reason)
{
	struct request *next_rq;
	int budget, min_budget;

	min_budget = bfq_min_budget(bfqd);

	if (bfqq->wr_coeff == 1)
		budget = bfqq->max_budget;
	else /*
	      * Use a constant, low budget for weight-raised queues,
	      * to help achieve a low latency. Keep it slightly higher
	      * than the minimum possible budget, to cause a little
	      * bit fewer expirations.
	      */
		budget = 2 * min_budget;

	bfq_log_bfqq(bfqd, bfqq, "recalc_budg: last budg %d, budg left %d",
		bfqq->entity.budget, bfq_bfqq_budget_left(bfqq));
	bfq_log_bfqq(bfqd, bfqq, "recalc_budg: last max_budg %d, min budg %d",
		budget, bfq_min_budget(bfqd));
	bfq_log_bfqq(bfqd, bfqq, "recalc_budg: sync %d, seeky %d",
		bfq_bfqq_sync(bfqq), BFQQ_SEEKY(bfqd->in_service_queue));

	if (bfq_bfqq_sync(bfqq) && bfqq->wr_coeff == 1) {
		switch (reason) {
		/*
		 * Caveat: in all the following cases we trade latency
		 * for throughput.
		 */
		case BFQQE_TOO_IDLE:
			/*
			 * This is the only case where we may reduce
			 * the budget: if there is no request of the
			 * process still waiting for completion, then
			 * we assume (tentatively) that the timer has
			 * expired because the batch of requests of
			 * the process could have been served with a
			 * smaller budget.  Hence, betting that
			 * process will behave in the same way when it
			 * becomes backlogged again, we reduce its
			 * next budget.  As long as we guess right,
			 * this budget cut reduces the latency
			 * experienced by the process.
			 *
			 * However, if there are still outstanding
			 * requests, then the process may have not yet
			 * issued its next request just because it is
			 * still waiting for the completion of some of
			 * the still outstanding ones.  So in this
			 * subcase we do not reduce its budget, on the
			 * contrary we increase it to possibly boost
			 * the throughput, as discussed in the
			 * comments to the BUDGET_TIMEOUT case.
			 */
			if (bfqq->dispatched > 0) /* still outstanding reqs */
				budget = min(budget * 2, bfqd->bfq_max_budget);
			else {
				if (budget > 5 * min_budget)
					budget -= 4 * min_budget;
				else
					budget = min_budget;
			}
			break;
		case BFQQE_BUDGET_TIMEOUT:
			/*
			 * We double the budget here because it gives
			 * the chance to boost the throughput if this
			 * is not a seeky process (and has bumped into
			 * this timeout because of, e.g., ZBR).
			 */
			budget = min(budget * 2, bfqd->bfq_max_budget);
			break;
		case BFQQE_BUDGET_EXHAUSTED:
			/*
			 * The process still has backlog, and did not
			 * let either the budget timeout or the disk
			 * idling timeout expire. Hence it is not
			 * seeky, has a short thinktime and may be
			 * happy with a higher budget too. So
			 * definitely increase the budget of this good
			 * candidate to boost the disk throughput.
			 */
			budget = min(budget * 4, bfqd->bfq_max_budget);
			break;
		case BFQQE_NO_MORE_REQUESTS:
			/*
			 * For queues that expire for this reason, it
			 * is particularly important to keep the
			 * budget close to the actual service they
			 * need. Doing so reduces the timestamp
			 * misalignment problem described in the
			 * comments in the body of
			 * __bfq_activate_entity. In fact, suppose
			 * that a queue systematically expires for
			 * BFQQE_NO_MORE_REQUESTS and presents a
			 * new request in time to enjoy timestamp
			 * back-shifting. The larger the budget of the
			 * queue is with respect to the service the
			 * queue actually requests in each service
			 * slot, the more times the queue can be
			 * reactivated with the same virtual finish
			 * time. It follows that, even if this finish
			 * time is pushed to the system virtual time
			 * to reduce the consequent timestamp
			 * misalignment, the queue unjustly enjoys for
			 * many re-activations a lower finish time
			 * than all newly activated queues.
			 *
			 * The service needed by bfqq is measured
			 * quite precisely by bfqq->entity.service.
			 * Since bfqq does not enjoy device idling,
			 * bfqq->entity.service is equal to the number
			 * of sectors that the process associated with
			 * bfqq requested to read/write before waiting
			 * for request completions, or blocking for
			 * other reasons.
			 */
			budget = max_t(int, bfqq->entity.service, min_budget);
			break;
		default:
			return;
		}
	} else if (!bfq_bfqq_sync(bfqq)) {
		/*
		 * Async queues get always the maximum possible
		 * budget, as for them we do not care about latency
		 * (in addition, their ability to dispatch is limited
		 * by the charging factor).
		 */
		budget = bfqd->bfq_max_budget;
	}

	bfqq->max_budget = budget;

	if (bfqd->budgets_assigned >= bfq_stats_min_budgets &&
	    !bfqd->bfq_user_max_budget)
		bfqq->max_budget = min(bfqq->max_budget, bfqd->bfq_max_budget);

	/*
	 * If there is still backlog, then assign a new budget, making
	 * sure that it is large enough for the next request.  Since
	 * the finish time of bfqq must be kept in sync with the
	 * budget, be sure to call __bfq_bfqq_expire() *after* this
	 * update.
	 *
	 * If there is no backlog, then no need to update the budget;
	 * it will be updated on the arrival of a new request.
	 */
	next_rq = bfqq->next_rq;
	if (next_rq)
		bfqq->entity.budget = max_t(unsigned long, bfqq->max_budget,
					    bfq_serv_to_charge(next_rq, bfqq));

	bfq_log_bfqq(bfqd, bfqq, "head sect: %u, new budget %d",
			next_rq ? blk_rq_sectors(next_rq) : 0,
			bfqq->entity.budget);
}

/*
 * Return true if the process associated with bfqq is "slow". The slow
 * flag is used, in addition to the budget timeout, to reduce the
 * amount of service provided to seeky processes, and thus reduce
 * their chances to lower the throughput. More details in the comments
 * on the function bfq_bfqq_expire().
 *
 * An important observation is in order: as discussed in the comments
 * on the function bfq_update_peak_rate(), with devices with internal
 * queues, it is hard if ever possible to know when and for how long
 * an I/O request is processed by the device (apart from the trivial
 * I/O pattern where a new request is dispatched only after the
 * previous one has been completed). This makes it hard to evaluate
 * the real rate at which the I/O requests of each bfq_queue are
 * served.  In fact, for an I/O scheduler like BFQ, serving a
 * bfq_queue means just dispatching its requests during its service
 * slot (i.e., until the budget of the queue is exhausted, or the
 * queue remains idle, or, finally, a timeout fires). But, during the
 * service slot of a bfq_queue, around 100 ms at most, the device may
 * be even still processing requests of bfq_queues served in previous
 * service slots. On the opposite end, the requests of the in-service
 * bfq_queue may be completed after the service slot of the queue
 * finishes.
 *
 * Anyway, unless more sophisticated solutions are used
 * (where possible), the sum of the sizes of the requests dispatched
 * during the service slot of a bfq_queue is probably the only
 * approximation available for the service received by the bfq_queue
 * during its service slot. And this sum is the quantity used in this
 * function to evaluate the I/O speed of a process.
 */
static bool bfq_bfqq_is_slow(struct bfq_data *bfqd, struct bfq_queue *bfqq,
				 bool compensate, enum bfqq_expiration reason,
				 unsigned long *delta_ms)
{
	ktime_t delta_ktime;
	u32 delta_usecs;
	bool slow = BFQQ_SEEKY(bfqq); /* if delta too short, use seekyness */

	if (!bfq_bfqq_sync(bfqq))
		return false;

	if (compensate)
		delta_ktime = bfqd->last_idling_start;
	else
		delta_ktime = ktime_get();
	delta_ktime = ktime_sub(delta_ktime, bfqd->last_budget_start);
	delta_usecs = ktime_to_us(delta_ktime);

	/* don't use too short time intervals */
	if (delta_usecs < 1000) {
		if (blk_queue_nonrot(bfqd->queue))
			 /*
			  * give same worst-case guarantees as idling
			  * for seeky
			  */
			*delta_ms = BFQ_MIN_TT / NSEC_PER_MSEC;
		else /* charge at least one seek */
			*delta_ms = bfq_slice_idle / NSEC_PER_MSEC;

		return slow;
	}

	*delta_ms = delta_usecs / USEC_PER_MSEC;

	/*
	 * Use only long (> 20ms) intervals to filter out excessive
	 * spikes in service rate estimation.
	 */
	if (delta_usecs > 20000) {
		/*
		 * Caveat for rotational devices: processes doing I/O
		 * in the slower disk zones tend to be slow(er) even
		 * if not seeky. In this respect, the estimated peak
		 * rate is likely to be an average over the disk
		 * surface. Accordingly, to not be too harsh with
		 * unlucky processes, a process is deemed slow only if
		 * its rate has been lower than half of the estimated
		 * peak rate.
		 */
		slow = bfqq->entity.service < bfqd->bfq_max_budget / 2;
	}

	bfq_log_bfqq(bfqd, bfqq, "bfq_bfqq_is_slow: slow %d", slow);

	return slow;
}

/*
 * To be deemed as soft real-time, an application must meet two
 * requirements. First, the application must not require an average
 * bandwidth higher than the approximate bandwidth required to playback or
 * record a compressed high-definition video.
 * The next function is invoked on the completion of the last request of a
 * batch, to compute the next-start time instant, soft_rt_next_start, such
 * that, if the next request of the application does not arrive before
 * soft_rt_next_start, then the above requirement on the bandwidth is met.
 *
 * The second requirement is that the request pattern of the application is
 * isochronous, i.e., that, after issuing a request or a batch of requests,
 * the application stops issuing new requests until all its pending requests
 * have been completed. After that, the application may issue a new batch,
 * and so on.
 * For this reason the next function is invoked to compute
 * soft_rt_next_start only for applications that meet this requirement,
 * whereas soft_rt_next_start is set to infinity for applications that do
 * not.
 *
 * Unfortunately, even a greedy (i.e., I/O-bound) application may
 * happen to meet, occasionally or systematically, both the above
 * bandwidth and isochrony requirements. This may happen at least in
 * the following circumstances. First, if the CPU load is high. The
 * application may stop issuing requests while the CPUs are busy
 * serving other processes, then restart, then stop again for a while,
 * and so on. The other circumstances are related to the storage
 * device: the storage device is highly loaded or reaches a low-enough
 * throughput with the I/O of the application (e.g., because the I/O
 * is random and/or the device is slow). In all these cases, the
 * I/O of the application may be simply slowed down enough to meet
 * the bandwidth and isochrony requirements. To reduce the probability
 * that greedy applications are deemed as soft real-time in these
 * corner cases, a further rule is used in the computation of
 * soft_rt_next_start: the return value of this function is forced to
 * be higher than the maximum between the following two quantities.
 *
 * (a) Current time plus: (1) the maximum time for which the arrival
 *     of a request is waited for when a sync queue becomes idle,
 *     namely bfqd->bfq_slice_idle, and (2) a few extra jiffies. We
 *     postpone for a moment the reason for adding a few extra
 *     jiffies; we get back to it after next item (b).  Lower-bounding
 *     the return value of this function with the current time plus
 *     bfqd->bfq_slice_idle tends to filter out greedy applications,
 *     because the latter issue their next request as soon as possible
 *     after the last one has been completed. In contrast, a soft
 *     real-time application spends some time processing data, after a
 *     batch of its requests has been completed.
 *
 * (b) Current value of bfqq->soft_rt_next_start. As pointed out
 *     above, greedy applications may happen to meet both the
 *     bandwidth and isochrony requirements under heavy CPU or
 *     storage-device load. In more detail, in these scenarios, these
 *     applications happen, only for limited time periods, to do I/O
 *     slowly enough to meet all the requirements described so far,
 *     including the filtering in above item (a). These slow-speed
 *     time intervals are usually interspersed between other time
 *     intervals during which these applications do I/O at a very high
 *     speed. Fortunately, exactly because of the high speed of the
 *     I/O in the high-speed intervals, the values returned by this
 *     function happen to be so high, near the end of any such
 *     high-speed interval, to be likely to fall *after* the end of
 *     the low-speed time interval that follows. These high values are
 *     stored in bfqq->soft_rt_next_start after each invocation of
 *     this function. As a consequence, if the last value of
 *     bfqq->soft_rt_next_start is constantly used to lower-bound the
 *     next value that this function may return, then, from the very
 *     beginning of a low-speed interval, bfqq->soft_rt_next_start is
 *     likely to be constantly kept so high that any I/O request
 *     issued during the low-speed interval is considered as arriving
 *     to soon for the application to be deemed as soft
 *     real-time. Then, in the high-speed interval that follows, the
 *     application will not be deemed as soft real-time, just because
 *     it will do I/O at a high speed. And so on.
 *
 * Getting back to the filtering in item (a), in the following two
 * cases this filtering might be easily passed by a greedy
 * application, if the reference quantity was just
 * bfqd->bfq_slice_idle:
 * 1) HZ is so low that the duration of a jiffy is comparable to or
 *    higher than bfqd->bfq_slice_idle. This happens, e.g., on slow
 *    devices with HZ=100. The time granularity may be so coarse
 *    that the approximation, in jiffies, of bfqd->bfq_slice_idle
 *    is rather lower than the exact value.
 * 2) jiffies, instead of increasing at a constant rate, may stop increasing
 *    for a while, then suddenly 'jump' by several units to recover the lost
 *    increments. This seems to happen, e.g., inside virtual machines.
 * To address this issue, in the filtering in (a) we do not use as a
 * reference time interval just bfqd->bfq_slice_idle, but
 * bfqd->bfq_slice_idle plus a few jiffies. In particular, we add the
 * minimum number of jiffies for which the filter seems to be quite
 * precise also in embedded systems and KVM/QEMU virtual machines.
 */
static unsigned long bfq_bfqq_softrt_next_start(struct bfq_data *bfqd,
						struct bfq_queue *bfqq)
{
	return max3(bfqq->soft_rt_next_start,
		    bfqq->last_idle_bklogged +
		    HZ * bfqq->service_from_backlogged /
		    bfqd->bfq_wr_max_softrt_rate,
		    jiffies + nsecs_to_jiffies(bfqq->bfqd->bfq_slice_idle) + 4);
}

/**
 * bfq_bfqq_expire - expire a queue.
 * @bfqd: device owning the queue.
 * @bfqq: the queue to expire.
 * @compensate: if true, compensate for the time spent idling.
 * @reason: the reason causing the expiration.
 *
 * If the process associated with bfqq does slow I/O (e.g., because it
 * issues random requests), we charge bfqq with the time it has been
 * in service instead of the service it has received (see
 * bfq_bfqq_charge_time for details on how this goal is achieved). As
 * a consequence, bfqq will typically get higher timestamps upon
 * reactivation, and hence it will be rescheduled as if it had
 * received more service than what it has actually received. In the
 * end, bfqq receives less service in proportion to how slowly its
 * associated process consumes its budgets (and hence how seriously it
 * tends to lower the throughput). In addition, this time-charging
 * strategy guarantees time fairness among slow processes. In
 * contrast, if the process associated with bfqq is not slow, we
 * charge bfqq exactly with the service it has received.
 *
 * Charging time to the first type of queues and the exact service to
 * the other has the effect of using the WF2Q+ policy to schedule the
 * former on a timeslice basis, without violating service domain
 * guarantees among the latter.
 */
void bfq_bfqq_expire(struct bfq_data *bfqd,
		     struct bfq_queue *bfqq,
		     bool compensate,
		     enum bfqq_expiration reason)
{
	bool slow;
	unsigned long delta = 0;
	struct bfq_entity *entity = &bfqq->entity;

	/*
	 * Check whether the process is slow (see bfq_bfqq_is_slow).
	 */
	slow = bfq_bfqq_is_slow(bfqd, bfqq, compensate, reason, &delta);

	/*
	 * As above explained, charge slow (typically seeky) and
	 * timed-out queues with the time and not the service
	 * received, to favor sequential workloads.
	 *
	 * Processes doing I/O in the slower disk zones will tend to
	 * be slow(er) even if not seeky. Therefore, since the
	 * estimated peak rate is actually an average over the disk
	 * surface, these processes may timeout just for bad luck. To
	 * avoid punishing them, do not charge time to processes that
	 * succeeded in consuming at least 2/3 of their budget. This
	 * allows BFQ to preserve enough elasticity to still perform
	 * bandwidth, and not time, distribution with little unlucky
	 * or quasi-sequential processes.
	 */
	if (bfqq->wr_coeff == 1 &&
	    (slow ||
	     (reason == BFQQE_BUDGET_TIMEOUT &&
	      bfq_bfqq_budget_left(bfqq) >=  entity->budget / 3)))
		bfq_bfqq_charge_time(bfqd, bfqq, delta);

	if (bfqd->low_latency && bfqq->wr_coeff == 1)
		bfqq->last_wr_start_finish = jiffies;

	if (bfqd->low_latency && bfqd->bfq_wr_max_softrt_rate > 0 &&
	    RB_EMPTY_ROOT(&bfqq->sort_list)) {
		/*
		 * If we get here, and there are no outstanding
		 * requests, then the request pattern is isochronous
		 * (see the comments on the function
		 * bfq_bfqq_softrt_next_start()). Therefore we can
		 * compute soft_rt_next_start.
		 *
		 * If, instead, the queue still has outstanding
		 * requests, then we have to wait for the completion
		 * of all the outstanding requests to discover whether
		 * the request pattern is actually isochronous.
		 */
		if (bfqq->dispatched == 0)
			bfqq->soft_rt_next_start =
				bfq_bfqq_softrt_next_start(bfqd, bfqq);
		else if (bfqq->dispatched > 0) {
			/*
			 * Schedule an update of soft_rt_next_start to when
			 * the task may be discovered to be isochronous.
			 */
			bfq_mark_bfqq_softrt_update(bfqq);
		}
	}

	bfq_log_bfqq(bfqd, bfqq,
		"expire (%d, slow %d, num_disp %d, short_ttime %d)", reason,
		slow, bfqq->dispatched, bfq_bfqq_has_short_ttime(bfqq));

	/*
	 * bfqq expired, so no total service time needs to be computed
	 * any longer: reset state machine for measuring total service
	 * times.
	 */
	bfqd->rqs_injected = bfqd->wait_dispatch = false;
	bfqd->waited_rq = NULL;

	/*
	 * Increase, decrease or leave budget unchanged according to
	 * reason.
	 */
	__bfq_bfqq_recalc_budget(bfqd, bfqq, reason);
	if (__bfq_bfqq_expire(bfqd, bfqq, reason))
		/* bfqq is gone, no more actions on it */
		return;

	/* mark bfqq as waiting a request only if a bic still points to it */
	if (!bfq_bfqq_busy(bfqq) &&
	    reason != BFQQE_BUDGET_TIMEOUT &&
	    reason != BFQQE_BUDGET_EXHAUSTED) {
		bfq_mark_bfqq_non_blocking_wait_rq(bfqq);
		/*
		 * Not setting service to 0, because, if the next rq
		 * arrives in time, the queue will go on receiving
		 * service with this same budget (as if it never expired)
		 */
	} else
		entity->service = 0;

	/*
	 * Reset the received-service counter for every parent entity.
	 * Differently from what happens with bfqq->entity.service,
	 * the resetting of this counter never needs to be postponed
	 * for parent entities. In fact, in case bfqq may have a
	 * chance to go on being served using the last, partially
	 * consumed budget, bfqq->entity.service needs to be kept,
	 * because if bfqq then actually goes on being served using
	 * the same budget, the last value of bfqq->entity.service is
	 * needed to properly decrement bfqq->entity.budget by the
	 * portion already consumed. In contrast, it is not necessary
	 * to keep entity->service for parent entities too, because
	 * the bubble up of the new value of bfqq->entity.budget will
	 * make sure that the budgets of parent entities are correct,
	 * even in case bfqq and thus parent entities go on receiving
	 * service with the same budget.
	 */
	entity = entity->parent;
	for_each_entity(entity)
		entity->service = 0;
}

/*
 * Budget timeout is not implemented through a dedicated timer, but
 * just checked on request arrivals and completions, as well as on
 * idle timer expirations.
 */
static bool bfq_bfqq_budget_timeout(struct bfq_queue *bfqq)
{
	return time_is_before_eq_jiffies(bfqq->budget_timeout);
}

/*
 * If we expire a queue that is actively waiting (i.e., with the
 * device idled) for the arrival of a new request, then we may incur
 * the timestamp misalignment problem described in the body of the
 * function __bfq_activate_entity. Hence we return true only if this
 * condition does not hold, or if the queue is slow enough to deserve
 * only to be kicked off for preserving a high throughput.
 */
static bool bfq_may_expire_for_budg_timeout(struct bfq_queue *bfqq)
{
	bfq_log_bfqq(bfqq->bfqd, bfqq,
		"may_budget_timeout: wait_request %d left %d timeout %d",
		bfq_bfqq_wait_request(bfqq),
			bfq_bfqq_budget_left(bfqq) >=  bfqq->entity.budget / 3,
		bfq_bfqq_budget_timeout(bfqq));

	return (!bfq_bfqq_wait_request(bfqq) ||
		bfq_bfqq_budget_left(bfqq) >=  bfqq->entity.budget / 3)
		&&
		bfq_bfqq_budget_timeout(bfqq);
}

static bool idling_boosts_thr_without_issues(struct bfq_data *bfqd,
					     struct bfq_queue *bfqq)
{
	bool rot_without_queueing =
		!blk_queue_nonrot(bfqd->queue) && !bfqd->hw_tag,
		bfqq_sequential_and_IO_bound,
		idling_boosts_thr;

	/* No point in idling for bfqq if it won't get requests any longer */
	if (unlikely(!bfqq_process_refs(bfqq)))
		return false;

	bfqq_sequential_and_IO_bound = !BFQQ_SEEKY(bfqq) &&
		bfq_bfqq_IO_bound(bfqq) && bfq_bfqq_has_short_ttime(bfqq);

	/*
	 * The next variable takes into account the cases where idling
	 * boosts the throughput.
	 *
	 * The value of the variable is computed considering, first, that
	 * idling is virtually always beneficial for the throughput if:
	 * (a) the device is not NCQ-capable and rotational, or
	 * (b) regardless of the presence of NCQ, the device is rotational and
	 *     the request pattern for bfqq is I/O-bound and sequential, or
	 * (c) regardless of whether it is rotational, the device is
	 *     not NCQ-capable and the request pattern for bfqq is
	 *     I/O-bound and sequential.
	 *
	 * Secondly, and in contrast to the above item (b), idling an
	 * NCQ-capable flash-based device would not boost the
	 * throughput even with sequential I/O; rather it would lower
	 * the throughput in proportion to how fast the device
	 * is. Accordingly, the next variable is true if any of the
	 * above conditions (a), (b) or (c) is true, and, in
	 * particular, happens to be false if bfqd is an NCQ-capable
	 * flash-based device.
	 */
	idling_boosts_thr = rot_without_queueing ||
		((!blk_queue_nonrot(bfqd->queue) || !bfqd->hw_tag) &&
		 bfqq_sequential_and_IO_bound);

	/*
	 * The return value of this function is equal to that of
	 * idling_boosts_thr, unless a special case holds. In this
	 * special case, described below, idling may cause problems to
	 * weight-raised queues.
	 *
	 * When the request pool is saturated (e.g., in the presence
	 * of write hogs), if the processes associated with
	 * non-weight-raised queues ask for requests at a lower rate,
	 * then processes associated with weight-raised queues have a
	 * higher probability to get a request from the pool
	 * immediately (or at least soon) when they need one. Thus
	 * they have a higher probability to actually get a fraction
	 * of the device throughput proportional to their high
	 * weight. This is especially true with NCQ-capable drives,
	 * which enqueue several requests in advance, and further
	 * reorder internally-queued requests.
	 *
	 * For this reason, we force to false the return value if
	 * there are weight-raised busy queues. In this case, and if
	 * bfqq is not weight-raised, this guarantees that the device
	 * is not idled for bfqq (if, instead, bfqq is weight-raised,
	 * then idling will be guaranteed by another variable, see
	 * below). Combined with the timestamping rules of BFQ (see
	 * [1] for details), this behavior causes bfqq, and hence any
	 * sync non-weight-raised queue, to get a lower number of
	 * requests served, and thus to ask for a lower number of
	 * requests from the request pool, before the busy
	 * weight-raised queues get served again. This often mitigates
	 * starvation problems in the presence of heavy write
	 * workloads and NCQ, thereby guaranteeing a higher
	 * application and system responsiveness in these hostile
	 * scenarios.
	 */
	return idling_boosts_thr &&
		bfqd->wr_busy_queues == 0;
}

/*
 * For a queue that becomes empty, device idling is allowed only if
 * this function returns true for that queue. As a consequence, since
 * device idling plays a critical role for both throughput boosting
 * and service guarantees, the return value of this function plays a
 * critical role as well.
 *
 * In a nutshell, this function returns true only if idling is
 * beneficial for throughput or, even if detrimental for throughput,
 * idling is however necessary to preserve service guarantees (low
 * latency, desired throughput distribution, ...). In particular, on
 * NCQ-capable devices, this function tries to return false, so as to
 * help keep the drives' internal queues full, whenever this helps the
 * device boost the throughput without causing any service-guarantee
 * issue.
 *
 * Most of the issues taken into account to get the return value of
 * this function are not trivial. We discuss these issues in the two
 * functions providing the main pieces of information needed by this
 * function.
 */
static bool bfq_better_to_idle(struct bfq_queue *bfqq)
{
	struct bfq_data *bfqd = bfqq->bfqd;
	bool idling_boosts_thr_with_no_issue, idling_needed_for_service_guar;

	/* No point in idling for bfqq if it won't get requests any longer */
	if (unlikely(!bfqq_process_refs(bfqq)))
		return false;

	if (unlikely(bfqd->strict_guarantees))
		return true;

	/*
	 * Idling is performed only if slice_idle > 0. In addition, we
	 * do not idle if
	 * (a) bfqq is async
	 * (b) bfqq is in the idle io prio class: in this case we do
	 * not idle because we want to minimize the bandwidth that
	 * queues in this class can steal to higher-priority queues
	 */
	if (bfqd->bfq_slice_idle == 0 || !bfq_bfqq_sync(bfqq) ||
	   bfq_class_idle(bfqq))
		return false;

	idling_boosts_thr_with_no_issue =
		idling_boosts_thr_without_issues(bfqd, bfqq);

	idling_needed_for_service_guar =
		idling_needed_for_service_guarantees(bfqd, bfqq);

	/*
	 * We have now the two components we need to compute the
	 * return value of the function, which is true only if idling
	 * either boosts the throughput (without issues), or is
	 * necessary to preserve service guarantees.
	 */
	return idling_boosts_thr_with_no_issue ||
		idling_needed_for_service_guar;
}

/*
 * If the in-service queue is empty but the function bfq_better_to_idle
 * returns true, then:
 * 1) the queue must remain in service and cannot be expired, and
 * 2) the device must be idled to wait for the possible arrival of a new
 *    request for the queue.
 * See the comments on the function bfq_better_to_idle for the reasons
 * why performing device idling is the best choice to boost the throughput
 * and preserve service guarantees when bfq_better_to_idle itself
 * returns true.
 */
static bool bfq_bfqq_must_idle(struct bfq_queue *bfqq)
{
	return RB_EMPTY_ROOT(&bfqq->sort_list) && bfq_better_to_idle(bfqq);
}

/*
 * This function chooses the queue from which to pick the next extra
 * I/O request to inject, if it finds a compatible queue. See the
 * comments on bfq_update_inject_limit() for details on the injection
 * mechanism, and for the definitions of the quantities mentioned
 * below.
 */
static struct bfq_queue *
bfq_choose_bfqq_for_injection(struct bfq_data *bfqd)
{
	struct bfq_queue *bfqq, *in_serv_bfqq = bfqd->in_service_queue;
	unsigned int limit = in_serv_bfqq->inject_limit;
	/*
	 * If
	 * - bfqq is not weight-raised and therefore does not carry
	 *   time-critical I/O,
	 * or
	 * - regardless of whether bfqq is weight-raised, bfqq has
	 *   however a long think time, during which it can absorb the
	 *   effect of an appropriate number of extra I/O requests
	 *   from other queues (see bfq_update_inject_limit for
	 *   details on the computation of this number);
	 * then injection can be performed without restrictions.
	 */
	bool in_serv_always_inject = in_serv_bfqq->wr_coeff == 1 ||
		!bfq_bfqq_has_short_ttime(in_serv_bfqq);

	/*
	 * If
	 * - the baseline total service time could not be sampled yet,
	 *   so the inject limit happens to be still 0, and
	 * - a lot of time has elapsed since the plugging of I/O
	 *   dispatching started, so drive speed is being wasted
	 *   significantly;
	 * then temporarily raise inject limit to one request.
	 */
	if (limit == 0 && in_serv_bfqq->last_serv_time_ns == 0 &&
	    bfq_bfqq_wait_request(in_serv_bfqq) &&
	    time_is_before_eq_jiffies(bfqd->last_idling_start_jiffies +
				      bfqd->bfq_slice_idle)
		)
		limit = 1;

	if (bfqd->rq_in_driver >= limit)
		return NULL;

	/*
	 * Linear search of the source queue for injection; but, with
	 * a high probability, very few steps are needed to find a
	 * candidate queue, i.e., a queue with enough budget left for
	 * its next request. In fact:
	 * - BFQ dynamically updates the budget of every queue so as
	 *   to accommodate the expected backlog of the queue;
	 * - if a queue gets all its requests dispatched as injected
	 *   service, then the queue is removed from the active list
	 *   (and re-added only if it gets new requests, but then it
	 *   is assigned again enough budget for its new backlog).
	 */
	list_for_each_entry(bfqq, &bfqd->active_list, bfqq_list)
		if (!RB_EMPTY_ROOT(&bfqq->sort_list) &&
		    (in_serv_always_inject || bfqq->wr_coeff > 1) &&
		    bfq_serv_to_charge(bfqq->next_rq, bfqq) <=
		    bfq_bfqq_budget_left(bfqq)) {
			/*
			 * Allow for only one large in-flight request
			 * on non-rotational devices, for the
			 * following reason. On non-rotationl drives,
			 * large requests take much longer than
			 * smaller requests to be served. In addition,
			 * the drive prefers to serve large requests
			 * w.r.t. to small ones, if it can choose. So,
			 * having more than one large requests queued
			 * in the drive may easily make the next first
			 * request of the in-service queue wait for so
			 * long to break bfqq's service guarantees. On
			 * the bright side, large requests let the
			 * drive reach a very high throughput, even if
			 * there is only one in-flight large request
			 * at a time.
			 */
			if (blk_queue_nonrot(bfqd->queue) &&
			    blk_rq_sectors(bfqq->next_rq) >=
			    BFQQ_SECT_THR_NONROT)
				limit = min_t(unsigned int, 1, limit);
			else
				limit = in_serv_bfqq->inject_limit;

			if (bfqd->rq_in_driver < limit) {
				bfqd->rqs_injected = true;
				return bfqq;
			}
		}

	return NULL;
}

/*
 * Select a queue for service.  If we have a current queue in service,
 * check whether to continue servicing it, or retrieve and set a new one.
 */
static struct bfq_queue *bfq_select_queue(struct bfq_data *bfqd)
{
	struct bfq_queue *bfqq;
	struct request *next_rq;
	enum bfqq_expiration reason = BFQQE_BUDGET_TIMEOUT;

	bfqq = bfqd->in_service_queue;
	if (!bfqq)
		goto new_queue;

	bfq_log_bfqq(bfqd, bfqq, "select_queue: already in-service queue");

	/*
	 * Do not expire bfqq for budget timeout if bfqq may be about
	 * to enjoy device idling. The reason why, in this case, we
	 * prevent bfqq from expiring is the same as in the comments
	 * on the case where bfq_bfqq_must_idle() returns true, in
	 * bfq_completed_request().
	 */
	if (bfq_may_expire_for_budg_timeout(bfqq) &&
	    !bfq_bfqq_must_idle(bfqq))
		goto expire;

check_queue:
	/*
	 * This loop is rarely executed more than once. Even when it
	 * happens, it is much more convenient to re-execute this loop
	 * than to return NULL and trigger a new dispatch to get a
	 * request served.
	 */
	next_rq = bfqq->next_rq;
	/*
	 * If bfqq has requests queued and it has enough budget left to
	 * serve them, keep the queue, otherwise expire it.
	 */
	if (next_rq) {
		if (bfq_serv_to_charge(next_rq, bfqq) >
			bfq_bfqq_budget_left(bfqq)) {
			/*
			 * Expire the queue for budget exhaustion,
			 * which makes sure that the next budget is
			 * enough to serve the next request, even if
			 * it comes from the fifo expired path.
			 */
			reason = BFQQE_BUDGET_EXHAUSTED;
			goto expire;
		} else {
			/*
			 * The idle timer may be pending because we may
			 * not disable disk idling even when a new request
			 * arrives.
			 */
			if (bfq_bfqq_wait_request(bfqq)) {
				/*
				 * If we get here: 1) at least a new request
				 * has arrived but we have not disabled the
				 * timer because the request was too small,
				 * 2) then the block layer has unplugged
				 * the device, causing the dispatch to be
				 * invoked.
				 *
				 * Since the device is unplugged, now the
				 * requests are probably large enough to
				 * provide a reasonable throughput.
				 * So we disable idling.
				 */
				bfq_clear_bfqq_wait_request(bfqq);
				hrtimer_try_to_cancel(&bfqd->idle_slice_timer);
			}
			goto keep_queue;
		}
	}

	/*
	 * No requests pending. However, if the in-service queue is idling
	 * for a new request, or has requests waiting for a completion and
	 * may idle after their completion, then keep it anyway.
	 *
	 * Yet, inject service from other queues if it boosts
	 * throughput and is possible.
	 */
	if (bfq_bfqq_wait_request(bfqq) ||
	    (bfqq->dispatched != 0 && bfq_better_to_idle(bfqq))) {
		struct bfq_queue *async_bfqq =
			bfqq->bic && bfqq->bic->bfqq[0] &&
			bfq_bfqq_busy(bfqq->bic->bfqq[0]) &&
			bfqq->bic->bfqq[0]->next_rq ?
			bfqq->bic->bfqq[0] : NULL;
		struct bfq_queue *blocked_bfqq =
			!hlist_empty(&bfqq->woken_list) ?
			container_of(bfqq->woken_list.first,
				     struct bfq_queue,
				     woken_list_node)
			: NULL;

		/*
		 * The next four mutually-exclusive ifs decide
		 * whether to try injection, and choose the queue to
		 * pick an I/O request from.
		 *
		 * The first if checks whether the process associated
		 * with bfqq has also async I/O pending. If so, it
		 * injects such I/O unconditionally. Injecting async
		 * I/O from the same process can cause no harm to the
		 * process. On the contrary, it can only increase
		 * bandwidth and reduce latency for the process.
		 *
		 * The second if checks whether there happens to be a
		 * non-empty waker queue for bfqq, i.e., a queue whose
		 * I/O needs to be completed for bfqq to receive new
		 * I/O. This happens, e.g., if bfqq is associated with
		 * a process that does some sync. A sync generates
		 * extra blocking I/O, which must be completed before
		 * the process associated with bfqq can go on with its
		 * I/O. If the I/O of the waker queue is not served,
		 * then bfqq remains empty, and no I/O is dispatched,
		 * until the idle timeout fires for bfqq. This is
		 * likely to result in lower bandwidth and higher
		 * latencies for bfqq, and in a severe loss of total
		 * throughput. The best action to take is therefore to
		 * serve the waker queue as soon as possible. So do it
		 * (without relying on the third alternative below for
		 * eventually serving waker_bfqq's I/O; see the last
		 * paragraph for further details). This systematic
		 * injection of I/O from the waker queue does not
		 * cause any delay to bfqq's I/O. On the contrary,
		 * next bfqq's I/O is brought forward dramatically,
		 * for it is not blocked for milliseconds.
		 *
		 * The third if checks whether there is a queue woken
		 * by bfqq, and currently with pending I/O. Such a
		 * woken queue does not steal bandwidth from bfqq,
		 * because it remains soon without I/O if bfqq is not
		 * served. So there is virtually no risk of loss of
		 * bandwidth for bfqq if this woken queue has I/O
		 * dispatched while bfqq is waiting for new I/O.
		 *
		 * The fourth if checks whether bfqq is a queue for
		 * which it is better to avoid injection. It is so if
		 * bfqq delivers more throughput when served without
		 * any further I/O from other queues in the middle, or
		 * if the service times of bfqq's I/O requests both
		 * count more than overall throughput, and may be
		 * easily increased by injection (this happens if bfqq
		 * has a short think time). If none of these
		 * conditions holds, then a candidate queue for
		 * injection is looked for through
		 * bfq_choose_bfqq_for_injection(). Note that the
		 * latter may return NULL (for example if the inject
		 * limit for bfqq is currently 0).
		 *
		 * NOTE: motivation for the second alternative
		 *
		 * Thanks to the way the inject limit is updated in
		 * bfq_update_has_short_ttime(), it is rather likely
		 * that, if I/O is being plugged for bfqq and the
		 * waker queue has pending I/O requests that are
		 * blocking bfqq's I/O, then the fourth alternative
		 * above lets the waker queue get served before the
		 * I/O-plugging timeout fires. So one may deem the
		 * second alternative superfluous. It is not, because
		 * the fourth alternative may be way less effective in
		 * case of a synchronization. For two main
		 * reasons. First, throughput may be low because the
		 * inject limit may be too low to guarantee the same
		 * amount of injected I/O, from the waker queue or
		 * other queues, that the second alternative
		 * guarantees (the second alternative unconditionally
		 * injects a pending I/O request of the waker queue
		 * for each bfq_dispatch_request()). Second, with the
		 * fourth alternative, the duration of the plugging,
		 * i.e., the time before bfqq finally receives new I/O,
		 * may not be minimized, because the waker queue may
		 * happen to be served only after other queues.
		 */
		if (async_bfqq &&
		    icq_to_bic(async_bfqq->next_rq->elv.icq) == bfqq->bic &&
		    bfq_serv_to_charge(async_bfqq->next_rq, async_bfqq) <=
		    bfq_bfqq_budget_left(async_bfqq))
			bfqq = bfqq->bic->bfqq[0];
		else if (bfqq->waker_bfqq &&
			   bfq_bfqq_busy(bfqq->waker_bfqq) &&
			   bfqq->waker_bfqq->next_rq &&
			   bfq_serv_to_charge(bfqq->waker_bfqq->next_rq,
					      bfqq->waker_bfqq) <=
			   bfq_bfqq_budget_left(bfqq->waker_bfqq)
			)
			bfqq = bfqq->waker_bfqq;
		else if (blocked_bfqq &&
			   bfq_bfqq_busy(blocked_bfqq) &&
			   blocked_bfqq->next_rq &&
			   bfq_serv_to_charge(blocked_bfqq->next_rq,
					      blocked_bfqq) <=
			   bfq_bfqq_budget_left(blocked_bfqq)
			)
			bfqq = blocked_bfqq;
		else if (!idling_boosts_thr_without_issues(bfqd, bfqq) &&
			 (bfqq->wr_coeff == 1 || bfqd->wr_busy_queues > 1 ||
			  !bfq_bfqq_has_short_ttime(bfqq)))
			bfqq = bfq_choose_bfqq_for_injection(bfqd);
		else
			bfqq = NULL;

		goto keep_queue;
	}

	reason = BFQQE_NO_MORE_REQUESTS;
expire:
	bfq_bfqq_expire(bfqd, bfqq, false, reason);
new_queue:
	bfqq = bfq_set_in_service_queue(bfqd);
	if (bfqq) {
		bfq_log_bfqq(bfqd, bfqq, "select_queue: checking new queue");
		goto check_queue;
	}
keep_queue:
	if (bfqq)
		bfq_log_bfqq(bfqd, bfqq, "select_queue: returned this queue");
	else
		bfq_log(bfqd, "select_queue: no queue returned");

	return bfqq;
}

static void bfq_update_wr_data(struct bfq_data *bfqd, struct bfq_queue *bfqq)
{
	struct bfq_entity *entity = &bfqq->entity;

	if (bfqq->wr_coeff > 1) { /* queue is being weight-raised */
		bfq_log_bfqq(bfqd, bfqq,
			"raising period dur %u/%u msec, old coeff %u, w %d(%d)",
			jiffies_to_msecs(jiffies - bfqq->last_wr_start_finish),
			jiffies_to_msecs(bfqq->wr_cur_max_time),
			bfqq->wr_coeff,
			bfqq->entity.weight, bfqq->entity.orig_weight);

		if (entity->prio_changed)
			bfq_log_bfqq(bfqd, bfqq, "WARN: pending prio change");

		/*
		 * If the queue was activated in a burst, or too much
		 * time has elapsed from the beginning of this
		 * weight-raising period, then end weight raising.
		 */
		if (bfq_bfqq_in_large_burst(bfqq))
			bfq_bfqq_end_wr(bfqq);
		else if (time_is_before_jiffies(bfqq->last_wr_start_finish +
						bfqq->wr_cur_max_time)) {
			if (bfqq->wr_cur_max_time != bfqd->bfq_wr_rt_max_time ||
			time_is_before_jiffies(bfqq->wr_start_at_switch_to_srt +
					       bfq_wr_duration(bfqd))) {
				/*
				 * Either in interactive weight
				 * raising, or in soft_rt weight
				 * raising with the
				 * interactive-weight-raising period
				 * elapsed (so no switch back to
				 * interactive weight raising).
				 */
				bfq_bfqq_end_wr(bfqq);
			} else { /*
				  * soft_rt finishing while still in
				  * interactive period, switch back to
				  * interactive weight raising
				  */
				switch_back_to_interactive_wr(bfqq, bfqd);
				bfqq->entity.prio_changed = 1;
			}
		}
		if (bfqq->wr_coeff > 1 &&
		    bfqq->wr_cur_max_time != bfqd->bfq_wr_rt_max_time &&
		    bfqq->service_from_wr > max_service_from_wr) {
			/* see comments on max_service_from_wr */
			bfq_bfqq_end_wr(bfqq);
		}
	}
	/*
	 * To improve latency (for this or other queues), immediately
	 * update weight both if it must be raised and if it must be
	 * lowered. Since, entity may be on some active tree here, and
	 * might have a pending change of its ioprio class, invoke
	 * next function with the last parameter unset (see the
	 * comments on the function).
	 */
	if ((entity->weight > entity->orig_weight) != (bfqq->wr_coeff > 1))
		__bfq_entity_update_weight_prio(bfq_entity_service_tree(entity),
						entity, false);
}

/*
 * Dispatch next request from bfqq.
 */
static struct request *bfq_dispatch_rq_from_bfqq(struct bfq_data *bfqd,
						 struct bfq_queue *bfqq)
{
	struct request *rq = bfqq->next_rq;
	unsigned long service_to_charge;

	service_to_charge = bfq_serv_to_charge(rq, bfqq);

	bfq_bfqq_served(bfqq, service_to_charge);

	if (bfqq == bfqd->in_service_queue && bfqd->wait_dispatch) {
		bfqd->wait_dispatch = false;
		bfqd->waited_rq = rq;
	}

	bfq_dispatch_remove(bfqd->queue, rq);

	if (bfqq != bfqd->in_service_queue)
		goto return_rq;

	/*
	 * If weight raising has to terminate for bfqq, then next
	 * function causes an immediate update of bfqq's weight,
	 * without waiting for next activation. As a consequence, on
	 * expiration, bfqq will be timestamped as if has never been
	 * weight-raised during this service slot, even if it has
	 * received part or even most of the service as a
	 * weight-raised queue. This inflates bfqq's timestamps, which
	 * is beneficial, as bfqq is then more willing to leave the
	 * device immediately to possible other weight-raised queues.
	 */
	bfq_update_wr_data(bfqd, bfqq);

	/*
	 * Expire bfqq, pretending that its budget expired, if bfqq
	 * belongs to CLASS_IDLE and other queues are waiting for
	 * service.
	 */
	if (!(bfq_tot_busy_queues(bfqd) > 1 && bfq_class_idle(bfqq)))
		goto return_rq;

	bfq_bfqq_expire(bfqd, bfqq, false, BFQQE_BUDGET_EXHAUSTED);

return_rq:
	return rq;
}

static bool bfq_has_work(struct blk_mq_hw_ctx *hctx)
{
	struct bfq_data *bfqd = hctx->queue->elevator->elevator_data;

	/*
	 * Avoiding lock: a race on bfqd->busy_queues should cause at
	 * most a call to dispatch for nothing
	 */
	return !list_empty_careful(&bfqd->dispatch) ||
		bfq_tot_busy_queues(bfqd) > 0;
}

static struct request *__bfq_dispatch_request(struct blk_mq_hw_ctx *hctx)
{
	struct bfq_data *bfqd = hctx->queue->elevator->elevator_data;
	struct request *rq = NULL;
	struct bfq_queue *bfqq = NULL;

	if (!list_empty(&bfqd->dispatch)) {
		rq = list_first_entry(&bfqd->dispatch, struct request,
				      queuelist);
		list_del_init(&rq->queuelist);

		bfqq = RQ_BFQQ(rq);

		if (bfqq) {
			/*
			 * Increment counters here, because this
			 * dispatch does not follow the standard
			 * dispatch flow (where counters are
			 * incremented)
			 */
			bfqq->dispatched++;

			goto inc_in_driver_start_rq;
		}

		/*
		 * We exploit the bfq_finish_requeue_request hook to
		 * decrement rq_in_driver, but
		 * bfq_finish_requeue_request will not be invoked on
		 * this request. So, to avoid unbalance, just start
		 * this request, without incrementing rq_in_driver. As
		 * a negative consequence, rq_in_driver is deceptively
		 * lower than it should be while this request is in
		 * service. This may cause bfq_schedule_dispatch to be
		 * invoked uselessly.
		 *
		 * As for implementing an exact solution, the
		 * bfq_finish_requeue_request hook, if defined, is
		 * probably invoked also on this request. So, by
		 * exploiting this hook, we could 1) increment
		 * rq_in_driver here, and 2) decrement it in
		 * bfq_finish_requeue_request. Such a solution would
		 * let the value of the counter be always accurate,
		 * but it would entail using an extra interface
		 * function. This cost seems higher than the benefit,
		 * being the frequency of non-elevator-private
		 * requests very low.
		 */
		goto start_rq;
	}

	bfq_log(bfqd, "dispatch requests: %d busy queues",
		bfq_tot_busy_queues(bfqd));

	if (bfq_tot_busy_queues(bfqd) == 0)
		goto exit;

	/*
	 * Force device to serve one request at a time if
	 * strict_guarantees is true. Forcing this service scheme is
	 * currently the ONLY way to guarantee that the request
	 * service order enforced by the scheduler is respected by a
	 * queueing device. Otherwise the device is free even to make
	 * some unlucky request wait for as long as the device
	 * wishes.
	 *
	 * Of course, serving one request at a time may cause loss of
	 * throughput.
	 */
	if (bfqd->strict_guarantees && bfqd->rq_in_driver > 0)
		goto exit;

	bfqq = bfq_select_queue(bfqd);
	if (!bfqq)
		goto exit;

	rq = bfq_dispatch_rq_from_bfqq(bfqd, bfqq);

	if (rq) {
inc_in_driver_start_rq:
		bfqd->rq_in_driver++;
start_rq:
		rq->rq_flags |= RQF_STARTED;
	}
exit:
	return rq;
}

#ifdef CONFIG_BFQ_CGROUP_DEBUG
static void bfq_update_dispatch_stats(struct request_queue *q,
				      struct request *rq,
				      struct bfq_queue *in_serv_queue,
				      bool idle_timer_disabled)
{
	struct bfq_queue *bfqq = rq ? RQ_BFQQ(rq) : NULL;

	if (!idle_timer_disabled && !bfqq)
		return;

	/*
	 * rq and bfqq are guaranteed to exist until this function
	 * ends, for the following reasons. First, rq can be
	 * dispatched to the device, and then can be completed and
	 * freed, only after this function ends. Second, rq cannot be
	 * merged (and thus freed because of a merge) any longer,
	 * because it has already started. Thus rq cannot be freed
	 * before this function ends, and, since rq has a reference to
	 * bfqq, the same guarantee holds for bfqq too.
	 *
	 * In addition, the following queue lock guarantees that
	 * bfqq_group(bfqq) exists as well.
	 */
	spin_lock_irq(&q->queue_lock);
	if (idle_timer_disabled)
		/*
		 * Since the idle timer has been disabled,
		 * in_serv_queue contained some request when
		 * __bfq_dispatch_request was invoked above, which
		 * implies that rq was picked exactly from
		 * in_serv_queue. Thus in_serv_queue == bfqq, and is
		 * therefore guaranteed to exist because of the above
		 * arguments.
		 */
		bfqg_stats_update_idle_time(bfqq_group(in_serv_queue));
	if (bfqq) {
		struct bfq_group *bfqg = bfqq_group(bfqq);

		bfqg_stats_update_avg_queue_size(bfqg);
		bfqg_stats_set_start_empty_time(bfqg);
		bfqg_stats_update_io_remove(bfqg, rq->cmd_flags);
	}
	spin_unlock_irq(&q->queue_lock);
}
#else
static inline void bfq_update_dispatch_stats(struct request_queue *q,
					     struct request *rq,
					     struct bfq_queue *in_serv_queue,
					     bool idle_timer_disabled) {}
#endif /* CONFIG_BFQ_CGROUP_DEBUG */

static struct request *bfq_dispatch_request(struct blk_mq_hw_ctx *hctx)
{
	struct bfq_data *bfqd = hctx->queue->elevator->elevator_data;
	struct request *rq;
	struct bfq_queue *in_serv_queue;
	bool waiting_rq, idle_timer_disabled = false;

	spin_lock_irq(&bfqd->lock);

	in_serv_queue = bfqd->in_service_queue;
	waiting_rq = in_serv_queue && bfq_bfqq_wait_request(in_serv_queue);

	rq = __bfq_dispatch_request(hctx);
	if (in_serv_queue == bfqd->in_service_queue) {
		idle_timer_disabled =
			waiting_rq && !bfq_bfqq_wait_request(in_serv_queue);
	}

	spin_unlock_irq(&bfqd->lock);
	bfq_update_dispatch_stats(hctx->queue, rq,
			idle_timer_disabled ? in_serv_queue : NULL,
				idle_timer_disabled);

	return rq;
}

/*
 * Task holds one reference to the queue, dropped when task exits.  Each rq
 * in-flight on this queue also holds a reference, dropped when rq is freed.
 *
 * Scheduler lock must be held here. Recall not to use bfqq after calling
 * this function on it.
 */
void bfq_put_queue(struct bfq_queue *bfqq)
{
	struct bfq_queue *item;
	struct hlist_node *n;
	struct bfq_group *bfqg = bfqq_group(bfqq);

	if (bfqq->bfqd)
		bfq_log_bfqq(bfqq->bfqd, bfqq, "put_queue: %p %d",
			     bfqq, bfqq->ref);

	bfqq->ref--;
	if (bfqq->ref)
		return;

	if (!hlist_unhashed(&bfqq->burst_list_node)) {
		hlist_del_init(&bfqq->burst_list_node);
		/*
		 * Decrement also burst size after the removal, if the
		 * process associated with bfqq is exiting, and thus
		 * does not contribute to the burst any longer. This
		 * decrement helps filter out false positives of large
		 * bursts, when some short-lived process (often due to
		 * the execution of commands by some service) happens
		 * to start and exit while a complex application is
		 * starting, and thus spawning several processes that
		 * do I/O (and that *must not* be treated as a large
		 * burst, see comments on bfq_handle_burst).
		 *
		 * In particular, the decrement is performed only if:
		 * 1) bfqq is not a merged queue, because, if it is,
		 * then this free of bfqq is not triggered by the exit
		 * of the process bfqq is associated with, but exactly
		 * by the fact that bfqq has just been merged.
		 * 2) burst_size is greater than 0, to handle
		 * unbalanced decrements. Unbalanced decrements may
		 * happen in te following case: bfqq is inserted into
		 * the current burst list--without incrementing
		 * bust_size--because of a split, but the current
		 * burst list is not the burst list bfqq belonged to
		 * (see comments on the case of a split in
		 * bfq_set_request).
		 */
		if (bfqq->bic && bfqq->bfqd->burst_size > 0)
			bfqq->bfqd->burst_size--;
	}

	/*
	 * bfqq does not exist any longer, so it cannot be woken by
	 * any other queue, and cannot wake any other queue. Then bfqq
	 * must be removed from the woken list of its possible waker
	 * queue, and all queues in the woken list of bfqq must stop
	 * having a waker queue. Strictly speaking, these updates
	 * should be performed when bfqq remains with no I/O source
	 * attached to it, which happens before bfqq gets freed. In
	 * particular, this happens when the last process associated
	 * with bfqq exits or gets associated with a different
	 * queue. However, both events lead to bfqq being freed soon,
	 * and dangling references would come out only after bfqq gets
	 * freed. So these updates are done here, as a simple and safe
	 * way to handle all cases.
	 */
	/* remove bfqq from woken list */
	if (!hlist_unhashed(&bfqq->woken_list_node))
		hlist_del_init(&bfqq->woken_list_node);

	/* reset waker for all queues in woken list */
	hlist_for_each_entry_safe(item, n, &bfqq->woken_list,
				  woken_list_node) {
		item->waker_bfqq = NULL;
		hlist_del_init(&item->woken_list_node);
	}

	if (bfqq->bfqd && bfqq->bfqd->last_completed_rq_bfqq == bfqq)
		bfqq->bfqd->last_completed_rq_bfqq = NULL;

	kmem_cache_free(bfq_pool, bfqq);
	bfqg_and_blkg_put(bfqg);
}

<<<<<<< HEAD
static void bfq_put_stable_ref(struct bfq_queue *bfqq)
{
	bfqq->stable_ref--;
	bfq_put_queue(bfqq);
}

static void bfq_put_cooperator(struct bfq_queue *bfqq)
=======
void bfq_put_cooperator(struct bfq_queue *bfqq)
>>>>>>> d7a5d91f
{
	struct bfq_queue *__bfqq, *next;

	/*
	 * If this queue was scheduled to merge with another queue, be
	 * sure to drop the reference taken on that queue (and others in
	 * the merge chain). See bfq_setup_merge and bfq_merge_bfqqs.
	 */
	__bfqq = bfqq->new_bfqq;
	while (__bfqq) {
		if (__bfqq == bfqq)
			break;
		next = __bfqq->new_bfqq;
		bfq_put_queue(__bfqq);
		__bfqq = next;
	}
}

static void bfq_exit_bfqq(struct bfq_data *bfqd, struct bfq_queue *bfqq)
{
	if (bfqq == bfqd->in_service_queue) {
		__bfq_bfqq_expire(bfqd, bfqq, BFQQE_BUDGET_TIMEOUT);
		bfq_schedule_dispatch(bfqd);
	}

	bfq_log_bfqq(bfqd, bfqq, "exit_bfqq: %p, %d", bfqq, bfqq->ref);

	bfq_put_cooperator(bfqq);

	bfq_release_process_ref(bfqd, bfqq);
}

static void bfq_exit_icq_bfqq(struct bfq_io_cq *bic, bool is_sync)
{
	struct bfq_queue *bfqq = bic_to_bfqq(bic, is_sync);
	struct bfq_data *bfqd;

	if (bfqq)
		bfqd = bfqq->bfqd; /* NULL if scheduler already exited */

	if (bfqq && bfqd) {
		unsigned long flags;

		spin_lock_irqsave(&bfqd->lock, flags);
		bfqq->bic = NULL;
		bfq_exit_bfqq(bfqd, bfqq);
		bic_set_bfqq(bic, NULL, is_sync);
		spin_unlock_irqrestore(&bfqd->lock, flags);
	}
}

static void bfq_exit_icq(struct io_cq *icq)
{
	struct bfq_io_cq *bic = icq_to_bic(icq);

	if (bic->stable_merge_bfqq) {
		struct bfq_data *bfqd = bic->stable_merge_bfqq->bfqd;

		/*
		 * bfqd is NULL if scheduler already exited, and in
		 * that case this is the last time bfqq is accessed.
		 */
		if (bfqd) {
			unsigned long flags;

			spin_lock_irqsave(&bfqd->lock, flags);
			bfq_put_stable_ref(bic->stable_merge_bfqq);
			spin_unlock_irqrestore(&bfqd->lock, flags);
		} else {
			bfq_put_stable_ref(bic->stable_merge_bfqq);
		}
	}

	bfq_exit_icq_bfqq(bic, true);
	bfq_exit_icq_bfqq(bic, false);
}

/*
 * Update the entity prio values; note that the new values will not
 * be used until the next (re)activation.
 */
static void
bfq_set_next_ioprio_data(struct bfq_queue *bfqq, struct bfq_io_cq *bic)
{
	struct task_struct *tsk = current;
	int ioprio_class;
	struct bfq_data *bfqd = bfqq->bfqd;

	if (!bfqd)
		return;

	ioprio_class = IOPRIO_PRIO_CLASS(bic->ioprio);
	switch (ioprio_class) {
	default:
		dev_err(bfqq->bfqd->queue->backing_dev_info->dev,
			"bfq: bad prio class %d\n", ioprio_class);
		/* fall through */
	case IOPRIO_CLASS_NONE:
		/*
		 * No prio set, inherit CPU scheduling settings.
		 */
		bfqq->new_ioprio = task_nice_ioprio(tsk);
		bfqq->new_ioprio_class = task_nice_ioclass(tsk);
		break;
	case IOPRIO_CLASS_RT:
		bfqq->new_ioprio = IOPRIO_PRIO_DATA(bic->ioprio);
		bfqq->new_ioprio_class = IOPRIO_CLASS_RT;
		break;
	case IOPRIO_CLASS_BE:
		bfqq->new_ioprio = IOPRIO_PRIO_DATA(bic->ioprio);
		bfqq->new_ioprio_class = IOPRIO_CLASS_BE;
		break;
	case IOPRIO_CLASS_IDLE:
		bfqq->new_ioprio_class = IOPRIO_CLASS_IDLE;
		bfqq->new_ioprio = 7;
		break;
	}

	if (bfqq->new_ioprio >= IOPRIO_BE_NR) {
		pr_crit("bfq_set_next_ioprio_data: new_ioprio %d\n",
			bfqq->new_ioprio);
		bfqq->new_ioprio = IOPRIO_BE_NR - 1;
	}

	bfqq->entity.new_weight = bfq_ioprio_to_weight(bfqq->new_ioprio);
	bfq_log_bfqq(bfqd, bfqq, "new_ioprio %d new_weight %d",
		     bfqq->new_ioprio, bfqq->entity.new_weight);
	bfqq->entity.prio_changed = 1;
}

static struct bfq_queue *bfq_get_queue(struct bfq_data *bfqd,
				       struct bio *bio, bool is_sync,
				       struct bfq_io_cq *bic,
				       bool respawn);

static void bfq_check_ioprio_change(struct bfq_io_cq *bic, struct bio *bio)
{
	struct bfq_data *bfqd = bic_to_bfqd(bic);
	struct bfq_queue *bfqq;
	int ioprio = bic->icq.ioc->ioprio;

	/*
	 * This condition may trigger on a newly created bic, be sure to
	 * drop the lock before returning.
	 */
	if (unlikely(!bfqd) || likely(bic->ioprio == ioprio))
		return;

	bic->ioprio = ioprio;

	bfqq = bic_to_bfqq(bic, false);
	if (bfqq) {
		bfq_release_process_ref(bfqd, bfqq);
		bfqq = bfq_get_queue(bfqd, bio, false, bic, true);
		bic_set_bfqq(bic, bfqq, false);
	}

	bfqq = bic_to_bfqq(bic, true);
	if (bfqq)
		bfq_set_next_ioprio_data(bfqq, bic);
}

static void bfq_init_bfqq(struct bfq_data *bfqd, struct bfq_queue *bfqq,
			  struct bfq_io_cq *bic, pid_t pid, int is_sync)
{
	u64 now_ns = ktime_get_ns();

	RB_CLEAR_NODE(&bfqq->entity.rb_node);
	INIT_LIST_HEAD(&bfqq->fifo);
	INIT_HLIST_NODE(&bfqq->burst_list_node);
	INIT_HLIST_NODE(&bfqq->woken_list_node);
	INIT_HLIST_HEAD(&bfqq->woken_list);

	bfqq->ref = 0;
	bfqq->bfqd = bfqd;

	if (bic)
		bfq_set_next_ioprio_data(bfqq, bic);

	if (is_sync) {
		/*
		 * No need to mark as has_short_ttime if in
		 * idle_class, because no device idling is performed
		 * for queues in idle class
		 */
		if (!bfq_class_idle(bfqq))
			/* tentatively mark as has_short_ttime */
			bfq_mark_bfqq_has_short_ttime(bfqq);
		bfq_mark_bfqq_sync(bfqq);
		bfq_mark_bfqq_just_created(bfqq);
	} else
		bfq_clear_bfqq_sync(bfqq);

	/* set end request to minus infinity from now */
	bfqq->ttime.last_end_request = now_ns + 1;

	bfqq->creation_time = jiffies;

	bfqq->io_start_time = now_ns;

	bfq_mark_bfqq_IO_bound(bfqq);

	bfqq->pid = pid;

	/* Tentative initial value to trade off between thr and lat */
	bfqq->max_budget = (2 * bfq_max_budget(bfqd)) / 3;
	bfqq->budget_timeout = bfq_smallest_from_now();

	bfqq->wr_coeff = 1;
	bfqq->last_wr_start_finish = jiffies;
	bfqq->wr_start_at_switch_to_srt = bfq_smallest_from_now();
	bfqq->split_time = bfq_smallest_from_now();

	/*
	 * To not forget the possibly high bandwidth consumed by a
	 * process/queue in the recent past,
	 * bfq_bfqq_softrt_next_start() returns a value at least equal
	 * to the current value of bfqq->soft_rt_next_start (see
	 * comments on bfq_bfqq_softrt_next_start).  Set
	 * soft_rt_next_start to now, to mean that bfqq has consumed
	 * no bandwidth so far.
	 */
	bfqq->soft_rt_next_start = jiffies;

	/* first request is almost certainly seeky */
	bfqq->seek_history = 1;
}

static struct bfq_queue **bfq_async_queue_prio(struct bfq_data *bfqd,
					       struct bfq_group *bfqg,
					       int ioprio_class, int ioprio)
{
	switch (ioprio_class) {
	case IOPRIO_CLASS_RT:
		return &bfqg->async_bfqq[0][ioprio];
	case IOPRIO_CLASS_NONE:
		ioprio = IOPRIO_NORM;
		/* fall through */
	case IOPRIO_CLASS_BE:
		return &bfqg->async_bfqq[1][ioprio];
	case IOPRIO_CLASS_IDLE:
		return &bfqg->async_idle_bfqq;
	default:
		return NULL;
	}
}

static struct bfq_queue *
bfq_do_early_stable_merge(struct bfq_data *bfqd, struct bfq_queue *bfqq,
			  struct bfq_io_cq *bic,
			  struct bfq_queue *last_bfqq_created)
{
	struct bfq_queue *new_bfqq =
		bfq_setup_merge(bfqq, last_bfqq_created);

	if (!new_bfqq)
		return bfqq;

	if (new_bfqq->bic)
		new_bfqq->bic->stably_merged = true;
	bic->stably_merged = true;

	/*
	 * Reusing merge functions. This implies that
	 * bfqq->bic must be set too, for
	 * bfq_merge_bfqqs to correctly save bfqq's
	 * state before killing it.
	 */
	bfqq->bic = bic;
	bfq_merge_bfqqs(bfqd, bic, bfqq, new_bfqq);

	return new_bfqq;
}

/*
 * Many throughput-sensitive workloads are made of several parallel
 * I/O flows, with all flows generated by the same application, or
 * more generically by the same task (e.g., system boot). The most
 * counterproductive action with these workloads is plugging I/O
 * dispatch when one of the bfq_queues associated with these flows
 * remains temporarily empty.
 *
 * To avoid this plugging, BFQ has been using a burst-handling
 * mechanism for years now. This mechanism has proven effective for
 * throughput, and not detrimental for service guarantees. The
 * following function pushes this mechanism a little bit further,
 * basing on the following two facts.
 *
 * First, all the I/O flows of a the same application or task
 * contribute to the execution/completion of that common application
 * or task. So the performance figures that matter are total
 * throughput of the flows and task-wide I/O latency.  In particular,
 * these flows do not need to be protected from each other, in terms
 * of individual bandwidth or latency.
 *
 * Second, the above fact holds regardless of the number of flows.
 *
 * Putting these two facts together, this commits merges stably the
 * bfq_queues associated with these I/O flows, i.e., with the
 * processes that generate these IO/ flows, regardless of how many the
 * involved processes are.
 *
 * To decide whether a set of bfq_queues is actually associated with
 * the I/O flows of a common application or task, and to merge these
 * queues stably, this function operates as follows: given a bfq_queue,
 * say Q2, currently being created, and the last bfq_queue, say Q1,
 * created before Q2, Q2 is merged stably with Q1 if
 * - very little time has elapsed since when Q1 was created
 * - Q2 has the same ioprio as Q1
 * - Q2 belongs to the same group as Q1
 *
 * Merging bfq_queues also reduces scheduling overhead. A fio test
 * with ten random readers on /dev/nullb shows a throughput boost of
 * 40%, with a quadcore. Since BFQ's execution time amounts to ~50% of
 * the total per-request processing time, the above throughput boost
 * implies that BFQ's overhead is reduced by more than 50%.
 *
 * This new mechanism most certainly obsoletes the current
 * burst-handling heuristics. We keep those heuristics for the moment.
 */
static struct bfq_queue *bfq_do_or_sched_stable_merge(struct bfq_data *bfqd,
						      struct bfq_queue *bfqq,
						      struct bfq_io_cq *bic)
{
	struct bfq_queue **source_bfqq = bfqq->entity.parent ?
		&bfqq->entity.parent->last_bfqq_created :
		&bfqd->last_bfqq_created;

	struct bfq_queue *last_bfqq_created = *source_bfqq;

	/*
	 * If last_bfqq_created has not been set yet, then init it. If
	 * it has been set already, but too long ago, then move it
	 * forward to bfqq. Finally, move also if bfqq belongs to a
	 * different group than last_bfqq_created, or if bfqq has a
	 * different ioprio or ioprio_class. If none of these
	 * conditions holds true, then try an early stable merge or
	 * schedule a delayed stable merge.
	 *
	 * A delayed merge is scheduled (instead of performing an
	 * early merge), in case bfqq might soon prove to be more
	 * throughput-beneficial if not merged. Currently this is
	 * possible only if bfqd is rotational with no queueing. For
	 * such a drive, not merging bfqq is better for throughput if
	 * bfqq happens to contain sequential I/O. So, we wait a
	 * little bit for enough I/O to flow through bfqq. After that,
	 * if such an I/O is sequential, then the merge is
	 * canceled. Otherwise the merge is finally performed.
	 */
	if (!last_bfqq_created ||
	    time_before(last_bfqq_created->creation_time +
			msecs_to_jiffies(bfq_activation_stable_merging),
			bfqq->creation_time) ||
		bfqq->entity.parent != last_bfqq_created->entity.parent ||
		bfqq->ioprio != last_bfqq_created->ioprio ||
		bfqq->ioprio_class != last_bfqq_created->ioprio_class)
		*source_bfqq = bfqq;
	else if (time_after_eq(last_bfqq_created->creation_time +
				 bfqd->bfq_burst_interval,
				 bfqq->creation_time)) {
		if (likely(bfqd->nonrot_with_queueing))
			/*
			 * With this type of drive, leaving
			 * bfqq alone may provide no
			 * throughput benefits compared with
			 * merging bfqq. So merge bfqq now.
			 */
			bfqq = bfq_do_early_stable_merge(bfqd, bfqq,
							 bic,
							 last_bfqq_created);
		else { /* schedule tentative stable merge */
			/*
			 * get reference on last_bfqq_created,
			 * to prevent it from being freed,
			 * until we decide whether to merge
			 */
			last_bfqq_created->ref++;
			/*
			 * need to keep track of stable refs, to
			 * compute process refs correctly
			 */
			last_bfqq_created->stable_ref++;
			/*
			 * Record the bfqq to merge to.
			 */
			bic->stable_merge_bfqq = last_bfqq_created;
		}
	}

	return bfqq;
}


static struct bfq_queue *bfq_get_queue(struct bfq_data *bfqd,
				       struct bio *bio, bool is_sync,
				       struct bfq_io_cq *bic,
				       bool respawn)
{
	const int ioprio = IOPRIO_PRIO_DATA(bic->ioprio);
	const int ioprio_class = IOPRIO_PRIO_CLASS(bic->ioprio);
	struct bfq_queue **async_bfqq = NULL;
	struct bfq_queue *bfqq;
	struct bfq_group *bfqg;

	bfqg = bfq_bio_bfqg(bfqd, bio);
	if (!is_sync) {
		async_bfqq = bfq_async_queue_prio(bfqd, bfqg, ioprio_class,
						  ioprio);
		bfqq = *async_bfqq;
		if (bfqq)
			goto out;
	}

	bfqq = kmem_cache_alloc_node(bfq_pool,
				     GFP_NOWAIT | __GFP_ZERO | __GFP_NOWARN,
				     bfqd->queue->node);

	if (bfqq) {
		bfq_init_bfqq(bfqd, bfqq, bic, current->pid,
			      is_sync);
		bfq_init_entity(&bfqq->entity, bfqg);
		bfq_log_bfqq(bfqd, bfqq, "allocated");
	} else {
		bfqq = &bfqd->oom_bfqq;
		bfq_log_bfqq(bfqd, bfqq, "using oom bfqq");
		goto out;
	}

	/*
	 * Pin the queue now that it's allocated, scheduler exit will
	 * prune it.
	 */
	if (async_bfqq) {
		bfqq->ref++; /*
			      * Extra group reference, w.r.t. sync
			      * queue. This extra reference is removed
			      * only if bfqq->bfqg disappears, to
			      * guarantee that this queue is not freed
			      * until its group goes away.
			      */
		bfq_log_bfqq(bfqd, bfqq, "get_queue, bfqq not in async: %p, %d",
			     bfqq, bfqq->ref);
		*async_bfqq = bfqq;
	}

out:
	bfqq->ref++; /* get a process reference to this queue */
<<<<<<< HEAD

	if (bfqq != &bfqd->oom_bfqq && is_sync && !respawn)
		bfqq = bfq_do_or_sched_stable_merge(bfqd, bfqq, bic);

	rcu_read_unlock();
=======
	bfq_log_bfqq(bfqd, bfqq, "get_queue, at end: %p, %d", bfqq, bfqq->ref);
>>>>>>> d7a5d91f
	return bfqq;
}

static void bfq_update_io_thinktime(struct bfq_data *bfqd,
				    struct bfq_queue *bfqq)
{
	struct bfq_ttime *ttime = &bfqq->ttime;
	u64 elapsed;

	/*
	 * We are really interested in how long it takes for the queue to
	 * become busy when there is no outstanding IO for this queue. So
	 * ignore cases when the bfq queue has already IO queued.
	 */
	if (bfqq->dispatched || bfq_bfqq_busy(bfqq))
		return;
	elapsed = ktime_get_ns() - bfqq->ttime.last_end_request;
	elapsed = min_t(u64, elapsed, 2ULL * bfqd->bfq_slice_idle);

	ttime->ttime_samples = (7*ttime->ttime_samples + 256) / 8;
	ttime->ttime_total = div_u64(7*ttime->ttime_total + 256*elapsed,  8);
	ttime->ttime_mean = div64_ul(ttime->ttime_total + 128,
				     ttime->ttime_samples);
}

static void
bfq_update_io_seektime(struct bfq_data *bfqd, struct bfq_queue *bfqq,
		       struct request *rq)
{
	bfqq->seek_history <<= 1;
	bfqq->seek_history |= BFQ_RQ_SEEKY(bfqd, bfqq->last_request_pos, rq);

	if (bfqq->wr_coeff > 1 &&
	    bfqq->wr_cur_max_time == bfqd->bfq_wr_rt_max_time &&
	    BFQQ_TOTALLY_SEEKY(bfqq)) {
		if (time_is_before_jiffies(bfqq->wr_start_at_switch_to_srt +
					   bfq_wr_duration(bfqd))) {
			/*
			 * In soft_rt weight raising with the
			 * interactive-weight-raising period
			 * elapsed (so no switch back to
			 * interactive weight raising).
			 */
			bfq_bfqq_end_wr(bfqq);
		} else { /*
			  * stopping soft_rt weight raising
			  * while still in interactive period,
			  * switch back to interactive weight
			  * raising
			  */
			switch_back_to_interactive_wr(bfqq, bfqd);
			bfqq->entity.prio_changed = 1;
		}
	}
}

static void bfq_update_has_short_ttime(struct bfq_data *bfqd,
				       struct bfq_queue *bfqq,
				       struct bfq_io_cq *bic)
{
	bool has_short_ttime = true, state_changed;

	/*
	 * No need to update has_short_ttime if bfqq is async or in
	 * idle io prio class, or if bfq_slice_idle is zero, because
	 * no device idling is performed for bfqq in this case.
	 */
	if (!bfq_bfqq_sync(bfqq) || bfq_class_idle(bfqq) ||
	    bfqd->bfq_slice_idle == 0)
		return;

	/* Idle window just restored, statistics are meaningless. */
	if (time_is_after_eq_jiffies(bfqq->split_time +
				     bfqd->bfq_wr_min_idle_time))
		return;

	/* Think time is infinite if no process is linked to
	 * bfqq. Otherwise check average think time to decide whether
	 * to mark as has_short_ttime. To this goal, compare average
	 * think time with half the I/O-plugging timeout.
	 */
	if (atomic_read(&bic->icq.ioc->active_ref) == 0 ||
	    (bfq_sample_valid(bfqq->ttime.ttime_samples) &&
	     bfqq->ttime.ttime_mean > bfqd->bfq_slice_idle>>1))
		has_short_ttime = false;

	state_changed = has_short_ttime != bfq_bfqq_has_short_ttime(bfqq);

	if (has_short_ttime)
		bfq_mark_bfqq_has_short_ttime(bfqq);
	else
		bfq_clear_bfqq_has_short_ttime(bfqq);

	/*
	 * Until the base value for the total service time gets
	 * finally computed for bfqq, the inject limit does depend on
	 * the think-time state (short|long). In particular, the limit
	 * is 0 or 1 if the think time is deemed, respectively, as
	 * short or long (details in the comments in
	 * bfq_update_inject_limit()). Accordingly, the next
	 * instructions reset the inject limit if the think-time state
	 * has changed and the above base value is still to be
	 * computed.
	 *
	 * However, the reset is performed only if more than 100 ms
	 * have elapsed since the last update of the inject limit, or
	 * (inclusive) if the change is from short to long think
	 * time. The reason for this waiting is as follows.
	 *
	 * bfqq may have a long think time because of a
	 * synchronization with some other queue, i.e., because the
	 * I/O of some other queue may need to be completed for bfqq
	 * to receive new I/O. Details in the comments on the choice
	 * of the queue for injection in bfq_select_queue().
	 *
	 * As stressed in those comments, if such a synchronization is
	 * actually in place, then, without injection on bfqq, the
	 * blocking I/O cannot happen to served while bfqq is in
	 * service. As a consequence, if bfqq is granted
	 * I/O-dispatch-plugging, then bfqq remains empty, and no I/O
	 * is dispatched, until the idle timeout fires. This is likely
	 * to result in lower bandwidth and higher latencies for bfqq,
	 * and in a severe loss of total throughput.
	 *
	 * On the opposite end, a non-zero inject limit may allow the
	 * I/O that blocks bfqq to be executed soon, and therefore
	 * bfqq to receive new I/O soon.
	 *
	 * But, if the blocking gets actually eliminated, then the
	 * next think-time sample for bfqq may be very low. This in
	 * turn may cause bfqq's think time to be deemed
	 * short. Without the 100 ms barrier, this new state change
	 * would cause the body of the next if to be executed
	 * immediately. But this would set to 0 the inject
	 * limit. Without injection, the blocking I/O would cause the
	 * think time of bfqq to become long again, and therefore the
	 * inject limit to be raised again, and so on. The only effect
	 * of such a steady oscillation between the two think-time
	 * states would be to prevent effective injection on bfqq.
	 *
	 * In contrast, if the inject limit is not reset during such a
	 * long time interval as 100 ms, then the number of short
	 * think time samples can grow significantly before the reset
	 * is performed. As a consequence, the think time state can
	 * become stable before the reset. Therefore there will be no
	 * state change when the 100 ms elapse, and no reset of the
	 * inject limit. The inject limit remains steadily equal to 1
	 * both during and after the 100 ms. So injection can be
	 * performed at all times, and throughput gets boosted.
	 *
	 * An inject limit equal to 1 is however in conflict, in
	 * general, with the fact that the think time of bfqq is
	 * short, because injection may be likely to delay bfqq's I/O
	 * (as explained in the comments in
	 * bfq_update_inject_limit()). But this does not happen in
	 * this special case, because bfqq's low think time is due to
	 * an effective handling of a synchronization, through
	 * injection. In this special case, bfqq's I/O does not get
	 * delayed by injection; on the contrary, bfqq's I/O is
	 * brought forward, because it is not blocked for
	 * milliseconds.
	 *
	 * In addition, serving the blocking I/O much sooner, and much
	 * more frequently than once per I/O-plugging timeout, makes
	 * it much quicker to detect a waker queue (the concept of
	 * waker queue is defined in the comments in
	 * bfq_add_request()). This makes it possible to start sooner
	 * to boost throughput more effectively, by injecting the I/O
	 * of the waker queue unconditionally on every
	 * bfq_dispatch_request().
	 *
	 * One last, important benefit of not resetting the inject
	 * limit before 100 ms is that, during this time interval, the
	 * base value for the total service time is likely to get
	 * finally computed for bfqq, freeing the inject limit from
	 * its relation with the think time.
	 */
	if (state_changed && bfqq->last_serv_time_ns == 0 &&
	    (time_is_before_eq_jiffies(bfqq->decrease_time_jif +
				      msecs_to_jiffies(100)) ||
	     !has_short_ttime))
		bfq_reset_inject_limit(bfqd, bfqq);
}

/*
 * Called when a new fs request (rq) is added to bfqq.  Check if there's
 * something we should do about it.
 */
static void bfq_rq_enqueued(struct bfq_data *bfqd, struct bfq_queue *bfqq,
			    struct request *rq)
{
	if (rq->cmd_flags & REQ_META)
		bfqq->meta_pending++;

	bfqq->last_request_pos = blk_rq_pos(rq) + blk_rq_sectors(rq);

	if (bfqq == bfqd->in_service_queue && bfq_bfqq_wait_request(bfqq)) {
		bool small_req = bfqq->queued[rq_is_sync(rq)] == 1 &&
				 blk_rq_sectors(rq) < 32;
		bool budget_timeout = bfq_bfqq_budget_timeout(bfqq);

		/*
		 * There is just this request queued: if
		 * - the request is small, and
		 * - we are idling to boost throughput, and
		 * - the queue is not to be expired,
		 * then just exit.
		 *
		 * In this way, if the device is being idled to wait
		 * for a new request from the in-service queue, we
		 * avoid unplugging the device and committing the
		 * device to serve just a small request. In contrast
		 * we wait for the block layer to decide when to
		 * unplug the device: hopefully, new requests will be
		 * merged to this one quickly, then the device will be
		 * unplugged and larger requests will be dispatched.
		 */
		if (small_req && idling_boosts_thr_without_issues(bfqd, bfqq) &&
		    !budget_timeout)
			return;

		/*
		 * A large enough request arrived, or idling is being
		 * performed to preserve service guarantees, or
		 * finally the queue is to be expired: in all these
		 * cases disk idling is to be stopped, so clear
		 * wait_request flag and reset timer.
		 */
		bfq_clear_bfqq_wait_request(bfqq);
		hrtimer_try_to_cancel(&bfqd->idle_slice_timer);

		/*
		 * The queue is not empty, because a new request just
		 * arrived. Hence we can safely expire the queue, in
		 * case of budget timeout, without risking that the
		 * timestamps of the queue are not updated correctly.
		 * See [1] for more details.
		 */
		if (budget_timeout)
			bfq_bfqq_expire(bfqd, bfqq, false,
					BFQQE_BUDGET_TIMEOUT);
	}
}

static void bfqq_request_allocated(struct bfq_queue *bfqq)
{
	struct bfq_entity *entity = &bfqq->entity;

	for_each_entity(entity)
		entity->allocated++;
}

static void bfqq_request_freed(struct bfq_queue *bfqq)
{
	struct bfq_entity *entity = &bfqq->entity;

	for_each_entity(entity)
		entity->allocated--;
}

/* returns true if it causes the idle timer to be disabled */
static bool __bfq_insert_request(struct bfq_data *bfqd, struct request *rq)
{
	struct bfq_queue *bfqq = RQ_BFQQ(rq),
		*new_bfqq = bfq_setup_cooperator(bfqd, bfqq, rq, true,
						 RQ_BIC(rq));
	bool waiting, idle_timer_disabled = false;

	if (new_bfqq) {
		/*
		 * Release the request's reference to the old bfqq
		 * and make sure one is taken to the shared queue.
		 */
		bfqq_request_allocated(new_bfqq);
		bfqq_request_freed(bfqq);
		new_bfqq->ref++;
		/*
		 * If the bic associated with the process
		 * issuing this request still points to bfqq
		 * (and thus has not been already redirected
		 * to new_bfqq or even some other bfq_queue),
		 * then complete the merge and redirect it to
		 * new_bfqq.
		 */
		if (bic_to_bfqq(RQ_BIC(rq), 1) == bfqq)
			bfq_merge_bfqqs(bfqd, RQ_BIC(rq),
					bfqq, new_bfqq);

		bfq_clear_bfqq_just_created(bfqq);
		/*
		 * rq is about to be enqueued into new_bfqq,
		 * release rq reference on bfqq
		 */
		bfq_put_queue(bfqq);
		rq->elv.priv[1] = new_bfqq;
		bfqq = new_bfqq;
	}

	bfq_update_io_thinktime(bfqd, bfqq);
	bfq_update_has_short_ttime(bfqd, bfqq, RQ_BIC(rq));
	bfq_update_io_seektime(bfqd, bfqq, rq);

	waiting = bfqq && bfq_bfqq_wait_request(bfqq);
	bfq_add_request(rq);
	idle_timer_disabled = waiting && !bfq_bfqq_wait_request(bfqq);

	rq->fifo_time = ktime_get_ns() + bfqd->bfq_fifo_expire[rq_is_sync(rq)];
	list_add_tail(&rq->queuelist, &bfqq->fifo);

	bfq_rq_enqueued(bfqd, bfqq, rq);

	return idle_timer_disabled;
}

#ifdef CONFIG_BFQ_CGROUP_DEBUG
static void bfq_update_insert_stats(struct request_queue *q,
				    struct bfq_queue *bfqq,
				    bool idle_timer_disabled,
				    unsigned int cmd_flags)
{
	if (!bfqq)
		return;

	/*
	 * bfqq still exists, because it can disappear only after
	 * either it is merged with another queue, or the process it
	 * is associated with exits. But both actions must be taken by
	 * the same process currently executing this flow of
	 * instructions.
	 *
	 * In addition, the following queue lock guarantees that
	 * bfqq_group(bfqq) exists as well.
	 */
	spin_lock_irq(&q->queue_lock);
	bfqg_stats_update_io_add(bfqq_group(bfqq), bfqq, cmd_flags);
	if (idle_timer_disabled)
		bfqg_stats_update_idle_time(bfqq_group(bfqq));
	spin_unlock_irq(&q->queue_lock);
}
#else
static inline void bfq_update_insert_stats(struct request_queue *q,
					   struct bfq_queue *bfqq,
					   bool idle_timer_disabled,
					   unsigned int cmd_flags) {}
#endif /* CONFIG_BFQ_CGROUP_DEBUG */

static struct bfq_queue *bfq_init_rq(struct request *rq);

static void bfq_insert_request(struct blk_mq_hw_ctx *hctx, struct request *rq,
			       bool at_head)
{
	struct request_queue *q = hctx->queue;
	struct bfq_data *bfqd = q->elevator->elevator_data;
	struct bfq_queue *bfqq;
	bool idle_timer_disabled = false;
	unsigned int cmd_flags;
	LIST_HEAD(free);

#ifdef CONFIG_BFQ_GROUP_IOSCHED
	if (!cgroup_subsys_on_dfl(io_cgrp_subsys) && rq->bio)
		bfqg_stats_update_legacy_io(q, rq);
#endif
	spin_lock_irq(&bfqd->lock);
<<<<<<< HEAD
	if (blk_mq_sched_try_insert_merge(q, rq, &free)) {
=======
	bfqq = bfq_init_rq(rq);
	if (blk_mq_sched_try_insert_merge(q, rq)) {
>>>>>>> d7a5d91f
		spin_unlock_irq(&bfqd->lock);
		blk_mq_free_requests(&free);
		return;
	}

	blk_mq_sched_request_inserted(rq);

<<<<<<< HEAD
	spin_lock_irq(&bfqd->lock);
	bfqq = bfq_init_rq(rq);
	if (!bfqq || at_head) {
=======
	if (!bfqq || at_head || blk_rq_is_passthrough(rq)) {
>>>>>>> d7a5d91f
		if (at_head)
			list_add(&rq->queuelist, &bfqd->dispatch);
		else
			list_add_tail(&rq->queuelist, &bfqd->dispatch);
	} else {
		idle_timer_disabled = __bfq_insert_request(bfqd, rq);
		/*
		 * Update bfqq, because, if a queue merge has occurred
		 * in __bfq_insert_request, then rq has been
		 * redirected into a new queue.
		 */
		bfqq = RQ_BFQQ(rq);

		if (rq_mergeable(rq)) {
			elv_rqhash_add(q, rq);
			if (!q->last_merge)
				q->last_merge = rq;
		}
	}

	/*
	 * Cache cmd_flags before releasing scheduler lock, because rq
	 * may disappear afterwards (for example, because of a request
	 * merge).
	 */
	cmd_flags = rq->cmd_flags;
	spin_unlock_irq(&bfqd->lock);

	bfq_update_insert_stats(q, bfqq, idle_timer_disabled,
				cmd_flags);
}

static void bfq_insert_requests(struct blk_mq_hw_ctx *hctx,
				struct list_head *list, bool at_head)
{
	while (!list_empty(list)) {
		struct request *rq;

		rq = list_first_entry(list, struct request, queuelist);
		list_del_init(&rq->queuelist);
		bfq_insert_request(hctx, rq, at_head);
	}
}

static void bfq_update_hw_tag(struct bfq_data *bfqd)
{
	struct bfq_queue *bfqq = bfqd->in_service_queue;

	bfqd->max_rq_in_driver = max_t(int, bfqd->max_rq_in_driver,
				       bfqd->rq_in_driver);

	if (bfqd->hw_tag == 1)
		return;

	/*
	 * This sample is valid if the number of outstanding requests
	 * is large enough to allow a queueing behavior.  Note that the
	 * sum is not exact, as it's not taking into account deactivated
	 * requests.
	 */
	if (bfqd->rq_in_driver + bfqd->queued <= BFQ_HW_QUEUE_THRESHOLD)
		return;

	/*
	 * If active queue hasn't enough requests and can idle, bfq might not
	 * dispatch sufficient requests to hardware. Don't zero hw_tag in this
	 * case
	 */
	if (bfqq && bfq_bfqq_has_short_ttime(bfqq) &&
	    bfqq->dispatched + bfqq->queued[0] + bfqq->queued[1] <
	    BFQ_HW_QUEUE_THRESHOLD &&
	    bfqd->rq_in_driver < BFQ_HW_QUEUE_THRESHOLD)
		return;

	if (bfqd->hw_tag_samples++ < BFQ_HW_QUEUE_SAMPLES)
		return;

	bfqd->hw_tag = bfqd->max_rq_in_driver > BFQ_HW_QUEUE_THRESHOLD;
	bfqd->max_rq_in_driver = 0;
	bfqd->hw_tag_samples = 0;

	bfqd->nonrot_with_queueing =
		blk_queue_nonrot(bfqd->queue) && bfqd->hw_tag;
}

static void bfq_completed_request(struct bfq_queue *bfqq, struct bfq_data *bfqd)
{
	u64 now_ns;
	u32 delta_us;

	bfq_update_hw_tag(bfqd);

	bfqd->rq_in_driver--;
	bfqq->dispatched--;

	if (!bfqq->dispatched && !bfq_bfqq_busy(bfqq)) {
		/*
		 * Set budget_timeout (which we overload to store the
		 * time at which the queue remains with no backlog and
		 * no outstanding request; used by the weight-raising
		 * mechanism).
		 */
		bfqq->budget_timeout = jiffies;

		bfq_weights_tree_remove(bfqd, bfqq);
	}

	now_ns = ktime_get_ns();

	bfqq->ttime.last_end_request = now_ns;

	/*
	 * Using us instead of ns, to get a reasonable precision in
	 * computing rate in next check.
	 */
	delta_us = div_u64(now_ns - bfqd->last_completion, NSEC_PER_USEC);

	/*
	 * If the request took rather long to complete, and, according
	 * to the maximum request size recorded, this completion latency
	 * implies that the request was certainly served at a very low
	 * rate (less than 1M sectors/sec), then the whole observation
	 * interval that lasts up to this time instant cannot be a
	 * valid time interval for computing a new peak rate.  Invoke
	 * bfq_update_rate_reset to have the following three steps
	 * taken:
	 * - close the observation interval at the last (previous)
	 *   request dispatch or completion
	 * - compute rate, if possible, for that observation interval
	 * - reset to zero samples, which will trigger a proper
	 *   re-initialization of the observation interval on next
	 *   dispatch
	 */
	if (delta_us > BFQ_MIN_TT/NSEC_PER_USEC &&
	   (bfqd->last_rq_max_size<<BFQ_RATE_SHIFT)/delta_us <
			1UL<<(BFQ_RATE_SHIFT - 10))
		bfq_update_rate_reset(bfqd, NULL);
	bfqd->last_completion = now_ns;
	/*
	 * Shared queues are likely to receive I/O at a high
	 * rate. This may deceptively let them be considered as wakers
	 * of other queues. But a false waker will unjustly steal
	 * bandwidth to its supposedly woken queue. So considering
	 * also shared queues in the waking mechanism may cause more
	 * control troubles than throughput benefits. Then reset
	 * last_completed_rq_bfqq if bfqq is a shared queue.
	 */
	if (!bfq_bfqq_coop(bfqq))
		bfqd->last_completed_rq_bfqq = bfqq;
	else
		bfqd->last_completed_rq_bfqq = NULL;

	/*
	 * If we are waiting to discover whether the request pattern
	 * of the task associated with the queue is actually
	 * isochronous, and both requisites for this condition to hold
	 * are now satisfied, then compute soft_rt_next_start (see the
	 * comments on the function bfq_bfqq_softrt_next_start()). We
	 * do not compute soft_rt_next_start if bfqq is in interactive
	 * weight raising (see the comments in bfq_bfqq_expire() for
	 * an explanation). We schedule this delayed update when bfqq
	 * expires, if it still has in-flight requests.
	 */
	if (bfq_bfqq_softrt_update(bfqq) && bfqq->dispatched == 0 &&
	    RB_EMPTY_ROOT(&bfqq->sort_list) &&
	    bfqq->wr_coeff != bfqd->bfq_wr_coeff)
		bfqq->soft_rt_next_start =
			bfq_bfqq_softrt_next_start(bfqd, bfqq);

	/*
	 * If this is the in-service queue, check if it needs to be expired,
	 * or if we want to idle in case it has no pending requests.
	 */
	if (bfqd->in_service_queue == bfqq) {
		if (bfq_bfqq_must_idle(bfqq)) {
			if (bfqq->dispatched == 0)
				bfq_arm_slice_timer(bfqd);
			/*
			 * If we get here, we do not expire bfqq, even
			 * if bfqq was in budget timeout or had no
			 * more requests (as controlled in the next
			 * conditional instructions). The reason for
			 * not expiring bfqq is as follows.
			 *
			 * Here bfqq->dispatched > 0 holds, but
			 * bfq_bfqq_must_idle() returned true. This
			 * implies that, even if no request arrives
			 * for bfqq before bfqq->dispatched reaches 0,
			 * bfqq will, however, not be expired on the
			 * completion event that causes bfqq->dispatch
			 * to reach zero. In contrast, on this event,
			 * bfqq will start enjoying device idling
			 * (I/O-dispatch plugging).
			 *
			 * But, if we expired bfqq here, bfqq would
			 * not have the chance to enjoy device idling
			 * when bfqq->dispatched finally reaches
			 * zero. This would expose bfqq to violation
			 * of its reserved service guarantees.
			 */
			return;
		} else if (bfq_may_expire_for_budg_timeout(bfqq))
			bfq_bfqq_expire(bfqd, bfqq, false,
					BFQQE_BUDGET_TIMEOUT);
		else if (RB_EMPTY_ROOT(&bfqq->sort_list) &&
			 (bfqq->dispatched == 0 ||
			  !bfq_better_to_idle(bfqq)))
			bfq_bfqq_expire(bfqd, bfqq, false,
					BFQQE_NO_MORE_REQUESTS);
	}

	if (!bfqd->rq_in_driver)
		bfq_schedule_dispatch(bfqd);
}

static void bfq_finish_requeue_request_body(struct bfq_queue *bfqq)
{
	bfqq_request_freed(bfqq);
	bfq_put_queue(bfqq);
}

/*
 * The processes associated with bfqq may happen to generate their
 * cumulative I/O at a lower rate than the rate at which the device
 * could serve the same I/O. This is rather probable, e.g., if only
 * one process is associated with bfqq and the device is an SSD. It
 * results in bfqq becoming often empty while in service. In this
 * respect, if BFQ is allowed to switch to another queue when bfqq
 * remains empty, then the device goes on being fed with I/O requests,
 * and the throughput is not affected. In contrast, if BFQ is not
 * allowed to switch to another queue---because bfqq is sync and
 * I/O-dispatch needs to be plugged while bfqq is temporarily
 * empty---then, during the service of bfqq, there will be frequent
 * "service holes", i.e., time intervals during which bfqq gets empty
 * and the device can only consume the I/O already queued in its
 * hardware queues. During service holes, the device may even get to
 * remaining idle. In the end, during the service of bfqq, the device
 * is driven at a lower speed than the one it can reach with the kind
 * of I/O flowing through bfqq.
 *
 * To counter this loss of throughput, BFQ implements a "request
 * injection mechanism", which tries to fill the above service holes
 * with I/O requests taken from other queues. The hard part in this
 * mechanism is finding the right amount of I/O to inject, so as to
 * both boost throughput and not break bfqq's bandwidth and latency
 * guarantees. In this respect, the mechanism maintains a per-queue
 * inject limit, computed as below. While bfqq is empty, the injection
 * mechanism dispatches extra I/O requests only until the total number
 * of I/O requests in flight---i.e., already dispatched but not yet
 * completed---remains lower than this limit.
 *
 * A first definition comes in handy to introduce the algorithm by
 * which the inject limit is computed.  We define as first request for
 * bfqq, an I/O request for bfqq that arrives while bfqq is in
 * service, and causes bfqq to switch from empty to non-empty. The
 * algorithm updates the limit as a function of the effect of
 * injection on the service times of only the first requests of
 * bfqq. The reason for this restriction is that these are the
 * requests whose service time is affected most, because they are the
 * first to arrive after injection possibly occurred.
 *
 * To evaluate the effect of injection, the algorithm measures the
 * "total service time" of first requests. We define as total service
 * time of an I/O request, the time that elapses since when the
 * request is enqueued into bfqq, to when it is completed. This
 * quantity allows the whole effect of injection to be measured. It is
 * easy to see why. Suppose that some requests of other queues are
 * actually injected while bfqq is empty, and that a new request R
 * then arrives for bfqq. If the device does start to serve all or
 * part of the injected requests during the service hole, then,
 * because of this extra service, it may delay the next invocation of
 * the dispatch hook of BFQ. Then, even after R gets eventually
 * dispatched, the device may delay the actual service of R if it is
 * still busy serving the extra requests, or if it decides to serve,
 * before R, some extra request still present in its queues. As a
 * conclusion, the cumulative extra delay caused by injection can be
 * easily evaluated by just comparing the total service time of first
 * requests with and without injection.
 *
 * The limit-update algorithm works as follows. On the arrival of a
 * first request of bfqq, the algorithm measures the total time of the
 * request only if one of the three cases below holds, and, for each
 * case, it updates the limit as described below:
 *
 * (1) If there is no in-flight request. This gives a baseline for the
 *     total service time of the requests of bfqq. If the baseline has
 *     not been computed yet, then, after computing it, the limit is
 *     set to 1, to start boosting throughput, and to prepare the
 *     ground for the next case. If the baseline has already been
 *     computed, then it is updated, in case it results to be lower
 *     than the previous value.
 *
 * (2) If the limit is higher than 0 and there are in-flight
 *     requests. By comparing the total service time in this case with
 *     the above baseline, it is possible to know at which extent the
 *     current value of the limit is inflating the total service
 *     time. If the inflation is below a certain threshold, then bfqq
 *     is assumed to be suffering from no perceivable loss of its
 *     service guarantees, and the limit is even tentatively
 *     increased. If the inflation is above the threshold, then the
 *     limit is decreased. Due to the lack of any hysteresis, this
 *     logic makes the limit oscillate even in steady workload
 *     conditions. Yet we opted for it, because it is fast in reaching
 *     the best value for the limit, as a function of the current I/O
 *     workload. To reduce oscillations, this step is disabled for a
 *     short time interval after the limit happens to be decreased.
 *
 * (3) Periodically, after resetting the limit, to make sure that the
 *     limit eventually drops in case the workload changes. This is
 *     needed because, after the limit has gone safely up for a
 *     certain workload, it is impossible to guess whether the
 *     baseline total service time may have changed, without measuring
 *     it again without injection. A more effective version of this
 *     step might be to just sample the baseline, by interrupting
 *     injection only once, and then to reset/lower the limit only if
 *     the total service time with the current limit does happen to be
 *     too large.
 *
 * More details on each step are provided in the comments on the
 * pieces of code that implement these steps: the branch handling the
 * transition from empty to non empty in bfq_add_request(), the branch
 * handling injection in bfq_select_queue(), and the function
 * bfq_choose_bfqq_for_injection(). These comments also explain some
 * exceptions, made by the injection mechanism in some special cases.
 */
static void bfq_update_inject_limit(struct bfq_data *bfqd,
				    struct bfq_queue *bfqq)
{
	u64 tot_time_ns = ktime_get_ns() - bfqd->last_empty_occupied_ns;
	unsigned int old_limit = bfqq->inject_limit;

	if (bfqq->last_serv_time_ns > 0 && bfqd->rqs_injected) {
		u64 threshold = (bfqq->last_serv_time_ns * 3)>>1;

		if (tot_time_ns >= threshold && old_limit > 0) {
			bfqq->inject_limit--;
			bfqq->decrease_time_jif = jiffies;
		} else if (tot_time_ns < threshold &&
			   old_limit <= bfqd->max_rq_in_driver)
			bfqq->inject_limit++;
	}

	/*
	 * Either we still have to compute the base value for the
	 * total service time, and there seem to be the right
	 * conditions to do it, or we can lower the last base value
	 * computed.
	 *
	 * NOTE: (bfqd->rq_in_driver == 1) means that there is no I/O
	 * request in flight, because this function is in the code
	 * path that handles the completion of a request of bfqq, and,
	 * in particular, this function is executed before
	 * bfqd->rq_in_driver is decremented in such a code path.
	 */
	if ((bfqq->last_serv_time_ns == 0 && bfqd->rq_in_driver == 1) ||
	    tot_time_ns < bfqq->last_serv_time_ns) {
		if (bfqq->last_serv_time_ns == 0) {
			/*
			 * Now we certainly have a base value: make sure we
			 * start trying injection.
			 */
			bfqq->inject_limit = max_t(unsigned int, 1, old_limit);
		}
		bfqq->last_serv_time_ns = tot_time_ns;
	} else if (!bfqd->rqs_injected && bfqd->rq_in_driver == 1)
		/*
		 * No I/O injected and no request still in service in
		 * the drive: these are the exact conditions for
		 * computing the base value of the total service time
		 * for bfqq. So let's update this value, because it is
		 * rather variable. For example, it varies if the size
		 * or the spatial locality of the I/O requests in bfqq
		 * change.
		 */
		bfqq->last_serv_time_ns = tot_time_ns;


	/* update complete, not waiting for any request completion any longer */
	bfqd->waited_rq = NULL;
	bfqd->rqs_injected = false;
}

/*
 * Handle either a requeue or a finish for rq. The things to do are
 * the same in both cases: all references to rq are to be dropped. In
 * particular, rq is considered completed from the point of view of
 * the scheduler.
 */
static void bfq_finish_requeue_request(struct request *rq)
{
	struct bfq_queue *bfqq = RQ_BFQQ(rq);
	struct bfq_data *bfqd;
	unsigned long flags;

	/*
	 * rq either is not associated with any icq, or is an already
	 * requeued request that has not (yet) been re-inserted into
	 * a bfq_queue.
	 */
	if (!rq->elv.icq || !bfqq)
		return;

	bfqd = bfqq->bfqd;

	if (rq->rq_flags & RQF_STARTED)
		bfqg_stats_update_completion(bfqq_group(bfqq),
					     rq->start_time_ns,
					     rq->io_start_time_ns,
					     rq->cmd_flags);

	spin_lock_irqsave(&bfqd->lock, flags);
	if (likely(rq->rq_flags & RQF_STARTED)) {
		if (rq == bfqd->waited_rq)
			bfq_update_inject_limit(bfqd, bfqq);

		bfq_completed_request(bfqq, bfqd);
	}
	bfq_finish_requeue_request_body(bfqq);
	spin_unlock_irqrestore(&bfqd->lock, flags);

	/*
	 * Reset private fields. In case of a requeue, this allows
	 * this function to correctly do nothing if it is spuriously
	 * invoked again on this same request (see the check at the
	 * beginning of the function). Probably, a better general
	 * design would be to prevent blk-mq from invoking the requeue
	 * or finish hooks of an elevator, for a request that is not
	 * referred by that elevator.
	 *
	 * Resetting the following fields would break the
	 * request-insertion logic if rq is re-inserted into a bfq
	 * internal queue, without a re-preparation. Here we assume
	 * that re-insertions of requeued requests, without
	 * re-preparation, can happen only for pass_through or at_head
	 * requests (which are not re-inserted into bfq internal
	 * queues).
	 */
	rq->elv.priv[0] = NULL;
	rq->elv.priv[1] = NULL;
}

/*
 * Removes the association between the current task and bfqq, assuming
 * that bic points to the bfq iocontext of the task.
 * Returns NULL if a new bfqq should be allocated, or the old bfqq if this
 * was the last process referring to that bfqq.
 */
static struct bfq_queue *
bfq_split_bfqq(struct bfq_io_cq *bic, struct bfq_queue *bfqq)
{
	bfq_log_bfqq(bfqq->bfqd, bfqq, "splitting queue");

	if (bfqq_process_refs(bfqq) == 1) {
		bfqq->pid = current->pid;
		bfq_clear_bfqq_coop(bfqq);
		bfq_clear_bfqq_split_coop(bfqq);
		return bfqq;
	}

	bic_set_bfqq(bic, NULL, 1);

	bfq_put_cooperator(bfqq);

	bfq_release_process_ref(bfqq->bfqd, bfqq);
	return NULL;
}

static struct bfq_queue *bfq_get_bfqq_handle_split(struct bfq_data *bfqd,
						   struct bfq_io_cq *bic,
						   struct bio *bio,
						   bool split, bool is_sync,
						   bool *new_queue)
{
	struct bfq_queue *bfqq = bic_to_bfqq(bic, is_sync);

	if (likely(bfqq && bfqq != &bfqd->oom_bfqq))
		return bfqq;

	if (new_queue)
		*new_queue = true;

	if (bfqq)
		bfq_put_queue(bfqq);
	bfqq = bfq_get_queue(bfqd, bio, is_sync, bic, split);

	bic_set_bfqq(bic, bfqq, is_sync);
	if (split && is_sync) {
		if ((bic->was_in_burst_list && bfqd->large_burst) ||
		    bic->saved_in_large_burst)
			bfq_mark_bfqq_in_large_burst(bfqq);
		else {
			bfq_clear_bfqq_in_large_burst(bfqq);
			if (bic->was_in_burst_list)
				/*
				 * If bfqq was in the current
				 * burst list before being
				 * merged, then we have to add
				 * it back. And we do not need
				 * to increase burst_size, as
				 * we did not decrement
				 * burst_size when we removed
				 * bfqq from the burst list as
				 * a consequence of a merge
				 * (see comments in
				 * bfq_put_queue). In this
				 * respect, it would be rather
				 * costly to know whether the
				 * current burst list is still
				 * the same burst list from
				 * which bfqq was removed on
				 * the merge. To avoid this
				 * cost, if bfqq was in a
				 * burst list, then we add
				 * bfqq to the current burst
				 * list without any further
				 * check. This can cause
				 * inappropriate insertions,
				 * but rarely enough to not
				 * harm the detection of large
				 * bursts significantly.
				 */
				hlist_add_head(&bfqq->burst_list_node,
					       &bfqd->burst_list);
		}
		bfqq->split_time = jiffies;
	}

	return bfqq;
}

/*
 * Only reset private fields. The actual request preparation will be
 * performed by bfq_init_rq, when rq is either inserted or merged. See
 * comments on bfq_init_rq for the reason behind this delayed
 * preparation.
 */
static void bfq_prepare_request(struct request *rq, struct bio *bio)
{
	/*
	 * Regardless of whether we have an icq attached, we have to
	 * clear the scheduler pointers, as they might point to
	 * previously allocated bic/bfqq structs.
	 */
	rq->elv.priv[0] = rq->elv.priv[1] = NULL;
}

/*
 * If needed, init rq, allocate bfq data structures associated with
 * rq, and increment reference counters in the destination bfq_queue
 * for rq. Return the destination bfq_queue for rq, or NULL is rq is
 * not associated with any bfq_queue.
 *
 * This function is invoked by the functions that perform rq insertion
 * or merging. One may have expected the above preparation operations
 * to be performed in bfq_prepare_request, and not delayed to when rq
 * is inserted or merged. The rationale behind this delayed
 * preparation is that, after the prepare_request hook is invoked for
 * rq, rq may still be transformed into a request with no icq, i.e., a
 * request not associated with any queue. No bfq hook is invoked to
 * signal this transformation. As a consequence, should these
 * preparation operations be performed when the prepare_request hook
 * is invoked, and should rq be transformed one moment later, bfq
 * would end up in an inconsistent state, because it would have
 * incremented some queue counters for an rq destined to
 * transformation, without any chance to correctly lower these
 * counters back. In contrast, no transformation can still happen for
 * rq after rq has been inserted or merged. So, it is safe to execute
 * these preparation operations when rq is finally inserted or merged.
 */
static struct bfq_queue *bfq_init_rq(struct request *rq)
{
	struct request_queue *q = rq->q;
	struct bio *bio = rq->bio;
	struct bfq_data *bfqd = q->elevator->elevator_data;
	struct bfq_io_cq *bic;
	const int is_sync = rq_is_sync(rq);
	struct bfq_queue *bfqq;
	bool new_queue = false;
	bool bfqq_already_existing = false, split = false;

	if (unlikely(!rq->elv.icq))
		return NULL;

	/*
	 * Assuming that elv.priv[1] is set only if everything is set
	 * for this rq. This holds true, because this function is
	 * invoked only for insertion or merging, and, after such
	 * events, a request cannot be manipulated any longer before
	 * being removed from bfq.
	 */
	if (rq->elv.priv[1])
		return rq->elv.priv[1];

	bic = icq_to_bic(rq->elv.icq);

	bfq_check_ioprio_change(bic, bio);

	bfq_bic_update_cgroup(bic, bio);

	bfqq = bfq_get_bfqq_handle_split(bfqd, bic, bio, false, is_sync,
					 &new_queue);

	if (likely(!new_queue)) {
		/* If the queue was seeky for too long, break it apart. */
		if (bfq_bfqq_coop(bfqq) && bfq_bfqq_split_coop(bfqq) &&
			!bic->stably_merged) {
			struct bfq_queue *old_bfqq = bfqq;

			/* Update bic before losing reference to bfqq */
			if (bfq_bfqq_in_large_burst(bfqq))
				bic->saved_in_large_burst = true;

			bfqq = bfq_split_bfqq(bic, bfqq);
			split = true;

			if (!bfqq) {
				bfqq = bfq_get_bfqq_handle_split(bfqd, bic, bio,
								 true, is_sync,
								 NULL);
				bfqq->waker_bfqq = old_bfqq->waker_bfqq;
				bfqq->tentative_waker_bfqq = NULL;

				/*
				 * If the waker queue disappears, then
				 * new_bfqq->waker_bfqq must be
				 * reset. So insert new_bfqq into the
				 * woken_list of the waker. See
				 * bfq_check_waker for details.
				 */
				if (bfqq->waker_bfqq)
					hlist_add_head(&bfqq->woken_list_node,
						       &bfqq->waker_bfqq->woken_list);
			} else
				bfqq_already_existing = true;
		}
	}

	bfqq_request_allocated(bfqq);
	bfqq->ref++;
	bfq_log_bfqq(bfqd, bfqq, "get_request %p: bfqq %p, %d",
		     rq, bfqq, bfqq->ref);

	rq->elv.priv[0] = bic;
	rq->elv.priv[1] = bfqq;

	/*
	 * If a bfq_queue has only one process reference, it is owned
	 * by only this bic: we can then set bfqq->bic = bic. in
	 * addition, if the queue has also just been split, we have to
	 * resume its state.
	 */
	if (likely(bfqq != &bfqd->oom_bfqq) && bfqq_process_refs(bfqq) == 1) {
		bfqq->bic = bic;
		if (split) {
			/*
			 * The queue has just been split from a shared
			 * queue: restore the idle window and the
			 * possible weight raising period.
			 */
			bfq_bfqq_resume_state(bfqq, bfqd, bic,
					      bfqq_already_existing);
		}
	}

	/*
	 * Consider bfqq as possibly belonging to a burst of newly
	 * created queues only if:
	 * 1) A burst is actually happening (bfqd->burst_size > 0)
	 * or
	 * 2) There is no other active queue. In fact, if, in
	 *    contrast, there are active queues not belonging to the
	 *    possible burst bfqq may belong to, then there is no gain
	 *    in considering bfqq as belonging to a burst, and
	 *    therefore in not weight-raising bfqq. See comments on
	 *    bfq_handle_burst().
	 *
	 * This filtering also helps eliminating false positives,
	 * occurring when bfqq does not belong to an actual large
	 * burst, but some background task (e.g., a service) happens
	 * to trigger the creation of new queues very close to when
	 * bfqq and its possible companion queues are created. See
	 * comments on bfq_handle_burst() for further details also on
	 * this issue.
	 */
	if (unlikely(bfq_bfqq_just_created(bfqq) &&
		     (bfqd->burst_size > 0 ||
		      bfq_tot_busy_queues(bfqd) == 0)))
		bfq_handle_burst(bfqd, bfqq);

	return bfqq;
}

static void
bfq_idle_slice_timer_body(struct bfq_data *bfqd, struct bfq_queue *bfqq)
{
	enum bfqq_expiration reason;
	unsigned long flags;

	spin_lock_irqsave(&bfqd->lock, flags);

	/*
	 * Considering that bfqq may be in race, we should firstly check
	 * whether bfqq is in service before doing something on it. If
	 * the bfqq in race is not in service, it has already been expired
	 * through __bfq_bfqq_expire func and its wait_request flags has
	 * been cleared in __bfq_bfqd_reset_in_service func.
	 */
	if (bfqq != bfqd->in_service_queue) {
		spin_unlock_irqrestore(&bfqd->lock, flags);
		return;
	}

	bfq_clear_bfqq_wait_request(bfqq);

	if (bfq_bfqq_budget_timeout(bfqq))
		/*
		 * Also here the queue can be safely expired
		 * for budget timeout without wasting
		 * guarantees
		 */
		reason = BFQQE_BUDGET_TIMEOUT;
	else if (bfqq->queued[0] == 0 && bfqq->queued[1] == 0)
		/*
		 * The queue may not be empty upon timer expiration,
		 * because we may not disable the timer when the
		 * first request of the in-service queue arrives
		 * during disk idling.
		 */
		reason = BFQQE_TOO_IDLE;
	else
		goto schedule_dispatch;

	bfq_bfqq_expire(bfqd, bfqq, true, reason);

schedule_dispatch:
	spin_unlock_irqrestore(&bfqd->lock, flags);
	bfq_schedule_dispatch(bfqd);
}

/*
 * Handler of the expiration of the timer running if the in-service queue
 * is idling inside its time slice.
 */
static enum hrtimer_restart bfq_idle_slice_timer(struct hrtimer *timer)
{
	struct bfq_data *bfqd = container_of(timer, struct bfq_data,
					     idle_slice_timer);
	struct bfq_queue *bfqq = bfqd->in_service_queue;

	/*
	 * Theoretical race here: the in-service queue can be NULL or
	 * different from the queue that was idling if a new request
	 * arrives for the current queue and there is a full dispatch
	 * cycle that changes the in-service queue.  This can hardly
	 * happen, but in the worst case we just expire a queue too
	 * early.
	 */
	if (bfqq)
		bfq_idle_slice_timer_body(bfqd, bfqq);

	return HRTIMER_NORESTART;
}

static void __bfq_put_async_bfqq(struct bfq_data *bfqd,
				 struct bfq_queue **bfqq_ptr)
{
	struct bfq_queue *bfqq = *bfqq_ptr;

	bfq_log(bfqd, "put_async_bfqq: %p", bfqq);
	if (bfqq) {
		bfq_bfqq_move(bfqd, bfqq, bfqd->root_group);

		bfq_log_bfqq(bfqd, bfqq, "put_async_bfqq: putting %p, %d",
			     bfqq, bfqq->ref);
		bfq_put_queue(bfqq);
		*bfqq_ptr = NULL;
	}
}

/*
 * Release all the bfqg references to its async queues.  If we are
 * deallocating the group these queues may still contain requests, so
 * we reparent them to the root cgroup (i.e., the only one that will
 * exist for sure until all the requests on a device are gone).
 */
void bfq_put_async_queues(struct bfq_data *bfqd, struct bfq_group *bfqg)
{
	int i, j;

	for (i = 0; i < 2; i++)
		for (j = 0; j < IOPRIO_BE_NR; j++)
			__bfq_put_async_bfqq(bfqd, &bfqg->async_bfqq[i][j]);

	__bfq_put_async_bfqq(bfqd, &bfqg->async_idle_bfqq);
}

/*
 * See the comments on bfq_limit_depth for the purpose of
 * the depths set in the function. Return minimum shallow depth we'll use.
 */
static void bfq_update_depths(struct bfq_data *bfqd, struct sbitmap_queue *bt)
{
	unsigned int depth = 1U << bt->sb.shift;

	bfqd->full_depth_shift = bt->sb.shift;
	/*
	 * In-word depths if no bfq_queue is being weight-raised:
	 * leaving 25% of tags only for sync reads.
	 *
	 * In next formulas, right-shift the value
	 * (1U<<bt->sb.shift), instead of computing directly
	 * (1U<<(bt->sb.shift - something)), to be robust against
	 * any possible value of bt->sb.shift, without having to
	 * limit 'something'.
	 */
	/* no more than 50% of tags for async I/O */
	bfqd->word_depths[0][0] = max(depth >> 1, 1U);
	/*
	 * no more than 75% of tags for sync writes (25% extra tags
	 * w.r.t. async I/O, to prevent async I/O from starving sync
	 * writes)
	 */
	bfqd->word_depths[0][1] = max((depth * 3) >> 2, 1U);

	/*
	 * In-word depths in case some bfq_queue is being weight-
	 * raised: leaving ~63% of tags for sync reads. This is the
	 * highest percentage for which, in our tests, application
	 * start-up times didn't suffer from any regression due to tag
	 * shortage.
	 */
	/* no more than ~18% of tags for async I/O */
	bfqd->word_depths[1][0] = max((depth * 3) >> 4, 1U);
	/* no more than ~37% of tags for sync writes (~20% extra tags) */
	bfqd->word_depths[1][1] = max((depth * 6) >> 4, 1U);
}

static void bfq_depth_updated(struct blk_mq_hw_ctx *hctx)
{
	struct bfq_data *bfqd = hctx->queue->elevator->elevator_data;
	struct blk_mq_tags *tags = hctx->sched_tags;

	bfq_update_depths(bfqd, &tags->bitmap_tags);
	sbitmap_queue_min_shallow_depth(&tags->bitmap_tags, 1);
}

static int bfq_init_hctx(struct blk_mq_hw_ctx *hctx, unsigned int index)
{
	bfq_depth_updated(hctx);
	return 0;
}

static void bfq_exit_queue(struct elevator_queue *e)
{
	struct bfq_data *bfqd = e->elevator_data;
	struct bfq_queue *bfqq, *n;

	hrtimer_cancel(&bfqd->idle_slice_timer);

	spin_lock_irq(&bfqd->lock);
	list_for_each_entry_safe(bfqq, n, &bfqd->idle_list, bfqq_list)
		bfq_deactivate_bfqq(bfqd, bfqq, false, false);
	spin_unlock_irq(&bfqd->lock);

	hrtimer_cancel(&bfqd->idle_slice_timer);

	/* release oom-queue reference to root group */
	bfqg_and_blkg_put(bfqd->root_group);

#ifdef CONFIG_BFQ_GROUP_IOSCHED
	blkcg_deactivate_policy(bfqd->queue, &blkcg_policy_bfq);
#else
	spin_lock_irq(&bfqd->lock);
	bfq_put_async_queues(bfqd, bfqd->root_group);
	kfree(bfqd->root_group);
	spin_unlock_irq(&bfqd->lock);
#endif

	wbt_enable_default(bfqd->queue);

	kfree(bfqd);
}

static void bfq_init_root_group(struct bfq_group *root_group,
				struct bfq_data *bfqd)
{
	int i;

#ifdef CONFIG_BFQ_GROUP_IOSCHED
	root_group->entity.parent = NULL;
	root_group->my_entity = NULL;
	root_group->bfqd = bfqd;
#endif
	root_group->rq_pos_tree = RB_ROOT;
	for (i = 0; i < BFQ_IOPRIO_CLASSES; i++)
		root_group->sched_data.service_tree[i] = BFQ_SERVICE_TREE_INIT;
	root_group->sched_data.bfq_class_idle_last_service = jiffies;
}

static int bfq_init_queue(struct request_queue *q, struct elevator_type *e)
{
	struct bfq_data *bfqd;
	struct elevator_queue *eq;

	eq = elevator_alloc(q, e);
	if (!eq)
		return -ENOMEM;

	bfqd = kzalloc_node(sizeof(*bfqd), GFP_KERNEL, q->node);
	if (!bfqd) {
		kobject_put(&eq->kobj);
		return -ENOMEM;
	}
	eq->elevator_data = bfqd;

	spin_lock_irq(&q->queue_lock);
	q->elevator = eq;
	spin_unlock_irq(&q->queue_lock);

	/*
	 * Our fallback bfqq if bfq_find_alloc_queue() runs into OOM issues.
	 * Grab a permanent reference to it, so that the normal code flow
	 * will not attempt to free it.
	 */
	bfq_init_bfqq(bfqd, &bfqd->oom_bfqq, NULL, 1, 0);
	bfqd->oom_bfqq.ref++;
	bfqd->oom_bfqq.new_ioprio = BFQ_DEFAULT_QUEUE_IOPRIO;
	bfqd->oom_bfqq.new_ioprio_class = IOPRIO_CLASS_BE;
	bfqd->oom_bfqq.entity.new_weight =
		bfq_ioprio_to_weight(bfqd->oom_bfqq.new_ioprio);

	/* oom_bfqq does not participate to bursts */
	bfq_clear_bfqq_just_created(&bfqd->oom_bfqq);

	/*
	 * Trigger weight initialization, according to ioprio, at the
	 * oom_bfqq's first activation. The oom_bfqq's ioprio and ioprio
	 * class won't be changed any more.
	 */
	bfqd->oom_bfqq.entity.prio_changed = 1;

	bfqd->queue = q;

	INIT_LIST_HEAD(&bfqd->dispatch);

	hrtimer_init(&bfqd->idle_slice_timer, CLOCK_MONOTONIC,
		     HRTIMER_MODE_REL);
	bfqd->idle_slice_timer.function = bfq_idle_slice_timer;

	bfqd->queue_weights_tree = RB_ROOT_CACHED;
	bfqd->num_groups_with_pending_reqs = 0;

	INIT_LIST_HEAD(&bfqd->active_list);
	INIT_LIST_HEAD(&bfqd->idle_list);
	INIT_HLIST_HEAD(&bfqd->burst_list);

	bfqd->hw_tag = -1;
	bfqd->nonrot_with_queueing = blk_queue_nonrot(bfqd->queue);

	bfqd->bfq_max_budget = bfq_default_max_budget;

	bfqd->bfq_fifo_expire[0] = bfq_fifo_expire[0];
	bfqd->bfq_fifo_expire[1] = bfq_fifo_expire[1];
	bfqd->bfq_back_max = bfq_back_max;
	bfqd->bfq_back_penalty = bfq_back_penalty;
	bfqd->bfq_slice_idle = bfq_slice_idle;
	bfqd->bfq_timeout = bfq_timeout;

	bfqd->bfq_large_burst_thresh = 8;
	bfqd->bfq_burst_interval = msecs_to_jiffies(180);

	bfqd->low_latency = true;

	/*
	 * Trade-off between responsiveness and fairness.
	 */
	bfqd->bfq_wr_coeff = 30;
	bfqd->bfq_wr_rt_max_time = msecs_to_jiffies(300);
	bfqd->bfq_wr_max_time = 0;
	bfqd->bfq_wr_min_idle_time = msecs_to_jiffies(2000);
	bfqd->bfq_wr_min_inter_arr_async = msecs_to_jiffies(500);
	bfqd->bfq_wr_max_softrt_rate = 7000; /*
					      * Approximate rate required
					      * to playback or record a
					      * high-definition compressed
					      * video.
					      */
	bfqd->wr_busy_queues = 0;

	/*
	 * Begin by assuming, optimistically, that the device peak
	 * rate is equal to 2/3 of the highest reference rate.
	 */
	bfqd->rate_dur_prod = ref_rate[blk_queue_nonrot(bfqd->queue)] *
		ref_wr_duration[blk_queue_nonrot(bfqd->queue)];
	bfqd->peak_rate = ref_rate[blk_queue_nonrot(bfqd->queue)] * 2 / 3;

	spin_lock_init(&bfqd->lock);

	/*
	 * The invocation of the next bfq_create_group_hierarchy
	 * function is the head of a chain of function calls
	 * (bfq_create_group_hierarchy->blkcg_activate_policy->
	 * blk_mq_freeze_queue) that may lead to the invocation of the
	 * has_work hook function. For this reason,
	 * bfq_create_group_hierarchy is invoked only after all
	 * scheduler data has been initialized, apart from the fields
	 * that can be initialized only after invoking
	 * bfq_create_group_hierarchy. This, in particular, enables
	 * has_work to correctly return false. Of course, to avoid
	 * other inconsistencies, the blk-mq stack must then refrain
	 * from invoking further scheduler hooks before this init
	 * function is finished.
	 */
	bfqd->root_group = bfq_create_group_hierarchy(bfqd, q->node);
	if (!bfqd->root_group)
		goto out_free;
	bfq_init_root_group(bfqd->root_group, bfqd);
	bfq_init_entity(&bfqd->oom_bfqq.entity, bfqd->root_group);

	wbt_disable_default(q);
	return 0;

out_free:
	kfree(bfqd);
	kobject_put(&eq->kobj);
	return -ENOMEM;
}

static void bfq_slab_kill(void)
{
	kmem_cache_destroy(bfq_pool);
}

static int __init bfq_slab_setup(void)
{
	bfq_pool = KMEM_CACHE(bfq_queue, 0);
	if (!bfq_pool)
		return -ENOMEM;
	return 0;
}

static ssize_t bfq_var_show(unsigned int var, char *page)
{
	return sprintf(page, "%u\n", var);
}

static int bfq_var_store(unsigned long *var, const char *page)
{
	unsigned long new_val;
	int ret = kstrtoul(page, 10, &new_val);

	if (ret)
		return ret;
	*var = new_val;
	return 0;
}

#define SHOW_FUNCTION(__FUNC, __VAR, __CONV)				\
static ssize_t __FUNC(struct elevator_queue *e, char *page)		\
{									\
	struct bfq_data *bfqd = e->elevator_data;			\
	u64 __data = __VAR;						\
	if (__CONV == 1)						\
		__data = jiffies_to_msecs(__data);			\
	else if (__CONV == 2)						\
		__data = div_u64(__data, NSEC_PER_MSEC);		\
	return bfq_var_show(__data, (page));				\
}
SHOW_FUNCTION(bfq_fifo_expire_sync_show, bfqd->bfq_fifo_expire[1], 2);
SHOW_FUNCTION(bfq_fifo_expire_async_show, bfqd->bfq_fifo_expire[0], 2);
SHOW_FUNCTION(bfq_back_seek_max_show, bfqd->bfq_back_max, 0);
SHOW_FUNCTION(bfq_back_seek_penalty_show, bfqd->bfq_back_penalty, 0);
SHOW_FUNCTION(bfq_slice_idle_show, bfqd->bfq_slice_idle, 2);
SHOW_FUNCTION(bfq_max_budget_show, bfqd->bfq_user_max_budget, 0);
SHOW_FUNCTION(bfq_timeout_sync_show, bfqd->bfq_timeout, 1);
SHOW_FUNCTION(bfq_strict_guarantees_show, bfqd->strict_guarantees, 0);
SHOW_FUNCTION(bfq_low_latency_show, bfqd->low_latency, 0);
#undef SHOW_FUNCTION

#define USEC_SHOW_FUNCTION(__FUNC, __VAR)				\
static ssize_t __FUNC(struct elevator_queue *e, char *page)		\
{									\
	struct bfq_data *bfqd = e->elevator_data;			\
	u64 __data = __VAR;						\
	__data = div_u64(__data, NSEC_PER_USEC);			\
	return bfq_var_show(__data, (page));				\
}
USEC_SHOW_FUNCTION(bfq_slice_idle_us_show, bfqd->bfq_slice_idle);
#undef USEC_SHOW_FUNCTION

#define STORE_FUNCTION(__FUNC, __PTR, MIN, MAX, __CONV)			\
static ssize_t								\
__FUNC(struct elevator_queue *e, const char *page, size_t count)	\
{									\
	struct bfq_data *bfqd = e->elevator_data;			\
	unsigned long __data, __min = (MIN), __max = (MAX);		\
	int ret;							\
									\
	ret = bfq_var_store(&__data, (page));				\
	if (ret)							\
		return ret;						\
	if (__data < __min)						\
		__data = __min;						\
	else if (__data > __max)					\
		__data = __max;						\
	if (__CONV == 1)						\
		*(__PTR) = msecs_to_jiffies(__data);			\
	else if (__CONV == 2)						\
		*(__PTR) = (u64)__data * NSEC_PER_MSEC;			\
	else								\
		*(__PTR) = __data;					\
	return count;							\
}
STORE_FUNCTION(bfq_fifo_expire_sync_store, &bfqd->bfq_fifo_expire[1], 1,
		INT_MAX, 2);
STORE_FUNCTION(bfq_fifo_expire_async_store, &bfqd->bfq_fifo_expire[0], 1,
		INT_MAX, 2);
STORE_FUNCTION(bfq_back_seek_max_store, &bfqd->bfq_back_max, 0, INT_MAX, 0);
STORE_FUNCTION(bfq_back_seek_penalty_store, &bfqd->bfq_back_penalty, 1,
		INT_MAX, 0);
STORE_FUNCTION(bfq_slice_idle_store, &bfqd->bfq_slice_idle, 0, INT_MAX, 2);
#undef STORE_FUNCTION

#define USEC_STORE_FUNCTION(__FUNC, __PTR, MIN, MAX)			\
static ssize_t __FUNC(struct elevator_queue *e, const char *page, size_t count)\
{									\
	struct bfq_data *bfqd = e->elevator_data;			\
	unsigned long __data, __min = (MIN), __max = (MAX);		\
	int ret;							\
									\
	ret = bfq_var_store(&__data, (page));				\
	if (ret)							\
		return ret;						\
	if (__data < __min)						\
		__data = __min;						\
	else if (__data > __max)					\
		__data = __max;						\
	*(__PTR) = (u64)__data * NSEC_PER_USEC;				\
	return count;							\
}
USEC_STORE_FUNCTION(bfq_slice_idle_us_store, &bfqd->bfq_slice_idle, 0,
		    UINT_MAX);
#undef USEC_STORE_FUNCTION

static ssize_t bfq_max_budget_store(struct elevator_queue *e,
				    const char *page, size_t count)
{
	struct bfq_data *bfqd = e->elevator_data;
	unsigned long __data;
	int ret;

	ret = bfq_var_store(&__data, (page));
	if (ret)
		return ret;

	if (__data == 0)
		bfqd->bfq_max_budget = bfq_calc_max_budget(bfqd);
	else {
		if (__data > INT_MAX)
			__data = INT_MAX;
		bfqd->bfq_max_budget = __data;
	}

	bfqd->bfq_user_max_budget = __data;

	return count;
}

/*
 * Leaving this name to preserve name compatibility with cfq
 * parameters, but this timeout is used for both sync and async.
 */
static ssize_t bfq_timeout_sync_store(struct elevator_queue *e,
				      const char *page, size_t count)
{
	struct bfq_data *bfqd = e->elevator_data;
	unsigned long __data;
	int ret;

	ret = bfq_var_store(&__data, (page));
	if (ret)
		return ret;

	if (__data < 1)
		__data = 1;
	else if (__data > INT_MAX)
		__data = INT_MAX;

	bfqd->bfq_timeout = msecs_to_jiffies(__data);
	if (bfqd->bfq_user_max_budget == 0)
		bfqd->bfq_max_budget = bfq_calc_max_budget(bfqd);

	return count;
}

static ssize_t bfq_strict_guarantees_store(struct elevator_queue *e,
				     const char *page, size_t count)
{
	struct bfq_data *bfqd = e->elevator_data;
	unsigned long __data;
	int ret;

	ret = bfq_var_store(&__data, (page));
	if (ret)
		return ret;

	if (__data > 1)
		__data = 1;
	if (!bfqd->strict_guarantees && __data == 1
	    && bfqd->bfq_slice_idle < 8 * NSEC_PER_MSEC)
		bfqd->bfq_slice_idle = 8 * NSEC_PER_MSEC;

	bfqd->strict_guarantees = __data;

	return count;
}

static ssize_t bfq_low_latency_store(struct elevator_queue *e,
				     const char *page, size_t count)
{
	struct bfq_data *bfqd = e->elevator_data;
	unsigned long __data;
	int ret;

	ret = bfq_var_store(&__data, (page));
	if (ret)
		return ret;

	if (__data > 1)
		__data = 1;
	if (__data == 0 && bfqd->low_latency != 0)
		bfq_end_wr(bfqd);
	bfqd->low_latency = __data;

	return count;
}

#define BFQ_ATTR(name) \
	__ATTR(name, 0644, bfq_##name##_show, bfq_##name##_store)

static struct elv_fs_entry bfq_attrs[] = {
	BFQ_ATTR(fifo_expire_sync),
	BFQ_ATTR(fifo_expire_async),
	BFQ_ATTR(back_seek_max),
	BFQ_ATTR(back_seek_penalty),
	BFQ_ATTR(slice_idle),
	BFQ_ATTR(slice_idle_us),
	BFQ_ATTR(max_budget),
	BFQ_ATTR(timeout_sync),
	BFQ_ATTR(strict_guarantees),
	BFQ_ATTR(low_latency),
	__ATTR_NULL
};

static struct elevator_type iosched_bfq_mq = {
	.ops = {
		.limit_depth		= bfq_limit_depth,
		.prepare_request	= bfq_prepare_request,
		.requeue_request        = bfq_finish_requeue_request,
		.finish_request		= bfq_finish_requeue_request,
		.exit_icq		= bfq_exit_icq,
		.insert_requests	= bfq_insert_requests,
		.dispatch_request	= bfq_dispatch_request,
		.next_request		= elv_rb_latter_request,
		.former_request		= elv_rb_former_request,
		.allow_merge		= bfq_allow_bio_merge,
		.bio_merge		= bfq_bio_merge,
		.request_merge		= bfq_request_merge,
		.requests_merged	= bfq_requests_merged,
		.request_merged		= bfq_request_merged,
		.has_work		= bfq_has_work,
		.depth_updated		= bfq_depth_updated,
		.init_hctx		= bfq_init_hctx,
		.init_sched		= bfq_init_queue,
		.exit_sched		= bfq_exit_queue,
	},

	.icq_size =		sizeof(struct bfq_io_cq),
	.icq_align =		__alignof__(struct bfq_io_cq),
	.elevator_attrs =	bfq_attrs,
	.elevator_name =	"bfq",
	.elevator_owner =	THIS_MODULE,
};
MODULE_ALIAS("bfq-iosched");

static int __init bfq_init(void)
{
	int ret;

#ifdef CONFIG_BFQ_GROUP_IOSCHED
	ret = blkcg_policy_register(&blkcg_policy_bfq);
	if (ret)
		return ret;
#endif

	ret = -ENOMEM;
	if (bfq_slab_setup())
		goto err_pol_unreg;

	/*
	 * Times to load large popular applications for the typical
	 * systems installed on the reference devices (see the
	 * comments before the definition of the next
	 * array). Actually, we use slightly lower values, as the
	 * estimated peak rate tends to be smaller than the actual
	 * peak rate.  The reason for this last fact is that estimates
	 * are computed over much shorter time intervals than the long
	 * intervals typically used for benchmarking. Why? First, to
	 * adapt more quickly to variations. Second, because an I/O
	 * scheduler cannot rely on a peak-rate-evaluation workload to
	 * be run for a long time.
	 */
	ref_wr_duration[0] = msecs_to_jiffies(7000); /* actually 8 sec */
	ref_wr_duration[1] = msecs_to_jiffies(2500); /* actually 3 sec */

	ret = elv_register(&iosched_bfq_mq);
	if (ret)
		goto slab_kill;

	return 0;

slab_kill:
	bfq_slab_kill();
err_pol_unreg:
#ifdef CONFIG_BFQ_GROUP_IOSCHED
	blkcg_policy_unregister(&blkcg_policy_bfq);
#endif
	return ret;
}

static void __exit bfq_exit(void)
{
	elv_unregister(&iosched_bfq_mq);
#ifdef CONFIG_BFQ_GROUP_IOSCHED
	blkcg_policy_unregister(&blkcg_policy_bfq);
#endif
	bfq_slab_kill();
}

module_init(bfq_init);
module_exit(bfq_exit);

MODULE_AUTHOR("Paolo Valente");
MODULE_LICENSE("GPL");
MODULE_DESCRIPTION("MQ Budget Fair Queueing I/O Scheduler");<|MERGE_RESOLUTION|>--- conflicted
+++ resolved
@@ -5308,17 +5308,13 @@
 	bfqg_and_blkg_put(bfqg);
 }
 
-<<<<<<< HEAD
 static void bfq_put_stable_ref(struct bfq_queue *bfqq)
 {
 	bfqq->stable_ref--;
 	bfq_put_queue(bfqq);
 }
 
-static void bfq_put_cooperator(struct bfq_queue *bfqq)
-=======
 void bfq_put_cooperator(struct bfq_queue *bfqq)
->>>>>>> d7a5d91f
 {
 	struct bfq_queue *__bfqq, *next;
 
@@ -5766,15 +5762,11 @@
 
 out:
 	bfqq->ref++; /* get a process reference to this queue */
-<<<<<<< HEAD
 
 	if (bfqq != &bfqd->oom_bfqq && is_sync && !respawn)
 		bfqq = bfq_do_or_sched_stable_merge(bfqd, bfqq, bic);
 
-	rcu_read_unlock();
-=======
 	bfq_log_bfqq(bfqd, bfqq, "get_queue, at end: %p, %d", bfqq, bfqq->ref);
->>>>>>> d7a5d91f
 	return bfqq;
 }
 
@@ -6138,12 +6130,8 @@
 		bfqg_stats_update_legacy_io(q, rq);
 #endif
 	spin_lock_irq(&bfqd->lock);
-<<<<<<< HEAD
+	bfqq = bfq_init_rq(rq);
 	if (blk_mq_sched_try_insert_merge(q, rq, &free)) {
-=======
-	bfqq = bfq_init_rq(rq);
-	if (blk_mq_sched_try_insert_merge(q, rq)) {
->>>>>>> d7a5d91f
 		spin_unlock_irq(&bfqd->lock);
 		blk_mq_free_requests(&free);
 		return;
@@ -6151,13 +6139,7 @@
 
 	blk_mq_sched_request_inserted(rq);
 
-<<<<<<< HEAD
-	spin_lock_irq(&bfqd->lock);
-	bfqq = bfq_init_rq(rq);
-	if (!bfqq || at_head) {
-=======
 	if (!bfqq || at_head || blk_rq_is_passthrough(rq)) {
->>>>>>> d7a5d91f
 		if (at_head)
 			list_add(&rq->queuelist, &bfqd->dispatch);
 		else
