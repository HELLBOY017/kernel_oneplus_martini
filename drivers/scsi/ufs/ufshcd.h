/*
 * Universal Flash Storage Host controller driver
 *
 * This code is based on drivers/scsi/ufs/ufshcd.h
 * Copyright (C) 2011-2013 Samsung India Software Operations
 * Copyright (c) 2013-2020, The Linux Foundation. All rights reserved.
 *
 * Authors:
 *	Santosh Yaraganavi <santosh.sy@samsung.com>
 *	Vinayak Holikatti <h.vinayak@samsung.com>
 *
 * This program is free software; you can redistribute it and/or
 * modify it under the terms of the GNU General Public License
 * as published by the Free Software Foundation; either version 2
 * of the License, or (at your option) any later version.
 * See the COPYING file in the top-level directory or visit
 * <http://www.gnu.org/licenses/gpl-2.0.html>
 *
 * This program is distributed in the hope that it will be useful,
 * but WITHOUT ANY WARRANTY; without even the implied warranty of
 * MERCHANTABILITY or FITNESS FOR A PARTICULAR PURPOSE.  See the
 * GNU General Public License for more details.
 *
 * This program is provided "AS IS" and "WITH ALL FAULTS" and
 * without warranty of any kind. You are solely responsible for
 * determining the appropriateness of using and distributing
 * the program and assume all risks associated with your exercise
 * of rights with respect to the program, including but not limited
 * to infringement of third party rights, the risks and costs of
 * program errors, damage to or loss of data, programs or equipment,
 * and unavailability or interruption of operations. Under no
 * circumstances will the contributor of this Program be liable for
 * any damages of any kind arising from your use or distribution of
 * this program.
 */

#ifndef _UFSHCD_H
#define _UFSHCD_H

#include <linux/module.h>
#include <linux/kernel.h>
#include <linux/init.h>
#include <linux/interrupt.h>
#include <linux/io.h>
#include <linux/delay.h>
#include <linux/slab.h>
#include <linux/spinlock.h>
#include <linux/rwsem.h>
#include <linux/workqueue.h>
#include <linux/errno.h>
#include <linux/types.h>
#include <linux/wait.h>
#include <linux/bitops.h>
#include <linux/pm_runtime.h>
#include <linux/clk.h>
#include <linux/completion.h>
#include <linux/regulator/consumer.h>
#include <linux/bitfield.h>
#include "unipro.h"

#include <asm/irq.h>
#include <asm/byteorder.h>
#include <scsi/scsi.h>
#include <scsi/scsi_cmnd.h>
#include <scsi/scsi_host.h>
#include <scsi/scsi_tcq.h>
#include <scsi/scsi_dbg.h>
#include <scsi/scsi_eh.h>

#include "ufs.h"
#include "ufshci.h"

#define UFSHCD "ufshcd"
#define UFSHCD_DRIVER_VERSION "0.2"

#define UFSHCD_QUIRK_BROKEN_AUTO_HIBERN8                0x40000

struct ufs_hba;

enum dev_cmd_type {
	DEV_CMD_TYPE_NOP		= 0x0,
	DEV_CMD_TYPE_QUERY		= 0x1,
};

/**
 * struct uic_command - UIC command structure
 * @command: UIC command
 * @argument1: UIC command argument 1
 * @argument2: UIC command argument 2
 * @argument3: UIC command argument 3
 * @cmd_active: Indicate if UIC command is outstanding
 * @result: UIC command result
 * @done: UIC command completion
 */
struct uic_command {
	u32 command;
	u32 argument1;
	u32 argument2;
	u32 argument3;
	int cmd_active;
	int result;
	struct completion done;
};

/* Used to differentiate the power management options */
enum ufs_pm_op {
	UFS_RUNTIME_PM,
	UFS_SYSTEM_PM,
	UFS_SHUTDOWN_PM,
};

#define ufshcd_is_runtime_pm(op) ((op) == UFS_RUNTIME_PM)
#define ufshcd_is_system_pm(op) ((op) == UFS_SYSTEM_PM)
#define ufshcd_is_shutdown_pm(op) ((op) == UFS_SHUTDOWN_PM)

/* Host <-> Device UniPro Link state */
enum uic_link_state {
	UIC_LINK_OFF_STATE	= 0, /* Link powered down or disabled */
	UIC_LINK_ACTIVE_STATE	= 1, /* Link is in Fast/Slow/Sleep state */
	UIC_LINK_HIBERN8_STATE	= 2, /* Link is in Hibernate state */
};

#define ufshcd_is_link_off(hba) ((hba)->uic_link_state == UIC_LINK_OFF_STATE)
#define ufshcd_is_link_active(hba) ((hba)->uic_link_state == \
				    UIC_LINK_ACTIVE_STATE)
#define ufshcd_is_link_hibern8(hba) ((hba)->uic_link_state == \
				    UIC_LINK_HIBERN8_STATE)
#define ufshcd_set_link_off(hba) ((hba)->uic_link_state = UIC_LINK_OFF_STATE)
#define ufshcd_set_link_active(hba) ((hba)->uic_link_state = \
				    UIC_LINK_ACTIVE_STATE)
#define ufshcd_set_link_hibern8(hba) ((hba)->uic_link_state = \
				    UIC_LINK_HIBERN8_STATE)
enum {
	/* errors which require the host controller reset for recovery */
	UFS_ERR_HIBERN8_EXIT,
	UFS_ERR_VOPS_SUSPEND,
	UFS_ERR_EH,
	UFS_ERR_CLEAR_PEND_XFER_TM,
	UFS_ERR_INT_FATAL_ERRORS,
	UFS_ERR_INT_UIC_ERROR,

	/* other errors */
	UFS_ERR_HIBERN8_ENTER,
	UFS_ERR_RESUME,
	UFS_ERR_SUSPEND,
	UFS_ERR_LINKSTARTUP,
	UFS_ERR_POWER_MODE_CHANGE,
	UFS_ERR_TASK_ABORT,
	UFS_ERR_MAX,
};

/*
 * UFS Power management levels.
 * Each level is in increasing order of power savings.
 */
enum ufs_pm_level {
	UFS_PM_LVL_0, /* UFS_ACTIVE_PWR_MODE, UIC_LINK_ACTIVE_STATE */
	UFS_PM_LVL_1, /* UFS_ACTIVE_PWR_MODE, UIC_LINK_HIBERN8_STATE */
	UFS_PM_LVL_2, /* UFS_SLEEP_PWR_MODE, UIC_LINK_ACTIVE_STATE */
	UFS_PM_LVL_3, /* UFS_SLEEP_PWR_MODE, UIC_LINK_HIBERN8_STATE */
	UFS_PM_LVL_4, /* UFS_POWERDOWN_PWR_MODE, UIC_LINK_HIBERN8_STATE */
	UFS_PM_LVL_5, /* UFS_POWERDOWN_PWR_MODE, UIC_LINK_OFF_STATE */
	UFS_PM_LVL_MAX
};

struct ufs_pm_lvl_states {
	enum ufs_dev_pwr_mode dev_state;
	enum uic_link_state link_state;
};

/**
 * struct ufshcd_lrb - local reference block
 * @utr_descriptor_ptr: UTRD address of the command
 * @ucd_req_ptr: UCD address of the command
 * @ucd_rsp_ptr: Response UPIU address for this command
 * @ucd_prdt_ptr: PRDT address of the command
 * @utrd_dma_addr: UTRD dma address for debug
 * @ucd_prdt_dma_addr: PRDT dma address for debug
 * @ucd_rsp_dma_addr: UPIU response dma address for debug
 * @ucd_req_dma_addr: UPIU request dma address for debug
 * @cmd: pointer to SCSI command
 * @sense_buffer: pointer to sense buffer address of the SCSI command
 * @sense_bufflen: Length of the sense buffer
 * @scsi_status: SCSI status of the command
 * @command_type: SCSI, UFS, Query.
 * @task_tag: Task tag of the command
 * @lun: LUN of the command
 * @intr_cmd: Interrupt command (doesn't participate in interrupt aggregation)
 * @issue_time_stamp: time stamp for debug purposes
 * @compl_time_stamp: time stamp for statistics
 * @crypto_enable: whether or not the request needs inline crypto operations
 * @crypto_key_slot: the key slot to use for inline crypto
 * @data_unit_num: the data unit number for the first block for inline crypto
 * @req_abort_skip: skip request abort task flag
 */
struct ufshcd_lrb {
	struct utp_transfer_req_desc *utr_descriptor_ptr;
	struct utp_upiu_req *ucd_req_ptr;
	struct utp_upiu_rsp *ucd_rsp_ptr;
	struct ufshcd_sg_entry *ucd_prdt_ptr;

	dma_addr_t utrd_dma_addr;
	dma_addr_t ucd_req_dma_addr;
	dma_addr_t ucd_rsp_dma_addr;
	dma_addr_t ucd_prdt_dma_addr;

	struct scsi_cmnd *cmd;
	u8 *sense_buffer;
	unsigned int sense_bufflen;
	int scsi_status;

	int command_type;
	int task_tag;
	u8 lun; /* UPIU LUN id field is only 8-bit wide */
	bool intr_cmd;
	ktime_t issue_time_stamp;
	ktime_t compl_time_stamp;
#if IS_ENABLED(CONFIG_SCSI_UFS_CRYPTO)
	bool crypto_enable;
	u8 crypto_key_slot;
	u64 data_unit_num;
#endif /* CONFIG_SCSI_UFS_CRYPTO */

	bool req_abort_skip;
};

/**
 * struct ufs_query - holds relevant data structures for query request
 * @request: request upiu and function
 * @descriptor: buffer for sending/receiving descriptor
 * @response: response upiu and response
 */
struct ufs_query {
	struct ufs_query_req request;
	u8 *descriptor;
	struct ufs_query_res response;
};

/**
 * struct ufs_dev_cmd - all assosiated fields with device management commands
 * @type: device management command type - Query, NOP OUT
 * @lock: lock to allow one command at a time
 * @complete: internal commands completion
 * @tag_wq: wait queue until free command slot is available
 */
struct ufs_dev_cmd {
	enum dev_cmd_type type;
	struct mutex lock;
	struct completion *complete;
	wait_queue_head_t tag_wq;
	struct ufs_query query;
};

struct ufs_desc_size {
	int dev_desc;
	int pwr_desc;
	int geom_desc;
	int interc_desc;
	int unit_desc;
	int conf_desc;
	int hlth_desc;
};

/**
 * struct ufs_clk_info - UFS clock related info
 * @list: list headed by hba->clk_list_head
 * @clk: clock node
 * @name: clock name
 * @max_freq: maximum frequency supported by the clock
 * @min_freq: min frequency that can be used for clock scaling
 * @curr_freq: indicates the current frequency that it is set to
 * @enabled: variable to check against multiple enable/disable
 */
struct ufs_clk_info {
	struct list_head list;
	struct clk *clk;
	const char *name;
	u32 max_freq;
	u32 min_freq;
	u32 curr_freq;
	bool enabled;
};

enum ufs_notify_change_status {
	PRE_CHANGE,
	POST_CHANGE,
};

struct ufs_pa_layer_attr {
	u32 gear_rx;
	u32 gear_tx;
	u32 lane_rx;
	u32 lane_tx;
	u32 pwr_rx;
	u32 pwr_tx;
	u32 hs_rate;
};

struct ufs_pwr_mode_info {
	bool is_valid;
	struct ufs_pa_layer_attr info;
};

union ufs_crypto_cfg_entry;

/**
 * struct ufs_hba_variant_ops - variant specific callbacks
 * @name: variant name
 * @init: called when the driver is initialized
 * @exit: called to cleanup everything done in init
 * @get_ufs_hci_version: called to get UFS HCI version
 * @clk_scale_notify: notifies that clks are scaled up/down
 * @setup_clocks: called before touching any of the controller registers
 * @setup_regulators: called before accessing the host controller
 * @hce_enable_notify: called before and after HCE enable bit is set to allow
 *                     variant specific Uni-Pro initialization.
 * @link_startup_notify: called before and after Link startup is carried out
 *                       to allow variant specific Uni-Pro initialization.
 * @pwr_change_notify: called before and after a power mode change
 *			is carried out to allow vendor spesific capabilities
 *			to be set.
 * @setup_xfer_req: called before any transfer request is issued
 *                  to set some things
 * @setup_task_mgmt: called before any task management request is issued
 *                  to set some things
 * @hibern8_notify: called around hibern8 enter/exit
 * @apply_dev_quirks: called to apply device specific quirks
 * @suspend: called during host controller PM callback
 * @resume: called during host controller PM callback
 * @dbg_register_dump: used to dump controller debug information
 * @phy_initialization: used to initialize phys
 * @device_reset: called to issue a reset pulse on the UFS device
 * @program_key: program an inline encryption key into a keyslot
 */
struct ufs_hba_variant_ops {
	const char *name;
	int	(*init)(struct ufs_hba *);
	void    (*exit)(struct ufs_hba *);
	u32	(*get_ufs_hci_version)(struct ufs_hba *);
	int	(*clk_scale_notify)(struct ufs_hba *, bool,
				    enum ufs_notify_change_status);
	int	(*setup_clocks)(struct ufs_hba *, bool,
				enum ufs_notify_change_status);
	int     (*setup_regulators)(struct ufs_hba *, bool);
	int	(*hce_enable_notify)(struct ufs_hba *,
				     enum ufs_notify_change_status);
	int	(*link_startup_notify)(struct ufs_hba *,
				       enum ufs_notify_change_status);
	int	(*pwr_change_notify)(struct ufs_hba *,
					enum ufs_notify_change_status status,
					struct ufs_pa_layer_attr *,
					struct ufs_pa_layer_attr *);
	void	(*setup_xfer_req)(struct ufs_hba *, int, bool);
	void	(*setup_task_mgmt)(struct ufs_hba *, int, u8);
	void    (*hibern8_notify)(struct ufs_hba *, enum uic_cmd_dme,
					enum ufs_notify_change_status);
	int	(*apply_dev_quirks)(struct ufs_hba *hba);
	int     (*suspend)(struct ufs_hba *, enum ufs_pm_op);
	int     (*resume)(struct ufs_hba *, enum ufs_pm_op);
	void	(*dbg_register_dump)(struct ufs_hba *hba);
	int	(*phy_initialization)(struct ufs_hba *);
	void	(*device_reset)(struct ufs_hba *hba);
	int	(*program_key)(struct ufs_hba *hba,
			       const union ufs_crypto_cfg_entry *cfg, int slot);
};

struct keyslot_mgmt_ll_ops;
struct ufs_hba_crypto_variant_ops {
	void (*setup_rq_keyslot_manager)(struct ufs_hba *hba,
					 struct request_queue *q);
	void (*destroy_rq_keyslot_manager)(struct ufs_hba *hba,
					   struct request_queue *q);
	int (*hba_init_crypto)(struct ufs_hba *hba,
			       const struct keyslot_mgmt_ll_ops *ksm_ops);
	void (*enable)(struct ufs_hba *hba);
	void (*disable)(struct ufs_hba *hba);
	int (*suspend)(struct ufs_hba *hba, enum ufs_pm_op pm_op);
	int (*resume)(struct ufs_hba *hba, enum ufs_pm_op pm_op);
	int (*debug)(struct ufs_hba *hba);
	int (*prepare_lrbp_crypto)(struct ufs_hba *hba,
				   struct scsi_cmnd *cmd,
				   struct ufshcd_lrb *lrbp);
	int (*complete_lrbp_crypto)(struct ufs_hba *hba,
				    struct scsi_cmnd *cmd,
				    struct ufshcd_lrb *lrbp);
	void *priv;
};

/* clock gating state  */
enum clk_gating_state {
	CLKS_OFF,
	CLKS_ON,
	REQ_CLKS_OFF,
	REQ_CLKS_ON,
};

/**
 * struct ufs_clk_gating - UFS clock gating related info
 * @gate_work: worker to turn off clocks after some delay as specified in
 * delay_ms
 * @ungate_work: worker to turn on clocks that will be used in case of
 * interrupt context
 * @state: the current clocks state
 * @delay_ms: gating delay in ms
 * @is_suspended: clk gating is suspended when set to 1 which can be used
 * during suspend/resume
 * @delay_attr: sysfs attribute to control delay_attr
 * @enable_attr: sysfs attribute to enable/disable clock gating
 * @is_enabled: Indicates the current status of clock gating
 * @active_reqs: number of requests that are pending and should be waited for
 * completion before gating clocks.
 */
struct ufs_clk_gating {
#ifdef CONFIG_SCSI_UFSHCD_QTI
	struct hrtimer gate_hrtimer;
	struct work_struct gate_work;
	unsigned long delay_ms_pwr_save;
	unsigned long delay_ms_perf;
	struct device_attribute delay_pwr_save_attr;
	struct device_attribute delay_perf_attr;
#else
	struct delayed_work gate_work;
#endif
	struct work_struct ungate_work;
	enum clk_gating_state state;
	unsigned long delay_ms;
	bool is_suspended;
	struct device_attribute delay_attr;
	struct device_attribute enable_attr;
	bool is_enabled;
	int active_reqs;
	struct workqueue_struct *clk_gating_workq;
};

struct ufs_saved_pwr_info {
	struct ufs_pa_layer_attr info;
	bool is_valid;
};

/**
 * struct ufs_clk_scaling - UFS clock scaling related data
 * @active_reqs: number of requests that are pending. If this is zero when
 * devfreq ->target() function is called then schedule "suspend_work" to
 * suspend devfreq.
 * @tot_busy_t: Total busy time in current polling window
 * @window_start_t: Start time (in jiffies) of the current polling window
 * @busy_start_t: Start time of current busy period
 * @enable_attr: sysfs attribute to enable/disable clock scaling
 * @saved_pwr_info: UFS power mode may also be changed during scaling and this
 * one keeps track of previous power mode.
 * @workq: workqueue to schedule devfreq suspend/resume work
 * @suspend_work: worker to suspend devfreq
 * @resume_work: worker to resume devfreq
 * @is_allowed: tracks if scaling is currently allowed or not
 * @is_busy_started: tracks if busy period has started or not
 * @is_suspended: tracks if devfreq is suspended or not
 */
struct ufs_clk_scaling {
	int active_reqs;
	unsigned long tot_busy_t;
	unsigned long window_start_t;
	ktime_t busy_start_t;
	struct device_attribute enable_attr;
	struct ufs_saved_pwr_info saved_pwr_info;
	struct workqueue_struct *workq;
	struct work_struct suspend_work;
	struct work_struct resume_work;
	bool is_allowed;
	bool is_busy_started;
	bool is_suspended;
};

#ifdef CONFIG_SCSI_UFSHCD_QTI
#define UFS_BIT(x)	BIT(x)

struct ufshcd_cmd_log_entry {
	char *str;/* context like "send", "complete" */
	char *cmd_type;/* "scsi", "query", "nop", "dme" */
	u8 lun;
	u8 cmd_id;
	sector_t lba;
	int transfer_len;
	u8 idn;/* used only for query idn */
	u32 doorbell;
	u32 outstanding_reqs;
	u32 seq_num;
	unsigned int tag;
	ktime_t tstamp;
};

struct ufshcd_cmd_log {
	struct ufshcd_cmd_log_entry *entries;
	int pos;
	u32 seq_num;
};

#define UIC_ERR_REG_HIST_LENGTH 20
/**
 * struct ufs_uic_err_reg_hist - keeps history of uic errors
 * @pos: index to indicate cyclic buffer position
 * @reg: cyclic buffer for registers value
 * @tstamp: cyclic buffer for time stamp
 */
struct ufs_uic_err_reg_hist {
	int pos;
	u32 reg[UIC_ERR_REG_HIST_LENGTH];
	ktime_t tstamp[UIC_ERR_REG_HIST_LENGTH];
};

/* UFS Host Controller debug print bitmask */
#define UFSHCD_DBG_PRINT_CLK_FREQ_EN		UFS_BIT(0)
#define UFSHCD_DBG_PRINT_UIC_ERR_HIST_EN	UFS_BIT(1)
#define UFSHCD_DBG_PRINT_HOST_REGS_EN		UFS_BIT(2)
#define UFSHCD_DBG_PRINT_TRS_EN			UFS_BIT(3)
#define UFSHCD_DBG_PRINT_TMRS_EN		UFS_BIT(4)
#define UFSHCD_DBG_PRINT_PWR_EN			UFS_BIT(5)
#define UFSHCD_DBG_PRINT_HOST_STATE_EN		UFS_BIT(6)

#define UFSHCD_DBG_PRINT_ALL   \
	(UFSHCD_DBG_PRINT_CLK_FREQ_EN|   \
	 UFSHCD_DBG_PRINT_UIC_ERR_HIST_EN|   \
	  UFSHCD_DBG_PRINT_HOST_REGS_EN | UFSHCD_DBG_PRINT_TRS_EN | \
	 UFSHCD_DBG_PRINT_TMRS_EN | UFSHCD_DBG_PRINT_PWR_EN |   \
	 UFSHCD_DBG_PRINT_HOST_STATE_EN)

#endif

#ifdef CONFIG_SCSI_UFSHCD_QTI
#ifdef CONFIG_DEBUG_FS
/**
 * struct ufshcd_req_stat - statistics for request handling times (in usec)
 * @min: shortest time measured
 * @max: longest time measured
 * @sum: sum of all the handling times measured (used for average calculation)
 * @count: number of measurements taken
 */
struct ufshcd_req_stat {
	u64 min;
	u64 max;
	u64 sum;
	u64 count;
};

/* tag stats statistics types */
enum ts_types {
	TS_NOT_SUPPORTED = -1,
	TS_TAG = 0,
	TS_READ = 1,
	TS_WRITE = 2,
	TS_URGENT_READ = 3,
	TS_URGENT_WRITE = 4,
	TS_FLUSH = 5,
	TS_NUM_STATS = 6,
};
#endif

enum ufshcd_ctx {
	QUEUE_CMD,
	ERR_HNDLR_WORK,
	H8_EXIT_WORK,
	UIC_CMD_SEND,
	PWRCTL_CMD_SEND,
	PWR_CHG_NOTIFY,
	TM_CMD_SEND,
	XFR_REQ_COMPL,
	CLK_SCALE_WORK,
	DBGFS_CFG_PWR_MODE,
};

struct ufshcd_clk_ctx {
	ktime_t ts;
	enum ufshcd_ctx ctx;
};

#endif

#define UFS_ERR_REG_HIST_LENGTH 8
/**
 * struct ufs_err_reg_hist - keeps history of errors
 * @pos: index to indicate cyclic buffer position
 * @reg: cyclic buffer for registers value
 * @tstamp: cyclic buffer for time stamp
 */
struct ufs_err_reg_hist {
	int pos;
	u32 reg[UFS_ERR_REG_HIST_LENGTH];
	ktime_t tstamp[UFS_ERR_REG_HIST_LENGTH];
};

/**
 * struct ufs_stats - keeps usage/err statistics
 * @hibern8_exit_cnt: Counter to keep track of number of exits,
 *		reset this after link-startup.
 * @last_hibern8_exit_tstamp: Set time after the hibern8 exit.
 *		Clear after the first successful command completion.
 * @pa_err: tracks pa-uic errors
 * @dl_err: tracks dl-uic errors
 * @nl_err: tracks nl-uic errors
 * @tl_err: tracks tl-uic errors
 * @dme_err: tracks dme errors
 * @auto_hibern8_err: tracks auto-hibernate errors
 * @fatal_err: tracks fatal errors
 * @linkup_err: tracks link-startup errors
 * @resume_err: tracks resume errors
 * @suspend_err: tracks suspend errors
 * @dev_reset: tracks device reset events
 * @host_reset: tracks host reset events
 * @tsk_abort: tracks task abort events
 */
struct ufs_stats {
	u32 hibern8_exit_cnt;
	ktime_t last_hibern8_exit_tstamp;

#ifdef CONFIG_SCSI_UFSHCD_QTI
#ifdef CONFIG_DEBUG_FS
	bool enabled;
	u64 **tag_stats;
	int q_depth;
	int err_stats[UFS_ERR_MAX];
	struct ufshcd_req_stat req_stats[TS_NUM_STATS];
	int query_stats_arr[UPIU_QUERY_OPCODE_MAX][MAX_QUERY_IDN];
#endif
	u32 pa_err_cnt_total;
	u32 pa_err_cnt[UFS_EC_PA_MAX];
	u32 dl_err_cnt_total;
	u32 dl_err_cnt[UFS_EC_DL_MAX];
	u32 dme_err_cnt;
	u32 power_mode_change_cnt;
	struct ufshcd_clk_ctx clk_hold;
	struct ufshcd_clk_ctx clk_rel;
	struct ufs_uic_err_reg_hist pa_err;
	struct ufs_uic_err_reg_hist dl_err;
	struct ufs_uic_err_reg_hist nl_err;
	struct ufs_uic_err_reg_hist tl_err;
	struct ufs_uic_err_reg_hist dme_err;
	u32 last_intr_status;
	ktime_t last_intr_ts;
#else
	/* uic specific errors */
	struct ufs_err_reg_hist pa_err;
	struct ufs_err_reg_hist dl_err;
	struct ufs_err_reg_hist nl_err;
	struct ufs_err_reg_hist tl_err;
	struct ufs_err_reg_hist dme_err;
#endif

	/* fatal errors */
	struct ufs_err_reg_hist auto_hibern8_err;
	struct ufs_err_reg_hist fatal_err;
	struct ufs_err_reg_hist link_startup_err;
	struct ufs_err_reg_hist resume_err;
	struct ufs_err_reg_hist suspend_err;

	/* abnormal events */
	struct ufs_err_reg_hist dev_reset;
	struct ufs_err_reg_hist host_reset;
	struct ufs_err_reg_hist task_abort;
};

/**
 * struct ufs_hba - per adapter private structure
 * @mmio_base: UFSHCI base register address
 * @ucdl_base_addr: UFS Command Descriptor base address
 * @utrdl_base_addr: UTP Transfer Request Descriptor base address
 * @utmrdl_base_addr: UTP Task Management Descriptor base address
 * @ucdl_dma_addr: UFS Command Descriptor DMA address
 * @utrdl_dma_addr: UTRDL DMA address
 * @utmrdl_dma_addr: UTMRDL DMA address
 * @host: Scsi_Host instance of the driver
 * @dev: device handle
 * @lrb: local reference block
 * @lrb_in_use: lrb in use
 * @outstanding_tasks: Bits representing outstanding task requests
 * @outstanding_reqs: Bits representing outstanding transfer requests
 * @capabilities: UFS Controller Capabilities
 * @nutrs: Transfer Request Queue depth supported by controller
 * @nutmrs: Task Management Queue depth supported by controller
 * @ufs_version: UFS Version to which controller complies
 * @vops: pointer to variant specific operations
 * @priv: pointer to variant specific private data
 * @sg_entry_size: size of struct ufshcd_sg_entry (may include variant fields)
 * @irq: Irq number of the controller
 * @active_uic_cmd: handle of active UIC command
 * @uic_cmd_mutex: mutex for uic command
 * @tm_wq: wait queue for task management
 * @tm_tag_wq: wait queue for free task management slots
 * @tm_slots_in_use: bit map of task management request slots in use
 * @pwr_done: completion for power mode change
 * @tm_condition: condition variable for task management
 * @ufshcd_state: UFSHCD states
 * @eh_flags: Error handling flags
 * @intr_mask: Interrupt Mask Bits
 * @ee_ctrl_mask: Exception event control mask
 * @is_powered: flag to check if HBA is powered
 * @eh_work: Worker to handle UFS errors that require s/w attention
 * @eeh_work: Worker to handle exception events
 * @errors: HBA errors
 * @uic_error: UFS interconnect layer error status
 * @saved_err: sticky error mask
 * @saved_uic_err: sticky UIC error mask
 * @silence_err_logs: flag to silence error logs
 * @dev_cmd: ufs device management command information
 * @last_dme_cmd_tstamp: time stamp of the last completed DME command
 * @auto_bkops_enabled: to track whether bkops is enabled in device
 * @vreg_info: UFS device voltage regulator information
 * @clk_list_head: UFS host controller clocks list node head
 * @pwr_info: holds current power mode
 * @max_pwr_info: keeps the device max valid pwm
 * @desc_size: descriptor sizes reported by device
 * @urgent_bkops_lvl: keeps track of urgent bkops level for device
 * @is_urgent_bkops_lvl_checked: keeps track if the urgent bkops level for
 *  device is known or not.
 * @scsi_block_reqs_cnt: reference counting for scsi block requests
 * @crypto_capabilities: Content of crypto capabilities register (0x100)
 * @crypto_cap_array: Array of crypto capabilities
 * @crypto_cfg_register: Start of the crypto cfg array
 * @ksm: the keyslot manager tied to this hba
 */
struct ufs_hba {
	void __iomem *mmio_base;

	/* Virtual memory reference */
	struct utp_transfer_cmd_desc *ucdl_base_addr;
	struct utp_transfer_req_desc *utrdl_base_addr;
	struct utp_task_req_desc *utmrdl_base_addr;

	/* DMA memory reference */
	dma_addr_t ucdl_dma_addr;
	dma_addr_t utrdl_dma_addr;
	dma_addr_t utmrdl_dma_addr;

	struct Scsi_Host *host;
	struct device *dev;
	/*
	 * This field is to keep a reference to "scsi_device" corresponding to
	 * "UFS device" W-LU.
	 */
	struct scsi_device *sdev_ufs_device;

	enum ufs_dev_pwr_mode curr_dev_pwr_mode;
	enum uic_link_state uic_link_state;
	/* Desired UFS power management level during runtime PM */
	enum ufs_pm_level rpm_lvl;
	/* Desired UFS power management level during system PM */
	enum ufs_pm_level spm_lvl;
	struct device_attribute rpm_lvl_attr;
	struct device_attribute spm_lvl_attr;
	int pm_op_in_progress;

	/* Auto-Hibernate Idle Timer register value */
	u32 ahit;

	struct ufshcd_lrb *lrb;
	unsigned long lrb_in_use;

	unsigned long outstanding_tasks;
	unsigned long outstanding_reqs;

	u32 capabilities;
	int nutrs;
	int nutmrs;
	u32 ufs_version;

	const struct ufs_hba_variant_ops *vops;
	void *priv;
	const struct ufs_hba_crypto_variant_ops *crypto_vops;
	size_t sg_entry_size;
	unsigned int irq;
	bool is_irq_enabled;
	enum ufs_ref_clk_freq dev_ref_clk_freq;

	/* Interrupt aggregation support is broken */
	#define UFSHCD_QUIRK_BROKEN_INTR_AGGR			0x1

	/*
	 * delay before each dme command is required as the unipro
	 * layer has shown instabilities
	 */
	#define UFSHCD_QUIRK_DELAY_BEFORE_DME_CMDS		0x2

	/*
	 * If UFS host controller is having issue in processing LCC (Line
	 * Control Command) coming from device then enable this quirk.
	 * When this quirk is enabled, host controller driver should disable
	 * the LCC transmission on UFS device (by clearing TX_LCC_ENABLE
	 * attribute of device to 0).
	 */
	#define UFSHCD_QUIRK_BROKEN_LCC				0x4

	/*
	 * The attribute PA_RXHSUNTERMCAP specifies whether or not the
	 * inbound Link supports unterminated line in HS mode. Setting this
	 * attribute to 1 fixes moving to HS gear.
	 */
	#define UFSHCD_QUIRK_BROKEN_PA_RXHSUNTERMCAP		0x8

	/*
	 * This quirk needs to be enabled if the host contoller only allows
	 * accessing the peer dme attributes in AUTO mode (FAST AUTO or
	 * SLOW AUTO).
	 */
	#define UFSHCD_QUIRK_DME_PEER_ACCESS_AUTO_MODE		0x10

	/*
	 * This quirk needs to be enabled if the host contoller doesn't
	 * advertise the correct version in UFS_VER register. If this quirk
	 * is enabled, standard UFS host driver will call the vendor specific
	 * ops (get_ufs_hci_version) to get the correct version.
	 */
	#define UFSHCD_QUIRK_BROKEN_UFS_HCI_VERSION		0x20

	/*
	 * This quirk needs to be enabled if the host contoller regards
	 * resolution of the values of PRDTO and PRDTL in UTRD as byte.
	 */
	#define UFSHCD_QUIRK_PRDT_BYTE_GRAN			0x80

	/*
	 * Clear handling for transfer/task request list is just opposite.
	 */
	#define UFSHCI_QUIRK_BROKEN_REQ_LIST_CLR		0x100

	/*
	 * This quirk needs to be enabled if host controller doesn't allow
	 * that the interrupt aggregation timer and counter are reset by s/w.
	 */
	#define UFSHCI_QUIRK_SKIP_RESET_INTR_AGGR		0x200

	/*
	 * This quirks needs to be enabled if host controller cannot be
	 * enabled via HCE register.
	 */
	#define UFSHCI_QUIRK_BROKEN_HCE				0x400

	/*
	 * This quirk needs to be enabled if the host controller advertises
	 * inline encryption support but it doesn't work correctly.
	 */
	#define UFSHCD_QUIRK_BROKEN_CRYPTO			0x800

	/*
	 * This quirk needs to be enabled if the host controller reports
	 * OCS FATAL ERROR with device error through sense data
	 */
	#define UFSHCD_QUIRK_BROKEN_OCS_FATAL_ERROR		0x1000

	unsigned int quirks;	/* Deviations from standard UFSHCI spec. */

	/* Device deviations from standard UFS device spec. */
	unsigned int dev_quirks;

	wait_queue_head_t tm_wq;
	wait_queue_head_t tm_tag_wq;
	unsigned long tm_condition;
	unsigned long tm_slots_in_use;

	struct uic_command *active_uic_cmd;
	struct mutex uic_cmd_mutex;
	struct completion *uic_async_done;

	u32 ufshcd_state;
	u32 eh_flags;
	u32 intr_mask;
	u16 ee_ctrl_mask;
	bool is_powered;

	/* Work Queues */
	struct work_struct eh_work;
	struct work_struct eeh_work;

	/* HBA Errors */
	u32 errors;
	u32 uic_error;
	u32 saved_err;
	u32 saved_uic_err;
	struct ufs_stats ufs_stats;
	bool silence_err_logs;

	/* Device management request data */
	struct ufs_dev_cmd dev_cmd;
	ktime_t last_dme_cmd_tstamp;

	/* Keeps information of the UFS device connected to this host */
	struct ufs_dev_info dev_info;
	bool auto_bkops_enabled;
	struct ufs_vreg_info vreg_info;
	struct list_head clk_list_head;

	bool wlun_dev_clr_ua;

	/* Number of requests aborts */
	int req_abort_count;

	/* Number of lanes available (1 or 2) for Rx/Tx */
	u32 lanes_per_direction;
	struct ufs_pa_layer_attr pwr_info;
	struct ufs_pwr_mode_info max_pwr_info;

	struct ufs_clk_gating clk_gating;
	/* Control to enable/disable host capabilities */
	u32 caps;
	/* Allow dynamic clk gating */
#define UFSHCD_CAP_CLK_GATING	(1 << 0)
	/* Allow hiberb8 with clk gating */
#define UFSHCD_CAP_HIBERN8_WITH_CLK_GATING (1 << 1)
	/* Allow dynamic clk scaling */
#define UFSHCD_CAP_CLK_SCALING	(1 << 2)
	/* Allow auto bkops to enabled during runtime suspend */
#define UFSHCD_CAP_AUTO_BKOPS_SUSPEND (1 << 3)
	/*
	 * This capability allows host controller driver to use the UFS HCI's
	 * interrupt aggregation capability.
	 * CAUTION: Enabling this might reduce overall UFS throughput.
	 */
#define UFSHCD_CAP_INTR_AGGR (1 << 4)
	/*
	 * This capability allows the device auto-bkops to be always enabled
	 * except during suspend (both runtime and suspend).
	 * Enabling this capability means that device will always be allowed
	 * to do background operation when it's active but it might degrade
	 * the performance of ongoing read/write operations.
	 */
#define UFSHCD_CAP_KEEP_AUTO_BKOPS_ENABLED_EXCEPT_SUSPEND (1 << 5)
	/*
	 * This capability allows host controller driver to automatically
	 * enable runtime power management by itself instead of waiting
	 * for userspace to control the power management.
	 */
#define UFSHCD_CAP_RPM_AUTOSUSPEND (1 << 6)
	/*
	 * This capability allows the host controller driver to use the
	 * inline crypto engine, if it is present
	 */
#define UFSHCD_CAP_CRYPTO (1 << 7)

#ifdef CONFIG_SCSI_UFSHCD_QTI
#define UFSHCD_CAP_POWER_COLLAPSE_DURING_HIBERN8 (1 << 7)
	/* Allow standalone Hibern8 enter on idle */
#define UFSHCD_CAP_HIBERN8_ENTER_ON_IDLE (1 << 5)
	struct rw_semaphore lock;
	/* Bitmask for enabling debug prints */
	u32 ufshcd_dbg_print;
	/* If set, don't gate device ref_clk during clock gating */
	bool no_ref_clk_gating;
	unsigned long shutdown_in_prog;
	bool crash_on_err;
	bool force_host_reset;
	bool full_init_linereset;
	/* Gear limits */
	u32 limit_tx_hs_gear;
	u32 limit_rx_hs_gear;
	u32 limit_tx_pwm_gear;
	u32 limit_rx_pwm_gear;
	bool restore_needed;
	u32 scsi_cmd_timeout;
	bool auto_h8_err;
	struct work_struct rls_work;
	u32 dev_ref_clk_gating_wait;
#endif
	struct devfreq *devfreq;
	struct ufs_clk_scaling clk_scaling;
	bool is_sys_suspended;

	enum bkops_status urgent_bkops_lvl;
	bool is_urgent_bkops_lvl_checked;

	struct rw_semaphore clk_scaling_lock;
	struct ufs_desc_size desc_size;
	atomic_t scsi_block_reqs_cnt;

	struct device		bsg_dev;
	struct request_queue	*bsg_queue;

#ifdef CONFIG_SCSI_UFS_CRYPTO
	/* crypto */
	union ufs_crypto_capabilities crypto_capabilities;
	union ufs_crypto_cap_entry *crypto_cap_array;
	u32 crypto_cfg_register;
	struct keyslot_manager *ksm;
#endif /* CONFIG_SCSI_UFS_CRYPTO */
};

/* Returns true if clocks can be gated. Otherwise false */
static inline bool ufshcd_is_clkgating_allowed(struct ufs_hba *hba)
{
	return hba->caps & UFSHCD_CAP_CLK_GATING;
}
static inline bool ufshcd_can_hibern8_during_gating(struct ufs_hba *hba)
{
	return hba->caps & UFSHCD_CAP_HIBERN8_WITH_CLK_GATING;
}
static inline int ufshcd_is_clkscaling_supported(struct ufs_hba *hba)
{
	return hba->caps & UFSHCD_CAP_CLK_SCALING;
}
static inline bool ufshcd_can_autobkops_during_suspend(struct ufs_hba *hba)
{
	return hba->caps & UFSHCD_CAP_AUTO_BKOPS_SUSPEND;
}
static inline bool ufshcd_is_rpm_autosuspend_allowed(struct ufs_hba *hba)
{
	return hba->caps & UFSHCD_CAP_RPM_AUTOSUSPEND;
}

static inline bool ufshcd_is_intr_aggr_allowed(struct ufs_hba *hba)
{
/* DWC UFS Core has the Interrupt aggregation feature but is not detectable*/
#ifndef CONFIG_SCSI_UFS_DWC
	if ((hba->caps & UFSHCD_CAP_INTR_AGGR) &&
	    !(hba->quirks & UFSHCD_QUIRK_BROKEN_INTR_AGGR))
		return true;
	else
		return false;
#else
return true;
#endif
}

static inline bool ufshcd_is_auto_hibern8_supported(struct ufs_hba *hba)
{
	return (hba->capabilities & MASK_AUTO_HIBERN8_SUPPORT);
}

<<<<<<< HEAD
#ifdef CONFIG_SCSI_UFSHCD_QTI
static inline void ufshcd_mark_shutdown_ongoing(struct ufs_hba *hba)
{
	set_bit(0, &hba->shutdown_in_prog);
}

static inline bool ufshcd_is_shutdown_ongoing(struct ufs_hba *hba)
{
	return !!(test_bit(0, &hba->shutdown_in_prog));
}

static inline bool ufshcd_is_power_collapse_during_hibern8_allowed(
						struct ufs_hba *hba)
{
	return !!(hba->caps & UFSHCD_CAP_POWER_COLLAPSE_DURING_HIBERN8);
}

static inline bool ufshcd_is_hibern8_on_idle_allowed(struct ufs_hba *hba)
{
	return hba->caps & UFSHCD_CAP_HIBERN8_ENTER_ON_IDLE;
}

static inline bool ufshcd_is_auto_hibern8_enabled(struct ufs_hba *hba)
{
	return ufshcd_is_auto_hibern8_supported(hba) && !!hba->ahit;
}

static inline bool ufshcd_is_embedded_dev(struct ufs_hba *hba)
{
	if ((hba->dev_info.b_device_sub_class == UFS_DEV_EMBEDDED_BOOTABLE) ||
	    (hba->dev_info.b_device_sub_class == UFS_DEV_EMBEDDED_NON_BOOTABLE))
		return true;
	return false;
}
#endif
=======
static inline bool ufshcd_is_auto_hibern8_enabled(struct ufs_hba *hba)
{
	return FIELD_GET(UFSHCI_AHIBERN8_TIMER_MASK, hba->ahit) ? true : false;
}
>>>>>>> e0d015a1

#define ufshcd_writel(hba, val, reg)	\
	writel((val), (hba)->mmio_base + (reg))
#define ufshcd_readl(hba, reg)	\
	readl((hba)->mmio_base + (reg))

/**
 * ufshcd_rmwl - read modify write into a register
 * @hba - per adapter instance
 * @mask - mask to apply on read value
 * @val - actual value to write
 * @reg - register address
 */
static inline void ufshcd_rmwl(struct ufs_hba *hba, u32 mask, u32 val, u32 reg)
{
	u32 tmp;

	tmp = ufshcd_readl(hba, reg);
	tmp &= ~mask;
	tmp |= (val & mask);
	ufshcd_writel(hba, tmp, reg);
}

int ufshcd_alloc_host(struct device *, struct ufs_hba **);
void ufshcd_dealloc_host(struct ufs_hba *);
int ufshcd_hba_enable(struct ufs_hba *hba);
int ufshcd_init(struct ufs_hba * , void __iomem * , unsigned int);
int ufshcd_make_hba_operational(struct ufs_hba *hba);
void ufshcd_remove(struct ufs_hba *);
int ufshcd_uic_hibern8_exit(struct ufs_hba *hba);
int ufshcd_wait_for_register(struct ufs_hba *hba, u32 reg, u32 mask,
				u32 val, unsigned long interval_us,
				unsigned long timeout_ms, bool can_sleep);
void ufshcd_parse_dev_ref_clk_freq(struct ufs_hba *hba, struct clk *refclk);
void ufshcd_update_reg_hist(struct ufs_err_reg_hist *reg_hist,
			    u32 reg);

static inline void check_upiu_size(void)
{
	BUILD_BUG_ON(ALIGNED_UPIU_SIZE <
		GENERAL_UPIU_REQUEST_SIZE + QUERY_DESC_MAX_SIZE);
}

/**
 * ufshcd_set_variant - set variant specific data to the hba
 * @hba - per adapter instance
 * @variant - pointer to variant specific data
 */
static inline void ufshcd_set_variant(struct ufs_hba *hba, void *variant)
{
	BUG_ON(!hba);
	hba->priv = variant;
}

/**
 * ufshcd_get_variant - get variant specific data from the hba
 * @hba - per adapter instance
 */
static inline void *ufshcd_get_variant(struct ufs_hba *hba)
{
	BUG_ON(!hba);
	return hba->priv;
}
static inline bool ufshcd_keep_autobkops_enabled_except_suspend(
							struct ufs_hba *hba)
{
	return hba->caps & UFSHCD_CAP_KEEP_AUTO_BKOPS_ENABLED_EXCEPT_SUSPEND;
}

extern int ufshcd_runtime_suspend(struct ufs_hba *hba);
extern int ufshcd_runtime_resume(struct ufs_hba *hba);
extern int ufshcd_runtime_idle(struct ufs_hba *hba);
extern int ufshcd_system_suspend(struct ufs_hba *hba);
extern int ufshcd_system_resume(struct ufs_hba *hba);
extern int ufshcd_shutdown(struct ufs_hba *hba);
extern int ufshcd_dme_set_attr(struct ufs_hba *hba, u32 attr_sel,
			       u8 attr_set, u32 mib_val, u8 peer);
extern int ufshcd_dme_get_attr(struct ufs_hba *hba, u32 attr_sel,
			       u32 *mib_val, u8 peer);
extern int ufshcd_config_pwr_mode(struct ufs_hba *hba,
			struct ufs_pa_layer_attr *desired_pwr_mode);
/* UIC command interfaces for DME primitives */
#define DME_LOCAL	0
#define DME_PEER	1
#define ATTR_SET_NOR	0	/* NORMAL */
#define ATTR_SET_ST	1	/* STATIC */

static inline int ufshcd_dme_set(struct ufs_hba *hba, u32 attr_sel,
				 u32 mib_val)
{
	return ufshcd_dme_set_attr(hba, attr_sel, ATTR_SET_NOR,
				   mib_val, DME_LOCAL);
}

static inline int ufshcd_dme_st_set(struct ufs_hba *hba, u32 attr_sel,
				    u32 mib_val)
{
	return ufshcd_dme_set_attr(hba, attr_sel, ATTR_SET_ST,
				   mib_val, DME_LOCAL);
}

static inline int ufshcd_dme_peer_set(struct ufs_hba *hba, u32 attr_sel,
				      u32 mib_val)
{
	return ufshcd_dme_set_attr(hba, attr_sel, ATTR_SET_NOR,
				   mib_val, DME_PEER);
}

static inline int ufshcd_dme_peer_st_set(struct ufs_hba *hba, u32 attr_sel,
					 u32 mib_val)
{
	return ufshcd_dme_set_attr(hba, attr_sel, ATTR_SET_ST,
				   mib_val, DME_PEER);
}

static inline int ufshcd_dme_get(struct ufs_hba *hba,
				 u32 attr_sel, u32 *mib_val)
{
	return ufshcd_dme_get_attr(hba, attr_sel, mib_val, DME_LOCAL);
}

static inline int ufshcd_dme_peer_get(struct ufs_hba *hba,
				      u32 attr_sel, u32 *mib_val)
{
	return ufshcd_dme_get_attr(hba, attr_sel, mib_val, DME_PEER);
}

static inline bool ufshcd_is_hs_mode(struct ufs_pa_layer_attr *pwr_info)
{
	return (pwr_info->pwr_rx == FAST_MODE ||
		pwr_info->pwr_rx == FASTAUTO_MODE) &&
		(pwr_info->pwr_tx == FAST_MODE ||
		pwr_info->pwr_tx == FASTAUTO_MODE);
}

static inline int ufshcd_disable_host_tx_lcc(struct ufs_hba *hba)
{
	return ufshcd_dme_set(hba, UIC_ARG_MIB(PA_LOCAL_TX_LCC_ENABLE), 0);
}

/* Expose Query-Request API */
int ufshcd_query_descriptor_retry(struct ufs_hba *hba,
				  enum query_opcode opcode,
				  enum desc_idn idn, u8 index,
				  u8 selector,
				  u8 *desc_buf, int *buf_len);
int ufshcd_read_desc_param(struct ufs_hba *hba,
			   enum desc_idn desc_id,
			   int desc_index,
			   u8 param_offset,
			   u8 *param_read_buf,
			   u8 param_size);
int ufshcd_query_attr(struct ufs_hba *hba, enum query_opcode opcode,
		      enum attr_idn idn, u8 index, u8 selector, u32 *attr_val);
int ufshcd_query_flag(struct ufs_hba *hba, enum query_opcode opcode,
	enum flag_idn idn, bool *flag_res);

void ufshcd_auto_hibern8_enable(struct ufs_hba *hba);
void ufshcd_auto_hibern8_update(struct ufs_hba *hba, u32 ahit);

#define SD_ASCII_STD true
#define SD_RAW false

int ufshcd_hold(struct ufs_hba *hba, bool async);
void ufshcd_release(struct ufs_hba *hba);

#ifdef CONFIG_SCSI_UFSHCD_QTI
void ufshcd_scsi_block_requests(struct ufs_hba *hba);
void ufshcd_scsi_unblock_requests(struct ufs_hba *hba);
int ufshcd_wait_for_doorbell_clr(struct ufs_hba *hba, u64 wait_timeout_us);
int ufshcd_change_power_mode(struct ufs_hba *hba,
			     struct ufs_pa_layer_attr *pwr_mode);

extern void ufshcd_apply_pm_quirks(struct ufs_hba *hba);
extern int ufshcd_scale_clks(struct ufs_hba *hba, bool scale_up);
extern int ufshcd_read_device_desc(struct ufs_hba *hba, u8 *buf, u32 size);
#endif

int ufshcd_map_desc_id_to_length(struct ufs_hba *hba, enum desc_idn desc_id,
	int *desc_length);

u32 ufshcd_get_local_unipro_ver(struct ufs_hba *hba);

int ufshcd_send_uic_cmd(struct ufs_hba *hba, struct uic_command *uic_cmd);

int ufshcd_exec_raw_upiu_cmd(struct ufs_hba *hba,
			     struct utp_upiu_req *req_upiu,
			     struct utp_upiu_req *rsp_upiu,
			     int msgcode,
			     u8 *desc_buff, int *buff_len,
			     enum query_opcode desc_op);

/* Wrapper functions for safely calling variant operations */
static inline const char *ufshcd_get_var_name(struct ufs_hba *hba)
{
	if (hba->vops)
		return hba->vops->name;
	return "";
}

static inline int ufshcd_vops_init(struct ufs_hba *hba)
{
	if (hba->vops && hba->vops->init)
		return hba->vops->init(hba);

	return 0;
}

static inline void ufshcd_vops_exit(struct ufs_hba *hba)
{
	if (hba->vops && hba->vops->exit)
		return hba->vops->exit(hba);
}

static inline u32 ufshcd_vops_get_ufs_hci_version(struct ufs_hba *hba)
{
	if (hba->vops && hba->vops->get_ufs_hci_version)
		return hba->vops->get_ufs_hci_version(hba);

	return ufshcd_readl(hba, REG_UFS_VERSION);
}

static inline int ufshcd_vops_clk_scale_notify(struct ufs_hba *hba,
			bool up, enum ufs_notify_change_status status)
{
	if (hba->vops && hba->vops->clk_scale_notify)
		return hba->vops->clk_scale_notify(hba, up, status);
	return 0;
}

static inline int ufshcd_vops_setup_clocks(struct ufs_hba *hba, bool on,
					enum ufs_notify_change_status status)
{
	if (hba->vops && hba->vops->setup_clocks)
		return hba->vops->setup_clocks(hba, on, status);
	return 0;
}

static inline int ufshcd_vops_setup_regulators(struct ufs_hba *hba, bool status)
{
	if (hba->vops && hba->vops->setup_regulators)
		return hba->vops->setup_regulators(hba, status);

	return 0;
}

static inline int ufshcd_vops_hce_enable_notify(struct ufs_hba *hba,
						bool status)
{
	if (hba->vops && hba->vops->hce_enable_notify)
		return hba->vops->hce_enable_notify(hba, status);

	return 0;
}
static inline int ufshcd_vops_link_startup_notify(struct ufs_hba *hba,
						bool status)
{
	if (hba->vops && hba->vops->link_startup_notify)
		return hba->vops->link_startup_notify(hba, status);

	return 0;
}

static inline int ufshcd_vops_pwr_change_notify(struct ufs_hba *hba,
				  bool status,
				  struct ufs_pa_layer_attr *dev_max_params,
				  struct ufs_pa_layer_attr *dev_req_params)
{
	if (hba->vops && hba->vops->pwr_change_notify)
		return hba->vops->pwr_change_notify(hba, status,
					dev_max_params, dev_req_params);

	return -ENOTSUPP;
}

static inline void ufshcd_vops_setup_xfer_req(struct ufs_hba *hba, int tag,
					bool is_scsi_cmd)
{
	if (hba->vops && hba->vops->setup_xfer_req)
		return hba->vops->setup_xfer_req(hba, tag, is_scsi_cmd);
}

static inline void ufshcd_vops_setup_task_mgmt(struct ufs_hba *hba,
					int tag, u8 tm_function)
{
	if (hba->vops && hba->vops->setup_task_mgmt)
		return hba->vops->setup_task_mgmt(hba, tag, tm_function);
}

static inline void ufshcd_vops_hibern8_notify(struct ufs_hba *hba,
					enum uic_cmd_dme cmd,
					enum ufs_notify_change_status status)
{
	if (hba->vops && hba->vops->hibern8_notify)
		return hba->vops->hibern8_notify(hba, cmd, status);
}

static inline int ufshcd_vops_apply_dev_quirks(struct ufs_hba *hba)
{
	if (hba->vops && hba->vops->apply_dev_quirks)
		return hba->vops->apply_dev_quirks(hba);
	return 0;
}

static inline int ufshcd_vops_suspend(struct ufs_hba *hba, enum ufs_pm_op op)
{
	if (hba->vops && hba->vops->suspend)
		return hba->vops->suspend(hba, op);

	return 0;
}

static inline int ufshcd_vops_resume(struct ufs_hba *hba, enum ufs_pm_op op)
{
	if (hba->vops && hba->vops->resume)
		return hba->vops->resume(hba, op);

	return 0;
}

static inline void ufshcd_vops_dbg_register_dump(struct ufs_hba *hba)
{
	if (hba->vops && hba->vops->dbg_register_dump)
		hba->vops->dbg_register_dump(hba);
}

static inline void ufshcd_vops_device_reset(struct ufs_hba *hba)
{
	if (hba->vops && hba->vops->device_reset) {
		hba->vops->device_reset(hba);
		ufshcd_update_reg_hist(&hba->ufs_stats.dev_reset, 0);
	}
}

extern struct ufs_pm_lvl_states ufs_pm_lvl_states[];

/*
 * ufshcd_scsi_to_upiu_lun - maps scsi LUN to UPIU LUN
 * @scsi_lun: scsi LUN id
 *
 * Returns UPIU LUN id
 */
static inline u8 ufshcd_scsi_to_upiu_lun(unsigned int scsi_lun)
{
	if (scsi_is_wlun(scsi_lun))
		return (scsi_lun & UFS_UPIU_MAX_UNIT_NUM_ID)
			| UFS_UPIU_WLUN_ID;
	else
		return scsi_lun & UFS_UPIU_MAX_UNIT_NUM_ID;
}


int ufshcd_dump_regs(struct ufs_hba *hba, size_t offset, size_t len,
		     const char *prefix);
int ufshcd_uic_hibern8_enter(struct ufs_hba *hba);
int ufshcd_uic_hibern8_exit(struct ufs_hba *hba);
int ufshcd_read_string_desc(struct ufs_hba *hba, u8 desc_index,
			    u8 **buf, bool ascii);
#endif /* End of Header */<|MERGE_RESOLUTION|>--- conflicted
+++ resolved
@@ -1021,7 +1021,6 @@
 	return (hba->capabilities & MASK_AUTO_HIBERN8_SUPPORT);
 }
 
-<<<<<<< HEAD
 #ifdef CONFIG_SCSI_UFSHCD_QTI
 static inline void ufshcd_mark_shutdown_ongoing(struct ufs_hba *hba)
 {
@@ -1056,13 +1055,12 @@
 		return true;
 	return false;
 }
+#else
+static inline bool ufshcd_is_auto_hibern8_enabled(struct ufs_hba *hba)
+{
+	return FIELD_GET(UFSHCI_AHIBERN8_TIMER_MASK, hba->ahit) ? true : false;
+}
 #endif
-=======
-static inline bool ufshcd_is_auto_hibern8_enabled(struct ufs_hba *hba)
-{
-	return FIELD_GET(UFSHCI_AHIBERN8_TIMER_MASK, hba->ahit) ? true : false;
-}
->>>>>>> e0d015a1
 
 #define ufshcd_writel(hba, val, reg)	\
 	writel((val), (hba)->mmio_base + (reg))
