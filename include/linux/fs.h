/* SPDX-License-Identifier: GPL-2.0 */
#ifndef _LINUX_FS_H
#define _LINUX_FS_H

#include <linux/linkage.h>
#include <linux/wait_bit.h>
#include <linux/kdev_t.h>
#include <linux/dcache.h>
#include <linux/path.h>
#include <linux/stat.h>
#include <linux/cache.h>
#include <linux/list.h>
#include <linux/list_lru.h>
#include <linux/llist.h>
#include <linux/radix-tree.h>
#include <linux/xarray.h>
#include <linux/rbtree.h>
#include <linux/init.h>
#include <linux/pid.h>
#include <linux/bug.h>
#include <linux/mutex.h>
#include <linux/rwsem.h>
#include <linux/mm_types.h>
#include <linux/capability.h>
#include <linux/semaphore.h>
#include <linux/fcntl.h>
#include <linux/fiemap.h>
#include <linux/rculist_bl.h>
#include <linux/atomic.h>
#include <linux/shrinker.h>
#include <linux/migrate_mode.h>
#include <linux/uidgid.h>
#include <linux/lockdep.h>
#include <linux/percpu-rwsem.h>
#include <linux/workqueue.h>
#include <linux/delayed_call.h>
#include <linux/uuid.h>
#include <linux/errseq.h>
#include <linux/ioprio.h>
#include <linux/fs_types.h>
#include <linux/build_bug.h>
#include <linux/stddef.h>
#include <linux/android_kabi.h>

#include <asm/byteorder.h>
#include <uapi/linux/fs.h>
#include <linux/android_vendor.h>

struct backing_dev_info;
struct bdi_writeback;
struct bio;
struct export_operations;
struct hd_geometry;
struct iovec;
struct kiocb;
struct kobject;
struct pipe_inode_info;
struct poll_table_struct;
struct kstatfs;
struct vm_area_struct;
struct vfsmount;
struct cred;
struct swap_info_struct;
struct seq_file;
struct workqueue_struct;
struct iov_iter;
struct fscrypt_info;
struct fscrypt_operations;
struct fsverity_info;
struct fsverity_operations;
struct fs_context;
struct fs_parameter_description;

extern void __init inode_init(void);
extern void __init inode_init_early(void);
extern void __init files_init(void);
extern void __init files_maxfiles_init(void);

extern struct files_stat_struct files_stat;
extern unsigned long get_max_files(void);
extern unsigned int sysctl_nr_open;
extern struct inodes_stat_t inodes_stat;
extern int leases_enable, lease_break_time;
extern int sysctl_protected_symlinks;
extern int sysctl_protected_hardlinks;
extern int sysctl_protected_fifos;
extern int sysctl_protected_regular;

typedef __kernel_rwf_t rwf_t;

struct buffer_head;
typedef int (get_block_t)(struct inode *inode, sector_t iblock,
			struct buffer_head *bh_result, int create);
typedef int (dio_iodone_t)(struct kiocb *iocb, loff_t offset,
			ssize_t bytes, void *private);

#define MAY_EXEC		0x00000001
#define MAY_WRITE		0x00000002
#define MAY_READ		0x00000004
#define MAY_APPEND		0x00000008
#define MAY_ACCESS		0x00000010
#define MAY_OPEN		0x00000020
#define MAY_CHDIR		0x00000040
/* called from RCU mode, don't block */
#define MAY_NOT_BLOCK		0x00000080

/*
 * flags in file.f_mode.  Note that FMODE_READ and FMODE_WRITE must correspond
 * to O_WRONLY and O_RDWR via the strange trick in do_dentry_open()
 */

/* file is open for reading */
#define FMODE_READ		((__force fmode_t)0x1)
/* file is open for writing */
#define FMODE_WRITE		((__force fmode_t)0x2)
/* file is seekable */
#define FMODE_LSEEK		((__force fmode_t)0x4)
/* file can be accessed using pread */
#define FMODE_PREAD		((__force fmode_t)0x8)
/* file can be accessed using pwrite */
#define FMODE_PWRITE		((__force fmode_t)0x10)
/* File is opened for execution with sys_execve / sys_uselib */
#define FMODE_EXEC		((__force fmode_t)0x20)
/* File is opened with O_NDELAY (only set for block devices) */
#define FMODE_NDELAY		((__force fmode_t)0x40)
/* File is opened with O_EXCL (only set for block devices) */
#define FMODE_EXCL		((__force fmode_t)0x80)
/* File is opened using open(.., 3, ..) and is writeable only for ioctls
   (specialy hack for floppy.c) */
#define FMODE_WRITE_IOCTL	((__force fmode_t)0x100)
/* 32bit hashes as llseek() offset (for directories) */
#define FMODE_32BITHASH         ((__force fmode_t)0x200)
/* 64bit hashes as llseek() offset (for directories) */
#define FMODE_64BITHASH         ((__force fmode_t)0x400)

/*
 * Don't update ctime and mtime.
 *
 * Currently a special hack for the XFS open_by_handle ioctl, but we'll
 * hopefully graduate it to a proper O_CMTIME flag supported by open(2) soon.
 */
#define FMODE_NOCMTIME		((__force fmode_t)0x800)

/* Expect random access pattern */
#define FMODE_RANDOM		((__force fmode_t)0x1000)

/* File is huge (eg. /dev/kmem): treat loff_t as unsigned */
#define FMODE_UNSIGNED_OFFSET	((__force fmode_t)0x2000)

/* File is opened with O_PATH; almost nothing can be done with it */
#define FMODE_PATH		((__force fmode_t)0x4000)

/* File needs atomic accesses to f_pos */
#define FMODE_ATOMIC_POS	((__force fmode_t)0x8000)
/* Write access to underlying fs */
#define FMODE_WRITER		((__force fmode_t)0x10000)
/* Has read method(s) */
#define FMODE_CAN_READ          ((__force fmode_t)0x20000)
/* Has write method(s) */
#define FMODE_CAN_WRITE         ((__force fmode_t)0x40000)

#define FMODE_OPENED		((__force fmode_t)0x80000)
#define FMODE_CREATED		((__force fmode_t)0x100000)

/* File is stream-like */
#define FMODE_STREAM		((__force fmode_t)0x200000)

/* File was opened by fanotify and shouldn't generate fanotify events */
#define FMODE_NONOTIFY		((__force fmode_t)0x4000000)

/* File is capable of returning -EAGAIN if I/O will block */
#define FMODE_NOWAIT		((__force fmode_t)0x8000000)

/* File represents mount that needs unmounting */
#define FMODE_NEED_UNMOUNT	((__force fmode_t)0x10000000)

/* File does not contribute to nr_files count */
#define FMODE_NOACCOUNT		((__force fmode_t)0x20000000)

/*
 * Flag for rw_copy_check_uvector and compat_rw_copy_check_uvector
 * that indicates that they should check the contents of the iovec are
 * valid, but not check the memory that the iovec elements
 * points too.
 */
#define CHECK_IOVEC_ONLY -1

/*
 * Attribute flags.  These should be or-ed together to figure out what
 * has been changed!
 */
#define ATTR_MODE	(1 << 0)
#define ATTR_UID	(1 << 1)
#define ATTR_GID	(1 << 2)
#define ATTR_SIZE	(1 << 3)
#define ATTR_ATIME	(1 << 4)
#define ATTR_MTIME	(1 << 5)
#define ATTR_CTIME	(1 << 6)
#define ATTR_ATIME_SET	(1 << 7)
#define ATTR_MTIME_SET	(1 << 8)
#define ATTR_FORCE	(1 << 9) /* Not a change, but a change it */
#define ATTR_KILL_SUID	(1 << 11)
#define ATTR_KILL_SGID	(1 << 12)
#define ATTR_FILE	(1 << 13)
#define ATTR_KILL_PRIV	(1 << 14)
#define ATTR_OPEN	(1 << 15) /* Truncating from open(O_TRUNC) */
#define ATTR_TIMES_SET	(1 << 16)
#define ATTR_TOUCH	(1 << 17)

/*
 * Whiteout is represented by a char device.  The following constants define the
 * mode and device number to use.
 */
#define WHITEOUT_MODE 0
#define WHITEOUT_DEV 0

/*
 * This is the Inode Attributes structure, used for notify_change().  It
 * uses the above definitions as flags, to know which values have changed.
 * Also, in this manner, a Filesystem can look at only the values it cares
 * about.  Basically, these are the attributes that the VFS layer can
 * request to change from the FS layer.
 *
 * Derek Atkins <warlord@MIT.EDU> 94-10-20
 */
struct iattr {
	unsigned int	ia_valid;
	umode_t		ia_mode;
	kuid_t		ia_uid;
	kgid_t		ia_gid;
	loff_t		ia_size;
	struct timespec64 ia_atime;
	struct timespec64 ia_mtime;
	struct timespec64 ia_ctime;

	/*
	 * Not an attribute, but an auxiliary info for filesystems wanting to
	 * implement an ftruncate() like method.  NOTE: filesystem should
	 * check for (ia_valid & ATTR_FILE), and not for (ia_file != NULL).
	 */
	struct file	*ia_file;
};

/*
 * Includes for diskquotas.
 */
#include <linux/quota.h>

/*
 * Maximum number of layers of fs stack.  Needs to be limited to
 * prevent kernel stack overflow
 */
#define FILESYSTEM_MAX_STACK_DEPTH 2

/** 
 * enum positive_aop_returns - aop return codes with specific semantics
 *
 * @AOP_WRITEPAGE_ACTIVATE: Informs the caller that page writeback has
 * 			    completed, that the page is still locked, and
 * 			    should be considered active.  The VM uses this hint
 * 			    to return the page to the active list -- it won't
 * 			    be a candidate for writeback again in the near
 * 			    future.  Other callers must be careful to unlock
 * 			    the page if they get this return.  Returned by
 * 			    writepage(); 
 *
 * @AOP_TRUNCATED_PAGE: The AOP method that was handed a locked page has
 *  			unlocked it and the page might have been truncated.
 *  			The caller should back up to acquiring a new page and
 *  			trying again.  The aop will be taking reasonable
 *  			precautions not to livelock.  If the caller held a page
 *  			reference, it should drop it before retrying.  Returned
 *  			by readpage().
 *
 * address_space_operation functions return these large constants to indicate
 * special semantics to the caller.  These are much larger than the bytes in a
 * page to allow for functions that return the number of bytes operated on in a
 * given page.
 */

enum positive_aop_returns {
	AOP_WRITEPAGE_ACTIVATE	= 0x80000,
	AOP_TRUNCATED_PAGE	= 0x80001,
};

#define AOP_FLAG_CONT_EXPAND		0x0001 /* called from cont_expand */
#define AOP_FLAG_NOFS			0x0002 /* used by filesystem to direct
						* helper code (eg buffer layer)
						* to clear GFP_FS from alloc */

/*
 * oh the beauties of C type declarations.
 */
struct page;
struct address_space;
struct writeback_control;

/*
 * Write life time hint values.
 * Stored in struct inode as u8.
 */
enum rw_hint {
	WRITE_LIFE_NOT_SET	= 0,
	WRITE_LIFE_NONE		= RWH_WRITE_LIFE_NONE,
	WRITE_LIFE_SHORT	= RWH_WRITE_LIFE_SHORT,
	WRITE_LIFE_MEDIUM	= RWH_WRITE_LIFE_MEDIUM,
	WRITE_LIFE_LONG		= RWH_WRITE_LIFE_LONG,
	WRITE_LIFE_EXTREME	= RWH_WRITE_LIFE_EXTREME,
};

/* Match RWF_* bits to IOCB bits */
#define IOCB_HIPRI		(__force int) RWF_HIPRI
#define IOCB_DSYNC		(__force int) RWF_DSYNC
#define IOCB_SYNC		(__force int) RWF_SYNC
#define IOCB_NOWAIT		(__force int) RWF_NOWAIT
#define IOCB_APPEND		(__force int) RWF_APPEND

/* non-RWF related bits - start at 16 */
#define IOCB_EVENTFD		(1 << 16)
#define IOCB_DIRECT		(1 << 17)
#define IOCB_WRITE		(1 << 18)
/* iocb->ki_waitq is valid */
#define IOCB_WAITQ		(1 << 19)
#define IOCB_NOIO		(1 << 20)


struct kiocb {
	struct file		*ki_filp;

	/* The 'ki_filp' pointer is shared in a union for aio */
	randomized_struct_fields_start

	loff_t			ki_pos;
	void (*ki_complete)(struct kiocb *iocb, long ret, long ret2);
	void			*private;
	int			ki_flags;
	u16			ki_hint;
	u16			ki_ioprio; /* See linux/ioprio.h */
	unsigned int		ki_cookie; /* for ->iopoll */

	randomized_struct_fields_end
};

static inline bool is_sync_kiocb(struct kiocb *kiocb)
{
	return kiocb->ki_complete == NULL;
}

/*
 * "descriptor" for what we're up to with a read.
 * This allows us to use the same read code yet
 * have multiple different users of the data that
 * we read from a file.
 *
 * The simplest case just copies the data to user
 * mode.
 */
typedef struct {
	size_t written;
	size_t count;
	union {
		char __user *buf;
		void *data;
	} arg;
	int error;
} read_descriptor_t;

typedef int (*read_actor_t)(read_descriptor_t *, struct page *,
		unsigned long, unsigned long);

struct address_space_operations {
	int (*writepage)(struct page *page, struct writeback_control *wbc);
	int (*readpage)(struct file *, struct page *);

	/* Write back some dirty pages from this mapping. */
	int (*writepages)(struct address_space *, struct writeback_control *);

	/* Set a page dirty.  Return true if this dirtied it */
	int (*set_page_dirty)(struct page *page);

	/*
	 * Reads in the requested pages. Unlike ->readpage(), this is
	 * PURELY used for read-ahead!.
	 */
	int (*readpages)(struct file *filp, struct address_space *mapping,
			struct list_head *pages, unsigned nr_pages);

	int (*write_begin)(struct file *, struct address_space *mapping,
				loff_t pos, unsigned len, unsigned flags,
				struct page **pagep, void **fsdata);
	int (*write_end)(struct file *, struct address_space *mapping,
				loff_t pos, unsigned len, unsigned copied,
				struct page *page, void *fsdata);

	/* Unfortunately this kludge is needed for FIBMAP. Don't use it */
	sector_t (*bmap)(struct address_space *, sector_t);
	void (*invalidatepage) (struct page *, unsigned int, unsigned int);
	int (*releasepage) (struct page *, gfp_t);
	void (*freepage)(struct page *);
	ssize_t (*direct_IO)(struct kiocb *, struct iov_iter *iter);
	/*
	 * migrate the contents of a page to the specified target. If
	 * migrate_mode is MIGRATE_ASYNC, it must not block.
	 */
	int (*migratepage) (struct address_space *,
			struct page *, struct page *, enum migrate_mode);
	bool (*isolate_page)(struct page *, isolate_mode_t);
	void (*putback_page)(struct page *);
	int (*launder_page) (struct page *);
	int (*is_partially_uptodate) (struct page *, unsigned long,
					unsigned long);
	void (*is_dirty_writeback) (struct page *, bool *, bool *);
	int (*error_remove_page)(struct address_space *, struct page *);

	/* swapfile support */
	int (*swap_activate)(struct swap_info_struct *sis, struct file *file,
				sector_t *span);
	void (*swap_deactivate)(struct file *file);

	ANDROID_KABI_RESERVE(1);
	ANDROID_KABI_RESERVE(2);
	ANDROID_KABI_RESERVE(3);
	ANDROID_KABI_RESERVE(4);
};

extern const struct address_space_operations empty_aops;

/*
 * pagecache_write_begin/pagecache_write_end must be used by general code
 * to write into the pagecache.
 */
int pagecache_write_begin(struct file *, struct address_space *mapping,
				loff_t pos, unsigned len, unsigned flags,
				struct page **pagep, void **fsdata);

int pagecache_write_end(struct file *, struct address_space *mapping,
				loff_t pos, unsigned len, unsigned copied,
				struct page *page, void *fsdata);

/**
 * struct address_space - Contents of a cacheable, mappable object.
 * @host: Owner, either the inode or the block_device.
 * @i_pages: Cached pages.
 * @gfp_mask: Memory allocation flags to use for allocating pages.
 * @i_mmap_writable: Number of VM_SHARED mappings.
 * @nr_thps: Number of THPs in the pagecache (non-shmem only).
 * @i_mmap: Tree of private and shared mappings.
 * @i_mmap_rwsem: Protects @i_mmap and @i_mmap_writable.
 * @nrpages: Number of page entries, protected by the i_pages lock.
 * @nrexceptional: Shadow or DAX entries, protected by the i_pages lock.
 * @writeback_index: Writeback starts here.
 * @a_ops: Methods.
 * @flags: Error bits and flags (AS_*).
 * @wb_err: The most recent error which has occurred.
 * @private_lock: For use by the owner of the address_space.
 * @private_list: For use by the owner of the address_space.
 * @private_data: For use by the owner of the address_space.
 */
struct address_space {
	struct inode		*host;
	struct xarray		i_pages;
	gfp_t			gfp_mask;
	atomic_t		i_mmap_writable;
#ifdef CONFIG_READ_ONLY_THP_FOR_FS
	/* number of thp, only for non-shmem files */
	atomic_t		nr_thps;
#endif
	struct rb_root_cached	i_mmap;
	struct rw_semaphore	i_mmap_rwsem;
	unsigned long		nrpages;
	unsigned long		nrexceptional;
	pgoff_t			writeback_index;
	const struct address_space_operations *a_ops;
	unsigned long		flags;
	errseq_t		wb_err;
	spinlock_t		private_lock;
	struct list_head	private_list;
	void			*private_data;

	ANDROID_KABI_RESERVE(1);
	ANDROID_KABI_RESERVE(2);
	ANDROID_KABI_RESERVE(3);
	ANDROID_KABI_RESERVE(4);
} __attribute__((aligned(sizeof(long)))) __randomize_layout;
	/*
	 * On most architectures that alignment is already the case; but
	 * must be enforced here for CRIS, to let the least significant bit
	 * of struct page's "mapping" pointer be used for PAGE_MAPPING_ANON.
	 */
struct request_queue;

struct block_device {
	dev_t			bd_dev;  /* not a kdev_t - it's a search key */
	int			bd_openers;
	struct inode *		bd_inode;	/* will die */
	struct super_block *	bd_super;
	struct mutex		bd_mutex;	/* open/close mutex */
	void *			bd_claiming;
	void *			bd_holder;
	int			bd_holders;
	bool			bd_write_holder;
#ifdef CONFIG_SYSFS
	struct list_head	bd_holder_disks;
#endif
	struct block_device *	bd_contains;
	unsigned		bd_block_size;
	u8			bd_partno;
	struct hd_struct *	bd_part;
	/* number of times partitions within this device have been opened. */
	unsigned		bd_part_count;
	int			bd_invalidated;
	struct gendisk *	bd_disk;
	struct request_queue *  bd_queue;
	struct backing_dev_info *bd_bdi;
	struct list_head	bd_list;
	/*
	 * Private data.  You must have bd_claim'ed the block_device
	 * to use this.  NOTE:  bd_claim allows an owner to claim
	 * the same device multiple times, the owner must take special
	 * care to not mess up bd_private for that case.
	 */
	unsigned long		bd_private;

	/* The counter of freeze processes */
	int			bd_fsfreeze_count;
	/* Mutex for freeze */
	struct mutex		bd_fsfreeze_mutex;

	ANDROID_KABI_RESERVE(1);
	ANDROID_KABI_RESERVE(2);
	ANDROID_KABI_RESERVE(3);
	ANDROID_KABI_RESERVE(4);
} __randomize_layout;

/* XArray tags, for tagging dirty and writeback pages in the pagecache. */
#define PAGECACHE_TAG_DIRTY	XA_MARK_0
#define PAGECACHE_TAG_WRITEBACK	XA_MARK_1
#define PAGECACHE_TAG_TOWRITE	XA_MARK_2

/*
 * Returns true if any of the pages in the mapping are marked with the tag.
 */
static inline bool mapping_tagged(struct address_space *mapping, xa_mark_t tag)
{
	return xa_marked(&mapping->i_pages, tag);
}

static inline void i_mmap_lock_write(struct address_space *mapping)
{
	down_write(&mapping->i_mmap_rwsem);
}

static inline void i_mmap_unlock_write(struct address_space *mapping)
{
	up_write(&mapping->i_mmap_rwsem);
}

static inline void i_mmap_lock_read(struct address_space *mapping)
{
	down_read(&mapping->i_mmap_rwsem);
}

static inline void i_mmap_unlock_read(struct address_space *mapping)
{
	up_read(&mapping->i_mmap_rwsem);
}

/*
 * Might pages of this file be mapped into userspace?
 */
static inline int mapping_mapped(struct address_space *mapping)
{
	return	!RB_EMPTY_ROOT(&mapping->i_mmap.rb_root);
}

/*
 * Might pages of this file have been modified in userspace?
 * Note that i_mmap_writable counts all VM_SHARED vmas: do_mmap
 * marks vma as VM_SHARED if it is shared, and the file was opened for
 * writing i.e. vma may be mprotected writable even if now readonly.
 *
 * If i_mmap_writable is negative, no new writable mappings are allowed. You
 * can only deny writable mappings, if none exists right now.
 */
static inline int mapping_writably_mapped(struct address_space *mapping)
{
	return atomic_read(&mapping->i_mmap_writable) > 0;
}

static inline int mapping_map_writable(struct address_space *mapping)
{
	return atomic_inc_unless_negative(&mapping->i_mmap_writable) ?
		0 : -EPERM;
}

static inline void mapping_unmap_writable(struct address_space *mapping)
{
	atomic_dec(&mapping->i_mmap_writable);
}

static inline int mapping_deny_writable(struct address_space *mapping)
{
	return atomic_dec_unless_positive(&mapping->i_mmap_writable) ?
		0 : -EBUSY;
}

static inline void mapping_allow_writable(struct address_space *mapping)
{
	atomic_inc(&mapping->i_mmap_writable);
}

/*
 * Use sequence counter to get consistent i_size on 32-bit processors.
 */
#if BITS_PER_LONG==32 && defined(CONFIG_SMP)
#include <linux/seqlock.h>
#define __NEED_I_SIZE_ORDERED
#define i_size_ordered_init(inode) seqcount_init(&inode->i_size_seqcount)
#else
#define i_size_ordered_init(inode) do { } while (0)
#endif

struct posix_acl;
#define ACL_NOT_CACHED ((void *)(-1))
#define ACL_DONT_CACHE ((void *)(-3))

static inline struct posix_acl *
uncached_acl_sentinel(struct task_struct *task)
{
	return (void *)task + 1;
}

static inline bool
is_uncached_acl(struct posix_acl *acl)
{
	return (long)acl & 1;
}

#define IOP_FASTPERM	0x0001
#define IOP_LOOKUP	0x0002
#define IOP_NOFOLLOW	0x0004
#define IOP_XATTR	0x0008
#define IOP_DEFAULT_READLINK	0x0010

struct fsnotify_mark_connector;

/*
 * Keep mostly read-only and often accessed (especially for
 * the RCU path lookup and 'stat' data) fields at the beginning
 * of the 'struct inode'
 */
struct inode {
	umode_t			i_mode;
	unsigned short		i_opflags;
	kuid_t			i_uid;
	kgid_t			i_gid;
	unsigned int		i_flags;

#ifdef CONFIG_FS_POSIX_ACL
	struct posix_acl	*i_acl;
	struct posix_acl	*i_default_acl;
#endif

	const struct inode_operations	*i_op;
	struct super_block	*i_sb;
	struct address_space	*i_mapping;

#ifdef CONFIG_SECURITY
	void			*i_security;
#endif

	/* Stat data, not accessed from path walking */
	unsigned long		i_ino;
	/*
	 * Filesystems may only read i_nlink directly.  They shall use the
	 * following functions for modification:
	 *
	 *    (set|clear|inc|drop)_nlink
	 *    inode_(inc|dec)_link_count
	 */
	union {
		const unsigned int i_nlink;
		unsigned int __i_nlink;
	};
	dev_t			i_rdev;
	loff_t			i_size;
	struct timespec64	i_atime;
	struct timespec64	i_mtime;
	struct timespec64	i_ctime;
	spinlock_t		i_lock;	/* i_blocks, i_bytes, maybe i_size */
	unsigned short          i_bytes;
	u8			i_blkbits;
	u8			i_write_hint;
	blkcnt_t		i_blocks;

#ifdef __NEED_I_SIZE_ORDERED
	seqcount_t		i_size_seqcount;
#endif

	/* Misc */
	unsigned long		i_state;
	struct rw_semaphore	i_rwsem;

	unsigned long		dirtied_when;	/* jiffies of first dirtying */
	unsigned long		dirtied_time_when;

	struct hlist_node	i_hash;
	struct list_head	i_io_list;	/* backing dev IO list */
#ifdef CONFIG_CGROUP_WRITEBACK
	struct bdi_writeback	*i_wb;		/* the associated cgroup wb */

	/* foreign inode detection, see wbc_detach_inode() */
	int			i_wb_frn_winner;
	u16			i_wb_frn_avg_time;
	u16			i_wb_frn_history;
#endif
	struct list_head	i_lru;		/* inode LRU list */
	struct list_head	i_sb_list;
	struct list_head	i_wb_list;	/* backing dev writeback list */
	union {
		struct hlist_head	i_dentry;
		struct rcu_head		i_rcu;
	};
	atomic64_t		i_version;
	atomic64_t		i_sequence; /* see futex */
	atomic_t		i_count;
	atomic_t		i_dio_count;
	atomic_t		i_writecount;
#if defined(CONFIG_IMA) || defined(CONFIG_FILE_LOCKING)
	atomic_t		i_readcount; /* struct files open RO */
#endif
	union {
		const struct file_operations	*i_fop;	/* former ->i_op->default_file_ops */
		void (*free_inode)(struct inode *);
	};
	struct file_lock_context	*i_flctx;
	struct address_space	i_data;
	struct list_head	i_devices;
	union {
		struct pipe_inode_info	*i_pipe;
		struct block_device	*i_bdev;
		struct cdev		*i_cdev;
		char			*i_link;
		unsigned		i_dir_seq;
	};

	__u32			i_generation;

#ifdef CONFIG_FSNOTIFY
	__u32			i_fsnotify_mask; /* all events this inode cares about */
	struct fsnotify_mark_connector __rcu	*i_fsnotify_marks;
#endif

#ifdef CONFIG_FS_ENCRYPTION
	struct fscrypt_info	*i_crypt_info;
#endif

#ifdef CONFIG_FS_VERITY
	struct fsverity_info	*i_verity_info;
#endif

	void			*i_private; /* fs or device private pointer */

	ANDROID_KABI_RESERVE(1);
	ANDROID_KABI_RESERVE(2);
} __randomize_layout;

struct timespec64 timestamp_truncate(struct timespec64 t, struct inode *inode);

static inline unsigned int i_blocksize(const struct inode *node)
{
	return (1 << node->i_blkbits);
}

static inline int inode_unhashed(struct inode *inode)
{
	return hlist_unhashed(&inode->i_hash);
}

/*
 * __mark_inode_dirty expects inodes to be hashed.  Since we don't
 * want special inodes in the fileset inode space, we make them
 * appear hashed, but do not put on any lists.  hlist_del()
 * will work fine and require no locking.
 */
static inline void inode_fake_hash(struct inode *inode)
{
	hlist_add_fake(&inode->i_hash);
}

/*
 * inode->i_mutex nesting subclasses for the lock validator:
 *
 * 0: the object of the current VFS operation
 * 1: parent
 * 2: child/target
 * 3: xattr
 * 4: second non-directory
 * 5: second parent (when locking independent directories in rename)
 *
 * I_MUTEX_NONDIR2 is for certain operations (such as rename) which lock two
 * non-directories at once.
 *
 * The locking order between these classes is
 * parent[2] -> child -> grandchild -> normal -> xattr -> second non-directory
 */
enum inode_i_mutex_lock_class
{
	I_MUTEX_NORMAL,
	I_MUTEX_PARENT,
	I_MUTEX_CHILD,
	I_MUTEX_XATTR,
	I_MUTEX_NONDIR2,
	I_MUTEX_PARENT2,
};

static inline void inode_lock(struct inode *inode)
{
	down_write(&inode->i_rwsem);
}

static inline void inode_unlock(struct inode *inode)
{
	up_write(&inode->i_rwsem);
}

static inline void inode_lock_shared(struct inode *inode)
{
	down_read(&inode->i_rwsem);
}

static inline void inode_unlock_shared(struct inode *inode)
{
	up_read(&inode->i_rwsem);
}

static inline int inode_trylock(struct inode *inode)
{
	return down_write_trylock(&inode->i_rwsem);
}

static inline int inode_trylock_shared(struct inode *inode)
{
	return down_read_trylock(&inode->i_rwsem);
}

static inline int inode_is_locked(struct inode *inode)
{
	return rwsem_is_locked(&inode->i_rwsem);
}

static inline void inode_lock_nested(struct inode *inode, unsigned subclass)
{
	down_write_nested(&inode->i_rwsem, subclass);
}

static inline void inode_lock_shared_nested(struct inode *inode, unsigned subclass)
{
	down_read_nested(&inode->i_rwsem, subclass);
}

void lock_two_nondirectories(struct inode *, struct inode*);
void unlock_two_nondirectories(struct inode *, struct inode*);

/*
 * NOTE: in a 32bit arch with a preemptable kernel and
 * an UP compile the i_size_read/write must be atomic
 * with respect to the local cpu (unlike with preempt disabled),
 * but they don't need to be atomic with respect to other cpus like in
 * true SMP (so they need either to either locally disable irq around
 * the read or for example on x86 they can be still implemented as a
 * cmpxchg8b without the need of the lock prefix). For SMP compiles
 * and 64bit archs it makes no difference if preempt is enabled or not.
 */
static inline loff_t i_size_read(const struct inode *inode)
{
#if BITS_PER_LONG==32 && defined(CONFIG_SMP)
	loff_t i_size;
	unsigned int seq;

	do {
		seq = read_seqcount_begin(&inode->i_size_seqcount);
		i_size = inode->i_size;
	} while (read_seqcount_retry(&inode->i_size_seqcount, seq));
	return i_size;
#elif BITS_PER_LONG==32 && defined(CONFIG_PREEMPT)
	loff_t i_size;

	preempt_disable();
	i_size = inode->i_size;
	preempt_enable();
	return i_size;
#else
	return inode->i_size;
#endif
}

/*
 * NOTE: unlike i_size_read(), i_size_write() does need locking around it
 * (normally i_mutex), otherwise on 32bit/SMP an update of i_size_seqcount
 * can be lost, resulting in subsequent i_size_read() calls spinning forever.
 */
static inline void i_size_write(struct inode *inode, loff_t i_size)
{
#if BITS_PER_LONG==32 && defined(CONFIG_SMP)
	preempt_disable();
	write_seqcount_begin(&inode->i_size_seqcount);
	inode->i_size = i_size;
	write_seqcount_end(&inode->i_size_seqcount);
	preempt_enable();
#elif BITS_PER_LONG==32 && defined(CONFIG_PREEMPT)
	preempt_disable();
	inode->i_size = i_size;
	preempt_enable();
#else
	inode->i_size = i_size;
#endif
}

static inline unsigned iminor(const struct inode *inode)
{
	return MINOR(inode->i_rdev);
}

static inline unsigned imajor(const struct inode *inode)
{
	return MAJOR(inode->i_rdev);
}

extern struct block_device *I_BDEV(struct inode *inode);

struct fown_struct {
	rwlock_t lock;          /* protects pid, uid, euid fields */
	struct pid *pid;	/* pid or -pgrp where SIGIO should be sent */
	enum pid_type pid_type;	/* Kind of process group SIGIO should be sent to */
	kuid_t uid, euid;	/* uid/euid of process setting the owner */
	int signum;		/* posix.1b rt signal to be delivered on IO */
};

/*
 * Track a single file's readahead state
 */
struct file_ra_state {
	pgoff_t start;			/* where readahead started */
	unsigned int size;		/* # of readahead pages */
	unsigned int async_size;	/* do asynchronous readahead when
					   there are only # of pages ahead */

	unsigned int ra_pages;		/* Maximum readahead window */
	unsigned int mmap_miss;		/* Cache miss stat for mmap accesses */
	loff_t prev_pos;		/* Cache last read() position */
};

/*
 * Check if @index falls in the readahead windows.
 */
static inline int ra_has_index(struct file_ra_state *ra, pgoff_t index)
{
	return (index >= ra->start &&
		index <  ra->start + ra->size);
}

struct file {
	union {
		struct llist_node	fu_llist;
		struct rcu_head 	fu_rcuhead;
	} f_u;
	struct path		f_path;
	struct inode		*f_inode;	/* cached value */
	const struct file_operations	*f_op;

	/*
	 * Protects f_ep_links, f_flags.
	 * Must not be taken from IRQ context.
	 */
	spinlock_t		f_lock;
	enum rw_hint		f_write_hint;
	atomic_long_t		f_count;
	unsigned int 		f_flags;
	fmode_t			f_mode;
	struct mutex		f_pos_lock;
	loff_t			f_pos;
	struct fown_struct	f_owner;
	const struct cred	*f_cred;
	struct file_ra_state	f_ra;

	u64			f_version;
#ifdef CONFIG_SECURITY
	void			*f_security;
#endif
	/* needed for tty driver, and maybe others */
	void			*private_data;

#ifdef CONFIG_EPOLL
	/* Used by fs/eventpoll.c to link all the hooks to this file */
	struct list_head	f_ep_links;
	struct list_head	f_tfile_llink;
#endif /* #ifdef CONFIG_EPOLL */
	struct address_space	*f_mapping;
	errseq_t		f_wb_err;

	ANDROID_KABI_RESERVE(1);
	ANDROID_VENDOR_DATA(1);
} __randomize_layout
  __attribute__((aligned(4)));	/* lest something weird decides that 2 is OK */

struct file_handle {
	__u32 handle_bytes;
	int handle_type;
	/* file identifier */
	unsigned char f_handle[];
};

static inline struct file *get_file(struct file *f)
{
	atomic_long_inc(&f->f_count);
	return f;
}
#define get_file_rcu_many(x, cnt)	\
	atomic_long_add_unless(&(x)->f_count, (cnt), 0)
#define get_file_rcu(x) get_file_rcu_many((x), 1)
#define file_count(x)	atomic_long_read(&(x)->f_count)

#define	MAX_NON_LFS	((1UL<<31) - 1)

/* Page cache limit. The filesystems should put that into their s_maxbytes 
   limits, otherwise bad things can happen in VM. */ 
#if BITS_PER_LONG==32
#define MAX_LFS_FILESIZE	((loff_t)ULONG_MAX << PAGE_SHIFT)
#elif BITS_PER_LONG==64
#define MAX_LFS_FILESIZE 	((loff_t)LLONG_MAX)
#endif

#define FL_POSIX	1
#define FL_FLOCK	2
#define FL_DELEG	4	/* NFSv4 delegation */
#define FL_ACCESS	8	/* not trying to lock, just looking */
#define FL_EXISTS	16	/* when unlocking, test for existence */
#define FL_LEASE	32	/* lease held on this file */
#define FL_CLOSE	64	/* unlock on close */
#define FL_SLEEP	128	/* A blocking lock */
#define FL_DOWNGRADE_PENDING	256 /* Lease is being downgraded */
#define FL_UNLOCK_PENDING	512 /* Lease is being broken */
#define FL_OFDLCK	1024	/* lock is "owned" by struct file */
#define FL_LAYOUT	2048	/* outstanding pNFS layout */

#define FL_CLOSE_POSIX (FL_POSIX | FL_CLOSE)

/*
 * Special return value from posix_lock_file() and vfs_lock_file() for
 * asynchronous locking.
 */
#define FILE_LOCK_DEFERRED 1

/* legacy typedef, should eventually be removed */
typedef void *fl_owner_t;

struct file_lock;

struct file_lock_operations {
	void (*fl_copy_lock)(struct file_lock *, struct file_lock *);
	void (*fl_release_private)(struct file_lock *);

	ANDROID_KABI_RESERVE(1);
	ANDROID_KABI_RESERVE(2);
};

struct lock_manager_operations {
	fl_owner_t (*lm_get_owner)(fl_owner_t);
	void (*lm_put_owner)(fl_owner_t);
	void (*lm_notify)(struct file_lock *);	/* unblock callback */
	int (*lm_grant)(struct file_lock *, int);
	bool (*lm_break)(struct file_lock *);
	int (*lm_change)(struct file_lock *, int, struct list_head *);
	void (*lm_setup)(struct file_lock *, void **);

	ANDROID_KABI_RESERVE(1);
	ANDROID_KABI_RESERVE(2);
};

struct lock_manager {
	struct list_head list;
	/*
	 * NFSv4 and up also want opens blocked during the grace period;
	 * NLM doesn't care:
	 */
	bool block_opens;
};

struct net;
void locks_start_grace(struct net *, struct lock_manager *);
void locks_end_grace(struct lock_manager *);
bool locks_in_grace(struct net *);
bool opens_in_grace(struct net *);

/* that will die - we need it for nfs_lock_info */
#include <linux/nfs_fs_i.h>

/*
 * struct file_lock represents a generic "file lock". It's used to represent
 * POSIX byte range locks, BSD (flock) locks, and leases. It's important to
 * note that the same struct is used to represent both a request for a lock and
 * the lock itself, but the same object is never used for both.
 *
 * FIXME: should we create a separate "struct lock_request" to help distinguish
 * these two uses?
 *
 * The varous i_flctx lists are ordered by:
 *
 * 1) lock owner
 * 2) lock range start
 * 3) lock range end
 *
 * Obviously, the last two criteria only matter for POSIX locks.
 */
struct file_lock {
	struct file_lock *fl_blocker;	/* The lock, that is blocking us */
	struct list_head fl_list;	/* link into file_lock_context */
	struct hlist_node fl_link;	/* node in global lists */
	struct list_head fl_blocked_requests;	/* list of requests with
						 * ->fl_blocker pointing here
						 */
	struct list_head fl_blocked_member;	/* node in
						 * ->fl_blocker->fl_blocked_requests
						 */
	fl_owner_t fl_owner;
	unsigned int fl_flags;
	unsigned char fl_type;
	unsigned int fl_pid;
	int fl_link_cpu;		/* what cpu's list is this on? */
	wait_queue_head_t fl_wait;
	struct file *fl_file;
	loff_t fl_start;
	loff_t fl_end;

	struct fasync_struct *	fl_fasync; /* for lease break notifications */
	/* for lease breaks: */
	unsigned long fl_break_time;
	unsigned long fl_downgrade_time;

	const struct file_lock_operations *fl_ops;	/* Callbacks for filesystems */
	const struct lock_manager_operations *fl_lmops;	/* Callbacks for lockmanagers */
	union {
		struct nfs_lock_info	nfs_fl;
		struct nfs4_lock_info	nfs4_fl;
		struct {
			struct list_head link;	/* link in AFS vnode's pending_locks list */
			int state;		/* state of grant or error if -ve */
			unsigned int	debug_id;
		} afs;
	} fl_u;

	struct list_head android_reserved1;	/* not a macro as we might just need it as-is */
	ANDROID_KABI_RESERVE(1);
	ANDROID_KABI_RESERVE(2);
} __randomize_layout;

struct file_lock_context {
	spinlock_t		flc_lock;
	struct list_head	flc_flock;
	struct list_head	flc_posix;
	struct list_head	flc_lease;
};

/* The following constant reflects the upper bound of the file/locking space */
#ifndef OFFSET_MAX
#define INT_LIMIT(x)	(~((x)1 << (sizeof(x)*8 - 1)))
#define OFFSET_MAX	INT_LIMIT(loff_t)
#define OFFT_OFFSET_MAX	INT_LIMIT(off_t)
#endif

extern void send_sigio(struct fown_struct *fown, int fd, int band);

#define locks_inode(f) file_inode(f)

#ifdef CONFIG_FILE_LOCKING
extern int fcntl_getlk(struct file *, unsigned int, struct flock *);
extern int fcntl_setlk(unsigned int, struct file *, unsigned int,
			struct flock *);

#if BITS_PER_LONG == 32
extern int fcntl_getlk64(struct file *, unsigned int, struct flock64 *);
extern int fcntl_setlk64(unsigned int, struct file *, unsigned int,
			struct flock64 *);
#endif

extern int fcntl_setlease(unsigned int fd, struct file *filp, long arg);
extern int fcntl_getlease(struct file *filp);

/* fs/locks.c */
void locks_free_lock_context(struct inode *inode);
void locks_free_lock(struct file_lock *fl);
extern void locks_init_lock(struct file_lock *);
extern struct file_lock * locks_alloc_lock(void);
extern void locks_copy_lock(struct file_lock *, struct file_lock *);
extern void locks_copy_conflock(struct file_lock *, struct file_lock *);
extern void locks_remove_posix(struct file *, fl_owner_t);
extern void locks_remove_file(struct file *);
extern void locks_release_private(struct file_lock *);
extern void posix_test_lock(struct file *, struct file_lock *);
extern int posix_lock_file(struct file *, struct file_lock *, struct file_lock *);
extern int locks_delete_block(struct file_lock *);
extern int vfs_test_lock(struct file *, struct file_lock *);
extern int vfs_lock_file(struct file *, unsigned int, struct file_lock *, struct file_lock *);
extern int vfs_cancel_lock(struct file *filp, struct file_lock *fl);
extern int locks_lock_inode_wait(struct inode *inode, struct file_lock *fl);
extern int __break_lease(struct inode *inode, unsigned int flags, unsigned int type);
extern void lease_get_mtime(struct inode *, struct timespec64 *time);
extern int generic_setlease(struct file *, long, struct file_lock **, void **priv);
extern int vfs_setlease(struct file *, long, struct file_lock **, void **);
extern int lease_modify(struct file_lock *, int, struct list_head *);

struct notifier_block;
extern int lease_register_notifier(struct notifier_block *);
extern void lease_unregister_notifier(struct notifier_block *);

struct files_struct;
extern void show_fd_locks(struct seq_file *f,
			 struct file *filp, struct files_struct *files);
#else /* !CONFIG_FILE_LOCKING */
static inline int fcntl_getlk(struct file *file, unsigned int cmd,
			      struct flock __user *user)
{
	return -EINVAL;
}

static inline int fcntl_setlk(unsigned int fd, struct file *file,
			      unsigned int cmd, struct flock __user *user)
{
	return -EACCES;
}

#if BITS_PER_LONG == 32
static inline int fcntl_getlk64(struct file *file, unsigned int cmd,
				struct flock64 __user *user)
{
	return -EINVAL;
}

static inline int fcntl_setlk64(unsigned int fd, struct file *file,
				unsigned int cmd, struct flock64 __user *user)
{
	return -EACCES;
}
#endif
static inline int fcntl_setlease(unsigned int fd, struct file *filp, long arg)
{
	return -EINVAL;
}

static inline int fcntl_getlease(struct file *filp)
{
	return F_UNLCK;
}

static inline void
locks_free_lock_context(struct inode *inode)
{
}

static inline void locks_init_lock(struct file_lock *fl)
{
	return;
}

static inline void locks_copy_conflock(struct file_lock *new, struct file_lock *fl)
{
	return;
}

static inline void locks_copy_lock(struct file_lock *new, struct file_lock *fl)
{
	return;
}

static inline void locks_remove_posix(struct file *filp, fl_owner_t owner)
{
	return;
}

static inline void locks_remove_file(struct file *filp)
{
	return;
}

static inline void posix_test_lock(struct file *filp, struct file_lock *fl)
{
	return;
}

static inline int posix_lock_file(struct file *filp, struct file_lock *fl,
				  struct file_lock *conflock)
{
	return -ENOLCK;
}

static inline int locks_delete_block(struct file_lock *waiter)
{
	return -ENOENT;
}

static inline int vfs_test_lock(struct file *filp, struct file_lock *fl)
{
	return 0;
}

static inline int vfs_lock_file(struct file *filp, unsigned int cmd,
				struct file_lock *fl, struct file_lock *conf)
{
	return -ENOLCK;
}

static inline int vfs_cancel_lock(struct file *filp, struct file_lock *fl)
{
	return 0;
}

static inline int locks_lock_inode_wait(struct inode *inode, struct file_lock *fl)
{
	return -ENOLCK;
}

static inline int __break_lease(struct inode *inode, unsigned int mode, unsigned int type)
{
	return 0;
}

static inline void lease_get_mtime(struct inode *inode,
				   struct timespec64 *time)
{
	return;
}

static inline int generic_setlease(struct file *filp, long arg,
				    struct file_lock **flp, void **priv)
{
	return -EINVAL;
}

static inline int vfs_setlease(struct file *filp, long arg,
			       struct file_lock **lease, void **priv)
{
	return -EINVAL;
}

static inline int lease_modify(struct file_lock *fl, int arg,
			       struct list_head *dispose)
{
	return -EINVAL;
}

struct files_struct;
static inline void show_fd_locks(struct seq_file *f,
			struct file *filp, struct files_struct *files) {}
#endif /* !CONFIG_FILE_LOCKING */

static inline struct inode *file_inode(const struct file *f)
{
	return f->f_inode;
}

static inline struct dentry *file_dentry(const struct file *file)
{
	return d_real(file->f_path.dentry, file_inode(file));
}

static inline int locks_lock_file_wait(struct file *filp, struct file_lock *fl)
{
	return locks_lock_inode_wait(locks_inode(filp), fl);
}

struct fasync_struct {
	rwlock_t		fa_lock;
	int			magic;
	int			fa_fd;
	struct fasync_struct	*fa_next; /* singly linked list */
	struct file		*fa_file;
	struct rcu_head		fa_rcu;
};

#define FASYNC_MAGIC 0x4601

/* SMP safe fasync helpers: */
extern int fasync_helper(int, struct file *, int, struct fasync_struct **);
extern struct fasync_struct *fasync_insert_entry(int, struct file *, struct fasync_struct **, struct fasync_struct *);
extern int fasync_remove_entry(struct file *, struct fasync_struct **);
extern struct fasync_struct *fasync_alloc(void);
extern void fasync_free(struct fasync_struct *);

/* can be called from interrupts */
extern void kill_fasync(struct fasync_struct **, int, int);

extern void __f_setown(struct file *filp, struct pid *, enum pid_type, int force);
extern int f_setown(struct file *filp, unsigned long arg, int force);
extern void f_delown(struct file *filp);
extern pid_t f_getown(struct file *filp);
extern int send_sigurg(struct fown_struct *fown);

/*
 * sb->s_flags.  Note that these mirror the equivalent MS_* flags where
 * represented in both.
 */
#define SB_RDONLY	 1	/* Mount read-only */
#define SB_NOSUID	 2	/* Ignore suid and sgid bits */
#define SB_NODEV	 4	/* Disallow access to device special files */
#define SB_NOEXEC	 8	/* Disallow program execution */
#define SB_SYNCHRONOUS	16	/* Writes are synced at once */
#define SB_MANDLOCK	64	/* Allow mandatory locks on an FS */
#define SB_DIRSYNC	128	/* Directory modifications are synchronous */
#define SB_NOATIME	1024	/* Do not update access times. */
#define SB_NODIRATIME	2048	/* Do not update directory access times */
#define SB_SILENT	32768
#define SB_POSIXACL	(1<<16)	/* VFS does not apply the umask */
#define SB_KERNMOUNT	(1<<22) /* this is a kern_mount call */
#define SB_I_VERSION	(1<<23) /* Update inode I_version field */
#define SB_LAZYTIME	(1<<25) /* Update the on-disk [acm]times lazily */

/* These sb flags are internal to the kernel */
#define SB_SUBMOUNT     (1<<26)
#define SB_FORCE    	(1<<27)
#define SB_NOSEC	(1<<28)
#define SB_BORN		(1<<29)
#define SB_ACTIVE	(1<<30)
#define SB_NOUSER	(1<<31)

/* These flags relate to encoding and casefolding */
#define SB_ENC_STRICT_MODE_FL	(1 << 0)

#define sb_has_enc_strict_mode(sb) \
	(sb->s_encoding_flags & SB_ENC_STRICT_MODE_FL)

/*
 *	Umount options
 */

#define MNT_FORCE	0x00000001	/* Attempt to forcibily umount */
#define MNT_DETACH	0x00000002	/* Just detach from the tree */
#define MNT_EXPIRE	0x00000004	/* Mark for expiry */
#define UMOUNT_NOFOLLOW	0x00000008	/* Don't follow symlink on umount */
#define UMOUNT_UNUSED	0x80000000	/* Flag guaranteed to be unused */

/* sb->s_iflags */
#define SB_I_CGROUPWB	0x00000001	/* cgroup-aware writeback enabled */
#define SB_I_NOEXEC	0x00000002	/* Ignore executables on this fs */
#define SB_I_NODEV	0x00000004	/* Ignore devices on this fs */
#define SB_I_MULTIROOT	0x00000008	/* Multiple roots to the dentry tree */

/* sb->s_iflags to limit user namespace mounts */
#define SB_I_USERNS_VISIBLE		0x00000010 /* fstype already mounted */
#define SB_I_IMA_UNVERIFIABLE_SIGNATURE	0x00000020
#define SB_I_UNTRUSTED_MOUNTER		0x00000040

/* Possible states of 'frozen' field */
enum {
	SB_UNFROZEN = 0,		/* FS is unfrozen */
	SB_FREEZE_WRITE	= 1,		/* Writes, dir ops, ioctls frozen */
	SB_FREEZE_PAGEFAULT = 2,	/* Page faults stopped as well */
	SB_FREEZE_FS = 3,		/* For internal FS use (e.g. to stop
					 * internal threads if needed) */
	SB_FREEZE_COMPLETE = 4,		/* ->freeze_fs finished successfully */
};

#define SB_FREEZE_LEVELS (SB_FREEZE_COMPLETE - 1)

struct sb_writers {
	int				frozen;		/* Is sb frozen? */
	wait_queue_head_t		wait_unfrozen;	/* for get_super_thawed() */
	struct percpu_rw_semaphore	rw_sem[SB_FREEZE_LEVELS];
};

struct super_block {
	struct list_head	s_list;		/* Keep this first */
	dev_t			s_dev;		/* search index; _not_ kdev_t */
	unsigned char		s_blocksize_bits;
	unsigned long		s_blocksize;
	loff_t			s_maxbytes;	/* Max file size */
	struct file_system_type	*s_type;
	const struct super_operations	*s_op;
	const struct dquot_operations	*dq_op;
	const struct quotactl_ops	*s_qcop;
	const struct export_operations *s_export_op;
	unsigned long		s_flags;
	unsigned long		s_iflags;	/* internal SB_I_* flags */
	unsigned long		s_magic;
	struct dentry		*s_root;
	struct rw_semaphore	s_umount;
	int			s_count;
	atomic_t		s_active;
#ifdef CONFIG_SECURITY
	void                    *s_security;
#endif
	const struct xattr_handler **s_xattr;
#ifdef CONFIG_FS_ENCRYPTION
	const struct fscrypt_operations	*s_cop;
	struct key		*s_master_keys; /* master crypto keys in use */
#endif
#ifdef CONFIG_FS_VERITY
	const struct fsverity_operations *s_vop;
#endif
#ifdef CONFIG_UNICODE
	struct unicode_map *s_encoding;
	__u16 s_encoding_flags;
#endif
	struct hlist_bl_head	s_roots;	/* alternate root dentries for NFS */
	struct list_head	s_mounts;	/* list of mounts; _not_ for fs use */
	struct block_device	*s_bdev;
	struct backing_dev_info *s_bdi;
	struct mtd_info		*s_mtd;
	struct hlist_node	s_instances;
	unsigned int		s_quota_types;	/* Bitmask of supported quota types */
	struct quota_info	s_dquot;	/* Diskquota specific options */

	struct sb_writers	s_writers;

	/*
	 * Keep s_fs_info, s_time_gran, s_fsnotify_mask, and
	 * s_fsnotify_marks together for cache efficiency. They are frequently
	 * accessed and rarely modified.
	 */
	void			*s_fs_info;	/* Filesystem private info */

	/* Granularity of c/m/atime in ns (cannot be worse than a second) */
	u32			s_time_gran;
	/* Time limits for c/m/atime in seconds */
	time64_t		   s_time_min;
	time64_t		   s_time_max;
#ifdef CONFIG_FSNOTIFY
	__u32			s_fsnotify_mask;
	struct fsnotify_mark_connector __rcu	*s_fsnotify_marks;
#endif

	char			s_id[32];	/* Informational name */
	uuid_t			s_uuid;		/* UUID */

	unsigned int		s_max_links;
	fmode_t			s_mode;

	/*
	 * The next field is for VFS *only*. No filesystems have any business
	 * even looking at it. You had been warned.
	 */
	struct mutex s_vfs_rename_mutex;	/* Kludge */

	/*
	 * Filesystem subtype.  If non-empty the filesystem type field
	 * in /proc/mounts will be "type.subtype"
	 */
	const char *s_subtype;

	const struct dentry_operations *s_d_op; /* default d_op for dentries */

	/*
	 * Saved pool identifier for cleancache (-1 means none)
	 */
	int cleancache_poolid;

	struct shrinker s_shrink;	/* per-sb shrinker handle */

	/* Number of inodes with nlink == 0 but still referenced */
	atomic_long_t s_remove_count;

	/* Pending fsnotify inode refs */
	atomic_long_t s_fsnotify_inode_refs;

	/* Being remounted read-only */
	int s_readonly_remount;

	/* AIO completions deferred from interrupt context */
	struct workqueue_struct *s_dio_done_wq;
	struct hlist_head s_pins;

	/*
	 * Owning user namespace and default context in which to
	 * interpret filesystem uids, gids, quotas, device nodes,
	 * xattrs and security labels.
	 */
	struct user_namespace *s_user_ns;

	/*
	 * The list_lru structure is essentially just a pointer to a table
	 * of per-node lru lists, each of which has its own spinlock.
	 * There is no need to put them into separate cachelines.
	 */
	struct list_lru		s_dentry_lru;
	struct list_lru		s_inode_lru;
	struct rcu_head		rcu;
	struct work_struct	destroy_work;

	struct mutex		s_sync_lock;	/* sync serialisation lock */

	/*
	 * Indicates how deep in a filesystem stack this SB is
	 */
	int s_stack_depth;

	/* s_inode_list_lock protects s_inodes */
	spinlock_t		s_inode_list_lock ____cacheline_aligned_in_smp;
	struct list_head	s_inodes;	/* all inodes */

	spinlock_t		s_inode_wblist_lock;
	struct list_head	s_inodes_wb;	/* writeback inodes */

	ANDROID_KABI_RESERVE(1);
	ANDROID_KABI_RESERVE(2);
	ANDROID_KABI_RESERVE(3);
	ANDROID_KABI_RESERVE(4);
} __randomize_layout;

/* Helper functions so that in most cases filesystems will
 * not need to deal directly with kuid_t and kgid_t and can
 * instead deal with the raw numeric values that are stored
 * in the filesystem.
 */
static inline uid_t i_uid_read(const struct inode *inode)
{
	return from_kuid(inode->i_sb->s_user_ns, inode->i_uid);
}

static inline gid_t i_gid_read(const struct inode *inode)
{
	return from_kgid(inode->i_sb->s_user_ns, inode->i_gid);
}

static inline void i_uid_write(struct inode *inode, uid_t uid)
{
	inode->i_uid = make_kuid(inode->i_sb->s_user_ns, uid);
}

static inline void i_gid_write(struct inode *inode, gid_t gid)
{
	inode->i_gid = make_kgid(inode->i_sb->s_user_ns, gid);
}

extern struct timespec64 timespec64_trunc(struct timespec64 t, unsigned gran);
extern struct timespec64 current_time(struct inode *inode);

/*
 * Snapshotting support.
 */

void __sb_end_write(struct super_block *sb, int level);
int __sb_start_write(struct super_block *sb, int level, bool wait);

#define __sb_writers_acquired(sb, lev)	\
	percpu_rwsem_acquire(&(sb)->s_writers.rw_sem[(lev)-1], 1, _THIS_IP_)
#define __sb_writers_release(sb, lev)	\
	percpu_rwsem_release(&(sb)->s_writers.rw_sem[(lev)-1], 1, _THIS_IP_)

/**
 * sb_end_write - drop write access to a superblock
 * @sb: the super we wrote to
 *
 * Decrement number of writers to the filesystem. Wake up possible waiters
 * wanting to freeze the filesystem.
 */
static inline void sb_end_write(struct super_block *sb)
{
	__sb_end_write(sb, SB_FREEZE_WRITE);
}

/**
 * sb_end_pagefault - drop write access to a superblock from a page fault
 * @sb: the super we wrote to
 *
 * Decrement number of processes handling write page fault to the filesystem.
 * Wake up possible waiters wanting to freeze the filesystem.
 */
static inline void sb_end_pagefault(struct super_block *sb)
{
	__sb_end_write(sb, SB_FREEZE_PAGEFAULT);
}

/**
 * sb_end_intwrite - drop write access to a superblock for internal fs purposes
 * @sb: the super we wrote to
 *
 * Decrement fs-internal number of writers to the filesystem.  Wake up possible
 * waiters wanting to freeze the filesystem.
 */
static inline void sb_end_intwrite(struct super_block *sb)
{
	__sb_end_write(sb, SB_FREEZE_FS);
}

/**
 * sb_start_write - get write access to a superblock
 * @sb: the super we write to
 *
 * When a process wants to write data or metadata to a file system (i.e. dirty
 * a page or an inode), it should embed the operation in a sb_start_write() -
 * sb_end_write() pair to get exclusion against file system freezing. This
 * function increments number of writers preventing freezing. If the file
 * system is already frozen, the function waits until the file system is
 * thawed.
 *
 * Since freeze protection behaves as a lock, users have to preserve
 * ordering of freeze protection and other filesystem locks. Generally,
 * freeze protection should be the outermost lock. In particular, we have:
 *
 * sb_start_write
 *   -> i_mutex			(write path, truncate, directory ops, ...)
 *   -> s_umount		(freeze_super, thaw_super)
 */
static inline void sb_start_write(struct super_block *sb)
{
	__sb_start_write(sb, SB_FREEZE_WRITE, true);
}

static inline int sb_start_write_trylock(struct super_block *sb)
{
	return __sb_start_write(sb, SB_FREEZE_WRITE, false);
}

/**
 * sb_start_pagefault - get write access to a superblock from a page fault
 * @sb: the super we write to
 *
 * When a process starts handling write page fault, it should embed the
 * operation into sb_start_pagefault() - sb_end_pagefault() pair to get
 * exclusion against file system freezing. This is needed since the page fault
 * is going to dirty a page. This function increments number of running page
 * faults preventing freezing. If the file system is already frozen, the
 * function waits until the file system is thawed.
 *
 * Since page fault freeze protection behaves as a lock, users have to preserve
 * ordering of freeze protection and other filesystem locks. It is advised to
 * put sb_start_pagefault() close to mmap_sem in lock ordering. Page fault
 * handling code implies lock dependency:
 *
 * mmap_sem
 *   -> sb_start_pagefault
 */
static inline void sb_start_pagefault(struct super_block *sb)
{
	__sb_start_write(sb, SB_FREEZE_PAGEFAULT, true);
}

/*
 * sb_start_intwrite - get write access to a superblock for internal fs purposes
 * @sb: the super we write to
 *
 * This is the third level of protection against filesystem freezing. It is
 * free for use by a filesystem. The only requirement is that it must rank
 * below sb_start_pagefault.
 *
 * For example filesystem can call sb_start_intwrite() when starting a
 * transaction which somewhat eases handling of freezing for internal sources
 * of filesystem changes (internal fs threads, discarding preallocation on file
 * close, etc.).
 */
static inline void sb_start_intwrite(struct super_block *sb)
{
	__sb_start_write(sb, SB_FREEZE_FS, true);
}

static inline int sb_start_intwrite_trylock(struct super_block *sb)
{
	return __sb_start_write(sb, SB_FREEZE_FS, false);
}


extern bool inode_owner_or_capable(const struct inode *inode);

/*
 * VFS helper functions..
 */
extern int vfs_create(struct inode *, struct dentry *, umode_t, bool);
extern int vfs_mkdir(struct inode *, struct dentry *, umode_t);
extern int vfs_mknod(struct inode *, struct dentry *, umode_t, dev_t);
extern int vfs_symlink(struct inode *, struct dentry *, const char *);
extern int vfs_link(struct dentry *, struct inode *, struct dentry *, struct inode **);
extern int vfs_rmdir(struct inode *, struct dentry *);
extern int vfs_unlink(struct inode *, struct dentry *, struct inode **);
extern int vfs_rename(struct inode *, struct dentry *, struct inode *, struct dentry *, struct inode **, unsigned int);
extern int vfs_whiteout(struct inode *, struct dentry *);

extern struct dentry *vfs_tmpfile(struct dentry *dentry, umode_t mode,
				  int open_flag);

int vfs_mkobj(struct dentry *, umode_t,
		int (*f)(struct dentry *, umode_t, void *),
		void *);

extern long vfs_ioctl(struct file *file, unsigned int cmd, unsigned long arg);

#ifdef CONFIG_COMPAT
extern long compat_ptr_ioctl(struct file *file, unsigned int cmd,
					unsigned long arg);
#else
#define compat_ptr_ioctl NULL
#endif

/*
 * VFS file helper functions.
 */
extern void inode_init_owner(struct inode *inode, const struct inode *dir,
			umode_t mode);
extern bool may_open_dev(const struct path *path);
/*
 * VFS FS_IOC_FIEMAP helper definitions.
 */
struct fiemap_extent_info {
	unsigned int fi_flags;		/* Flags as passed from user */
	unsigned int fi_extents_mapped;	/* Number of mapped extents */
	unsigned int fi_extents_max;	/* Size of fiemap_extent array */
	struct fiemap_extent __user *fi_extents_start; /* Start of
							fiemap_extent array */
};
int fiemap_fill_next_extent(struct fiemap_extent_info *info, u64 logical,
			    u64 phys, u64 len, u32 flags);
int fiemap_check_flags(struct fiemap_extent_info *fieinfo, u32 fs_flags);

/*
 * This is the "filldir" function type, used by readdir() to let
 * the kernel specify what kind of dirent layout it wants to have.
 * This allows the kernel to read directories into kernel space or
 * to have different dirent layouts depending on the binary type.
 */
struct dir_context;
typedef int (*filldir_t)(struct dir_context *, const char *, int, loff_t, u64,
			 unsigned);

struct dir_context {
	filldir_t actor;
	loff_t pos;
};

struct block_device_operations;

/* These macros are for out of kernel modules to test that
 * the kernel supports the unlocked_ioctl and compat_ioctl
 * fields in struct file_operations. */
#define HAVE_COMPAT_IOCTL 1
#define HAVE_UNLOCKED_IOCTL 1

/*
 * These flags let !MMU mmap() govern direct device mapping vs immediate
 * copying more easily for MAP_PRIVATE, especially for ROM filesystems.
 *
 * NOMMU_MAP_COPY:	Copy can be mapped (MAP_PRIVATE)
 * NOMMU_MAP_DIRECT:	Can be mapped directly (MAP_SHARED)
 * NOMMU_MAP_READ:	Can be mapped for reading
 * NOMMU_MAP_WRITE:	Can be mapped for writing
 * NOMMU_MAP_EXEC:	Can be mapped for execution
 */
#define NOMMU_MAP_COPY		0x00000001
#define NOMMU_MAP_DIRECT	0x00000008
#define NOMMU_MAP_READ		VM_MAYREAD
#define NOMMU_MAP_WRITE		VM_MAYWRITE
#define NOMMU_MAP_EXEC		VM_MAYEXEC

#define NOMMU_VMFLAGS \
	(NOMMU_MAP_READ | NOMMU_MAP_WRITE | NOMMU_MAP_EXEC)

/*
 * These flags control the behavior of the remap_file_range function pointer.
 * If it is called with len == 0 that means "remap to end of source file".
 * See Documentation/filesystems/vfs.rst for more details about this call.
 *
 * REMAP_FILE_DEDUP: only remap if contents identical (i.e. deduplicate)
 * REMAP_FILE_CAN_SHORTEN: caller can handle a shortened request
 */
#define REMAP_FILE_DEDUP		(1 << 0)
#define REMAP_FILE_CAN_SHORTEN		(1 << 1)

/*
 * These flags signal that the caller is ok with altering various aspects of
 * the behavior of the remap operation.  The changes must be made by the
 * implementation; the vfs remap helper functions can take advantage of them.
 * Flags in this category exist to preserve the quirky behavior of the hoisted
 * btrfs clone/dedupe ioctls.
 */
#define REMAP_FILE_ADVISORY		(REMAP_FILE_CAN_SHORTEN)

struct iov_iter;

struct file_operations {
	struct module *owner;
	loff_t (*llseek) (struct file *, loff_t, int);
	ssize_t (*read) (struct file *, char __user *, size_t, loff_t *);
	ssize_t (*write) (struct file *, const char __user *, size_t, loff_t *);
	ssize_t (*read_iter) (struct kiocb *, struct iov_iter *);
	ssize_t (*write_iter) (struct kiocb *, struct iov_iter *);
	int (*iopoll)(struct kiocb *kiocb, bool spin);
	int (*iterate) (struct file *, struct dir_context *);
	int (*iterate_shared) (struct file *, struct dir_context *);
	__poll_t (*poll) (struct file *, struct poll_table_struct *);
	long (*unlocked_ioctl) (struct file *, unsigned int, unsigned long);
	long (*compat_ioctl) (struct file *, unsigned int, unsigned long);
	int (*mmap) (struct file *, struct vm_area_struct *);
	unsigned long mmap_supported_flags;
	int (*open) (struct inode *, struct file *);
	int (*flush) (struct file *, fl_owner_t id);
	int (*release) (struct inode *, struct file *);
	int (*fsync) (struct file *, loff_t, loff_t, int datasync);
	int (*fasync) (int, struct file *, int);
	int (*lock) (struct file *, int, struct file_lock *);
	ssize_t (*sendpage) (struct file *, struct page *, int, size_t, loff_t *, int);
	unsigned long (*get_unmapped_area)(struct file *, unsigned long, unsigned long, unsigned long, unsigned long);
	int (*check_flags)(int);
	int (*flock) (struct file *, int, struct file_lock *);
	ssize_t (*splice_write)(struct pipe_inode_info *, struct file *, loff_t *, size_t, unsigned int);
	ssize_t (*splice_read)(struct file *, loff_t *, struct pipe_inode_info *, size_t, unsigned int);
	int (*setlease)(struct file *, long, struct file_lock **, void **);
	long (*fallocate)(struct file *file, int mode, loff_t offset,
			  loff_t len);
	void (*show_fdinfo)(struct seq_file *m, struct file *f);
#ifndef CONFIG_MMU
	unsigned (*mmap_capabilities)(struct file *);
#endif
	ssize_t (*copy_file_range)(struct file *, loff_t, struct file *,
			loff_t, size_t, unsigned int);
	loff_t (*remap_file_range)(struct file *file_in, loff_t pos_in,
				   struct file *file_out, loff_t pos_out,
				   loff_t len, unsigned int remap_flags);
	int (*fadvise)(struct file *, loff_t, loff_t, int);

<<<<<<< HEAD
	bool may_pollfree;

=======
>>>>>>> 366e92d4
	ANDROID_KABI_RESERVE(1);
	ANDROID_KABI_RESERVE(2);
	ANDROID_KABI_RESERVE(3);
	ANDROID_KABI_RESERVE(4);
<<<<<<< HEAD

=======
>>>>>>> 366e92d4
} __randomize_layout;

struct inode_operations {
	struct dentry * (*lookup) (struct inode *,struct dentry *, unsigned int);
	const char * (*get_link) (struct dentry *, struct inode *, struct delayed_call *);
	int (*permission) (struct inode *, int);
	struct posix_acl * (*get_acl)(struct inode *, int);

	int (*readlink) (struct dentry *, char __user *,int);

	int (*create) (struct inode *,struct dentry *, umode_t, bool);
	int (*link) (struct dentry *,struct inode *,struct dentry *);
	int (*unlink) (struct inode *,struct dentry *);
	int (*symlink) (struct inode *,struct dentry *,const char *);
	int (*mkdir) (struct inode *,struct dentry *,umode_t);
	int (*rmdir) (struct inode *,struct dentry *);
	int (*mknod) (struct inode *,struct dentry *,umode_t,dev_t);
	int (*rename) (struct inode *, struct dentry *,
			struct inode *, struct dentry *, unsigned int);
	int (*setattr) (struct dentry *, struct iattr *);
	int (*getattr) (const struct path *, struct kstat *, u32, unsigned int);
	ssize_t (*listxattr) (struct dentry *, char *, size_t);
	int (*fiemap)(struct inode *, struct fiemap_extent_info *, u64 start,
		      u64 len);
	int (*update_time)(struct inode *, struct timespec64 *, int);
	int (*atomic_open)(struct inode *, struct dentry *,
			   struct file *, unsigned open_flag,
			   umode_t create_mode);
	int (*tmpfile) (struct inode *, struct dentry *, umode_t);
	int (*set_acl)(struct inode *, struct posix_acl *, int);

	ANDROID_KABI_RESERVE(1);
	ANDROID_KABI_RESERVE(2);
	ANDROID_KABI_RESERVE(3);
	ANDROID_KABI_RESERVE(4);
} ____cacheline_aligned;

static inline ssize_t call_read_iter(struct file *file, struct kiocb *kio,
				     struct iov_iter *iter)
{
	return file->f_op->read_iter(kio, iter);
}

static inline ssize_t call_write_iter(struct file *file, struct kiocb *kio,
				      struct iov_iter *iter)
{
	return file->f_op->write_iter(kio, iter);
}

static inline int call_mmap(struct file *file, struct vm_area_struct *vma)
{
	return file->f_op->mmap(file, vma);
}

ssize_t rw_copy_check_uvector(int type, const struct iovec __user * uvector,
			      unsigned long nr_segs, unsigned long fast_segs,
			      struct iovec *fast_pointer,
			      struct iovec **ret_pointer);

extern ssize_t __vfs_read(struct file *, char __user *, size_t, loff_t *);
extern ssize_t vfs_read(struct file *, char __user *, size_t, loff_t *);
extern ssize_t vfs_write(struct file *, const char __user *, size_t, loff_t *);
extern ssize_t vfs_readv(struct file *, const struct iovec __user *,
		unsigned long, loff_t *, rwf_t);
extern ssize_t vfs_copy_file_range(struct file *, loff_t , struct file *,
				   loff_t, size_t, unsigned int);
extern ssize_t generic_copy_file_range(struct file *file_in, loff_t pos_in,
				       struct file *file_out, loff_t pos_out,
				       size_t len, unsigned int flags);
extern int generic_remap_file_range_prep(struct file *file_in, loff_t pos_in,
					 struct file *file_out, loff_t pos_out,
					 loff_t *count,
					 unsigned int remap_flags);
extern loff_t do_clone_file_range(struct file *file_in, loff_t pos_in,
				  struct file *file_out, loff_t pos_out,
				  loff_t len, unsigned int remap_flags);
extern loff_t vfs_clone_file_range(struct file *file_in, loff_t pos_in,
				   struct file *file_out, loff_t pos_out,
				   loff_t len, unsigned int remap_flags);
extern int vfs_dedupe_file_range(struct file *file,
				 struct file_dedupe_range *same);
extern loff_t vfs_dedupe_file_range_one(struct file *src_file, loff_t src_pos,
					struct file *dst_file, loff_t dst_pos,
					loff_t len, unsigned int remap_flags);


struct super_operations {
   	struct inode *(*alloc_inode)(struct super_block *sb);
	void (*destroy_inode)(struct inode *);
	void (*free_inode)(struct inode *);

   	void (*dirty_inode) (struct inode *, int flags);
	int (*write_inode) (struct inode *, struct writeback_control *wbc);
	int (*drop_inode) (struct inode *);
	void (*evict_inode) (struct inode *);
	void (*put_super) (struct super_block *);
	int (*sync_fs)(struct super_block *sb, int wait);
	int (*freeze_super) (struct super_block *);
	int (*freeze_fs) (struct super_block *);
	int (*thaw_super) (struct super_block *);
	int (*unfreeze_fs) (struct super_block *);
	int (*statfs) (struct dentry *, struct kstatfs *);
	int (*remount_fs) (struct super_block *, int *, char *);
	void *(*clone_mnt_data) (void *);
	void (*copy_mnt_data) (void *, void *);
	void (*update_mnt_data) (void *, struct fs_context *);
	void (*umount_begin) (struct super_block *);

	int (*show_options)(struct seq_file *, struct dentry *);
	int (*show_options2)(struct vfsmount *,struct seq_file *, struct dentry *);
	int (*show_devname)(struct seq_file *, struct dentry *);
	int (*show_path)(struct seq_file *, struct dentry *);
	int (*show_stats)(struct seq_file *, struct dentry *);
#ifdef CONFIG_QUOTA
	ssize_t (*quota_read)(struct super_block *, int, char *, size_t, loff_t);
	ssize_t (*quota_write)(struct super_block *, int, const char *, size_t, loff_t);
	struct dquot **(*get_dquots)(struct inode *);
#endif
	int (*bdev_try_to_free_page)(struct super_block*, struct page*, gfp_t);
	long (*nr_cached_objects)(struct super_block *,
				  struct shrink_control *);
	long (*free_cached_objects)(struct super_block *,
				    struct shrink_control *);

	ANDROID_KABI_RESERVE(1);
	ANDROID_KABI_RESERVE(2);
	ANDROID_KABI_RESERVE(3);
	ANDROID_KABI_RESERVE(4);
};

/*
 * Inode flags - they have no relation to superblock flags now
 */
#define S_SYNC		1	/* Writes are synced at once */
#define S_NOATIME	2	/* Do not update access times */
#define S_APPEND	4	/* Append-only file */
#define S_IMMUTABLE	8	/* Immutable file */
#define S_DEAD		16	/* removed, but still open directory */
#define S_NOQUOTA	32	/* Inode is not counted to quota */
#define S_DIRSYNC	64	/* Directory modifications are synchronous */
#define S_NOCMTIME	128	/* Do not update file c/mtime */
#define S_SWAPFILE	256	/* Do not truncate: swapon got its bmaps */
#define S_PRIVATE	512	/* Inode is fs-internal */
#define S_IMA		1024	/* Inode has an associated IMA struct */
#define S_AUTOMOUNT	2048	/* Automount/referral quasi-directory */
#define S_NOSEC		4096	/* no suid or xattr security attributes */
#ifdef CONFIG_FS_DAX
#define S_DAX		8192	/* Direct Access, avoiding the page cache */
#else
#define S_DAX		0	/* Make all the DAX code disappear */
#endif
#define S_ENCRYPTED	16384	/* Encrypted file (using fs/crypto/) */
#define S_CASEFOLD	32768	/* Casefolded file */
#define S_VERITY	65536	/* Verity file (using fs/verity/) */

/*
 * Note that nosuid etc flags are inode-specific: setting some file-system
 * flags just means all the inodes inherit those flags by default. It might be
 * possible to override it selectively if you really wanted to with some
 * ioctl() that is not currently implemented.
 *
 * Exception: SB_RDONLY is always applied to the entire file system.
 *
 * Unfortunately, it is possible to change a filesystems flags with it mounted
 * with files in use.  This means that all of the inodes will not have their
 * i_flags updated.  Hence, i_flags no longer inherit the superblock mount
 * flags, so these have to be checked separately. -- rmk@arm.uk.linux.org
 */
#define __IS_FLG(inode, flg)	((inode)->i_sb->s_flags & (flg))

static inline bool sb_rdonly(const struct super_block *sb) { return sb->s_flags & SB_RDONLY; }
#define IS_RDONLY(inode)	sb_rdonly((inode)->i_sb)
#define IS_SYNC(inode)		(__IS_FLG(inode, SB_SYNCHRONOUS) || \
					((inode)->i_flags & S_SYNC))
#define IS_DIRSYNC(inode)	(__IS_FLG(inode, SB_SYNCHRONOUS|SB_DIRSYNC) || \
					((inode)->i_flags & (S_SYNC|S_DIRSYNC)))
#define IS_MANDLOCK(inode)	__IS_FLG(inode, SB_MANDLOCK)
#define IS_NOATIME(inode)	__IS_FLG(inode, SB_RDONLY|SB_NOATIME)
#define IS_I_VERSION(inode)	__IS_FLG(inode, SB_I_VERSION)

#define IS_NOQUOTA(inode)	((inode)->i_flags & S_NOQUOTA)
#define IS_APPEND(inode)	((inode)->i_flags & S_APPEND)
#define IS_IMMUTABLE(inode)	((inode)->i_flags & S_IMMUTABLE)
#define IS_POSIXACL(inode)	__IS_FLG(inode, SB_POSIXACL)

#define IS_DEADDIR(inode)	((inode)->i_flags & S_DEAD)
#define IS_NOCMTIME(inode)	((inode)->i_flags & S_NOCMTIME)
#define IS_SWAPFILE(inode)	((inode)->i_flags & S_SWAPFILE)
#define IS_PRIVATE(inode)	((inode)->i_flags & S_PRIVATE)
#define IS_IMA(inode)		((inode)->i_flags & S_IMA)
#define IS_AUTOMOUNT(inode)	((inode)->i_flags & S_AUTOMOUNT)
#define IS_NOSEC(inode)		((inode)->i_flags & S_NOSEC)
#define IS_DAX(inode)		((inode)->i_flags & S_DAX)
#define IS_ENCRYPTED(inode)	((inode)->i_flags & S_ENCRYPTED)
#define IS_CASEFOLDED(inode)	((inode)->i_flags & S_CASEFOLD)
#define IS_VERITY(inode)	((inode)->i_flags & S_VERITY)

#define IS_WHITEOUT(inode)	(S_ISCHR(inode->i_mode) && \
				 (inode)->i_rdev == WHITEOUT_DEV)

static inline bool HAS_UNMAPPED_ID(struct inode *inode)
{
	return !uid_valid(inode->i_uid) || !gid_valid(inode->i_gid);
}

static inline enum rw_hint file_write_hint(struct file *file)
{
	if (file->f_write_hint != WRITE_LIFE_NOT_SET)
		return file->f_write_hint;

	return file_inode(file)->i_write_hint;
}

static inline int iocb_flags(struct file *file);

static inline u16 ki_hint_validate(enum rw_hint hint)
{
	typeof(((struct kiocb *)0)->ki_hint) max_hint = -1;

	if (hint <= max_hint)
		return hint;
	return 0;
}

static inline void init_sync_kiocb(struct kiocb *kiocb, struct file *filp)
{
	*kiocb = (struct kiocb) {
		.ki_filp = filp,
		.ki_flags = iocb_flags(filp),
		.ki_hint = ki_hint_validate(file_write_hint(filp)),
		.ki_ioprio = get_current_ioprio(),
	};
}

static inline void kiocb_clone(struct kiocb *kiocb, struct kiocb *kiocb_src,
			       struct file *filp)
{
	*kiocb = (struct kiocb) {
		.ki_filp = filp,
		.ki_flags = kiocb_src->ki_flags,
		.ki_hint = kiocb_src->ki_hint,
		.ki_ioprio = kiocb_src->ki_ioprio,
		.ki_pos = kiocb_src->ki_pos,
	};
}

/*
 * Inode state bits.  Protected by inode->i_lock
 *
 * Three bits determine the dirty state of the inode, I_DIRTY_SYNC,
 * I_DIRTY_DATASYNC and I_DIRTY_PAGES.
 *
 * Four bits define the lifetime of an inode.  Initially, inodes are I_NEW,
 * until that flag is cleared.  I_WILL_FREE, I_FREEING and I_CLEAR are set at
 * various stages of removing an inode.
 *
 * Two bits are used for locking and completion notification, I_NEW and I_SYNC.
 *
 * I_DIRTY_SYNC		Inode is dirty, but doesn't have to be written on
 *			fdatasync().  i_atime is the usual cause.
 * I_DIRTY_DATASYNC	Data-related inode changes pending. We keep track of
 *			these changes separately from I_DIRTY_SYNC so that we
 *			don't have to write inode on fdatasync() when only
 *			mtime has changed in it.
 * I_DIRTY_PAGES	Inode has dirty pages.  Inode itself may be clean.
 * I_NEW		Serves as both a mutex and completion notification.
 *			New inodes set I_NEW.  If two processes both create
 *			the same inode, one of them will release its inode and
 *			wait for I_NEW to be released before returning.
 *			Inodes in I_WILL_FREE, I_FREEING or I_CLEAR state can
 *			also cause waiting on I_NEW, without I_NEW actually
 *			being set.  find_inode() uses this to prevent returning
 *			nearly-dead inodes.
 * I_WILL_FREE		Must be set when calling write_inode_now() if i_count
 *			is zero.  I_FREEING must be set when I_WILL_FREE is
 *			cleared.
 * I_FREEING		Set when inode is about to be freed but still has dirty
 *			pages or buffers attached or the inode itself is still
 *			dirty.
 * I_CLEAR		Added by clear_inode().  In this state the inode is
 *			clean and can be destroyed.  Inode keeps I_FREEING.
 *
 *			Inodes that are I_WILL_FREE, I_FREEING or I_CLEAR are
 *			prohibited for many purposes.  iget() must wait for
 *			the inode to be completely released, then create it
 *			anew.  Other functions will just ignore such inodes,
 *			if appropriate.  I_NEW is used for waiting.
 *
 * I_SYNC		Writeback of inode is running. The bit is set during
 *			data writeback, and cleared with a wakeup on the bit
 *			address once it is done. The bit is also used to pin
 *			the inode in memory for flusher thread.
 *
 * I_REFERENCED		Marks the inode as recently references on the LRU list.
 *
 * I_DIO_WAKEUP		Never set.  Only used as a key for wait_on_bit().
 *
 * I_WB_SWITCH		Cgroup bdi_writeback switching in progress.  Used to
 *			synchronize competing switching instances and to tell
 *			wb stat updates to grab the i_pages lock.  See
 *			inode_switch_wbs_work_fn() for details.
 *
 * I_OVL_INUSE		Used by overlayfs to get exclusive ownership on upper
 *			and work dirs among overlayfs mounts.
 *
 * I_CREATING		New object's inode in the middle of setting up.
 *
 * I_SYNC_QUEUED	Inode is queued in b_io or b_more_io writeback lists.
 *			Used to detect that mark_inode_dirty() should not move
 * 			inode between dirty lists.
 *
 * Q: What is the difference between I_WILL_FREE and I_FREEING?
 */
#define I_DIRTY_SYNC		(1 << 0)
#define I_DIRTY_DATASYNC	(1 << 1)
#define I_DIRTY_PAGES		(1 << 2)
#define __I_NEW			3
#define I_NEW			(1 << __I_NEW)
#define I_WILL_FREE		(1 << 4)
#define I_FREEING		(1 << 5)
#define I_CLEAR			(1 << 6)
#define __I_SYNC		7
#define I_SYNC			(1 << __I_SYNC)
#define I_REFERENCED		(1 << 8)
#define __I_DIO_WAKEUP		9
#define I_DIO_WAKEUP		(1 << __I_DIO_WAKEUP)
#define I_LINKABLE		(1 << 10)
#define I_DIRTY_TIME		(1 << 11)
#define I_WB_SWITCH		(1 << 13)
#define I_OVL_INUSE		(1 << 14)
#define I_CREATING		(1 << 15)
#define I_SYNC_QUEUED		(1 << 17)

#define I_DIRTY_INODE (I_DIRTY_SYNC | I_DIRTY_DATASYNC)
#define I_DIRTY (I_DIRTY_INODE | I_DIRTY_PAGES)
#define I_DIRTY_ALL (I_DIRTY | I_DIRTY_TIME)

extern void __mark_inode_dirty(struct inode *, int);
static inline void mark_inode_dirty(struct inode *inode)
{
	__mark_inode_dirty(inode, I_DIRTY);
}

static inline void mark_inode_dirty_sync(struct inode *inode)
{
	__mark_inode_dirty(inode, I_DIRTY_SYNC);
}

extern void inc_nlink(struct inode *inode);
extern void drop_nlink(struct inode *inode);
extern void clear_nlink(struct inode *inode);
extern void set_nlink(struct inode *inode, unsigned int nlink);

static inline void inode_inc_link_count(struct inode *inode)
{
	inc_nlink(inode);
	mark_inode_dirty(inode);
}

static inline void inode_dec_link_count(struct inode *inode)
{
	drop_nlink(inode);
	mark_inode_dirty(inode);
}

enum file_time_flags {
	S_ATIME = 1,
	S_MTIME = 2,
	S_CTIME = 4,
	S_VERSION = 8,
};

extern bool atime_needs_update(const struct path *, struct inode *);
extern void touch_atime(const struct path *);
static inline void file_accessed(struct file *file)
{
	if (!(file->f_flags & O_NOATIME))
		touch_atime(&file->f_path);
}

extern int file_modified(struct file *file);

int sync_inode(struct inode *inode, struct writeback_control *wbc);
int sync_inode_metadata(struct inode *inode, int wait);

struct file_system_type {
	const char *name;
	int fs_flags;
#define FS_REQUIRES_DEV		1 
#define FS_BINARY_MOUNTDATA	2
#define FS_HAS_SUBTYPE		4
#define FS_USERNS_MOUNT		8	/* Can be mounted by userns root */
#define FS_DISALLOW_NOTIFY_PERM	16	/* Disable fanotify permission events */
#define FS_RENAME_DOES_D_MOVE	32768	/* FS will handle d_move() during rename() internally. */
	int (*init_fs_context)(struct fs_context *);
	const struct fs_parameter_description *parameters;
	struct dentry *(*mount) (struct file_system_type *, int,
		       const char *, void *);
	void *(*alloc_mnt_data) (void);
	void (*kill_sb) (struct super_block *);
	struct module *owner;
	struct file_system_type * next;
	struct hlist_head fs_supers;

	struct lock_class_key s_lock_key;
	struct lock_class_key s_umount_key;
	struct lock_class_key s_vfs_rename_key;
	struct lock_class_key s_writers_key[SB_FREEZE_LEVELS];

	struct lock_class_key i_lock_key;
	struct lock_class_key i_mutex_key;
	struct lock_class_key i_mutex_dir_key;

	ANDROID_KABI_RESERVE(1);
	ANDROID_KABI_RESERVE(2);
	ANDROID_KABI_RESERVE(3);
	ANDROID_KABI_RESERVE(4);
};

#define MODULE_ALIAS_FS(NAME) MODULE_ALIAS("fs-" NAME)

#ifdef CONFIG_BLOCK
extern struct dentry *mount_bdev(struct file_system_type *fs_type,
	int flags, const char *dev_name, void *data,
	int (*fill_super)(struct super_block *, void *, int));
#else
static inline struct dentry *mount_bdev(struct file_system_type *fs_type,
	int flags, const char *dev_name, void *data,
	int (*fill_super)(struct super_block *, void *, int))
{
	return ERR_PTR(-ENODEV);
}
#endif
extern struct dentry *mount_single(struct file_system_type *fs_type,
	int flags, void *data,
	int (*fill_super)(struct super_block *, void *, int));
extern struct dentry *mount_nodev(struct file_system_type *fs_type,
	int flags, void *data,
	int (*fill_super)(struct super_block *, void *, int));
extern struct dentry *mount_subtree(struct vfsmount *mnt, const char *path);
void generic_shutdown_super(struct super_block *sb);
#ifdef CONFIG_BLOCK
void kill_block_super(struct super_block *sb);
#else
static inline void kill_block_super(struct super_block *sb)
{
	BUG();
}
#endif
void kill_anon_super(struct super_block *sb);
void kill_litter_super(struct super_block *sb);
void deactivate_super(struct super_block *sb);
void deactivate_locked_super(struct super_block *sb);
int set_anon_super(struct super_block *s, void *data);
int set_anon_super_fc(struct super_block *s, struct fs_context *fc);
int get_anon_bdev(dev_t *);
void free_anon_bdev(dev_t);
struct super_block *sget_fc(struct fs_context *fc,
			    int (*test)(struct super_block *, struct fs_context *),
			    int (*set)(struct super_block *, struct fs_context *));
struct super_block *sget(struct file_system_type *type,
			int (*test)(struct super_block *,void *),
			int (*set)(struct super_block *,void *),
			int flags, void *data);

/* Alas, no aliases. Too much hassle with bringing module.h everywhere */
#define fops_get(fops) \
	(((fops) && try_module_get((fops)->owner) ? (fops) : NULL))
#define fops_put(fops) \
	do { if (fops) module_put((fops)->owner); } while(0)
/*
 * This one is to be used *ONLY* from ->open() instances.
 * fops must be non-NULL, pinned down *and* module dependencies
 * should be sufficient to pin the caller down as well.
 */
#define replace_fops(f, fops) \
	do {	\
		struct file *__file = (f); \
		fops_put(__file->f_op); \
		BUG_ON(!(__file->f_op = (fops))); \
	} while(0)

extern int register_filesystem(struct file_system_type *);
extern int unregister_filesystem(struct file_system_type *);
extern struct vfsmount *kern_mount(struct file_system_type *);
extern void kern_unmount(struct vfsmount *mnt);
extern int may_umount_tree(struct vfsmount *);
extern int may_umount(struct vfsmount *);
extern long do_mount(const char *, const char __user *,
		     const char *, unsigned long, void *);
extern struct vfsmount *collect_mounts(const struct path *);
extern void drop_collected_mounts(struct vfsmount *);
extern int iterate_mounts(int (*)(struct vfsmount *, void *), void *,
			  struct vfsmount *);
extern int vfs_statfs(const struct path *, struct kstatfs *);
extern int user_statfs(const char __user *, struct kstatfs *);
extern int fd_statfs(int, struct kstatfs *);
extern int freeze_super(struct super_block *super);
extern int thaw_super(struct super_block *super);
extern bool our_mnt(struct vfsmount *mnt);
extern __printf(2, 3)
int super_setup_bdi_name(struct super_block *sb, char *fmt, ...);
extern int super_setup_bdi(struct super_block *sb);

extern int current_umask(void);

extern void ihold(struct inode * inode);
extern void iput(struct inode *);
extern int generic_update_time(struct inode *, struct timespec64 *, int);

/* /sys/fs */
extern struct kobject *fs_kobj;

#define MAX_RW_COUNT (INT_MAX & PAGE_MASK)

#ifdef CONFIG_MANDATORY_FILE_LOCKING
extern int locks_mandatory_locked(struct file *);
extern int locks_mandatory_area(struct inode *, struct file *, loff_t, loff_t, unsigned char);

/*
 * Candidates for mandatory locking have the setgid bit set
 * but no group execute bit -  an otherwise meaningless combination.
 */

static inline int __mandatory_lock(struct inode *ino)
{
	return (ino->i_mode & (S_ISGID | S_IXGRP)) == S_ISGID;
}

/*
 * ... and these candidates should be on SB_MANDLOCK mounted fs,
 * otherwise these will be advisory locks
 */

static inline int mandatory_lock(struct inode *ino)
{
	return IS_MANDLOCK(ino) && __mandatory_lock(ino);
}

static inline int locks_verify_locked(struct file *file)
{
	if (mandatory_lock(locks_inode(file)))
		return locks_mandatory_locked(file);
	return 0;
}

static inline int locks_verify_truncate(struct inode *inode,
				    struct file *f,
				    loff_t size)
{
	if (!inode->i_flctx || !mandatory_lock(inode))
		return 0;

	if (size < inode->i_size) {
		return locks_mandatory_area(inode, f, size, inode->i_size - 1,
				F_WRLCK);
	} else {
		return locks_mandatory_area(inode, f, inode->i_size, size - 1,
				F_WRLCK);
	}
}

#else /* !CONFIG_MANDATORY_FILE_LOCKING */

static inline int locks_mandatory_locked(struct file *file)
{
	return 0;
}

static inline int locks_mandatory_area(struct inode *inode, struct file *filp,
                                       loff_t start, loff_t end, unsigned char type)
{
	return 0;
}

static inline int __mandatory_lock(struct inode *inode)
{
	return 0;
}

static inline int mandatory_lock(struct inode *inode)
{
	return 0;
}

static inline int locks_verify_locked(struct file *file)
{
	return 0;
}

static inline int locks_verify_truncate(struct inode *inode, struct file *filp,
					size_t size)
{
	return 0;
}

#endif /* CONFIG_MANDATORY_FILE_LOCKING */


#ifdef CONFIG_FILE_LOCKING
static inline int break_lease(struct inode *inode, unsigned int mode)
{
	/*
	 * Since this check is lockless, we must ensure that any refcounts
	 * taken are done before checking i_flctx->flc_lease. Otherwise, we
	 * could end up racing with tasks trying to set a new lease on this
	 * file.
	 */
	smp_mb();
	if (inode->i_flctx && !list_empty_careful(&inode->i_flctx->flc_lease))
		return __break_lease(inode, mode, FL_LEASE);
	return 0;
}

static inline int break_deleg(struct inode *inode, unsigned int mode)
{
	/*
	 * Since this check is lockless, we must ensure that any refcounts
	 * taken are done before checking i_flctx->flc_lease. Otherwise, we
	 * could end up racing with tasks trying to set a new lease on this
	 * file.
	 */
	smp_mb();
	if (inode->i_flctx && !list_empty_careful(&inode->i_flctx->flc_lease))
		return __break_lease(inode, mode, FL_DELEG);
	return 0;
}

static inline int try_break_deleg(struct inode *inode, struct inode **delegated_inode)
{
	int ret;

	ret = break_deleg(inode, O_WRONLY|O_NONBLOCK);
	if (ret == -EWOULDBLOCK && delegated_inode) {
		*delegated_inode = inode;
		ihold(inode);
	}
	return ret;
}

static inline int break_deleg_wait(struct inode **delegated_inode)
{
	int ret;

	ret = break_deleg(*delegated_inode, O_WRONLY);
	iput(*delegated_inode);
	*delegated_inode = NULL;
	return ret;
}

static inline int break_layout(struct inode *inode, bool wait)
{
	smp_mb();
	if (inode->i_flctx && !list_empty_careful(&inode->i_flctx->flc_lease))
		return __break_lease(inode,
				wait ? O_WRONLY : O_WRONLY | O_NONBLOCK,
				FL_LAYOUT);
	return 0;
}

#else /* !CONFIG_FILE_LOCKING */
static inline int break_lease(struct inode *inode, unsigned int mode)
{
	return 0;
}

static inline int break_deleg(struct inode *inode, unsigned int mode)
{
	return 0;
}

static inline int try_break_deleg(struct inode *inode, struct inode **delegated_inode)
{
	return 0;
}

static inline int break_deleg_wait(struct inode **delegated_inode)
{
	BUG();
	return 0;
}

static inline int break_layout(struct inode *inode, bool wait)
{
	return 0;
}

#endif /* CONFIG_FILE_LOCKING */

/* fs/open.c */
struct audit_names;
struct filename {
	const char		*name;	/* pointer to actual string */
	const __user char	*uptr;	/* original userland pointer */
	int			refcnt;
	struct audit_names	*aname;
	const char		iname[];
};
static_assert(offsetof(struct filename, iname) % sizeof(long) == 0);

extern long vfs_truncate(const struct path *, loff_t);
extern int do_truncate(struct dentry *, loff_t start, unsigned int time_attrs,
		       struct file *filp);
extern int vfs_fallocate(struct file *file, int mode, loff_t offset,
			loff_t len);
extern long do_sys_open(int dfd, const char __user *filename, int flags,
			umode_t mode);
extern struct file *file_open_name(struct filename *, int, umode_t);
extern struct file *filp_open(const char *, int, umode_t);
extern struct file *file_open_root(struct dentry *, struct vfsmount *,
				   const char *, int, umode_t);
extern struct file * dentry_open(const struct path *, int, const struct cred *);
extern struct file * open_with_fake_path(const struct path *, int,
					 struct inode*, const struct cred *);
static inline struct file *file_clone_open(struct file *file)
{
	return dentry_open(&file->f_path, file->f_flags, file->f_cred);
}
extern int filp_close(struct file *, fl_owner_t id);

extern struct filename *getname_flags(const char __user *, int, int *);
extern struct filename *getname(const char __user *);
extern struct filename *getname_kernel(const char *);
extern void putname(struct filename *name);

extern int finish_open(struct file *file, struct dentry *dentry,
			int (*open)(struct inode *, struct file *));
extern int finish_no_open(struct file *file, struct dentry *dentry);

/* fs/ioctl.c */

extern int ioctl_preallocate(struct file *filp, void __user *argp);

/* fs/dcache.c */
extern void __init vfs_caches_init_early(void);
extern void __init vfs_caches_init(void);

extern struct kmem_cache *names_cachep;

#define __getname()		kmem_cache_alloc(names_cachep, GFP_KERNEL)
#define __putname(name)		kmem_cache_free(names_cachep, (void *)(name))

#ifdef CONFIG_BLOCK
extern int register_blkdev(unsigned int, const char *);
extern void unregister_blkdev(unsigned int, const char *);
extern void bdev_unhash_inode(dev_t dev);
extern struct block_device *bdget(dev_t);
extern struct block_device *bdgrab(struct block_device *bdev);
extern void bd_set_size(struct block_device *, loff_t size);
extern void bd_forget(struct inode *inode);
extern void bdput(struct block_device *);
extern void invalidate_bdev(struct block_device *);
extern void iterate_bdevs(void (*)(struct block_device *, void *), void *);
extern int sync_blockdev(struct block_device *bdev);
extern void kill_bdev(struct block_device *);
extern struct super_block *freeze_bdev(struct block_device *);
extern void emergency_thaw_all(void);
extern void emergency_thaw_bdev(struct super_block *sb);
extern int thaw_bdev(struct block_device *bdev, struct super_block *sb);
extern int fsync_bdev(struct block_device *);

extern struct super_block *blockdev_superblock;

static inline bool sb_is_blkdev_sb(struct super_block *sb)
{
	return sb == blockdev_superblock;
}
#else
static inline void bd_forget(struct inode *inode) {}
static inline int sync_blockdev(struct block_device *bdev) { return 0; }
static inline void kill_bdev(struct block_device *bdev) {}
static inline void invalidate_bdev(struct block_device *bdev) {}

static inline struct super_block *freeze_bdev(struct block_device *sb)
{
	return NULL;
}

static inline int thaw_bdev(struct block_device *bdev, struct super_block *sb)
{
	return 0;
}

static inline int emergency_thaw_bdev(struct super_block *sb)
{
	return 0;
}

static inline void iterate_bdevs(void (*f)(struct block_device *, void *), void *arg)
{
}

static inline bool sb_is_blkdev_sb(struct super_block *sb)
{
	return false;
}
#endif
extern int sync_filesystem(struct super_block *);
extern const struct file_operations def_blk_fops;
extern const struct file_operations def_chr_fops;
#ifdef CONFIG_BLOCK
extern int ioctl_by_bdev(struct block_device *, unsigned, unsigned long);
extern int blkdev_ioctl(struct block_device *, fmode_t, unsigned, unsigned long);
extern long compat_blkdev_ioctl(struct file *, unsigned, unsigned long);
extern int blkdev_get(struct block_device *bdev, fmode_t mode, void *holder);
extern struct block_device *blkdev_get_by_path(const char *path, fmode_t mode,
					       void *holder);
extern struct block_device *blkdev_get_by_dev(dev_t dev, fmode_t mode,
					      void *holder);
extern struct block_device *bd_start_claiming(struct block_device *bdev,
					      void *holder);
extern void bd_finish_claiming(struct block_device *bdev,
			       struct block_device *whole, void *holder);
extern void bd_abort_claiming(struct block_device *bdev,
			      struct block_device *whole, void *holder);
extern void blkdev_put(struct block_device *bdev, fmode_t mode);
extern int __blkdev_reread_part(struct block_device *bdev);
extern int blkdev_reread_part(struct block_device *bdev);

#ifdef CONFIG_SYSFS
extern int bd_link_disk_holder(struct block_device *bdev, struct gendisk *disk);
extern void bd_unlink_disk_holder(struct block_device *bdev,
				  struct gendisk *disk);
#else
static inline int bd_link_disk_holder(struct block_device *bdev,
				      struct gendisk *disk)
{
	return 0;
}
static inline void bd_unlink_disk_holder(struct block_device *bdev,
					 struct gendisk *disk)
{
}
#endif
#endif

/* fs/char_dev.c */
#define CHRDEV_MAJOR_MAX 512
/* Marks the bottom of the first segment of free char majors */
#define CHRDEV_MAJOR_DYN_END 234
/* Marks the top and bottom of the second segment of free char majors */
#define CHRDEV_MAJOR_DYN_EXT_START 511
#define CHRDEV_MAJOR_DYN_EXT_END 384

extern int alloc_chrdev_region(dev_t *, unsigned, unsigned, const char *);
extern int register_chrdev_region(dev_t, unsigned, const char *);
extern int __register_chrdev(unsigned int major, unsigned int baseminor,
			     unsigned int count, const char *name,
			     const struct file_operations *fops);
extern void __unregister_chrdev(unsigned int major, unsigned int baseminor,
				unsigned int count, const char *name);
extern void unregister_chrdev_region(dev_t, unsigned);
extern void chrdev_show(struct seq_file *,off_t);

static inline int register_chrdev(unsigned int major, const char *name,
				  const struct file_operations *fops)
{
	return __register_chrdev(major, 0, 256, name, fops);
}

static inline void unregister_chrdev(unsigned int major, const char *name)
{
	__unregister_chrdev(major, 0, 256, name);
}

/* fs/block_dev.c */
#define BDEVNAME_SIZE	32	/* Largest string for a blockdev identifier */
#define BDEVT_SIZE	10	/* Largest string for MAJ:MIN for blkdev */

#ifdef CONFIG_BLOCK
#define BLKDEV_MAJOR_MAX	512
extern const char *__bdevname(dev_t, char *buffer);
extern const char *bdevname(struct block_device *bdev, char *buffer);
extern struct block_device *lookup_bdev(const char *);
extern void blkdev_show(struct seq_file *,off_t);

#else
#define BLKDEV_MAJOR_MAX	0
#endif

extern void init_special_inode(struct inode *, umode_t, dev_t);

/* Invalid inode operations -- fs/bad_inode.c */
extern void make_bad_inode(struct inode *);
extern bool is_bad_inode(struct inode *);

#ifdef CONFIG_BLOCK
extern void check_disk_size_change(struct gendisk *disk,
		struct block_device *bdev, bool verbose);
extern int revalidate_disk(struct gendisk *);
extern int check_disk_change(struct block_device *);
extern int __invalidate_device(struct block_device *, bool);
extern int invalidate_partition(struct gendisk *, int);
#endif
unsigned long invalidate_mapping_pages(struct address_space *mapping,
					pgoff_t start, pgoff_t end);

static inline void invalidate_remote_inode(struct inode *inode)
{
	if (S_ISREG(inode->i_mode) || S_ISDIR(inode->i_mode) ||
	    S_ISLNK(inode->i_mode))
		invalidate_mapping_pages(inode->i_mapping, 0, -1);
}
extern int invalidate_inode_pages2(struct address_space *mapping);
extern int invalidate_inode_pages2_range(struct address_space *mapping,
					 pgoff_t start, pgoff_t end);
extern int write_inode_now(struct inode *, int);
extern int filemap_fdatawrite(struct address_space *);
extern int filemap_flush(struct address_space *);
extern int filemap_fdatawait_keep_errors(struct address_space *mapping);
extern int filemap_fdatawait_range(struct address_space *, loff_t lstart,
				   loff_t lend);
extern int filemap_fdatawait_range_keep_errors(struct address_space *mapping,
		loff_t start_byte, loff_t end_byte);

static inline int filemap_fdatawait(struct address_space *mapping)
{
	return filemap_fdatawait_range(mapping, 0, LLONG_MAX);
}

extern bool filemap_range_has_page(struct address_space *, loff_t lstart,
				  loff_t lend);
extern int filemap_write_and_wait(struct address_space *mapping);
extern int filemap_write_and_wait_range(struct address_space *mapping,
				        loff_t lstart, loff_t lend);
extern int __filemap_fdatawrite_range(struct address_space *mapping,
				loff_t start, loff_t end, int sync_mode);
extern int filemap_fdatawrite_range(struct address_space *mapping,
				loff_t start, loff_t end);
extern int filemap_check_errors(struct address_space *mapping);
extern void __filemap_set_wb_err(struct address_space *mapping, int err);

extern int __must_check file_fdatawait_range(struct file *file, loff_t lstart,
						loff_t lend);
extern int __must_check file_check_and_advance_wb_err(struct file *file);
extern int __must_check file_write_and_wait_range(struct file *file,
						loff_t start, loff_t end);

static inline int file_write_and_wait(struct file *file)
{
	return file_write_and_wait_range(file, 0, LLONG_MAX);
}

/**
 * filemap_set_wb_err - set a writeback error on an address_space
 * @mapping: mapping in which to set writeback error
 * @err: error to be set in mapping
 *
 * When writeback fails in some way, we must record that error so that
 * userspace can be informed when fsync and the like are called.  We endeavor
 * to report errors on any file that was open at the time of the error.  Some
 * internal callers also need to know when writeback errors have occurred.
 *
 * When a writeback error occurs, most filesystems will want to call
 * filemap_set_wb_err to record the error in the mapping so that it will be
 * automatically reported whenever fsync is called on the file.
 */
static inline void filemap_set_wb_err(struct address_space *mapping, int err)
{
	/* Fastpath for common case of no error */
	if (unlikely(err))
		__filemap_set_wb_err(mapping, err);
}

/**
 * filemap_check_wb_error - has an error occurred since the mark was sampled?
 * @mapping: mapping to check for writeback errors
 * @since: previously-sampled errseq_t
 *
 * Grab the errseq_t value from the mapping, and see if it has changed "since"
 * the given value was sampled.
 *
 * If it has then report the latest error set, otherwise return 0.
 */
static inline int filemap_check_wb_err(struct address_space *mapping,
					errseq_t since)
{
	return errseq_check(&mapping->wb_err, since);
}

/**
 * filemap_sample_wb_err - sample the current errseq_t to test for later errors
 * @mapping: mapping to be sampled
 *
 * Writeback errors are always reported relative to a particular sample point
 * in the past. This function provides those sample points.
 */
static inline errseq_t filemap_sample_wb_err(struct address_space *mapping)
{
	return errseq_sample(&mapping->wb_err);
}

static inline int filemap_nr_thps(struct address_space *mapping)
{
#ifdef CONFIG_READ_ONLY_THP_FOR_FS
	return atomic_read(&mapping->nr_thps);
#else
	return 0;
#endif
}

static inline void filemap_nr_thps_inc(struct address_space *mapping)
{
#ifdef CONFIG_READ_ONLY_THP_FOR_FS
	atomic_inc(&mapping->nr_thps);
#else
	WARN_ON_ONCE(1);
#endif
}

static inline void filemap_nr_thps_dec(struct address_space *mapping)
{
#ifdef CONFIG_READ_ONLY_THP_FOR_FS
	atomic_dec(&mapping->nr_thps);
#else
	WARN_ON_ONCE(1);
#endif
}

extern int vfs_fsync_range(struct file *file, loff_t start, loff_t end,
			   int datasync);
extern int vfs_fsync(struct file *file, int datasync);

extern int sync_file_range(struct file *file, loff_t offset, loff_t nbytes,
				unsigned int flags);

/*
 * Sync the bytes written if this was a synchronous write.  Expect ki_pos
 * to already be updated for the write, and will return either the amount
 * of bytes passed in, or an error if syncing the file failed.
 */
static inline ssize_t generic_write_sync(struct kiocb *iocb, ssize_t count)
{
	if (iocb->ki_flags & IOCB_DSYNC) {
		int ret = vfs_fsync_range(iocb->ki_filp,
				iocb->ki_pos - count, iocb->ki_pos - 1,
				(iocb->ki_flags & IOCB_SYNC) ? 0 : 1);
		if (ret)
			return ret;
	}

	return count;
}

extern void emergency_sync(void);
extern void emergency_remount(void);

#ifdef CONFIG_BLOCK
extern int bmap(struct inode *inode, sector_t *block);
#else
static inline int bmap(struct inode *inode,  sector_t *block)
{
	return -EINVAL;
}
#endif

extern int notify_change(struct dentry *, struct iattr *, struct inode **);
extern int inode_permission(struct inode *, int);
extern int generic_permission(struct inode *, int);
extern int __check_sticky(struct inode *dir, struct inode *inode);

static inline bool execute_ok(struct inode *inode)
{
	return (inode->i_mode & S_IXUGO) || S_ISDIR(inode->i_mode);
}

static inline void file_start_write(struct file *file)
{
	if (!S_ISREG(file_inode(file)->i_mode))
		return;
	__sb_start_write(file_inode(file)->i_sb, SB_FREEZE_WRITE, true);
}

static inline bool file_start_write_trylock(struct file *file)
{
	if (!S_ISREG(file_inode(file)->i_mode))
		return true;
	return __sb_start_write(file_inode(file)->i_sb, SB_FREEZE_WRITE, false);
}

static inline void file_end_write(struct file *file)
{
	if (!S_ISREG(file_inode(file)->i_mode))
		return;
	__sb_end_write(file_inode(file)->i_sb, SB_FREEZE_WRITE);
}

/*
 * get_write_access() gets write permission for a file.
 * put_write_access() releases this write permission.
 * This is used for regular files.
 * We cannot support write (and maybe mmap read-write shared) accesses and
 * MAP_DENYWRITE mmappings simultaneously. The i_writecount field of an inode
 * can have the following values:
 * 0: no writers, no VM_DENYWRITE mappings
 * < 0: (-i_writecount) vm_area_structs with VM_DENYWRITE set exist
 * > 0: (i_writecount) users are writing to the file.
 *
 * Normally we operate on that counter with atomic_{inc,dec} and it's safe
 * except for the cases where we don't hold i_writecount yet. Then we need to
 * use {get,deny}_write_access() - these functions check the sign and refuse
 * to do the change if sign is wrong.
 */
static inline int get_write_access(struct inode *inode)
{
	return atomic_inc_unless_negative(&inode->i_writecount) ? 0 : -ETXTBSY;
}
static inline int deny_write_access(struct file *file)
{
	struct inode *inode = file_inode(file);
	return atomic_dec_unless_positive(&inode->i_writecount) ? 0 : -ETXTBSY;
}
static inline void put_write_access(struct inode * inode)
{
	atomic_dec(&inode->i_writecount);
}
static inline void allow_write_access(struct file *file)
{
	if (file)
		atomic_inc(&file_inode(file)->i_writecount);
}
static inline bool inode_is_open_for_write(const struct inode *inode)
{
	return atomic_read(&inode->i_writecount) > 0;
}

#if defined(CONFIG_IMA) || defined(CONFIG_FILE_LOCKING)
static inline void i_readcount_dec(struct inode *inode)
{
	BUG_ON(!atomic_read(&inode->i_readcount));
	atomic_dec(&inode->i_readcount);
}
static inline void i_readcount_inc(struct inode *inode)
{
	atomic_inc(&inode->i_readcount);
}
#else
static inline void i_readcount_dec(struct inode *inode)
{
	return;
}
static inline void i_readcount_inc(struct inode *inode)
{
	return;
}
#endif
extern int do_pipe_flags(int *, int);

#define __kernel_read_file_id(id) \
	id(UNKNOWN, unknown)		\
	id(FIRMWARE, firmware)		\
	id(FIRMWARE_PREALLOC_BUFFER, firmware)	\
	id(MODULE, kernel-module)		\
	id(KEXEC_IMAGE, kexec-image)		\
	id(KEXEC_INITRAMFS, kexec-initramfs)	\
	id(POLICY, security-policy)		\
	id(X509_CERTIFICATE, x509-certificate)	\
	id(MAX_ID, )

#define __fid_enumify(ENUM, dummy) READING_ ## ENUM,
#define __fid_stringify(dummy, str) #str,

enum kernel_read_file_id {
	__kernel_read_file_id(__fid_enumify)
};

static const char * const kernel_read_file_str[] = {
	__kernel_read_file_id(__fid_stringify)
};

static inline const char *kernel_read_file_id_str(enum kernel_read_file_id id)
{
	if ((unsigned)id >= READING_MAX_ID)
		return kernel_read_file_str[READING_UNKNOWN];

	return kernel_read_file_str[id];
}

extern int kernel_read_file(struct file *, void **, loff_t *, loff_t,
			    enum kernel_read_file_id);
extern int kernel_read_file_from_path(const char *, void **, loff_t *, loff_t,
				      enum kernel_read_file_id);
extern int kernel_read_file_from_fd(int, void **, loff_t *, loff_t,
				    enum kernel_read_file_id);
extern ssize_t kernel_read(struct file *, void *, size_t, loff_t *);
extern ssize_t kernel_write(struct file *, const void *, size_t, loff_t *);
extern ssize_t __kernel_write(struct file *, const void *, size_t, loff_t *);
extern struct file * open_exec(const char *);
 
/* fs/dcache.c -- generic fs support functions */
extern bool is_subdir(struct dentry *, struct dentry *);
extern bool path_is_under(const struct path *, const struct path *);

extern char *file_path(struct file *, char *, int);

#include <linux/err.h>

/* needed for stackable file system support */
extern loff_t default_llseek(struct file *file, loff_t offset, int whence);

extern loff_t vfs_llseek(struct file *file, loff_t offset, int whence);

extern int inode_init_always(struct super_block *, struct inode *);
extern void inode_init_once(struct inode *);
extern void address_space_init_once(struct address_space *mapping);
extern struct inode * igrab(struct inode *);
extern ino_t iunique(struct super_block *, ino_t);
extern int inode_needs_sync(struct inode *inode);
extern int generic_delete_inode(struct inode *inode);
static inline int generic_drop_inode(struct inode *inode)
{
	return !inode->i_nlink || inode_unhashed(inode);
}

extern struct inode *ilookup5_nowait(struct super_block *sb,
		unsigned long hashval, int (*test)(struct inode *, void *),
		void *data);
extern struct inode *ilookup5(struct super_block *sb, unsigned long hashval,
		int (*test)(struct inode *, void *), void *data);
extern struct inode *ilookup(struct super_block *sb, unsigned long ino);

extern struct inode *inode_insert5(struct inode *inode, unsigned long hashval,
		int (*test)(struct inode *, void *),
		int (*set)(struct inode *, void *),
		void *data);
extern struct inode * iget5_locked(struct super_block *, unsigned long, int (*test)(struct inode *, void *), int (*set)(struct inode *, void *), void *);
extern struct inode * iget_locked(struct super_block *, unsigned long);
extern struct inode *find_inode_nowait(struct super_block *,
				       unsigned long,
				       int (*match)(struct inode *,
						    unsigned long, void *),
				       void *data);
extern int insert_inode_locked4(struct inode *, unsigned long, int (*test)(struct inode *, void *), void *);
extern int insert_inode_locked(struct inode *);
#ifdef CONFIG_DEBUG_LOCK_ALLOC
extern void lockdep_annotate_inode_mutex_key(struct inode *inode);
#else
static inline void lockdep_annotate_inode_mutex_key(struct inode *inode) { };
#endif
extern void unlock_new_inode(struct inode *);
extern void discard_new_inode(struct inode *);
extern unsigned int get_next_ino(void);
extern void evict_inodes(struct super_block *sb);

extern void __iget(struct inode * inode);
extern void iget_failed(struct inode *);
extern void clear_inode(struct inode *);
extern void __destroy_inode(struct inode *);
extern struct inode *new_inode_pseudo(struct super_block *sb);
extern struct inode *new_inode(struct super_block *sb);
extern void free_inode_nonrcu(struct inode *inode);
extern int should_remove_suid(struct dentry *);
extern int file_remove_privs(struct file *);

extern void __insert_inode_hash(struct inode *, unsigned long hashval);
static inline void insert_inode_hash(struct inode *inode)
{
	__insert_inode_hash(inode, inode->i_ino);
}

extern void __remove_inode_hash(struct inode *);
static inline void remove_inode_hash(struct inode *inode)
{
	if (!inode_unhashed(inode) && !hlist_fake(&inode->i_hash))
		__remove_inode_hash(inode);
}

extern void inode_sb_list_add(struct inode *inode);

#ifdef CONFIG_BLOCK
extern int bdev_read_only(struct block_device *);
#endif
extern int set_blocksize(struct block_device *, int);
extern int sb_set_blocksize(struct super_block *, int);
extern int sb_min_blocksize(struct super_block *, int);

extern int generic_file_mmap(struct file *, struct vm_area_struct *);
extern int generic_file_readonly_mmap(struct file *, struct vm_area_struct *);
extern ssize_t generic_write_checks(struct kiocb *, struct iov_iter *);
extern int generic_remap_checks(struct file *file_in, loff_t pos_in,
				struct file *file_out, loff_t pos_out,
				loff_t *count, unsigned int remap_flags);
extern int generic_file_rw_checks(struct file *file_in, struct file *file_out);
extern int generic_copy_file_checks(struct file *file_in, loff_t pos_in,
				    struct file *file_out, loff_t pos_out,
				    size_t *count, unsigned int flags);
extern ssize_t generic_file_read_iter(struct kiocb *, struct iov_iter *);
extern ssize_t __generic_file_write_iter(struct kiocb *, struct iov_iter *);
extern ssize_t generic_file_write_iter(struct kiocb *, struct iov_iter *);
extern ssize_t generic_file_direct_write(struct kiocb *, struct iov_iter *);
extern ssize_t generic_perform_write(struct file *, struct iov_iter *, loff_t);

ssize_t vfs_iter_read(struct file *file, struct iov_iter *iter, loff_t *ppos,
		rwf_t flags);
ssize_t vfs_iter_write(struct file *file, struct iov_iter *iter, loff_t *ppos,
		rwf_t flags);

/* fs/block_dev.c */
extern ssize_t blkdev_read_iter(struct kiocb *iocb, struct iov_iter *to);
extern ssize_t blkdev_write_iter(struct kiocb *iocb, struct iov_iter *from);
extern int blkdev_fsync(struct file *filp, loff_t start, loff_t end,
			int datasync);
extern void block_sync_page(struct page *page);

/* fs/splice.c */
extern ssize_t generic_file_splice_read(struct file *, loff_t *,
		struct pipe_inode_info *, size_t, unsigned int);
extern ssize_t iter_file_splice_write(struct pipe_inode_info *,
		struct file *, loff_t *, size_t, unsigned int);
extern ssize_t generic_splice_sendpage(struct pipe_inode_info *pipe,
		struct file *out, loff_t *, size_t len, unsigned int flags);
extern long do_splice_direct(struct file *in, loff_t *ppos, struct file *out,
		loff_t *opos, size_t len, unsigned int flags);


extern void
file_ra_state_init(struct file_ra_state *ra, struct address_space *mapping);
extern loff_t noop_llseek(struct file *file, loff_t offset, int whence);
extern loff_t no_llseek(struct file *file, loff_t offset, int whence);
extern loff_t vfs_setpos(struct file *file, loff_t offset, loff_t maxsize);
extern loff_t generic_file_llseek(struct file *file, loff_t offset, int whence);
extern loff_t generic_file_llseek_size(struct file *file, loff_t offset,
		int whence, loff_t maxsize, loff_t eof);
extern loff_t fixed_size_llseek(struct file *file, loff_t offset,
		int whence, loff_t size);
extern loff_t no_seek_end_llseek_size(struct file *, loff_t, int, loff_t);
extern loff_t no_seek_end_llseek(struct file *, loff_t, int);
extern int generic_file_open(struct inode * inode, struct file * filp);
extern int nonseekable_open(struct inode * inode, struct file * filp);
extern int stream_open(struct inode * inode, struct file * filp);

#ifdef CONFIG_BLOCK
typedef void (dio_submit_t)(struct bio *bio, struct inode *inode,
			    loff_t file_offset);

enum {
	/* need locking between buffered and direct access */
	DIO_LOCKING	= 0x01,

	/* filesystem does not support filling holes */
	DIO_SKIP_HOLES	= 0x02,

#ifdef CONFIG_OPLUS_FEATURE_UFSPLUS
#ifdef CONFIG_FS_HPB
	/* HPB FLAG */
	DIO_HPB_IO      = 0x10,
#endif
#endif /* CONFIG_OPLUS_FEATURE_UFSPLUS */
};

void dio_end_io(struct bio *bio);
void dio_warn_stale_pagecache(struct file *filp);

ssize_t __blockdev_direct_IO(struct kiocb *iocb, struct inode *inode,
			     struct block_device *bdev, struct iov_iter *iter,
			     get_block_t get_block,
			     dio_iodone_t end_io, dio_submit_t submit_io,
			     int flags);

static inline ssize_t blockdev_direct_IO(struct kiocb *iocb,
					 struct inode *inode,
					 struct iov_iter *iter,
					 get_block_t get_block)
{
	return __blockdev_direct_IO(iocb, inode, inode->i_sb->s_bdev, iter,
			get_block, NULL, NULL, DIO_LOCKING | DIO_SKIP_HOLES);
}
#endif

void inode_dio_wait(struct inode *inode);

/*
 * inode_dio_begin - signal start of a direct I/O requests
 * @inode: inode the direct I/O happens on
 *
 * This is called once we've finished processing a direct I/O request,
 * and is used to wake up callers waiting for direct I/O to be quiesced.
 */
static inline void inode_dio_begin(struct inode *inode)
{
	atomic_inc(&inode->i_dio_count);
}

/*
 * inode_dio_end - signal finish of a direct I/O requests
 * @inode: inode the direct I/O happens on
 *
 * This is called once we've finished processing a direct I/O request,
 * and is used to wake up callers waiting for direct I/O to be quiesced.
 */
static inline void inode_dio_end(struct inode *inode)
{
	if (atomic_dec_and_test(&inode->i_dio_count))
		wake_up_bit(&inode->i_state, __I_DIO_WAKEUP);
}

extern void inode_set_flags(struct inode *inode, unsigned int flags,
			    unsigned int mask);

extern const struct file_operations generic_ro_fops;

#define special_file(m) (S_ISCHR(m)||S_ISBLK(m)||S_ISFIFO(m)||S_ISSOCK(m))

extern int readlink_copy(char __user *, int, const char *);
extern int page_readlink(struct dentry *, char __user *, int);
extern const char *page_get_link(struct dentry *, struct inode *,
				 struct delayed_call *);
extern void page_put_link(void *);
extern int __page_symlink(struct inode *inode, const char *symname, int len,
		int nofs);
extern int page_symlink(struct inode *inode, const char *symname, int len);
extern const struct inode_operations page_symlink_inode_operations;
extern void kfree_link(void *);
extern void generic_fillattr(struct inode *, struct kstat *);
extern int vfs_getattr_nosec(const struct path *, struct kstat *, u32, unsigned int);
extern int vfs_getattr(const struct path *, struct kstat *, u32, unsigned int);
void __inode_add_bytes(struct inode *inode, loff_t bytes);
void inode_add_bytes(struct inode *inode, loff_t bytes);
void __inode_sub_bytes(struct inode *inode, loff_t bytes);
void inode_sub_bytes(struct inode *inode, loff_t bytes);
static inline loff_t __inode_get_bytes(struct inode *inode)
{
	return (((loff_t)inode->i_blocks) << 9) + inode->i_bytes;
}
loff_t inode_get_bytes(struct inode *inode);
void inode_set_bytes(struct inode *inode, loff_t bytes);
const char *simple_get_link(struct dentry *, struct inode *,
			    struct delayed_call *);
extern const struct inode_operations simple_symlink_inode_operations;

extern int iterate_dir(struct file *, struct dir_context *);

extern int vfs_statx(int, const char __user *, int, struct kstat *, u32);
extern int vfs_statx_fd(unsigned int, struct kstat *, u32, unsigned int);

static inline int vfs_stat(const char __user *filename, struct kstat *stat)
{
	return vfs_statx(AT_FDCWD, filename, AT_NO_AUTOMOUNT,
			 stat, STATX_BASIC_STATS);
}
static inline int vfs_lstat(const char __user *name, struct kstat *stat)
{
	return vfs_statx(AT_FDCWD, name, AT_SYMLINK_NOFOLLOW | AT_NO_AUTOMOUNT,
			 stat, STATX_BASIC_STATS);
}
static inline int vfs_fstatat(int dfd, const char __user *filename,
			      struct kstat *stat, int flags)
{
	return vfs_statx(dfd, filename, flags | AT_NO_AUTOMOUNT,
			 stat, STATX_BASIC_STATS);
}
static inline int vfs_fstat(int fd, struct kstat *stat)
{
	return vfs_statx_fd(fd, stat, STATX_BASIC_STATS, 0);
}


extern const char *vfs_get_link(struct dentry *, struct delayed_call *);
extern int vfs_readlink(struct dentry *, char __user *, int);

extern int __generic_block_fiemap(struct inode *inode,
				  struct fiemap_extent_info *fieinfo,
				  loff_t start, loff_t len,
				  get_block_t *get_block);
extern int generic_block_fiemap(struct inode *inode,
				struct fiemap_extent_info *fieinfo, u64 start,
				u64 len, get_block_t *get_block);

extern struct file_system_type *get_filesystem(struct file_system_type *fs);
extern void put_filesystem(struct file_system_type *fs);
extern struct file_system_type *get_fs_type(const char *name);
extern struct super_block *get_super(struct block_device *);
extern struct super_block *get_super_thawed(struct block_device *);
extern struct super_block *get_super_exclusive_thawed(struct block_device *bdev);
extern struct super_block *get_active_super(struct block_device *bdev);
extern void drop_super(struct super_block *sb);
extern void drop_super_exclusive(struct super_block *sb);
extern void iterate_supers(void (*)(struct super_block *, void *), void *);
extern void iterate_supers_type(struct file_system_type *,
			        void (*)(struct super_block *, void *), void *);

extern int dcache_dir_open(struct inode *, struct file *);
extern int dcache_dir_close(struct inode *, struct file *);
extern loff_t dcache_dir_lseek(struct file *, loff_t, int);
extern int dcache_readdir(struct file *, struct dir_context *);
extern int simple_setattr(struct dentry *, struct iattr *);
extern int simple_getattr(const struct path *, struct kstat *, u32, unsigned int);
extern int simple_statfs(struct dentry *, struct kstatfs *);
extern int simple_open(struct inode *inode, struct file *file);
extern int simple_link(struct dentry *, struct inode *, struct dentry *);
extern int simple_unlink(struct inode *, struct dentry *);
extern int simple_rmdir(struct inode *, struct dentry *);
extern int simple_rename(struct inode *, struct dentry *,
			 struct inode *, struct dentry *, unsigned int);
extern int noop_fsync(struct file *, loff_t, loff_t, int);
extern int noop_set_page_dirty(struct page *page);
extern void noop_invalidatepage(struct page *page, unsigned int offset,
		unsigned int length);
extern ssize_t noop_direct_IO(struct kiocb *iocb, struct iov_iter *iter);
extern int simple_empty(struct dentry *);
extern int simple_readpage(struct file *file, struct page *page);
extern int simple_write_begin(struct file *file, struct address_space *mapping,
			loff_t pos, unsigned len, unsigned flags,
			struct page **pagep, void **fsdata);
extern int simple_write_end(struct file *file, struct address_space *mapping,
			loff_t pos, unsigned len, unsigned copied,
			struct page *page, void *fsdata);
extern int always_delete_dentry(const struct dentry *);
extern struct inode *alloc_anon_inode(struct super_block *);
extern int simple_nosetlease(struct file *, long, struct file_lock **, void **);
extern const struct dentry_operations simple_dentry_operations;

extern struct dentry *simple_lookup(struct inode *, struct dentry *, unsigned int flags);
extern ssize_t generic_read_dir(struct file *, char __user *, size_t, loff_t *);
extern const struct file_operations simple_dir_operations;
extern const struct inode_operations simple_dir_inode_operations;
extern void make_empty_dir_inode(struct inode *inode);
extern bool is_empty_dir_inode(struct inode *inode);
struct tree_descr { const char *name; const struct file_operations *ops; int mode; };
struct dentry *d_alloc_name(struct dentry *, const char *);
extern int simple_fill_super(struct super_block *, unsigned long,
			     const struct tree_descr *);
extern int simple_pin_fs(struct file_system_type *, struct vfsmount **mount, int *count);
extern void simple_release_fs(struct vfsmount **mount, int *count);

extern ssize_t simple_read_from_buffer(void __user *to, size_t count,
			loff_t *ppos, const void *from, size_t available);
extern ssize_t simple_write_to_buffer(void *to, size_t available, loff_t *ppos,
		const void __user *from, size_t count);

extern int __generic_file_fsync(struct file *, loff_t, loff_t, int);
extern int generic_file_fsync(struct file *, loff_t, loff_t, int);

extern int generic_check_addressable(unsigned, u64);

#ifdef CONFIG_UNICODE
extern int generic_ci_d_hash(const struct dentry *dentry, struct qstr *str);
extern int generic_ci_d_compare(const struct dentry *dentry, unsigned int len,
				const char *str, const struct qstr *name);
extern bool needs_casefold(const struct inode *dir);
#else
static inline bool needs_casefold(const struct inode *dir)
{
	return 0;
}
#endif
extern void generic_set_encrypted_ci_d_ops(struct inode *dir,
					   struct dentry *dentry);

#ifdef CONFIG_MIGRATION
extern int buffer_migrate_page(struct address_space *,
				struct page *, struct page *,
				enum migrate_mode);
extern int buffer_migrate_page_norefs(struct address_space *,
				struct page *, struct page *,
				enum migrate_mode);
#else
#define buffer_migrate_page NULL
#define buffer_migrate_page_norefs NULL
#endif

extern int setattr_prepare(struct dentry *, struct iattr *);
extern int inode_newsize_ok(const struct inode *, loff_t offset);
extern void setattr_copy(struct inode *inode, const struct iattr *attr);

extern int file_update_time(struct file *file);

static inline bool io_is_direct(struct file *filp)
{
	return (filp->f_flags & O_DIRECT) || IS_DAX(filp->f_mapping->host);
}

static inline bool vma_is_dax(struct vm_area_struct *vma)
{
	return vma->vm_file && IS_DAX(vma->vm_file->f_mapping->host);
}

static inline bool vma_is_fsdax(struct vm_area_struct *vma)
{
	struct inode *inode;

	if (!vma->vm_file)
		return false;
	if (!vma_is_dax(vma))
		return false;
	inode = file_inode(vma->vm_file);
	if (S_ISCHR(inode->i_mode))
		return false; /* device-dax */
	return true;
}

static inline int iocb_flags(struct file *file)
{
	int res = 0;
	if (file->f_flags & O_APPEND)
		res |= IOCB_APPEND;
	if (io_is_direct(file))
		res |= IOCB_DIRECT;
	if ((file->f_flags & O_DSYNC) || IS_SYNC(file->f_mapping->host))
		res |= IOCB_DSYNC;
	if (file->f_flags & __O_SYNC)
		res |= IOCB_SYNC;
	return res;
}

static inline int kiocb_set_rw_flags(struct kiocb *ki, rwf_t flags)
{
	int kiocb_flags = 0;

	/* make sure there's no overlap between RWF and private IOCB flags */
	BUILD_BUG_ON((__force int) RWF_SUPPORTED & IOCB_EVENTFD);

	if (!flags)
		return 0;
	if (unlikely(flags & ~RWF_SUPPORTED))
		return -EOPNOTSUPP;

	if (flags & RWF_NOWAIT) {
		if (!(ki->ki_filp->f_mode & FMODE_NOWAIT))
			return -EOPNOTSUPP;
		kiocb_flags |= IOCB_NOIO;
	}
	kiocb_flags |= (__force int) (flags & RWF_SUPPORTED);
	if (flags & RWF_SYNC)
		kiocb_flags |= IOCB_DSYNC;

	ki->ki_flags |= kiocb_flags;
	return 0;
}

static inline rwf_t iocb_to_rw_flags(int ifl, int iocb_mask)
{
	return ifl & iocb_mask;
}

static inline ino_t parent_ino(struct dentry *dentry)
{
	ino_t res;

	/*
	 * Don't strictly need d_lock here? If the parent ino could change
	 * then surely we'd have a deeper race in the caller?
	 */
	spin_lock(&dentry->d_lock);
	res = dentry->d_parent->d_inode->i_ino;
	spin_unlock(&dentry->d_lock);
	return res;
}

/* Transaction based IO helpers */

/*
 * An argresp is stored in an allocated page and holds the
 * size of the argument or response, along with its content
 */
struct simple_transaction_argresp {
	ssize_t size;
	char data[0];
};

#define SIMPLE_TRANSACTION_LIMIT (PAGE_SIZE - sizeof(struct simple_transaction_argresp))

char *simple_transaction_get(struct file *file, const char __user *buf,
				size_t size);
ssize_t simple_transaction_read(struct file *file, char __user *buf,
				size_t size, loff_t *pos);
int simple_transaction_release(struct inode *inode, struct file *file);

void simple_transaction_set(struct file *file, size_t n);

/*
 * simple attribute files
 *
 * These attributes behave similar to those in sysfs:
 *
 * Writing to an attribute immediately sets a value, an open file can be
 * written to multiple times.
 *
 * Reading from an attribute creates a buffer from the value that might get
 * read with multiple read calls. When the attribute has been read
 * completely, no further read calls are possible until the file is opened
 * again.
 *
 * All attributes contain a text representation of a numeric value
 * that are accessed with the get() and set() functions.
 */
#define DEFINE_SIMPLE_ATTRIBUTE(__fops, __get, __set, __fmt)		\
static int __fops ## _open(struct inode *inode, struct file *file)	\
{									\
	__simple_attr_check_format(__fmt, 0ull);			\
	return simple_attr_open(inode, file, __get, __set, __fmt);	\
}									\
static const struct file_operations __fops = {				\
	.owner	 = THIS_MODULE,						\
	.open	 = __fops ## _open,					\
	.release = simple_attr_release,					\
	.read	 = simple_attr_read,					\
	.write	 = simple_attr_write,					\
	.llseek	 = generic_file_llseek,					\
}

static inline __printf(1, 2)
void __simple_attr_check_format(const char *fmt, ...)
{
	/* don't do anything, just let the compiler check the arguments; */
}

int simple_attr_open(struct inode *inode, struct file *file,
		     int (*get)(void *, u64 *), int (*set)(void *, u64),
		     const char *fmt);
int simple_attr_release(struct inode *inode, struct file *file);
ssize_t simple_attr_read(struct file *file, char __user *buf,
			 size_t len, loff_t *ppos);
ssize_t simple_attr_write(struct file *file, const char __user *buf,
			  size_t len, loff_t *ppos);

struct ctl_table;
int proc_nr_files(struct ctl_table *table, int write,
		  void __user *buffer, size_t *lenp, loff_t *ppos);
int proc_nr_dentry(struct ctl_table *table, int write,
		  void __user *buffer, size_t *lenp, loff_t *ppos);
int proc_nr_inodes(struct ctl_table *table, int write,
		   void __user *buffer, size_t *lenp, loff_t *ppos);
int __init get_filesystem_list(char *buf);

#define __FMODE_EXEC		((__force int) FMODE_EXEC)
#define __FMODE_NONOTIFY	((__force int) FMODE_NONOTIFY)

#define ACC_MODE(x) ("\004\002\006\006"[(x)&O_ACCMODE])
#define OPEN_FMODE(flag) ((__force fmode_t)(((flag + 1) & O_ACCMODE) | \
					    (flag & __FMODE_NONOTIFY)))

static inline bool is_sxid(umode_t mode)
{
	return (mode & S_ISUID) || ((mode & S_ISGID) && (mode & S_IXGRP));
}

static inline int check_sticky(struct inode *dir, struct inode *inode)
{
	if (!(dir->i_mode & S_ISVTX))
		return 0;

	return __check_sticky(dir, inode);
}

static inline void inode_has_no_xattr(struct inode *inode)
{
	if (!is_sxid(inode->i_mode) && (inode->i_sb->s_flags & SB_NOSEC))
		inode->i_flags |= S_NOSEC;
}

static inline bool is_root_inode(struct inode *inode)
{
	return inode == inode->i_sb->s_root->d_inode;
}

static inline bool dir_emit(struct dir_context *ctx,
			    const char *name, int namelen,
			    u64 ino, unsigned type)
{
	return ctx->actor(ctx, name, namelen, ctx->pos, ino, type) == 0;
}
static inline bool dir_emit_dot(struct file *file, struct dir_context *ctx)
{
	return ctx->actor(ctx, ".", 1, ctx->pos,
			  file->f_path.dentry->d_inode->i_ino, DT_DIR) == 0;
}
static inline bool dir_emit_dotdot(struct file *file, struct dir_context *ctx)
{
	return ctx->actor(ctx, "..", 2, ctx->pos,
			  parent_ino(file->f_path.dentry), DT_DIR) == 0;
}
static inline bool dir_emit_dots(struct file *file, struct dir_context *ctx)
{
	if (ctx->pos == 0) {
		if (!dir_emit_dot(file, ctx))
			return false;
		ctx->pos = 1;
	}
	if (ctx->pos == 1) {
		if (!dir_emit_dotdot(file, ctx))
			return false;
		ctx->pos = 2;
	}
	return true;
}
static inline bool dir_relax(struct inode *inode)
{
	inode_unlock(inode);
	inode_lock(inode);
	return !IS_DEADDIR(inode);
}

static inline bool dir_relax_shared(struct inode *inode)
{
	inode_unlock_shared(inode);
	inode_lock_shared(inode);
	return !IS_DEADDIR(inode);
}

extern bool path_noexec(const struct path *path);
extern void inode_nohighmem(struct inode *inode);

/* mm/fadvise.c */
extern int vfs_fadvise(struct file *file, loff_t offset, loff_t len,
		       int advice);
extern int generic_fadvise(struct file *file, loff_t offset, loff_t len,
			   int advice);

#if defined(CONFIG_IO_URING)
extern struct sock *io_uring_get_socket(struct file *file);
#else
static inline struct sock *io_uring_get_socket(struct file *file)
{
	return NULL;
}
#endif

int vfs_ioc_setflags_prepare(struct inode *inode, unsigned int oldflags,
			     unsigned int flags);

int vfs_ioc_fssetxattr_check(struct inode *inode, const struct fsxattr *old_fa,
			     struct fsxattr *fa);

static inline void simple_fill_fsxattr(struct fsxattr *fa, __u32 xflags)
{
	memset(fa, 0, sizeof(*fa));
	fa->fsx_xflags = xflags;
}

/*
 * Flush file data before changing attributes.  Caller must hold any locks
 * required to prevent further writes to this file until we're done setting
 * flags.
 */
static inline int inode_drain_writes(struct inode *inode)
{
	inode_dio_wait(inode);
	return filemap_write_and_wait(inode->i_mapping);
}

#endif /* _LINUX_FS_H */<|MERGE_RESOLUTION|>--- conflicted
+++ resolved
@@ -1915,19 +1915,10 @@
 				   loff_t len, unsigned int remap_flags);
 	int (*fadvise)(struct file *, loff_t, loff_t, int);
 
-<<<<<<< HEAD
-	bool may_pollfree;
-
-=======
->>>>>>> 366e92d4
 	ANDROID_KABI_RESERVE(1);
 	ANDROID_KABI_RESERVE(2);
 	ANDROID_KABI_RESERVE(3);
 	ANDROID_KABI_RESERVE(4);
-<<<<<<< HEAD
-
-=======
->>>>>>> 366e92d4
 } __randomize_layout;
 
 struct inode_operations {
