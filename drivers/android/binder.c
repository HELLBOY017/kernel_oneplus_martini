// SPDX-License-Identifier: GPL-2.0-only
/* binder.c
 *
 * Android IPC Subsystem
 *
 * Copyright (C) 2007-2008 Google, Inc.
 */

/*
 * Locking overview
 *
 * There are 3 main spinlocks which must be acquired in the
 * order shown:
 *
 * 1) proc->outer_lock : protects binder_ref
 *    binder_proc_lock() and binder_proc_unlock() are
 *    used to acq/rel.
 * 2) node->lock : protects most fields of binder_node.
 *    binder_node_lock() and binder_node_unlock() are
 *    used to acq/rel
 * 3) proc->inner_lock : protects the thread and node lists
 *    (proc->threads, proc->waiting_threads, proc->nodes)
 *    and all todo lists associated with the binder_proc
 *    (proc->todo, thread->todo, proc->delivered_death and
 *    node->async_todo), as well as thread->transaction_stack
 *    binder_inner_proc_lock() and binder_inner_proc_unlock()
 *    are used to acq/rel
 *
 * Any lock under procA must never be nested under any lock at the same
 * level or below on procB.
 *
 * Functions that require a lock held on entry indicate which lock
 * in the suffix of the function name:
 *
 * foo_olocked() : requires node->outer_lock
 * foo_nlocked() : requires node->lock
 * foo_ilocked() : requires proc->inner_lock
 * foo_oilocked(): requires proc->outer_lock and proc->inner_lock
 * foo_nilocked(): requires node->lock and proc->inner_lock
 * ...
 */

#define pr_fmt(fmt) KBUILD_MODNAME ": " fmt

#include <linux/fdtable.h>
#include <linux/file.h>
#include <linux/freezer.h>
#include <linux/fs.h>
#include <linux/list.h>
#include <linux/miscdevice.h>
#include <linux/module.h>
#include <linux/mutex.h>
#include <linux/nsproxy.h>
#include <linux/poll.h>
#include <linux/debugfs.h>
#include <linux/rbtree.h>
#include <linux/sched/signal.h>
#include <linux/sched/mm.h>
#include <linux/seq_file.h>
#include <linux/string.h>
#include <linux/uaccess.h>
#include <linux/pid_namespace.h>
#include <linux/security.h>
#include <linux/spinlock.h>
#include <linux/ratelimit.h>
#include <linux/syscalls.h>
#include <linux/task_work.h>
#include <linux/android_vendor.h>

#include <uapi/linux/sched/types.h>
#include <uapi/linux/android/binder.h>

#include <asm/cacheflush.h>

#include "binder_internal.h"
#include "binder_trace.h"
#include <trace/hooks/binder.h>

static HLIST_HEAD(binder_deferred_list);
static DEFINE_MUTEX(binder_deferred_lock);

static HLIST_HEAD(binder_devices);
static HLIST_HEAD(binder_procs);
static DEFINE_MUTEX(binder_procs_lock);

static HLIST_HEAD(binder_dead_nodes);
static DEFINE_SPINLOCK(binder_dead_nodes_lock);

static struct dentry *binder_debugfs_dir_entry_root;
static struct dentry *binder_debugfs_dir_entry_proc;
static atomic_t binder_last_id;

static int proc_show(struct seq_file *m, void *unused);
DEFINE_SHOW_ATTRIBUTE(proc);

/* This is only defined in include/asm-arm/sizes.h */
#ifndef SZ_1K
#define SZ_1K                               0x400
#endif

#define FORBIDDEN_MMAP_FLAGS                (VM_WRITE)

enum {
	BINDER_DEBUG_USER_ERROR             = 1U << 0,
	BINDER_DEBUG_FAILED_TRANSACTION     = 1U << 1,
	BINDER_DEBUG_DEAD_TRANSACTION       = 1U << 2,
	BINDER_DEBUG_OPEN_CLOSE             = 1U << 3,
	BINDER_DEBUG_DEAD_BINDER            = 1U << 4,
	BINDER_DEBUG_DEATH_NOTIFICATION     = 1U << 5,
	BINDER_DEBUG_READ_WRITE             = 1U << 6,
	BINDER_DEBUG_USER_REFS              = 1U << 7,
	BINDER_DEBUG_THREADS                = 1U << 8,
	BINDER_DEBUG_TRANSACTION            = 1U << 9,
	BINDER_DEBUG_TRANSACTION_COMPLETE   = 1U << 10,
	BINDER_DEBUG_FREE_BUFFER            = 1U << 11,
	BINDER_DEBUG_INTERNAL_REFS          = 1U << 12,
	BINDER_DEBUG_PRIORITY_CAP           = 1U << 13,
	BINDER_DEBUG_SPINLOCKS              = 1U << 14,
};
static uint32_t binder_debug_mask = 0;
module_param_named(debug_mask, binder_debug_mask, uint, 0644);

char *binder_devices_param = CONFIG_ANDROID_BINDER_DEVICES;
module_param_named(devices, binder_devices_param, charp, 0444);

static DECLARE_WAIT_QUEUE_HEAD(binder_user_error_wait);
static int binder_stop_on_user_error;

static int binder_set_stop_on_user_error(const char *val,
					 const struct kernel_param *kp)
{
	int ret;

	ret = param_set_int(val, kp);
	if (binder_stop_on_user_error < 2)
		wake_up(&binder_user_error_wait);
	return ret;
}
module_param_call(stop_on_user_error, binder_set_stop_on_user_error,
	param_get_int, &binder_stop_on_user_error, 0644);

#ifdef DEBUG
#define binder_debug(mask, x...) \
	do { \
		if (binder_debug_mask & mask) \
			pr_info_ratelimited(x); \
	} while (0)

#define binder_user_error(x...) \
	do { \
		if (binder_debug_mask & BINDER_DEBUG_USER_ERROR) \
			pr_info_ratelimited(x); \
		if (binder_stop_on_user_error) \
			binder_stop_on_user_error = 2; \
	} while (0)
#else
static inline void binder_debug(uint32_t mask, const char *fmt, ...)
{
}
static inline void binder_user_error(const char *fmt, ...)
{
	if (binder_stop_on_user_error)
		binder_stop_on_user_error = 2;
}
#endif

#define binder_set_extended_error(ee, _id, _command, _param) \
	do { \
		(ee)->id = _id; \
		(ee)->command = _command; \
		(ee)->param = _param; \
	} while (0)

#define to_flat_binder_object(hdr) \
	container_of(hdr, struct flat_binder_object, hdr)

#define to_binder_fd_object(hdr) container_of(hdr, struct binder_fd_object, hdr)

#define to_binder_buffer_object(hdr) \
	container_of(hdr, struct binder_buffer_object, hdr)

#define to_binder_fd_array_object(hdr) \
	container_of(hdr, struct binder_fd_array_object, hdr)

static struct binder_stats binder_stats;

static inline void binder_stats_deleted(enum binder_stat_types type)
{
	atomic_inc(&binder_stats.obj_deleted[type]);
}

static inline void binder_stats_created(enum binder_stat_types type)
{
	atomic_inc(&binder_stats.obj_created[type]);
}

struct binder_transaction_log binder_transaction_log;
struct binder_transaction_log binder_transaction_log_failed;

static struct binder_transaction_log_entry *binder_transaction_log_add(
	struct binder_transaction_log *log)
{
	struct binder_transaction_log_entry *e;
	unsigned int cur = atomic_inc_return(&log->cur);

	if (cur >= ARRAY_SIZE(log->entry))
		log->full = true;
	e = &log->entry[cur % ARRAY_SIZE(log->entry)];
	WRITE_ONCE(e->debug_id_done, 0);
	/*
	 * write-barrier to synchronize access to e->debug_id_done.
	 * We make sure the initialized 0 value is seen before
	 * memset() other fields are zeroed by memset.
	 */
	smp_wmb();
	memset(e, 0, sizeof(*e));
	return e;
}

enum binder_deferred_state {
	BINDER_DEFERRED_FLUSH        = 0x01,
	BINDER_DEFERRED_RELEASE      = 0x02,
};

enum {
	BINDER_LOOPER_STATE_REGISTERED  = 0x01,
	BINDER_LOOPER_STATE_ENTERED     = 0x02,
	BINDER_LOOPER_STATE_EXITED      = 0x04,
	BINDER_LOOPER_STATE_INVALID     = 0x08,
	BINDER_LOOPER_STATE_WAITING     = 0x10,
	BINDER_LOOPER_STATE_POLL        = 0x20,
};

/**
 * binder_proc_lock() - Acquire outer lock for given binder_proc
 * @proc:         struct binder_proc to acquire
 *
 * Acquires proc->outer_lock. Used to protect binder_ref
 * structures associated with the given proc.
 */
#define binder_proc_lock(proc) _binder_proc_lock(proc, __LINE__)
static void
_binder_proc_lock(struct binder_proc *proc, int line)
	__acquires(&proc->outer_lock)
{
	binder_debug(BINDER_DEBUG_SPINLOCKS,
		     "%s: line=%d\n", __func__, line);
	spin_lock(&proc->outer_lock);
}

/**
 * binder_proc_unlock() - Release spinlock for given binder_proc
 * @proc:         struct binder_proc to acquire
 *
 * Release lock acquired via binder_proc_lock()
 */
#define binder_proc_unlock(_proc) _binder_proc_unlock(_proc, __LINE__)
static void
_binder_proc_unlock(struct binder_proc *proc, int line)
	__releases(&proc->outer_lock)
{
	binder_debug(BINDER_DEBUG_SPINLOCKS,
		     "%s: line=%d\n", __func__, line);
	spin_unlock(&proc->outer_lock);
}

/**
 * binder_inner_proc_lock() - Acquire inner lock for given binder_proc
 * @proc:         struct binder_proc to acquire
 *
 * Acquires proc->inner_lock. Used to protect todo lists
 */
#define binder_inner_proc_lock(proc) _binder_inner_proc_lock(proc, __LINE__)
static void
_binder_inner_proc_lock(struct binder_proc *proc, int line)
	__acquires(&proc->inner_lock)
{
	binder_debug(BINDER_DEBUG_SPINLOCKS,
		     "%s: line=%d\n", __func__, line);
	spin_lock(&proc->inner_lock);
}

/**
 * binder_inner_proc_unlock() - Release inner lock for given binder_proc
 * @proc:         struct binder_proc to acquire
 *
 * Release lock acquired via binder_inner_proc_lock()
 */
#define binder_inner_proc_unlock(proc) _binder_inner_proc_unlock(proc, __LINE__)
static void
_binder_inner_proc_unlock(struct binder_proc *proc, int line)
	__releases(&proc->inner_lock)
{
	binder_debug(BINDER_DEBUG_SPINLOCKS,
		     "%s: line=%d\n", __func__, line);
	spin_unlock(&proc->inner_lock);
}

/**
 * binder_node_lock() - Acquire spinlock for given binder_node
 * @node:         struct binder_node to acquire
 *
 * Acquires node->lock. Used to protect binder_node fields
 */
#define binder_node_lock(node) _binder_node_lock(node, __LINE__)
static void
_binder_node_lock(struct binder_node *node, int line)
	__acquires(&node->lock)
{
	binder_debug(BINDER_DEBUG_SPINLOCKS,
		     "%s: line=%d\n", __func__, line);
	spin_lock(&node->lock);
}

/**
 * binder_node_unlock() - Release spinlock for given binder_proc
 * @node:         struct binder_node to acquire
 *
 * Release lock acquired via binder_node_lock()
 */
#define binder_node_unlock(node) _binder_node_unlock(node, __LINE__)
static void
_binder_node_unlock(struct binder_node *node, int line)
	__releases(&node->lock)
{
	binder_debug(BINDER_DEBUG_SPINLOCKS,
		     "%s: line=%d\n", __func__, line);
	spin_unlock(&node->lock);
}

/**
 * binder_node_inner_lock() - Acquire node and inner locks
 * @node:         struct binder_node to acquire
 *
 * Acquires node->lock. If node->proc also acquires
 * proc->inner_lock. Used to protect binder_node fields
 */
#define binder_node_inner_lock(node) _binder_node_inner_lock(node, __LINE__)
static void
_binder_node_inner_lock(struct binder_node *node, int line)
	__acquires(&node->lock) __acquires(&node->proc->inner_lock)
{
	binder_debug(BINDER_DEBUG_SPINLOCKS,
		     "%s: line=%d\n", __func__, line);
	spin_lock(&node->lock);
	if (node->proc)
		binder_inner_proc_lock(node->proc);
	else
		/* annotation for sparse */
		__acquire(&node->proc->inner_lock);
}

/**
 * binder_node_unlock() - Release node and inner locks
 * @node:         struct binder_node to acquire
 *
 * Release lock acquired via binder_node_lock()
 */
#define binder_node_inner_unlock(node) _binder_node_inner_unlock(node, __LINE__)
static void
_binder_node_inner_unlock(struct binder_node *node, int line)
	__releases(&node->lock) __releases(&node->proc->inner_lock)
{
	struct binder_proc *proc = node->proc;

	binder_debug(BINDER_DEBUG_SPINLOCKS,
		     "%s: line=%d\n", __func__, line);
	if (proc)
		binder_inner_proc_unlock(proc);
	else
		/* annotation for sparse */
		__release(&node->proc->inner_lock);
	spin_unlock(&node->lock);
}

static bool binder_worklist_empty_ilocked(struct list_head *list)
{
	return list_empty(list);
}

/**
 * binder_worklist_empty() - Check if no items on the work list
 * @proc:       binder_proc associated with list
 * @list:	list to check
 *
 * Return: true if there are no items on list, else false
 */
static bool binder_worklist_empty(struct binder_proc *proc,
				  struct list_head *list)
{
	bool ret;

	binder_inner_proc_lock(proc);
	ret = binder_worklist_empty_ilocked(list);
	binder_inner_proc_unlock(proc);
	return ret;
}

/**
 * binder_enqueue_work_ilocked() - Add an item to the work list
 * @work:         struct binder_work to add to list
 * @target_list:  list to add work to
 *
 * Adds the work to the specified list. Asserts that work
 * is not already on a list.
 *
 * Requires the proc->inner_lock to be held.
 */
static void
binder_enqueue_work_ilocked(struct binder_work *work,
			   struct list_head *target_list)
{
	BUG_ON(target_list == NULL);
	BUG_ON(work->entry.next && !list_empty(&work->entry));
	list_add_tail(&work->entry, target_list);
}

/**
 * binder_enqueue_deferred_thread_work_ilocked() - Add deferred thread work
 * @thread:       thread to queue work to
 * @work:         struct binder_work to add to list
 *
 * Adds the work to the todo list of the thread. Doesn't set the process_todo
 * flag, which means that (if it wasn't already set) the thread will go to
 * sleep without handling this work when it calls read.
 *
 * Requires the proc->inner_lock to be held.
 */
static void
binder_enqueue_deferred_thread_work_ilocked(struct binder_thread *thread,
					    struct binder_work *work)
{
	WARN_ON(!list_empty(&thread->waiting_thread_node));
	binder_enqueue_work_ilocked(work, &thread->todo);
}

/**
 * binder_enqueue_thread_work_ilocked() - Add an item to the thread work list
 * @thread:       thread to queue work to
 * @work:         struct binder_work to add to list
 *
 * Adds the work to the todo list of the thread, and enables processing
 * of the todo queue.
 *
 * Requires the proc->inner_lock to be held.
 */
static void
binder_enqueue_thread_work_ilocked(struct binder_thread *thread,
				   struct binder_work *work)
{
	WARN_ON(!list_empty(&thread->waiting_thread_node));
	binder_enqueue_work_ilocked(work, &thread->todo);
	thread->process_todo = true;
}

/**
 * binder_enqueue_thread_work() - Add an item to the thread work list
 * @thread:       thread to queue work to
 * @work:         struct binder_work to add to list
 *
 * Adds the work to the todo list of the thread, and enables processing
 * of the todo queue.
 */
static void
binder_enqueue_thread_work(struct binder_thread *thread,
			   struct binder_work *work)
{
	binder_inner_proc_lock(thread->proc);
	binder_enqueue_thread_work_ilocked(thread, work);
	binder_inner_proc_unlock(thread->proc);
}

static void
binder_dequeue_work_ilocked(struct binder_work *work)
{
	list_del_init(&work->entry);
}

/**
 * binder_dequeue_work() - Removes an item from the work list
 * @proc:         binder_proc associated with list
 * @work:         struct binder_work to remove from list
 *
 * Removes the specified work item from whatever list it is on.
 * Can safely be called if work is not on any list.
 */
static void
binder_dequeue_work(struct binder_proc *proc, struct binder_work *work)
{
	binder_inner_proc_lock(proc);
	binder_dequeue_work_ilocked(work);
	binder_inner_proc_unlock(proc);
}

static struct binder_work *binder_dequeue_work_head_ilocked(
					struct list_head *list)
{
	struct binder_work *w;

	w = list_first_entry_or_null(list, struct binder_work, entry);
	if (w)
		list_del_init(&w->entry);
	return w;
}

static void
binder_defer_work(struct binder_proc *proc, enum binder_deferred_state defer);
static void binder_free_thread(struct binder_thread *thread);
static void binder_free_proc(struct binder_proc *proc);
static void binder_inc_node_tmpref_ilocked(struct binder_node *node);

static bool binder_has_work_ilocked(struct binder_thread *thread,
				    bool do_proc_work)
{
	return thread->process_todo ||
		thread->looper_need_return ||
		(do_proc_work &&
		 !binder_worklist_empty_ilocked(&thread->proc->todo));
}

static bool binder_has_work(struct binder_thread *thread, bool do_proc_work)
{
	bool has_work;

	binder_inner_proc_lock(thread->proc);
	has_work = binder_has_work_ilocked(thread, do_proc_work);
	binder_inner_proc_unlock(thread->proc);

	return has_work;
}

static bool binder_available_for_proc_work_ilocked(struct binder_thread *thread)
{
	return !thread->transaction_stack &&
		binder_worklist_empty_ilocked(&thread->todo) &&
		(thread->looper & (BINDER_LOOPER_STATE_ENTERED |
				   BINDER_LOOPER_STATE_REGISTERED));
}

static void binder_wakeup_poll_threads_ilocked(struct binder_proc *proc,
					       bool sync)
{
	struct rb_node *n;
	struct binder_thread *thread;

	for (n = rb_first(&proc->threads); n != NULL; n = rb_next(n)) {
		thread = rb_entry(n, struct binder_thread, rb_node);
		if (thread->looper & BINDER_LOOPER_STATE_POLL &&
		    binder_available_for_proc_work_ilocked(thread)) {
			if (sync)
				wake_up_interruptible_sync(&thread->wait);
			else
				wake_up_interruptible(&thread->wait);
		}
	}
}

/**
 * binder_select_thread_ilocked() - selects a thread for doing proc work.
 * @proc:	process to select a thread from
 *
 * Note that calling this function moves the thread off the waiting_threads
 * list, so it can only be woken up by the caller of this function, or a
 * signal. Therefore, callers *should* always wake up the thread this function
 * returns.
 *
 * Return:	If there's a thread currently waiting for process work,
 *		returns that thread. Otherwise returns NULL.
 */
static struct binder_thread *
binder_select_thread_ilocked(struct binder_proc *proc)
{
	struct binder_thread *thread;

	assert_spin_locked(&proc->inner_lock);
	thread = list_first_entry_or_null(&proc->waiting_threads,
					  struct binder_thread,
					  waiting_thread_node);

	if (thread)
		list_del_init(&thread->waiting_thread_node);

	return thread;
}

/**
 * binder_wakeup_thread_ilocked() - wakes up a thread for doing proc work.
 * @proc:	process to wake up a thread in
 * @thread:	specific thread to wake-up (may be NULL)
 * @sync:	whether to do a synchronous wake-up
 *
 * This function wakes up a thread in the @proc process.
 * The caller may provide a specific thread to wake-up in
 * the @thread parameter. If @thread is NULL, this function
 * will wake up threads that have called poll().
 *
 * Note that for this function to work as expected, callers
 * should first call binder_select_thread() to find a thread
 * to handle the work (if they don't have a thread already),
 * and pass the result into the @thread parameter.
 */
static void binder_wakeup_thread_ilocked(struct binder_proc *proc,
					 struct binder_thread *thread,
					 bool sync)
{
	assert_spin_locked(&proc->inner_lock);

	if (thread) {
		if (sync)
			wake_up_interruptible_sync(&thread->wait);
		else
			wake_up_interruptible(&thread->wait);
		return;
	}

	/* Didn't find a thread waiting for proc work; this can happen
	 * in two scenarios:
	 * 1. All threads are busy handling transactions
	 *    In that case, one of those threads should call back into
	 *    the kernel driver soon and pick up this work.
	 * 2. Threads are using the (e)poll interface, in which case
	 *    they may be blocked on the waitqueue without having been
	 *    added to waiting_threads. For this case, we just iterate
	 *    over all threads not handling transaction work, and
	 *    wake them all up. We wake all because we don't know whether
	 *    a thread that called into (e)poll is handling non-binder
	 *    work currently.
	 */
	binder_wakeup_poll_threads_ilocked(proc, sync);
}

static void binder_wakeup_proc_ilocked(struct binder_proc *proc)
{
	struct binder_thread *thread = binder_select_thread_ilocked(proc);

	binder_wakeup_thread_ilocked(proc, thread, /* sync = */false);
}

static bool is_rt_policy(int policy)
{
	return policy == SCHED_FIFO || policy == SCHED_RR;
}

static bool is_fair_policy(int policy)
{
	return policy == SCHED_NORMAL || policy == SCHED_BATCH;
}

static bool binder_supported_policy(int policy)
{
	return is_fair_policy(policy) || is_rt_policy(policy);
}

static int to_userspace_prio(int policy, int kernel_priority)
{
	if (is_fair_policy(policy))
		return PRIO_TO_NICE(kernel_priority);
	else
		return MAX_USER_RT_PRIO - 1 - kernel_priority;
}

static int to_kernel_prio(int policy, int user_priority)
<<<<<<< HEAD
{
	if (is_fair_policy(policy))
		return NICE_TO_PRIO(user_priority);
	else
		return MAX_USER_RT_PRIO - 1 - user_priority;
}

static void binder_do_set_priority(struct binder_thread *thread,
				   const struct binder_priority *desired,
				   bool verify)
{
	struct task_struct *task = thread->task;
	int priority; /* user-space prio value */
	bool has_cap_nice;
	unsigned int policy = desired->sched_policy;
#ifdef CONFIG_UCLAMP_TASK
	struct sched_attr attrs = {
		.sched_flags = SCHED_FLAG_UTIL_CLAMP,
		.sched_util_min = desired->uclamp[UCLAMP_MIN].value,
		.sched_util_max = desired->uclamp[UCLAMP_MAX].value,
	};
#endif

	if (task->policy == policy && task->normal_prio == desired->prio
#ifdef CONFIG_UCLAMP_TASK
		&& task->uclamp[UCLAMP_MIN].value == desired->uclamp[UCLAMP_MIN].value
		&& task->uclamp[UCLAMP_MAX].value == desired->uclamp[UCLAMP_MAX].value
#endif
		) {
		spin_lock(&thread->prio_lock);
		if (thread->prio_state == BINDER_PRIO_PENDING)
			thread->prio_state = BINDER_PRIO_SET;
		spin_unlock(&thread->prio_lock);
		return;
	}

	has_cap_nice = has_capability_noaudit(task, CAP_SYS_NICE);

	priority = to_userspace_prio(policy, desired->prio);

	if (verify && is_rt_policy(policy) && !has_cap_nice) {
		long max_rtprio = task_rlimit(task, RLIMIT_RTPRIO);

		if (max_rtprio == 0) {
			policy = SCHED_NORMAL;
			priority = MIN_NICE;
		} else if (priority > max_rtprio) {
			priority = max_rtprio;
		}
	}

	if (verify && is_fair_policy(policy) && !has_cap_nice) {
		long min_nice = rlimit_to_nice(task_rlimit(task, RLIMIT_NICE));

		if (min_nice > MAX_NICE) {
			binder_user_error("%d RLIMIT_NICE not set\n",
					  task->pid);
			return;
		} else if (priority < min_nice) {
			priority = min_nice;
		}
	}

	if (policy != desired->sched_policy ||
	    to_kernel_prio(policy, priority) != desired->prio)
		binder_debug(BINDER_DEBUG_PRIORITY_CAP,
			     "%d: priority %d not allowed, using %d instead\n",
			      task->pid, desired->prio,
			      to_kernel_prio(policy, priority));

	trace_binder_set_priority(task->tgid, task->pid, task->normal_prio,
				  to_kernel_prio(policy, priority),
				  desired->prio);

	spin_lock(&thread->prio_lock);
	if (!verify && thread->prio_state == BINDER_PRIO_ABORT) {
		/*
		 * A new priority has been set by an incoming nested
		 * transaction. Abort this priority restore and allow
		 * the transaction to run at the new desired priority.
		 */
		spin_unlock(&thread->prio_lock);
		binder_debug(BINDER_DEBUG_PRIORITY_CAP,
			"%d: %s: aborting priority restore\n",
			thread->pid, __func__);
		return;
	}

#ifdef CONFIG_UCLAMP_TASK
	sched_setattr_nocheck(task, &attrs);
#endif

	/* Set the actual priority */
	if (task->policy != policy || is_rt_policy(policy)) {
		struct sched_param params;

		params.sched_priority = is_rt_policy(policy) ? priority : 0;

		sched_setscheduler_nocheck(task,
					   policy | SCHED_RESET_ON_FORK,
					   &params);
	}
	if (is_fair_policy(policy))
		set_user_nice(task, priority);

	thread->prio_state = BINDER_PRIO_SET;
	spin_unlock(&thread->prio_lock);
}

static void binder_set_priority(struct binder_thread *thread,
				const struct binder_priority *desired)
{
	binder_do_set_priority(thread, desired, /* verify = */ true);
}

static void binder_restore_priority(struct binder_thread *thread,
				    const struct binder_priority *desired)
{
	binder_do_set_priority(thread, desired, /* verify = */ false);
}

static void binder_transaction_priority(struct binder_thread *thread,
					struct binder_transaction *t,
					struct binder_node *node)
{
	struct task_struct *task = thread->task;
	struct binder_priority desired = t->priority;
	const struct binder_priority node_prio = {
		.sched_policy = node->sched_policy,
		.prio = node->min_priority,
	};

	if (t->set_priority_called)
		return;
=======
{
	if (is_fair_policy(policy))
		return NICE_TO_PRIO(user_priority);
	else
		return MAX_USER_RT_PRIO - 1 - user_priority;
}

static void binder_do_set_priority(struct binder_thread *thread,
				   const struct binder_priority *desired,
				   bool verify)
{
	struct task_struct *task = thread->task;
	int priority; /* user-space prio value */
	bool has_cap_nice;
	unsigned int policy = desired->sched_policy;

	if (task->policy == policy && task->normal_prio == desired->prio) {
		spin_lock(&thread->prio_lock);
		if (thread->prio_state == BINDER_PRIO_PENDING)
			thread->prio_state = BINDER_PRIO_SET;
		spin_unlock(&thread->prio_lock);
		return;
	}

	has_cap_nice = has_capability_noaudit(task, CAP_SYS_NICE);

	priority = to_userspace_prio(policy, desired->prio);

	if (verify && is_rt_policy(policy) && !has_cap_nice) {
		long max_rtprio = task_rlimit(task, RLIMIT_RTPRIO);

		if (max_rtprio == 0) {
			policy = SCHED_NORMAL;
			priority = MIN_NICE;
		} else if (priority > max_rtprio) {
			priority = max_rtprio;
		}
	}

	if (verify && is_fair_policy(policy) && !has_cap_nice) {
		long min_nice = rlimit_to_nice(task_rlimit(task, RLIMIT_NICE));

		if (min_nice > MAX_NICE) {
			binder_user_error("%d RLIMIT_NICE not set\n",
					  task->pid);
			return;
		} else if (priority < min_nice) {
			priority = min_nice;
		}
	}

	if (policy != desired->sched_policy ||
	    to_kernel_prio(policy, priority) != desired->prio)
		binder_debug(BINDER_DEBUG_PRIORITY_CAP,
			     "%d: priority %d not allowed, using %d instead\n",
			      task->pid, desired->prio,
			      to_kernel_prio(policy, priority));

	trace_binder_set_priority(task->tgid, task->pid, task->normal_prio,
				  to_kernel_prio(policy, priority),
				  desired->prio);

	spin_lock(&thread->prio_lock);
	if (!verify && thread->prio_state == BINDER_PRIO_ABORT) {
		/*
		 * A new priority has been set by an incoming nested
		 * transaction. Abort this priority restore and allow
		 * the transaction to run at the new desired priority.
		 */
		spin_unlock(&thread->prio_lock);
		binder_debug(BINDER_DEBUG_PRIORITY_CAP,
			"%d: %s: aborting priority restore\n",
			thread->pid, __func__);
		return;
	}

	/* Set the actual priority */
	if (task->policy != policy || is_rt_policy(policy)) {
		struct sched_param params;

		params.sched_priority = is_rt_policy(policy) ? priority : 0;

		sched_setscheduler_nocheck(task,
					   policy | SCHED_RESET_ON_FORK,
					   &params);
	}
	if (is_fair_policy(policy))
		set_user_nice(task, priority);

	thread->prio_state = BINDER_PRIO_SET;
	spin_unlock(&thread->prio_lock);
}

static void binder_set_priority(struct binder_thread *thread,
				const struct binder_priority *desired)
{
	binder_do_set_priority(thread, desired, /* verify = */ true);
}

static void binder_restore_priority(struct binder_thread *thread,
				    const struct binder_priority *desired)
{
	binder_do_set_priority(thread, desired, /* verify = */ false);
}

static void binder_transaction_priority(struct binder_thread *thread,
					struct binder_transaction *t,
					struct binder_node *node)
{
	struct task_struct *task = thread->task;
	struct binder_priority desired = t->priority;
	const struct binder_priority node_prio = {
		.sched_policy = node->sched_policy,
		.prio = node->min_priority,
	};

	if (t->set_priority_called)
		return;
>>>>>>> 366e92d4

	t->set_priority_called = true;

	if (!node->inherit_rt && is_rt_policy(desired.sched_policy)) {
		desired.prio = NICE_TO_PRIO(0);
		desired.sched_policy = SCHED_NORMAL;
	}

	if (node_prio.prio < t->priority.prio ||
	    (node_prio.prio == t->priority.prio &&
	     node_prio.sched_policy == SCHED_FIFO)) {
		/*
		 * In case the minimum priority on the node is
		 * higher (lower value), use that priority. If
		 * the priority is the same, but the node uses
		 * SCHED_FIFO, prefer SCHED_FIFO, since it can
		 * run unbounded, unlike SCHED_RR.
		 */
<<<<<<< HEAD
		desired.prio = node_prio.prio;
		desired.sched_policy = node_prio.sched_policy;
=======
		desired = node_prio;
>>>>>>> 366e92d4
	}

	spin_lock(&thread->prio_lock);
	if (thread->prio_state == BINDER_PRIO_PENDING) {
		/*
		 * Task is in the process of changing priorities
		 * saving its current values would be incorrect.
		 * Instead, save the pending priority and signal
		 * the task to abort the priority restore.
		 */
		t->saved_priority = thread->prio_next;
		thread->prio_state = BINDER_PRIO_ABORT;
		binder_debug(BINDER_DEBUG_PRIORITY_CAP,
			"%d: saved pending priority %d\n",
			current->pid, thread->prio_next.prio);
	} else {
		t->saved_priority.sched_policy = task->policy;
		t->saved_priority.prio = task->normal_prio;
<<<<<<< HEAD
#ifdef CONFIG_UCLAMP_TASK
		t->saved_priority.uclamp[UCLAMP_MIN] = task->uclamp_req[UCLAMP_MIN];
		t->saved_priority.uclamp[UCLAMP_MAX] = task->uclamp_req[UCLAMP_MAX];
#endif
=======
>>>>>>> 366e92d4
	}
	spin_unlock(&thread->prio_lock);

	binder_set_priority(thread, &desired);
	trace_android_vh_binder_set_priority(t, task);
}

static struct binder_node *binder_get_node_ilocked(struct binder_proc *proc,
						   binder_uintptr_t ptr)
{
	struct rb_node *n = proc->nodes.rb_node;
	struct binder_node *node;

	assert_spin_locked(&proc->inner_lock);

	while (n) {
		node = rb_entry(n, struct binder_node, rb_node);

		if (ptr < node->ptr)
			n = n->rb_left;
		else if (ptr > node->ptr)
			n = n->rb_right;
		else {
			/*
			 * take an implicit weak reference
			 * to ensure node stays alive until
			 * call to binder_put_node()
			 */
			binder_inc_node_tmpref_ilocked(node);
			return node;
		}
	}
	return NULL;
}

static struct binder_node *binder_get_node(struct binder_proc *proc,
					   binder_uintptr_t ptr)
{
	struct binder_node *node;

	binder_inner_proc_lock(proc);
	node = binder_get_node_ilocked(proc, ptr);
	binder_inner_proc_unlock(proc);
	return node;
}

static struct binder_node *binder_init_node_ilocked(
						struct binder_proc *proc,
						struct binder_node *new_node,
						struct flat_binder_object *fp)
{
	struct rb_node **p = &proc->nodes.rb_node;
	struct rb_node *parent = NULL;
	struct binder_node *node;
	binder_uintptr_t ptr = fp ? fp->binder : 0;
	binder_uintptr_t cookie = fp ? fp->cookie : 0;
	__u32 flags = fp ? fp->flags : 0;
	s8 priority;

	assert_spin_locked(&proc->inner_lock);

	while (*p) {

		parent = *p;
		node = rb_entry(parent, struct binder_node, rb_node);

		if (ptr < node->ptr)
			p = &(*p)->rb_left;
		else if (ptr > node->ptr)
			p = &(*p)->rb_right;
		else {
			/*
			 * A matching node is already in
			 * the rb tree. Abandon the init
			 * and return it.
			 */
			binder_inc_node_tmpref_ilocked(node);
			return node;
		}
	}
	node = new_node;
	binder_stats_created(BINDER_STAT_NODE);
	node->tmp_refs++;
	rb_link_node(&node->rb_node, parent, p);
	rb_insert_color(&node->rb_node, &proc->nodes);
	node->debug_id = atomic_inc_return(&binder_last_id);
	node->proc = proc;
	node->ptr = ptr;
	node->cookie = cookie;
	node->work.type = BINDER_WORK_NODE;
	priority = flags & FLAT_BINDER_FLAG_PRIORITY_MASK;
	node->sched_policy = (flags & FLAT_BINDER_FLAG_SCHED_POLICY_MASK) >>
		FLAT_BINDER_FLAG_SCHED_POLICY_SHIFT;
	node->min_priority = to_kernel_prio(node->sched_policy, priority);
	node->accept_fds = !!(flags & FLAT_BINDER_FLAG_ACCEPTS_FDS);
	node->inherit_rt = !!(flags & FLAT_BINDER_FLAG_INHERIT_RT);
	node->txn_security_ctx = !!(flags & FLAT_BINDER_FLAG_TXN_SECURITY_CTX);
	spin_lock_init(&node->lock);
	INIT_LIST_HEAD(&node->work.entry);
	INIT_LIST_HEAD(&node->async_todo);
	binder_debug(BINDER_DEBUG_INTERNAL_REFS,
		     "%d:%d node %d u%016llx c%016llx created\n",
		     proc->pid, current->pid, node->debug_id,
		     (u64)node->ptr, (u64)node->cookie);

	return node;
}

static struct binder_node *binder_new_node(struct binder_proc *proc,
					   struct flat_binder_object *fp)
{
	struct binder_node *node;
	struct binder_node *new_node = kzalloc(sizeof(*node), GFP_KERNEL);

	if (!new_node)
		return NULL;
	binder_inner_proc_lock(proc);
	node = binder_init_node_ilocked(proc, new_node, fp);
	binder_inner_proc_unlock(proc);
	if (node != new_node)
		/*
		 * The node was already added by another thread
		 */
		kfree(new_node);

	return node;
}

static void binder_free_node(struct binder_node *node)
{
	kfree(node);
	binder_stats_deleted(BINDER_STAT_NODE);
}

static int binder_inc_node_nilocked(struct binder_node *node, int strong,
				    int internal,
				    struct list_head *target_list)
{
	struct binder_proc *proc = node->proc;

	assert_spin_locked(&node->lock);
	if (proc)
		assert_spin_locked(&proc->inner_lock);
	if (strong) {
		if (internal) {
			if (target_list == NULL &&
			    node->internal_strong_refs == 0 &&
			    !(node->proc &&
			      node == node->proc->context->binder_context_mgr_node &&
			      node->has_strong_ref)) {
				pr_err("invalid inc strong node for %d\n",
					node->debug_id);
				return -EINVAL;
			}
			node->internal_strong_refs++;
		} else
			node->local_strong_refs++;
		if (!node->has_strong_ref && target_list) {
			struct binder_thread *thread = container_of(target_list,
						    struct binder_thread, todo);
			binder_dequeue_work_ilocked(&node->work);
			BUG_ON(&thread->todo != target_list);
			binder_enqueue_deferred_thread_work_ilocked(thread,
								   &node->work);
		}
	} else {
		if (!internal)
			node->local_weak_refs++;
		if (!node->has_weak_ref && list_empty(&node->work.entry)) {
			if (target_list == NULL) {
				pr_err("invalid inc weak node for %d\n",
					node->debug_id);
				return -EINVAL;
			}
			/*
			 * See comment above
			 */
			binder_enqueue_work_ilocked(&node->work, target_list);
		}
	}
	return 0;
}

static int binder_inc_node(struct binder_node *node, int strong, int internal,
			   struct list_head *target_list)
{
	int ret;

	binder_node_inner_lock(node);
	ret = binder_inc_node_nilocked(node, strong, internal, target_list);
	binder_node_inner_unlock(node);

	return ret;
}

static bool binder_dec_node_nilocked(struct binder_node *node,
				     int strong, int internal)
{
	struct binder_proc *proc = node->proc;

	assert_spin_locked(&node->lock);
	if (proc)
		assert_spin_locked(&proc->inner_lock);
	if (strong) {
		if (internal)
			node->internal_strong_refs--;
		else
			node->local_strong_refs--;
		if (node->local_strong_refs || node->internal_strong_refs)
			return false;
	} else {
		if (!internal)
			node->local_weak_refs--;
		if (node->local_weak_refs || node->tmp_refs ||
				!hlist_empty(&node->refs))
			return false;
	}

	if (proc && (node->has_strong_ref || node->has_weak_ref)) {
		if (list_empty(&node->work.entry)) {
			binder_enqueue_work_ilocked(&node->work, &proc->todo);
			binder_wakeup_proc_ilocked(proc);
		}
	} else {
		if (hlist_empty(&node->refs) && !node->local_strong_refs &&
		    !node->local_weak_refs && !node->tmp_refs) {
			if (proc) {
				binder_dequeue_work_ilocked(&node->work);
				rb_erase(&node->rb_node, &proc->nodes);
				binder_debug(BINDER_DEBUG_INTERNAL_REFS,
					     "refless node %d deleted\n",
					     node->debug_id);
			} else {
				BUG_ON(!list_empty(&node->work.entry));
				spin_lock(&binder_dead_nodes_lock);
				/*
				 * tmp_refs could have changed so
				 * check it again
				 */
				if (node->tmp_refs) {
					spin_unlock(&binder_dead_nodes_lock);
					return false;
				}
				hlist_del(&node->dead_node);
				spin_unlock(&binder_dead_nodes_lock);
				binder_debug(BINDER_DEBUG_INTERNAL_REFS,
					     "dead node %d deleted\n",
					     node->debug_id);
			}
			return true;
		}
	}
	return false;
}

static void binder_dec_node(struct binder_node *node, int strong, int internal)
{
	bool free_node;

	binder_node_inner_lock(node);
	free_node = binder_dec_node_nilocked(node, strong, internal);
	binder_node_inner_unlock(node);
	if (free_node)
		binder_free_node(node);
}

static void binder_inc_node_tmpref_ilocked(struct binder_node *node)
{
	/*
	 * No call to binder_inc_node() is needed since we
	 * don't need to inform userspace of any changes to
	 * tmp_refs
	 */
	node->tmp_refs++;
}

/**
 * binder_inc_node_tmpref() - take a temporary reference on node
 * @node:	node to reference
 *
 * Take reference on node to prevent the node from being freed
 * while referenced only by a local variable. The inner lock is
 * needed to serialize with the node work on the queue (which
 * isn't needed after the node is dead). If the node is dead
 * (node->proc is NULL), use binder_dead_nodes_lock to protect
 * node->tmp_refs against dead-node-only cases where the node
 * lock cannot be acquired (eg traversing the dead node list to
 * print nodes)
 */
static void binder_inc_node_tmpref(struct binder_node *node)
{
	binder_node_lock(node);
	if (node->proc)
		binder_inner_proc_lock(node->proc);
	else
		spin_lock(&binder_dead_nodes_lock);
	binder_inc_node_tmpref_ilocked(node);
	if (node->proc)
		binder_inner_proc_unlock(node->proc);
	else
		spin_unlock(&binder_dead_nodes_lock);
	binder_node_unlock(node);
}

/**
 * binder_dec_node_tmpref() - remove a temporary reference on node
 * @node:	node to reference
 *
 * Release temporary reference on node taken via binder_inc_node_tmpref()
 */
static void binder_dec_node_tmpref(struct binder_node *node)
{
	bool free_node;

	binder_node_inner_lock(node);
	if (!node->proc)
		spin_lock(&binder_dead_nodes_lock);
	else
		__acquire(&binder_dead_nodes_lock);
	node->tmp_refs--;
	BUG_ON(node->tmp_refs < 0);
	if (!node->proc)
		spin_unlock(&binder_dead_nodes_lock);
	else
		__release(&binder_dead_nodes_lock);
	/*
	 * Call binder_dec_node() to check if all refcounts are 0
	 * and cleanup is needed. Calling with strong=0 and internal=1
	 * causes no actual reference to be released in binder_dec_node().
	 * If that changes, a change is needed here too.
	 */
	free_node = binder_dec_node_nilocked(node, 0, 1);
	binder_node_inner_unlock(node);
	if (free_node)
		binder_free_node(node);
}

static void binder_put_node(struct binder_node *node)
{
	binder_dec_node_tmpref(node);
}

static struct binder_ref *binder_get_ref_olocked(struct binder_proc *proc,
						 u32 desc, bool need_strong_ref)
{
	struct rb_node *n = proc->refs_by_desc.rb_node;
	struct binder_ref *ref;

	while (n) {
		ref = rb_entry(n, struct binder_ref, rb_node_desc);

		if (desc < ref->data.desc) {
			n = n->rb_left;
		} else if (desc > ref->data.desc) {
			n = n->rb_right;
		} else if (need_strong_ref && !ref->data.strong) {
			binder_user_error("tried to use weak ref as strong ref\n");
			return NULL;
		} else {
			return ref;
		}
	}
	return NULL;
}

/**
 * binder_get_ref_for_node_olocked() - get the ref associated with given node
 * @proc:	binder_proc that owns the ref
 * @node:	binder_node of target
 * @new_ref:	newly allocated binder_ref to be initialized or %NULL
 *
 * Look up the ref for the given node and return it if it exists
 *
 * If it doesn't exist and the caller provides a newly allocated
 * ref, initialize the fields of the newly allocated ref and insert
 * into the given proc rb_trees and node refs list.
 *
 * Return:	the ref for node. It is possible that another thread
 *		allocated/initialized the ref first in which case the
 *		returned ref would be different than the passed-in
 *		new_ref. new_ref must be kfree'd by the caller in
 *		this case.
 */
static struct binder_ref *binder_get_ref_for_node_olocked(
					struct binder_proc *proc,
					struct binder_node *node,
					struct binder_ref *new_ref)
{
	struct binder_context *context = proc->context;
	struct rb_node **p = &proc->refs_by_node.rb_node;
	struct rb_node *parent = NULL;
	struct binder_ref *ref;
	struct rb_node *n;

	while (*p) {
		parent = *p;
		ref = rb_entry(parent, struct binder_ref, rb_node_node);

		if (node < ref->node)
			p = &(*p)->rb_left;
		else if (node > ref->node)
			p = &(*p)->rb_right;
		else
			return ref;
	}
	if (!new_ref)
		return NULL;

	binder_stats_created(BINDER_STAT_REF);
	new_ref->data.debug_id = atomic_inc_return(&binder_last_id);
	new_ref->proc = proc;
	new_ref->node = node;
	rb_link_node(&new_ref->rb_node_node, parent, p);
	rb_insert_color(&new_ref->rb_node_node, &proc->refs_by_node);

	new_ref->data.desc = (node == context->binder_context_mgr_node) ? 0 : 1;
	for (n = rb_first(&proc->refs_by_desc); n != NULL; n = rb_next(n)) {
		ref = rb_entry(n, struct binder_ref, rb_node_desc);
		if (ref->data.desc > new_ref->data.desc)
			break;
		new_ref->data.desc = ref->data.desc + 1;
	}

	p = &proc->refs_by_desc.rb_node;
	while (*p) {
		parent = *p;
		ref = rb_entry(parent, struct binder_ref, rb_node_desc);

		if (new_ref->data.desc < ref->data.desc)
			p = &(*p)->rb_left;
		else if (new_ref->data.desc > ref->data.desc)
			p = &(*p)->rb_right;
		else
			BUG();
	}
	rb_link_node(&new_ref->rb_node_desc, parent, p);
	rb_insert_color(&new_ref->rb_node_desc, &proc->refs_by_desc);

	binder_node_lock(node);
	hlist_add_head(&new_ref->node_entry, &node->refs);

	binder_debug(BINDER_DEBUG_INTERNAL_REFS,
		     "%d new ref %d desc %d for node %d\n",
		      proc->pid, new_ref->data.debug_id, new_ref->data.desc,
		      node->debug_id);
	binder_node_unlock(node);
	return new_ref;
}

static void binder_cleanup_ref_olocked(struct binder_ref *ref)
{
	bool delete_node = false;

	binder_debug(BINDER_DEBUG_INTERNAL_REFS,
		     "%d delete ref %d desc %d for node %d\n",
		      ref->proc->pid, ref->data.debug_id, ref->data.desc,
		      ref->node->debug_id);

	rb_erase(&ref->rb_node_desc, &ref->proc->refs_by_desc);
	rb_erase(&ref->rb_node_node, &ref->proc->refs_by_node);

	binder_node_inner_lock(ref->node);
	if (ref->data.strong)
		binder_dec_node_nilocked(ref->node, 1, 1);

	hlist_del(&ref->node_entry);
	delete_node = binder_dec_node_nilocked(ref->node, 0, 1);
	binder_node_inner_unlock(ref->node);
	/*
	 * Clear ref->node unless we want the caller to free the node
	 */
	if (!delete_node) {
		/*
		 * The caller uses ref->node to determine
		 * whether the node needs to be freed. Clear
		 * it since the node is still alive.
		 */
		ref->node = NULL;
	}

	if (ref->death) {
		binder_debug(BINDER_DEBUG_DEAD_BINDER,
			     "%d delete ref %d desc %d has death notification\n",
			      ref->proc->pid, ref->data.debug_id,
			      ref->data.desc);
		binder_dequeue_work(ref->proc, &ref->death->work);
		binder_stats_deleted(BINDER_STAT_DEATH);
	}
	binder_stats_deleted(BINDER_STAT_REF);
}

/**
 * binder_inc_ref_olocked() - increment the ref for given handle
 * @ref:         ref to be incremented
 * @strong:      if true, strong increment, else weak
 * @target_list: list to queue node work on
 *
 * Increment the ref. @ref->proc->outer_lock must be held on entry
 *
 * Return: 0, if successful, else errno
 */
static int binder_inc_ref_olocked(struct binder_ref *ref, int strong,
				  struct list_head *target_list)
{
	int ret;

	if (strong) {
		if (ref->data.strong == 0) {
			ret = binder_inc_node(ref->node, 1, 1, target_list);
			if (ret)
				return ret;
		}
		ref->data.strong++;
	} else {
		if (ref->data.weak == 0) {
			ret = binder_inc_node(ref->node, 0, 1, target_list);
			if (ret)
				return ret;
		}
		ref->data.weak++;
	}
	return 0;
}

/**
 * binder_dec_ref() - dec the ref for given handle
 * @ref:	ref to be decremented
 * @strong:	if true, strong decrement, else weak
 *
 * Decrement the ref.
 *
 * Return: true if ref is cleaned up and ready to be freed
 */
static bool binder_dec_ref_olocked(struct binder_ref *ref, int strong)
{
	if (strong) {
		if (ref->data.strong == 0) {
			binder_user_error("%d invalid dec strong, ref %d desc %d s %d w %d\n",
					  ref->proc->pid, ref->data.debug_id,
					  ref->data.desc, ref->data.strong,
					  ref->data.weak);
			return false;
		}
		ref->data.strong--;
		if (ref->data.strong == 0)
			binder_dec_node(ref->node, strong, 1);
	} else {
		if (ref->data.weak == 0) {
			binder_user_error("%d invalid dec weak, ref %d desc %d s %d w %d\n",
					  ref->proc->pid, ref->data.debug_id,
					  ref->data.desc, ref->data.strong,
					  ref->data.weak);
			return false;
		}
		ref->data.weak--;
	}
	if (ref->data.strong == 0 && ref->data.weak == 0) {
		binder_cleanup_ref_olocked(ref);
		return true;
	}
	return false;
}

/**
 * binder_get_node_from_ref() - get the node from the given proc/desc
 * @proc:	proc containing the ref
 * @desc:	the handle associated with the ref
 * @need_strong_ref: if true, only return node if ref is strong
 * @rdata:	the id/refcount data for the ref
 *
 * Given a proc and ref handle, return the associated binder_node
 *
 * Return: a binder_node or NULL if not found or not strong when strong required
 */
static struct binder_node *binder_get_node_from_ref(
		struct binder_proc *proc,
		u32 desc, bool need_strong_ref,
		struct binder_ref_data *rdata)
{
	struct binder_node *node;
	struct binder_ref *ref;

	binder_proc_lock(proc);
	ref = binder_get_ref_olocked(proc, desc, need_strong_ref);
	if (!ref)
		goto err_no_ref;
	node = ref->node;
	/*
	 * Take an implicit reference on the node to ensure
	 * it stays alive until the call to binder_put_node()
	 */
	binder_inc_node_tmpref(node);
	if (rdata)
		*rdata = ref->data;
	binder_proc_unlock(proc);

	return node;

err_no_ref:
	binder_proc_unlock(proc);
	return NULL;
}

/**
 * binder_free_ref() - free the binder_ref
 * @ref:	ref to free
 *
 * Free the binder_ref. Free the binder_node indicated by ref->node
 * (if non-NULL) and the binder_ref_death indicated by ref->death.
 */
static void binder_free_ref(struct binder_ref *ref)
{
	if (ref->node)
		binder_free_node(ref->node);
	kfree(ref->death);
	kfree(ref);
}

/**
 * binder_update_ref_for_handle() - inc/dec the ref for given handle
 * @proc:	proc containing the ref
 * @desc:	the handle associated with the ref
 * @increment:	true=inc reference, false=dec reference
 * @strong:	true=strong reference, false=weak reference
 * @rdata:	the id/refcount data for the ref
 *
 * Given a proc and ref handle, increment or decrement the ref
 * according to "increment" arg.
 *
 * Return: 0 if successful, else errno
 */
static int binder_update_ref_for_handle(struct binder_proc *proc,
		uint32_t desc, bool increment, bool strong,
		struct binder_ref_data *rdata)
{
	int ret = 0;
	struct binder_ref *ref;
	bool delete_ref = false;

	binder_proc_lock(proc);
	ref = binder_get_ref_olocked(proc, desc, strong);
	if (!ref) {
		ret = -EINVAL;
		goto err_no_ref;
	}
	if (increment)
		ret = binder_inc_ref_olocked(ref, strong, NULL);
	else
		delete_ref = binder_dec_ref_olocked(ref, strong);

	if (rdata)
		*rdata = ref->data;
	binder_proc_unlock(proc);

	if (delete_ref)
		binder_free_ref(ref);
	return ret;

err_no_ref:
	binder_proc_unlock(proc);
	return ret;
}

/**
 * binder_dec_ref_for_handle() - dec the ref for given handle
 * @proc:	proc containing the ref
 * @desc:	the handle associated with the ref
 * @strong:	true=strong reference, false=weak reference
 * @rdata:	the id/refcount data for the ref
 *
 * Just calls binder_update_ref_for_handle() to decrement the ref.
 *
 * Return: 0 if successful, else errno
 */
static int binder_dec_ref_for_handle(struct binder_proc *proc,
		uint32_t desc, bool strong, struct binder_ref_data *rdata)
{
	return binder_update_ref_for_handle(proc, desc, false, strong, rdata);
}


/**
 * binder_inc_ref_for_node() - increment the ref for given proc/node
 * @proc:	 proc containing the ref
 * @node:	 target node
 * @strong:	 true=strong reference, false=weak reference
 * @target_list: worklist to use if node is incremented
 * @rdata:	 the id/refcount data for the ref
 *
 * Given a proc and node, increment the ref. Create the ref if it
 * doesn't already exist
 *
 * Return: 0 if successful, else errno
 */
static int binder_inc_ref_for_node(struct binder_proc *proc,
			struct binder_node *node,
			bool strong,
			struct list_head *target_list,
			struct binder_ref_data *rdata)
{
	struct binder_ref *ref;
	struct binder_ref *new_ref = NULL;
	int ret = 0;

	binder_proc_lock(proc);
	ref = binder_get_ref_for_node_olocked(proc, node, NULL);
	if (!ref) {
		binder_proc_unlock(proc);
		new_ref = kzalloc(sizeof(*ref), GFP_KERNEL);
		if (!new_ref)
			return -ENOMEM;
		binder_proc_lock(proc);
		ref = binder_get_ref_for_node_olocked(proc, node, new_ref);
	}
	ret = binder_inc_ref_olocked(ref, strong, target_list);
	*rdata = ref->data;
	if (ret && ref == new_ref) {
		/*
		 * Cleanup the failed reference here as the target
		 * could now be dead and have already released its
		 * references by now. Calling on the new reference
		 * with strong=0 and a tmp_refs will not decrement
		 * the node. The new_ref gets kfree'd below.
		 */
		binder_cleanup_ref_olocked(new_ref);
		ref = NULL;
	}

	binder_proc_unlock(proc);
	if (new_ref && ref != new_ref)
		/*
		 * Another thread created the ref first so
		 * free the one we allocated
		 */
		kfree(new_ref);
	return ret;
}

static void binder_pop_transaction_ilocked(struct binder_thread *target_thread,
					   struct binder_transaction *t)
{
	BUG_ON(!target_thread);
	assert_spin_locked(&target_thread->proc->inner_lock);
	BUG_ON(target_thread->transaction_stack != t);
	BUG_ON(target_thread->transaction_stack->from != target_thread);
	target_thread->transaction_stack =
		target_thread->transaction_stack->from_parent;
	t->from = NULL;
}

/**
 * binder_thread_dec_tmpref() - decrement thread->tmp_ref
 * @thread:	thread to decrement
 *
 * A thread needs to be kept alive while being used to create or
 * handle a transaction. binder_get_txn_from() is used to safely
 * extract t->from from a binder_transaction and keep the thread
 * indicated by t->from from being freed. When done with that
 * binder_thread, this function is called to decrement the
 * tmp_ref and free if appropriate (thread has been released
 * and no transaction being processed by the driver)
 */
static void binder_thread_dec_tmpref(struct binder_thread *thread)
{
	/*
	 * atomic is used to protect the counter value while
	 * it cannot reach zero or thread->is_dead is false
	 */
	binder_inner_proc_lock(thread->proc);
	atomic_dec(&thread->tmp_ref);
	if (thread->is_dead && !atomic_read(&thread->tmp_ref)) {
		binder_inner_proc_unlock(thread->proc);
		binder_free_thread(thread);
		return;
	}
	binder_inner_proc_unlock(thread->proc);
}

/**
 * binder_proc_dec_tmpref() - decrement proc->tmp_ref
 * @proc:	proc to decrement
 *
 * A binder_proc needs to be kept alive while being used to create or
 * handle a transaction. proc->tmp_ref is incremented when
 * creating a new transaction or the binder_proc is currently in-use
 * by threads that are being released. When done with the binder_proc,
 * this function is called to decrement the counter and free the
 * proc if appropriate (proc has been released, all threads have
 * been released and not currenly in-use to process a transaction).
 */
static void binder_proc_dec_tmpref(struct binder_proc *proc)
{
	binder_inner_proc_lock(proc);
	proc->tmp_ref--;
	if (proc->is_dead && RB_EMPTY_ROOT(&proc->threads) &&
			!proc->tmp_ref) {
		binder_inner_proc_unlock(proc);
		binder_free_proc(proc);
		return;
	}
	binder_inner_proc_unlock(proc);
}

/**
 * binder_get_txn_from() - safely extract the "from" thread in transaction
 * @t:	binder transaction for t->from
 *
 * Atomically return the "from" thread and increment the tmp_ref
 * count for the thread to ensure it stays alive until
 * binder_thread_dec_tmpref() is called.
 *
 * Return: the value of t->from
 */
static struct binder_thread *binder_get_txn_from(
		struct binder_transaction *t)
{
	struct binder_thread *from;

	spin_lock(&t->lock);
	from = t->from;
	if (from)
		atomic_inc(&from->tmp_ref);
	spin_unlock(&t->lock);
	return from;
}

/**
 * binder_get_txn_from_and_acq_inner() - get t->from and acquire inner lock
 * @t:	binder transaction for t->from
 *
 * Same as binder_get_txn_from() except it also acquires the proc->inner_lock
 * to guarantee that the thread cannot be released while operating on it.
 * The caller must call binder_inner_proc_unlock() to release the inner lock
 * as well as call binder_dec_thread_txn() to release the reference.
 *
 * Return: the value of t->from
 */
static struct binder_thread *binder_get_txn_from_and_acq_inner(
		struct binder_transaction *t)
	__acquires(&t->from->proc->inner_lock)
{
	struct binder_thread *from;

	from = binder_get_txn_from(t);
	if (!from) {
		__acquire(&from->proc->inner_lock);
		return NULL;
	}
	binder_inner_proc_lock(from->proc);
	if (t->from) {
		BUG_ON(from != t->from);
		return from;
	}
	binder_inner_proc_unlock(from->proc);
	__acquire(&from->proc->inner_lock);
	binder_thread_dec_tmpref(from);
	return NULL;
}

/**
 * binder_free_txn_fixups() - free unprocessed fd fixups
 * @t:	binder transaction for t->from
 *
 * If the transaction is being torn down prior to being
 * processed by the target process, free all of the
 * fd fixups and fput the file structs. It is safe to
 * call this function after the fixups have been
 * processed -- in that case, the list will be empty.
 */
static void binder_free_txn_fixups(struct binder_transaction *t)
{
	struct binder_txn_fd_fixup *fixup, *tmp;

	list_for_each_entry_safe(fixup, tmp, &t->fd_fixups, fixup_entry) {
		fput(fixup->file);
		if (fixup->target_fd >= 0)
			put_unused_fd(fixup->target_fd);
		list_del(&fixup->fixup_entry);
		kfree(fixup);
	}
}

static void binder_free_transaction(struct binder_transaction *t)
{
	struct binder_proc *target_proc = t->to_proc;

	if (target_proc) {
		binder_inner_proc_lock(target_proc);
		target_proc->outstanding_txns--;
		if (target_proc->outstanding_txns < 0)
			pr_warn("%s: Unexpected outstanding_txns %d\n",
				__func__, target_proc->outstanding_txns);
		if (!target_proc->outstanding_txns && target_proc->is_frozen)
			wake_up_interruptible_all(&target_proc->freeze_wait);
		if (t->buffer)
			t->buffer->transaction = NULL;
		binder_inner_proc_unlock(target_proc);
	}
	/*
	 * If the transaction has no target_proc, then
	 * t->buffer->transaction has already been cleared.
	 */
	binder_free_txn_fixups(t);
	kfree(t);
	binder_stats_deleted(BINDER_STAT_TRANSACTION);
}

static void binder_send_failed_reply(struct binder_transaction *t,
				     uint32_t error_code)
{
	struct binder_thread *target_thread;
	struct binder_transaction *next;

	BUG_ON(t->flags & TF_ONE_WAY);
	while (1) {
		target_thread = binder_get_txn_from_and_acq_inner(t);
		if (target_thread) {
			binder_debug(BINDER_DEBUG_FAILED_TRANSACTION,
				     "send failed reply for transaction %d to %d:%d\n",
				      t->debug_id,
				      target_thread->proc->pid,
				      target_thread->pid);

			binder_pop_transaction_ilocked(target_thread, t);
			if (target_thread->reply_error.cmd == BR_OK) {
				target_thread->reply_error.cmd = error_code;
				binder_enqueue_thread_work_ilocked(
					target_thread,
					&target_thread->reply_error.work);
				wake_up_interruptible(&target_thread->wait);
			} else {
				/*
				 * Cannot get here for normal operation, but
				 * we can if multiple synchronous transactions
				 * are sent without blocking for responses.
				 * Just ignore the 2nd error in this case.
				 */
				pr_warn("Unexpected reply error: %u\n",
					target_thread->reply_error.cmd);
			}
			binder_inner_proc_unlock(target_thread->proc);
			binder_thread_dec_tmpref(target_thread);
			binder_free_transaction(t);
			return;
		} else {
			__release(&target_thread->proc->inner_lock);
		}
		next = t->from_parent;

		binder_debug(BINDER_DEBUG_FAILED_TRANSACTION,
			     "send failed reply for transaction %d, target dead\n",
			     t->debug_id);

		binder_free_transaction(t);
		if (next == NULL) {
			binder_debug(BINDER_DEBUG_DEAD_BINDER,
				     "reply failed, no target thread at root\n");
			return;
		}
		t = next;
		binder_debug(BINDER_DEBUG_DEAD_BINDER,
			     "reply failed, no target thread -- retry %d\n",
			      t->debug_id);
	}
}

/**
 * binder_cleanup_transaction() - cleans up undelivered transaction
 * @t:		transaction that needs to be cleaned up
 * @reason:	reason the transaction wasn't delivered
 * @error_code:	error to return to caller (if synchronous call)
 */
static void binder_cleanup_transaction(struct binder_transaction *t,
				       const char *reason,
				       uint32_t error_code)
{
	if (t->buffer->target_node && !(t->flags & TF_ONE_WAY)) {
		binder_send_failed_reply(t, error_code);
	} else {
		binder_debug(BINDER_DEBUG_DEAD_TRANSACTION,
			"undelivered transaction %d, %s\n",
			t->debug_id, reason);
		binder_free_transaction(t);
	}
}

/**
 * binder_get_object() - gets object and checks for valid metadata
 * @proc:	binder_proc owning the buffer
 * @u:		sender's user pointer to base of buffer
 * @buffer:	binder_buffer that we're parsing.
 * @offset:	offset in the @buffer at which to validate an object.
 * @object:	struct binder_object to read into
 *
 * Copy the binder object at the given offset into @object. If @u is
 * provided then the copy is from the sender's buffer. If not, then
 * it is copied from the target's @buffer.
 *
 * Return:	If there's a valid metadata object at @offset, the
 *		size of that object. Otherwise, it returns zero. The object
 *		is read into the struct binder_object pointed to by @object.
 */
static size_t binder_get_object(struct binder_proc *proc,
				const void __user *u,
				struct binder_buffer *buffer,
				unsigned long offset,
				struct binder_object *object)
{
	size_t read_size;
	struct binder_object_header *hdr;
	size_t object_size = 0;

	read_size = min_t(size_t, sizeof(*object), buffer->data_size - offset);
	if (offset > buffer->data_size || read_size < sizeof(*hdr))
		return 0;
	if (u) {
		if (copy_from_user(object, u + offset, read_size))
			return 0;
	} else {
		if (binder_alloc_copy_from_buffer(&proc->alloc, object, buffer,
						  offset, read_size))
			return 0;
	}

	/* Ok, now see if we read a complete object. */
	hdr = &object->hdr;
	switch (hdr->type) {
	case BINDER_TYPE_BINDER:
	case BINDER_TYPE_WEAK_BINDER:
	case BINDER_TYPE_HANDLE:
	case BINDER_TYPE_WEAK_HANDLE:
		object_size = sizeof(struct flat_binder_object);
		break;
	case BINDER_TYPE_FD:
		object_size = sizeof(struct binder_fd_object);
		break;
	case BINDER_TYPE_PTR:
		object_size = sizeof(struct binder_buffer_object);
		break;
	case BINDER_TYPE_FDA:
		object_size = sizeof(struct binder_fd_array_object);
		break;
	default:
		return 0;
	}
	if (offset <= buffer->data_size - object_size &&
	    buffer->data_size >= object_size)
		return object_size;
	else
		return 0;
}

/**
 * binder_validate_ptr() - validates binder_buffer_object in a binder_buffer.
 * @proc:	binder_proc owning the buffer
 * @b:		binder_buffer containing the object
 * @object:	struct binder_object to read into
 * @index:	index in offset array at which the binder_buffer_object is
 *		located
 * @start_offset: points to the start of the offset array
 * @object_offsetp: offset of @object read from @b
 * @num_valid:	the number of valid offsets in the offset array
 *
 * Return:	If @index is within the valid range of the offset array
 *		described by @start and @num_valid, and if there's a valid
 *		binder_buffer_object at the offset found in index @index
 *		of the offset array, that object is returned. Otherwise,
 *		%NULL is returned.
 *		Note that the offset found in index @index itself is not
 *		verified; this function assumes that @num_valid elements
 *		from @start were previously verified to have valid offsets.
 *		If @object_offsetp is non-NULL, then the offset within
 *		@b is written to it.
 */
static struct binder_buffer_object *binder_validate_ptr(
						struct binder_proc *proc,
						struct binder_buffer *b,
						struct binder_object *object,
						binder_size_t index,
						binder_size_t start_offset,
						binder_size_t *object_offsetp,
						binder_size_t num_valid)
{
	size_t object_size;
	binder_size_t object_offset;
	unsigned long buffer_offset;

	if (index >= num_valid)
		return NULL;

	buffer_offset = start_offset + sizeof(binder_size_t) * index;
	if (binder_alloc_copy_from_buffer(&proc->alloc, &object_offset,
					  b, buffer_offset,
					  sizeof(object_offset)))
		return NULL;
	object_size = binder_get_object(proc, NULL, b, object_offset, object);
	if (!object_size || object->hdr.type != BINDER_TYPE_PTR)
		return NULL;
	if (object_offsetp)
		*object_offsetp = object_offset;

	return &object->bbo;
}

/**
 * binder_validate_fixup() - validates pointer/fd fixups happen in order.
 * @proc:		binder_proc owning the buffer
 * @b:			transaction buffer
 * @objects_start_offset: offset to start of objects buffer
 * @buffer_obj_offset:	offset to binder_buffer_object in which to fix up
 * @fixup_offset:	start offset in @buffer to fix up
 * @last_obj_offset:	offset to last binder_buffer_object that we fixed
 * @last_min_offset:	minimum fixup offset in object at @last_obj_offset
 *
 * Return:		%true if a fixup in buffer @buffer at offset @offset is
 *			allowed.
 *
 * For safety reasons, we only allow fixups inside a buffer to happen
 * at increasing offsets; additionally, we only allow fixup on the last
 * buffer object that was verified, or one of its parents.
 *
 * Example of what is allowed:
 *
 * A
 *   B (parent = A, offset = 0)
 *   C (parent = A, offset = 16)
 *     D (parent = C, offset = 0)
 *   E (parent = A, offset = 32) // min_offset is 16 (C.parent_offset)
 *
 * Examples of what is not allowed:
 *
 * Decreasing offsets within the same parent:
 * A
 *   C (parent = A, offset = 16)
 *   B (parent = A, offset = 0) // decreasing offset within A
 *
 * Referring to a parent that wasn't the last object or any of its parents:
 * A
 *   B (parent = A, offset = 0)
 *   C (parent = A, offset = 0)
 *   C (parent = A, offset = 16)
 *     D (parent = B, offset = 0) // B is not A or any of A's parents
 */
static bool binder_validate_fixup(struct binder_proc *proc,
				  struct binder_buffer *b,
				  binder_size_t objects_start_offset,
				  binder_size_t buffer_obj_offset,
				  binder_size_t fixup_offset,
				  binder_size_t last_obj_offset,
				  binder_size_t last_min_offset)
{
	if (!last_obj_offset) {
		/* Nothing to fix up in */
		return false;
	}

	while (last_obj_offset != buffer_obj_offset) {
		unsigned long buffer_offset;
		struct binder_object last_object;
		struct binder_buffer_object *last_bbo;
		size_t object_size = binder_get_object(proc, NULL, b,
						       last_obj_offset,
						       &last_object);
		if (object_size != sizeof(*last_bbo))
			return false;

		last_bbo = &last_object.bbo;
		/*
		 * Safe to retrieve the parent of last_obj, since it
		 * was already previously verified by the driver.
		 */
		if ((last_bbo->flags & BINDER_BUFFER_FLAG_HAS_PARENT) == 0)
			return false;
		last_min_offset = last_bbo->parent_offset + sizeof(uintptr_t);
		buffer_offset = objects_start_offset +
			sizeof(binder_size_t) * last_bbo->parent;
		if (binder_alloc_copy_from_buffer(&proc->alloc,
						  &last_obj_offset,
						  b, buffer_offset,
						  sizeof(last_obj_offset)))
			return false;
	}
	return (fixup_offset >= last_min_offset);
}

/**
 * struct binder_task_work_cb - for deferred close
 *
 * @twork:                callback_head for task work
 * @fd:                   fd to close
 *
 * Structure to pass task work to be handled after
 * returning from binder_ioctl() via task_work_add().
 */
struct binder_task_work_cb {
	struct callback_head twork;
	struct file *file;
};

/**
 * binder_do_fd_close() - close list of file descriptors
 * @twork:	callback head for task work
 *
 * It is not safe to call ksys_close() during the binder_ioctl()
 * function if there is a chance that binder's own file descriptor
 * might be closed. This is to meet the requirements for using
 * fdget() (see comments for __fget_light()). Therefore use
 * task_work_add() to schedule the close operation once we have
 * returned from binder_ioctl(). This function is a callback
 * for that mechanism and does the actual ksys_close() on the
 * given file descriptor.
 */
static void binder_do_fd_close(struct callback_head *twork)
{
	struct binder_task_work_cb *twcb = container_of(twork,
			struct binder_task_work_cb, twork);

	fput(twcb->file);
	kfree(twcb);
}

/**
 * binder_deferred_fd_close() - schedule a close for the given file-descriptor
 * @fd:		file-descriptor to close
 *
 * See comments in binder_do_fd_close(). This function is used to schedule
 * a file-descriptor to be closed after returning from binder_ioctl().
 */
static void binder_deferred_fd_close(int fd)
{
	struct binder_task_work_cb *twcb;

	twcb = kzalloc(sizeof(*twcb), GFP_KERNEL);
	if (!twcb)
		return;
	init_task_work(&twcb->twork, binder_do_fd_close);
	__close_fd_get_file(fd, &twcb->file);
	if (twcb->file)
		task_work_add(current, &twcb->twork, true);
	else
		kfree(twcb);
}

static void binder_transaction_buffer_release(struct binder_proc *proc,
					      struct binder_thread *thread,
					      struct binder_buffer *buffer,
					      binder_size_t failed_at,
					      bool is_failure)
{
	int debug_id = buffer->debug_id;
	binder_size_t off_start_offset, buffer_offset, off_end_offset;

	binder_debug(BINDER_DEBUG_TRANSACTION,
		     "%d buffer release %d, size %zd-%zd, failed at %llx\n",
		     proc->pid, buffer->debug_id,
		     buffer->data_size, buffer->offsets_size,
		     (unsigned long long)failed_at);

	if (buffer->target_node)
		binder_dec_node(buffer->target_node, 1, 0);

	off_start_offset = ALIGN(buffer->data_size, sizeof(void *));
	off_end_offset = is_failure && failed_at ? failed_at :
				off_start_offset + buffer->offsets_size;
	for (buffer_offset = off_start_offset; buffer_offset < off_end_offset;
	     buffer_offset += sizeof(binder_size_t)) {
		struct binder_object_header *hdr;
		size_t object_size = 0;
		struct binder_object object;
		binder_size_t object_offset;

		if (!binder_alloc_copy_from_buffer(&proc->alloc, &object_offset,
						   buffer, buffer_offset,
						   sizeof(object_offset)))
			object_size = binder_get_object(proc, NULL, buffer,
							object_offset, &object);
		if (object_size == 0) {
			pr_err("transaction release %d bad object at offset %lld, size %zd\n",
			       debug_id, (u64)object_offset, buffer->data_size);
			continue;
		}
		hdr = &object.hdr;
		switch (hdr->type) {
		case BINDER_TYPE_BINDER:
		case BINDER_TYPE_WEAK_BINDER: {
			struct flat_binder_object *fp;
			struct binder_node *node;

			fp = to_flat_binder_object(hdr);
			node = binder_get_node(proc, fp->binder);
			if (node == NULL) {
				pr_err("transaction release %d bad node %016llx\n",
				       debug_id, (u64)fp->binder);
				break;
			}
			binder_debug(BINDER_DEBUG_TRANSACTION,
				     "        node %d u%016llx\n",
				     node->debug_id, (u64)node->ptr);
			binder_dec_node(node, hdr->type == BINDER_TYPE_BINDER,
					0);
			binder_put_node(node);
		} break;
		case BINDER_TYPE_HANDLE:
		case BINDER_TYPE_WEAK_HANDLE: {
			struct flat_binder_object *fp;
			struct binder_ref_data rdata;
			int ret;

			fp = to_flat_binder_object(hdr);
			ret = binder_dec_ref_for_handle(proc, fp->handle,
				hdr->type == BINDER_TYPE_HANDLE, &rdata);

			if (ret) {
				pr_err("transaction release %d bad handle %d, ret = %d\n",
				 debug_id, fp->handle, ret);
				break;
			}
			binder_debug(BINDER_DEBUG_TRANSACTION,
				     "        ref %d desc %d\n",
				     rdata.debug_id, rdata.desc);
		} break;

		case BINDER_TYPE_FD: {
			/*
			 * No need to close the file here since user-space
			 * closes it for for successfully delivered
			 * transactions. For transactions that weren't
			 * delivered, the new fd was never allocated so
			 * there is no need to close and the fput on the
			 * file is done when the transaction is torn
			 * down.
			 */
		} break;
		case BINDER_TYPE_PTR:
			/*
			 * Nothing to do here, this will get cleaned up when the
			 * transaction buffer gets freed
			 */
			break;
		case BINDER_TYPE_FDA: {
			struct binder_fd_array_object *fda;
			struct binder_buffer_object *parent;
			struct binder_object ptr_object;
			binder_size_t fda_offset;
			size_t fd_index;
			binder_size_t fd_buf_size;
			binder_size_t num_valid;

			if (is_failure) {
				/*
				 * The fd fixups have not been applied so no
				 * fds need to be closed.
				 */
				continue;
			}

			num_valid = (buffer_offset - off_start_offset) /
						sizeof(binder_size_t);
			fda = to_binder_fd_array_object(hdr);
			parent = binder_validate_ptr(proc, buffer, &ptr_object,
						     fda->parent,
						     off_start_offset,
						     NULL,
						     num_valid);
			if (!parent) {
				pr_err("transaction release %d bad parent offset\n",
				       debug_id);
				continue;
			}
			fd_buf_size = sizeof(u32) * fda->num_fds;
			if (fda->num_fds >= SIZE_MAX / sizeof(u32)) {
				pr_err("transaction release %d invalid number of fds (%lld)\n",
				       debug_id, (u64)fda->num_fds);
				continue;
			}
			if (fd_buf_size > parent->length ||
			    fda->parent_offset > parent->length - fd_buf_size) {
				/* No space for all file descriptors here. */
				pr_err("transaction release %d not enough space for %lld fds in buffer\n",
				       debug_id, (u64)fda->num_fds);
				continue;
			}
			/*
			 * the source data for binder_buffer_object is visible
			 * to user-space and the @buffer element is the user
			 * pointer to the buffer_object containing the fd_array.
			 * Convert the address to an offset relative to
			 * the base of the transaction buffer.
			 */
			fda_offset =
			    (parent->buffer - (uintptr_t)buffer->user_data) +
			    fda->parent_offset;
			for (fd_index = 0; fd_index < fda->num_fds;
			     fd_index++) {
				u32 fd;
				int err;
				binder_size_t offset = fda_offset +
					fd_index * sizeof(fd);

				err = binder_alloc_copy_from_buffer(
						&proc->alloc, &fd, buffer,
						offset, sizeof(fd));
				WARN_ON(err);
				if (!err) {
					binder_deferred_fd_close(fd);
					/*
					 * Need to make sure the thread goes
					 * back to userspace to complete the
					 * deferred close
					 */
					if (thread)
						thread->looper_need_return = true;
				}
			}
		} break;
		default:
			pr_err("transaction release %d bad object type %x\n",
				debug_id, hdr->type);
			break;
		}
	}
}

static int binder_translate_binder(struct flat_binder_object *fp,
				   struct binder_transaction *t,
				   struct binder_thread *thread)
{
	struct binder_node *node;
	struct binder_proc *proc = thread->proc;
	struct binder_proc *target_proc = t->to_proc;
	struct binder_ref_data rdata;
	int ret = 0;

	node = binder_get_node(proc, fp->binder);
	if (!node) {
		node = binder_new_node(proc, fp);
		if (!node)
			return -ENOMEM;
	}
	if (fp->cookie != node->cookie) {
		binder_user_error("%d:%d sending u%016llx node %d, cookie mismatch %016llx != %016llx\n",
				  proc->pid, thread->pid, (u64)fp->binder,
				  node->debug_id, (u64)fp->cookie,
				  (u64)node->cookie);
		ret = -EINVAL;
		goto done;
	}
	if (security_binder_transfer_binder(binder_get_cred(proc),
					    binder_get_cred(target_proc))) {
		ret = -EPERM;
		goto done;
	}

	ret = binder_inc_ref_for_node(target_proc, node,
			fp->hdr.type == BINDER_TYPE_BINDER,
			&thread->todo, &rdata);
	if (ret)
		goto done;

	if (fp->hdr.type == BINDER_TYPE_BINDER)
		fp->hdr.type = BINDER_TYPE_HANDLE;
	else
		fp->hdr.type = BINDER_TYPE_WEAK_HANDLE;
	fp->binder = 0;
	fp->handle = rdata.desc;
	fp->cookie = 0;

	trace_binder_transaction_node_to_ref(t, node, &rdata);
	binder_debug(BINDER_DEBUG_TRANSACTION,
		     "        node %d u%016llx -> ref %d desc %d\n",
		     node->debug_id, (u64)node->ptr,
		     rdata.debug_id, rdata.desc);
done:
	binder_put_node(node);
	return ret;
}

static int binder_translate_handle(struct flat_binder_object *fp,
				   struct binder_transaction *t,
				   struct binder_thread *thread)
{
	struct binder_proc *proc = thread->proc;
	struct binder_proc *target_proc = t->to_proc;
	struct binder_node *node;
	struct binder_ref_data src_rdata;
	int ret = 0;

	node = binder_get_node_from_ref(proc, fp->handle,
			fp->hdr.type == BINDER_TYPE_HANDLE, &src_rdata);
	if (!node) {
		binder_user_error("%d:%d got transaction with invalid handle, %d\n",
				  proc->pid, thread->pid, fp->handle);
		return -EINVAL;
	}
	if (security_binder_transfer_binder(binder_get_cred(proc),
					    binder_get_cred(target_proc))) {
		ret = -EPERM;
		goto done;
	}

	binder_node_lock(node);
	if (node->proc == target_proc) {
		if (fp->hdr.type == BINDER_TYPE_HANDLE)
			fp->hdr.type = BINDER_TYPE_BINDER;
		else
			fp->hdr.type = BINDER_TYPE_WEAK_BINDER;
		fp->binder = node->ptr;
		fp->cookie = node->cookie;
		if (node->proc)
			binder_inner_proc_lock(node->proc);
		else
			__acquire(&node->proc->inner_lock);
		binder_inc_node_nilocked(node,
					 fp->hdr.type == BINDER_TYPE_BINDER,
					 0, NULL);
		if (node->proc)
			binder_inner_proc_unlock(node->proc);
		else
			__release(&node->proc->inner_lock);
		trace_binder_transaction_ref_to_node(t, node, &src_rdata);
		binder_debug(BINDER_DEBUG_TRANSACTION,
			     "        ref %d desc %d -> node %d u%016llx\n",
			     src_rdata.debug_id, src_rdata.desc, node->debug_id,
			     (u64)node->ptr);
		binder_node_unlock(node);
	} else {
		struct binder_ref_data dest_rdata;

		binder_node_unlock(node);
		ret = binder_inc_ref_for_node(target_proc, node,
				fp->hdr.type == BINDER_TYPE_HANDLE,
				NULL, &dest_rdata);
		if (ret)
			goto done;

		fp->binder = 0;
		fp->handle = dest_rdata.desc;
		fp->cookie = 0;
		trace_binder_transaction_ref_to_ref(t, node, &src_rdata,
						    &dest_rdata);
		binder_debug(BINDER_DEBUG_TRANSACTION,
			     "        ref %d desc %d -> ref %d desc %d (node %d)\n",
			     src_rdata.debug_id, src_rdata.desc,
			     dest_rdata.debug_id, dest_rdata.desc,
			     node->debug_id);
	}
done:
	binder_put_node(node);
	return ret;
}

static int binder_translate_fd(u32 fd, binder_size_t fd_offset,
			       struct binder_transaction *t,
			       struct binder_thread *thread,
			       struct binder_transaction *in_reply_to)
{
	struct binder_proc *proc = thread->proc;
	struct binder_proc *target_proc = t->to_proc;
	struct binder_txn_fd_fixup *fixup;
	struct file *file;
	int ret = 0;
	bool target_allows_fd;

	if (in_reply_to)
		target_allows_fd = !!(in_reply_to->flags & TF_ACCEPT_FDS);
	else
		target_allows_fd = t->buffer->target_node->accept_fds;
	if (!target_allows_fd) {
		binder_user_error("%d:%d got %s with fd, %d, but target does not allow fds\n",
				  proc->pid, thread->pid,
				  in_reply_to ? "reply" : "transaction",
				  fd);
		ret = -EPERM;
		goto err_fd_not_accepted;
	}

	file = fget(fd);
	if (!file) {
		binder_user_error("%d:%d got transaction with invalid fd, %d\n",
				  proc->pid, thread->pid, fd);
		ret = -EBADF;
		goto err_fget;
	}
	ret = security_binder_transfer_file(binder_get_cred(proc),
					    binder_get_cred(target_proc), file);
	if (ret < 0) {
		ret = -EPERM;
		goto err_security;
	}

	/*
	 * Add fixup record for this transaction. The allocation
	 * of the fd in the target needs to be done from a
	 * target thread.
	 */
	fixup = kzalloc(sizeof(*fixup), GFP_KERNEL);
	if (!fixup) {
		ret = -ENOMEM;
		goto err_alloc;
	}
	fixup->file = file;
	fixup->offset = fd_offset;
	fixup->target_fd = -1;
	trace_binder_transaction_fd_send(t, fd, fixup->offset);
	list_add_tail(&fixup->fixup_entry, &t->fd_fixups);

	return ret;

err_alloc:
err_security:
	fput(file);
err_fget:
err_fd_not_accepted:
	return ret;
}

/**
 * struct binder_ptr_fixup - data to be fixed-up in target buffer
 * @offset	offset in target buffer to fixup
 * @skip_size	bytes to skip in copy (fixup will be written later)
 * @fixup_data	data to write at fixup offset
 * @node	list node
 *
 * This is used for the pointer fixup list (pf) which is created and consumed
 * during binder_transaction() and is only accessed locally. No
 * locking is necessary.
 *
 * The list is ordered by @offset.
 */
struct binder_ptr_fixup {
	binder_size_t offset;
	size_t skip_size;
	binder_uintptr_t fixup_data;
	struct list_head node;
};

/**
 * struct binder_sg_copy - scatter-gather data to be copied
 * @offset		offset in target buffer
 * @sender_uaddr	user address in source buffer
 * @length		bytes to copy
 * @node		list node
 *
 * This is used for the sg copy list (sgc) which is created and consumed
 * during binder_transaction() and is only accessed locally. No
 * locking is necessary.
 *
 * The list is ordered by @offset.
 */
struct binder_sg_copy {
	binder_size_t offset;
	const void __user *sender_uaddr;
	size_t length;
	struct list_head node;
};

/**
 * binder_do_deferred_txn_copies() - copy and fixup scatter-gather data
 * @alloc:	binder_alloc associated with @buffer
 * @buffer:	binder buffer in target process
 * @sgc_head:	list_head of scatter-gather copy list
 * @pf_head:	list_head of pointer fixup list
 *
 * Processes all elements of @sgc_head, applying fixups from @pf_head
 * and copying the scatter-gather data from the source process' user
 * buffer to the target's buffer. It is expected that the list creation
 * and processing all occurs during binder_transaction() so these lists
 * are only accessed in local context.
 *
 * Return: 0=success, else -errno
 */
static int binder_do_deferred_txn_copies(struct binder_alloc *alloc,
					 struct binder_buffer *buffer,
					 struct list_head *sgc_head,
					 struct list_head *pf_head)
{
	int ret = 0;
	struct binder_sg_copy *sgc, *tmpsgc;
	struct binder_ptr_fixup *tmppf;
	struct binder_ptr_fixup *pf =
		list_first_entry_or_null(pf_head, struct binder_ptr_fixup,
					 node);

	list_for_each_entry_safe(sgc, tmpsgc, sgc_head, node) {
		size_t bytes_copied = 0;

		while (bytes_copied < sgc->length) {
			size_t copy_size;
			size_t bytes_left = sgc->length - bytes_copied;
			size_t offset = sgc->offset + bytes_copied;

			/*
			 * We copy up to the fixup (pointed to by pf)
			 */
			copy_size = pf ? min(bytes_left, (size_t)pf->offset - offset)
				       : bytes_left;
			if (!ret && copy_size)
				ret = binder_alloc_copy_user_to_buffer(
						alloc, buffer,
						offset,
						sgc->sender_uaddr + bytes_copied,
						copy_size);
			bytes_copied += copy_size;
			if (copy_size != bytes_left) {
				BUG_ON(!pf);
				/* we stopped at a fixup offset */
				if (pf->skip_size) {
					/*
					 * we are just skipping. This is for
					 * BINDER_TYPE_FDA where the translated
					 * fds will be fixed up when we get
					 * to target context.
					 */
					bytes_copied += pf->skip_size;
				} else {
					/* apply the fixup indicated by pf */
					if (!ret)
						ret = binder_alloc_copy_to_buffer(
							alloc, buffer,
							pf->offset,
							&pf->fixup_data,
							sizeof(pf->fixup_data));
					bytes_copied += sizeof(pf->fixup_data);
				}
				list_del(&pf->node);
				kfree(pf);
				pf = list_first_entry_or_null(pf_head,
						struct binder_ptr_fixup, node);
			}
		}
		list_del(&sgc->node);
		kfree(sgc);
	}
	list_for_each_entry_safe(pf, tmppf, pf_head, node) {
		BUG_ON(pf->skip_size == 0);
		list_del(&pf->node);
		kfree(pf);
	}
	BUG_ON(!list_empty(sgc_head));

	return ret > 0 ? -EINVAL : ret;
}

/**
 * binder_cleanup_deferred_txn_lists() - free specified lists
 * @sgc_head:	list_head of scatter-gather copy list
 * @pf_head:	list_head of pointer fixup list
 *
 * Called to clean up @sgc_head and @pf_head if there is an
 * error.
 */
static void binder_cleanup_deferred_txn_lists(struct list_head *sgc_head,
					      struct list_head *pf_head)
{
	struct binder_sg_copy *sgc, *tmpsgc;
	struct binder_ptr_fixup *pf, *tmppf;

	list_for_each_entry_safe(sgc, tmpsgc, sgc_head, node) {
		list_del(&sgc->node);
		kfree(sgc);
	}
	list_for_each_entry_safe(pf, tmppf, pf_head, node) {
		list_del(&pf->node);
		kfree(pf);
	}
}

/**
 * binder_defer_copy() - queue a scatter-gather buffer for copy
 * @sgc_head:		list_head of scatter-gather copy list
 * @offset:		binder buffer offset in target process
 * @sender_uaddr:	user address in source process
 * @length:		bytes to copy
 *
 * Specify a scatter-gather block to be copied. The actual copy must
 * be deferred until all the needed fixups are identified and queued.
 * Then the copy and fixups are done together so un-translated values
 * from the source are never visible in the target buffer.
 *
 * We are guaranteed that repeated calls to this function will have
 * monotonically increasing @offset values so the list will naturally
 * be ordered.
 *
 * Return: 0=success, else -errno
 */
static int binder_defer_copy(struct list_head *sgc_head, binder_size_t offset,
			     const void __user *sender_uaddr, size_t length)
{
	struct binder_sg_copy *bc = kzalloc(sizeof(*bc), GFP_KERNEL);

	if (!bc)
		return -ENOMEM;

	bc->offset = offset;
	bc->sender_uaddr = sender_uaddr;
	bc->length = length;
	INIT_LIST_HEAD(&bc->node);

	/*
	 * We are guaranteed that the deferred copies are in-order
	 * so just add to the tail.
	 */
	list_add_tail(&bc->node, sgc_head);

	return 0;
}

/**
 * binder_add_fixup() - queue a fixup to be applied to sg copy
 * @pf_head:	list_head of binder ptr fixup list
 * @offset:	binder buffer offset in target process
 * @fixup:	bytes to be copied for fixup
 * @skip_size:	bytes to skip when copying (fixup will be applied later)
 *
 * Add the specified fixup to a list ordered by @offset. When copying
 * the scatter-gather buffers, the fixup will be copied instead of
 * data from the source buffer. For BINDER_TYPE_FDA fixups, the fixup
 * will be applied later (in target process context), so we just skip
 * the bytes specified by @skip_size. If @skip_size is 0, we copy the
 * value in @fixup.
 *
 * This function is called *mostly* in @offset order, but there are
 * exceptions. Since out-of-order inserts are relatively uncommon,
 * we insert the new element by searching backward from the tail of
 * the list.
 *
 * Return: 0=success, else -errno
 */
static int binder_add_fixup(struct list_head *pf_head, binder_size_t offset,
			    binder_uintptr_t fixup, size_t skip_size)
{
	struct binder_ptr_fixup *pf = kzalloc(sizeof(*pf), GFP_KERNEL);
	struct binder_ptr_fixup *tmppf;

	if (!pf)
		return -ENOMEM;

	pf->offset = offset;
	pf->fixup_data = fixup;
	pf->skip_size = skip_size;
	INIT_LIST_HEAD(&pf->node);

	/* Fixups are *mostly* added in-order, but there are some
	 * exceptions. Look backwards through list for insertion point.
	 */
	list_for_each_entry_reverse(tmppf, pf_head, node) {
		if (tmppf->offset < pf->offset) {
			list_add(&pf->node, &tmppf->node);
			return 0;
		}
	}
	/*
	 * if we get here, then the new offset is the lowest so
	 * insert at the head
	 */
	list_add(&pf->node, pf_head);
	return 0;
}

static int binder_translate_fd_array(struct list_head *pf_head,
				     struct binder_fd_array_object *fda,
				     const void __user *sender_ubuffer,
				     struct binder_buffer_object *parent,
				     struct binder_buffer_object *sender_uparent,
				     struct binder_transaction *t,
				     struct binder_thread *thread,
				     struct binder_transaction *in_reply_to)
{
	binder_size_t fdi, fd_buf_size;
	binder_size_t fda_offset;
	const void __user *sender_ufda_base;
	struct binder_proc *proc = thread->proc;
	int ret;

	if (fda->num_fds == 0)
		return 0;

	fd_buf_size = sizeof(u32) * fda->num_fds;
	if (fda->num_fds >= SIZE_MAX / sizeof(u32)) {
		binder_user_error("%d:%d got transaction with invalid number of fds (%lld)\n",
				  proc->pid, thread->pid, (u64)fda->num_fds);
		return -EINVAL;
	}
	if (fd_buf_size > parent->length ||
	    fda->parent_offset > parent->length - fd_buf_size) {
		/* No space for all file descriptors here. */
		binder_user_error("%d:%d not enough space to store %lld fds in buffer\n",
				  proc->pid, thread->pid, (u64)fda->num_fds);
		return -EINVAL;
	}
	/*
	 * the source data for binder_buffer_object is visible
	 * to user-space and the @buffer element is the user
	 * pointer to the buffer_object containing the fd_array.
	 * Convert the address to an offset relative to
	 * the base of the transaction buffer.
	 */
	fda_offset = (parent->buffer - (uintptr_t)t->buffer->user_data) +
		fda->parent_offset;
	sender_ufda_base = (void __user *)(uintptr_t)sender_uparent->buffer +
				fda->parent_offset;

	if (!IS_ALIGNED((unsigned long)fda_offset, sizeof(u32)) ||
	    !IS_ALIGNED((unsigned long)sender_ufda_base, sizeof(u32))) {
		binder_user_error("%d:%d parent offset not aligned correctly.\n",
				  proc->pid, thread->pid);
		return -EINVAL;
	}
	ret = binder_add_fixup(pf_head, fda_offset, 0, fda->num_fds * sizeof(u32));
	if (ret)
		return ret;

	for (fdi = 0; fdi < fda->num_fds; fdi++) {
		u32 fd;
		binder_size_t offset = fda_offset + fdi * sizeof(fd);
		binder_size_t sender_uoffset = fdi * sizeof(fd);

		ret = copy_from_user(&fd, sender_ufda_base + sender_uoffset, sizeof(fd));
		if (!ret)
			ret = binder_translate_fd(fd, offset, t, thread,
						  in_reply_to);
		if (ret)
			return ret > 0 ? -EINVAL : ret;
	}
	return 0;
}

static int binder_fixup_parent(struct list_head *pf_head,
			       struct binder_transaction *t,
			       struct binder_thread *thread,
			       struct binder_buffer_object *bp,
			       binder_size_t off_start_offset,
			       binder_size_t num_valid,
			       binder_size_t last_fixup_obj_off,
			       binder_size_t last_fixup_min_off)
{
	struct binder_buffer_object *parent;
	struct binder_buffer *b = t->buffer;
	struct binder_proc *proc = thread->proc;
	struct binder_proc *target_proc = t->to_proc;
	struct binder_object object;
	binder_size_t buffer_offset;
	binder_size_t parent_offset;

	if (!(bp->flags & BINDER_BUFFER_FLAG_HAS_PARENT))
		return 0;

	parent = binder_validate_ptr(target_proc, b, &object, bp->parent,
				     off_start_offset, &parent_offset,
				     num_valid);
	if (!parent) {
		binder_user_error("%d:%d got transaction with invalid parent offset or type\n",
				  proc->pid, thread->pid);
		return -EINVAL;
	}

	if (!binder_validate_fixup(target_proc, b, off_start_offset,
				   parent_offset, bp->parent_offset,
				   last_fixup_obj_off,
				   last_fixup_min_off)) {
		binder_user_error("%d:%d got transaction with out-of-order buffer fixup\n",
				  proc->pid, thread->pid);
		return -EINVAL;
	}

	if (parent->length < sizeof(binder_uintptr_t) ||
	    bp->parent_offset > parent->length - sizeof(binder_uintptr_t)) {
		/* No space for a pointer here! */
		binder_user_error("%d:%d got transaction with invalid parent offset\n",
				  proc->pid, thread->pid);
		return -EINVAL;
	}
	buffer_offset = bp->parent_offset +
			(uintptr_t)parent->buffer - (uintptr_t)b->user_data;
	return binder_add_fixup(pf_head, buffer_offset, bp->buffer, 0);
}

/**
 * binder_can_update_transaction() - Can a txn be superseded by an updated one?
 * @t1: the pending async txn in the frozen process
 * @t2: the new async txn to supersede the outdated pending one
 *
 * Return:  true if t2 can supersede t1
 *          false if t2 can not supersede t1
 */
static bool binder_can_update_transaction(struct binder_transaction *t1,
					  struct binder_transaction *t2)
{
	if ((t1->flags & t2->flags & (TF_ONE_WAY | TF_UPDATE_TXN)) !=
	    (TF_ONE_WAY | TF_UPDATE_TXN) || !t1->to_proc || !t2->to_proc)
		return false;
	if (t1->to_proc->tsk == t2->to_proc->tsk && t1->code == t2->code &&
	    t1->flags == t2->flags && t1->buffer->pid == t2->buffer->pid &&
	    t1->buffer->target_node->ptr == t2->buffer->target_node->ptr &&
	    t1->buffer->target_node->cookie == t2->buffer->target_node->cookie)
		return true;
	return false;
}

/**
 * binder_find_outdated_transaction_ilocked() - Find the outdated transaction
 * @t:		 new async transaction
 * @target_list: list to find outdated transaction
 *
 * Return: the outdated transaction if found
 *         NULL if no outdated transacton can be found
 *
 * Requires the proc->inner_lock to be held.
 */
static struct binder_transaction *
binder_find_outdated_transaction_ilocked(struct binder_transaction *t,
					 struct list_head *target_list)
{
	struct binder_work *w;

	list_for_each_entry(w, target_list, entry) {
		struct binder_transaction *t_queued;

		if (w->type != BINDER_WORK_TRANSACTION)
			continue;
		t_queued = container_of(w, struct binder_transaction, work);
		if (binder_can_update_transaction(t_queued, t))
			return t_queued;
	}
	return NULL;
}

/**
 * binder_proc_transaction() - sends a transaction to a process and wakes it up
 * @t:		transaction to send
 * @proc:	process to send the transaction to
 * @thread:	thread in @proc to send the transaction to (may be NULL)
 *
 * This function queues a transaction to the specified process. It will try
 * to find a thread in the target process to handle the transaction and
 * wake it up. If no thread is found, the work is queued to the proc
 * waitqueue.
 *
 * If the @thread parameter is not NULL, the transaction is always queued
 * to the waitlist of that specific thread.
 *
 * Return:	0 if the transaction was successfully queued
 *		BR_DEAD_REPLY if the target process or thread is dead
 *		BR_FROZEN_REPLY if the target process or thread is frozen
 */
static int binder_proc_transaction(struct binder_transaction *t,
				    struct binder_proc *proc,
				    struct binder_thread *thread)
{
	struct binder_node *node = t->buffer->target_node;
	bool oneway = !!(t->flags & TF_ONE_WAY);
	bool pending_async = false;
	struct binder_transaction *t_outdated = NULL;

	BUG_ON(!node);
	binder_node_lock(node);

	if (oneway) {
		BUG_ON(thread);
		if (node->has_async_transaction) {
			pending_async = true;
		} else {
			node->has_async_transaction = true;
		}
	}

	binder_inner_proc_lock(proc);
	if (proc->is_frozen) {
		proc->sync_recv |= !oneway;
		proc->async_recv |= oneway;
	}

	if ((proc->is_frozen && !oneway) || proc->is_dead ||
			(thread && thread->is_dead)) {
		binder_inner_proc_unlock(proc);
		binder_node_unlock(node);
		return proc->is_frozen ? BR_FROZEN_REPLY : BR_DEAD_REPLY;
	}

	if (!thread && !pending_async)
		thread = binder_select_thread_ilocked(proc);

	if (thread) {
		binder_transaction_priority(thread, t, node);
		binder_enqueue_thread_work_ilocked(thread, &t->work);
	} else if (!pending_async) {
		binder_enqueue_work_ilocked(&t->work, &proc->todo);
	} else {
<<<<<<< HEAD
		if ((t->flags & TF_UPDATE_TXN) && proc->is_frozen) {
			t_outdated = binder_find_outdated_transaction_ilocked(t,
									      &node->async_todo);
			if (t_outdated) {
				binder_debug(BINDER_DEBUG_TRANSACTION,
					     "txn %d supersedes %d\n",
					     t->debug_id, t_outdated->debug_id);
				list_del_init(&t_outdated->work.entry);
				proc->outstanding_txns--;
			}
		}
=======
>>>>>>> 366e92d4
		binder_enqueue_work_ilocked(&t->work, &node->async_todo);
	}

	if (!pending_async)
		binder_wakeup_thread_ilocked(proc, thread, !oneway /* sync */);

	proc->outstanding_txns++;
	binder_inner_proc_unlock(proc);
	binder_node_unlock(node);

<<<<<<< HEAD
	/*
	 * To reduce potential contention, free the outdated transaction and
	 * buffer after releasing the locks.
	 */
	if (t_outdated) {
		struct binder_buffer *buffer = t_outdated->buffer;

		t_outdated->buffer = NULL;
		buffer->transaction = NULL;
		trace_binder_transaction_update_buffer_release(buffer);
		binder_transaction_buffer_release(proc, NULL, buffer, 0, 0);
		binder_alloc_free_buf(&proc->alloc, buffer);
		kfree(t_outdated);
		binder_stats_deleted(BINDER_STAT_TRANSACTION);
	}

=======
>>>>>>> 366e92d4
	return 0;
}

/**
 * binder_get_node_refs_for_txn() - Get required refs on node for txn
 * @node:         struct binder_node for which to get refs
 * @proc:         returns @node->proc if valid
 * @error:        if no @proc then returns BR_DEAD_REPLY
 *
 * User-space normally keeps the node alive when creating a transaction
 * since it has a reference to the target. The local strong ref keeps it
 * alive if the sending process dies before the target process processes
 * the transaction. If the source process is malicious or has a reference
 * counting bug, relying on the local strong ref can fail.
 *
 * Since user-space can cause the local strong ref to go away, we also take
 * a tmpref on the node to ensure it survives while we are constructing
 * the transaction. We also need a tmpref on the proc while we are
 * constructing the transaction, so we take that here as well.
 *
 * Return: The target_node with refs taken or NULL if no @node->proc is NULL.
 * Also sets @proc if valid. If the @node->proc is NULL indicating that the
 * target proc has died, @error is set to BR_DEAD_REPLY
 */
static struct binder_node *binder_get_node_refs_for_txn(
		struct binder_node *node,
		struct binder_proc **procp,
		uint32_t *error)
{
	struct binder_node *target_node = NULL;

	binder_node_inner_lock(node);
	if (node->proc) {
		target_node = node;
		binder_inc_node_nilocked(node, 1, 0, NULL);
		binder_inc_node_tmpref_ilocked(node);
		node->proc->tmp_ref++;
		*procp = node->proc;
	} else
		*error = BR_DEAD_REPLY;
	binder_node_inner_unlock(node);

	return target_node;
}

static void binder_set_txn_from_error(struct binder_transaction *t, int id,
				      uint32_t command, int32_t param)
{
	struct binder_thread *from = binder_get_txn_from_and_acq_inner(t);

	if (!from) {
		/* annotation for sparse */
		__release(&from->proc->inner_lock);
		return;
	}

	/* don't override existing errors */
	if (from->ee.command == BR_OK)
		binder_set_extended_error(&from->ee, id, command, param);
	binder_inner_proc_unlock(from->proc);
	binder_thread_dec_tmpref(from);
}

static void binder_transaction(struct binder_proc *proc,
			       struct binder_thread *thread,
			       struct binder_transaction_data *tr, int reply,
			       binder_size_t extra_buffers_size)
{
	int ret;
	struct binder_transaction *t;
	struct binder_work *w;
	struct binder_work *tcomplete;
	binder_size_t buffer_offset = 0;
	binder_size_t off_start_offset, off_end_offset;
	binder_size_t off_min;
	binder_size_t sg_buf_offset, sg_buf_end_offset;
	binder_size_t user_offset = 0;
	struct binder_proc *target_proc = NULL;
	struct binder_thread *target_thread = NULL;
	struct binder_node *target_node = NULL;
	struct binder_transaction *in_reply_to = NULL;
	struct binder_transaction_log_entry *e;
	uint32_t return_error = 0;
	uint32_t return_error_param = 0;
	uint32_t return_error_line = 0;
	binder_size_t last_fixup_obj_off = 0;
	binder_size_t last_fixup_min_off = 0;
	struct binder_context *context = proc->context;
	int t_debug_id = atomic_inc_return(&binder_last_id);
	char *secctx = NULL;
	u32 secctx_sz = 0;
<<<<<<< HEAD
	struct list_head sgc_head;
	struct list_head pf_head;
	const void __user *user_buffer = (const void __user *)
				(uintptr_t)tr->data.ptr.buffer;
	bool is_nested = false;
	INIT_LIST_HEAD(&sgc_head);
	INIT_LIST_HEAD(&pf_head);
=======
	bool is_nested = false;
>>>>>>> 366e92d4

	e = binder_transaction_log_add(&binder_transaction_log);
	e->debug_id = t_debug_id;
	e->call_type = reply ? 2 : !!(tr->flags & TF_ONE_WAY);
	e->from_proc = proc->pid;
	e->from_thread = thread->pid;
	e->target_handle = tr->target.handle;
	e->data_size = tr->data_size;
	e->offsets_size = tr->offsets_size;
	strscpy(e->context_name, proc->context->name, BINDERFS_MAX_NAME);

	binder_inner_proc_lock(proc);
	binder_set_extended_error(&thread->ee, t_debug_id, BR_OK, 0);
	binder_inner_proc_unlock(proc);

	if (reply) {
		binder_inner_proc_lock(proc);
		in_reply_to = thread->transaction_stack;
		if (in_reply_to == NULL) {
			binder_inner_proc_unlock(proc);
			binder_user_error("%d:%d got reply transaction with no transaction stack\n",
					  proc->pid, thread->pid);
			return_error = BR_FAILED_REPLY;
			return_error_param = -EPROTO;
			return_error_line = __LINE__;
			goto err_empty_call_stack;
		}
		if (in_reply_to->to_thread != thread) {
			spin_lock(&in_reply_to->lock);
			binder_user_error("%d:%d got reply transaction with bad transaction stack, transaction %d has target %d:%d\n",
				proc->pid, thread->pid, in_reply_to->debug_id,
				in_reply_to->to_proc ?
				in_reply_to->to_proc->pid : 0,
				in_reply_to->to_thread ?
				in_reply_to->to_thread->pid : 0);
			spin_unlock(&in_reply_to->lock);
			binder_inner_proc_unlock(proc);
			return_error = BR_FAILED_REPLY;
			return_error_param = -EPROTO;
			return_error_line = __LINE__;
			in_reply_to = NULL;
			goto err_bad_call_stack;
		}
		thread->transaction_stack = in_reply_to->to_parent;
		binder_inner_proc_unlock(proc);
		target_thread = binder_get_txn_from_and_acq_inner(in_reply_to);
		if (target_thread == NULL) {
			/* annotation for sparse */
			__release(&target_thread->proc->inner_lock);
			return_error = BR_DEAD_REPLY;
			return_error_line = __LINE__;
			goto err_dead_binder;
		}
		if (target_thread->transaction_stack != in_reply_to) {
			binder_user_error("%d:%d got reply transaction with bad target transaction stack %d, expected %d\n",
				proc->pid, thread->pid,
				target_thread->transaction_stack ?
				target_thread->transaction_stack->debug_id : 0,
				in_reply_to->debug_id);
			binder_inner_proc_unlock(target_thread->proc);
			return_error = BR_FAILED_REPLY;
			return_error_param = -EPROTO;
			return_error_line = __LINE__;
			in_reply_to = NULL;
			target_thread = NULL;
			goto err_dead_binder;
		}
		target_proc = target_thread->proc;
		target_proc->tmp_ref++;
		binder_inner_proc_unlock(target_thread->proc);
	} else {
		if (tr->target.handle) {
			struct binder_ref *ref;

			/*
			 * There must already be a strong ref
			 * on this node. If so, do a strong
			 * increment on the node to ensure it
			 * stays alive until the transaction is
			 * done.
			 */
			binder_proc_lock(proc);
			ref = binder_get_ref_olocked(proc, tr->target.handle,
						     true);
			if (ref) {
				target_node = binder_get_node_refs_for_txn(
						ref->node, &target_proc,
						&return_error);
			} else {
				binder_user_error("%d:%d got transaction to invalid handle\n",
						  proc->pid, thread->pid);
				return_error = BR_FAILED_REPLY;
			}
			binder_proc_unlock(proc);
		} else {
			mutex_lock(&context->context_mgr_node_lock);
			target_node = context->binder_context_mgr_node;
			if (target_node)
				target_node = binder_get_node_refs_for_txn(
						target_node, &target_proc,
						&return_error);
			else
				return_error = BR_DEAD_REPLY;
			mutex_unlock(&context->context_mgr_node_lock);
			if (target_node && target_proc->pid == proc->pid) {
				binder_user_error("%d:%d got transaction to context manager from process owning it\n",
						  proc->pid, thread->pid);
				return_error = BR_FAILED_REPLY;
				return_error_param = -EINVAL;
				return_error_line = __LINE__;
				goto err_invalid_target_handle;
			}
		}
		if (!target_node) {
			/*
			 * return_error is set above
			 */
			return_error_param = -EINVAL;
			return_error_line = __LINE__;
			goto err_dead_binder;
		}
		e->to_node = target_node->debug_id;
		if (security_binder_transaction(binder_get_cred(proc),
						binder_get_cred(target_proc)) < 0) {
			return_error = BR_FAILED_REPLY;
			return_error_param = -EPERM;
			return_error_line = __LINE__;
			goto err_invalid_target_handle;
		}
		binder_inner_proc_lock(proc);

		w = list_first_entry_or_null(&thread->todo,
					     struct binder_work, entry);
		if (!(tr->flags & TF_ONE_WAY) && w &&
		    w->type == BINDER_WORK_TRANSACTION) {
			/*
			 * Do not allow new outgoing transaction from a
			 * thread that has a transaction at the head of
			 * its todo list. Only need to check the head
			 * because binder_select_thread_ilocked picks a
			 * thread from proc->waiting_threads to enqueue
			 * the transaction, and nothing is queued to the
			 * todo list while the thread is on waiting_threads.
			 */
			binder_user_error("%d:%d new transaction not allowed when there is a transaction on thread todo\n",
					  proc->pid, thread->pid);
			binder_inner_proc_unlock(proc);
			return_error = BR_FAILED_REPLY;
			return_error_param = -EPROTO;
			return_error_line = __LINE__;
			goto err_bad_todo_list;
		}

		if (!(tr->flags & TF_ONE_WAY) && thread->transaction_stack) {
			struct binder_transaction *tmp;

			tmp = thread->transaction_stack;
			if (tmp->to_thread != thread) {
				spin_lock(&tmp->lock);
				binder_user_error("%d:%d got new transaction with bad transaction stack, transaction %d has target %d:%d\n",
					proc->pid, thread->pid, tmp->debug_id,
					tmp->to_proc ? tmp->to_proc->pid : 0,
					tmp->to_thread ?
					tmp->to_thread->pid : 0);
				spin_unlock(&tmp->lock);
				binder_inner_proc_unlock(proc);
				return_error = BR_FAILED_REPLY;
				return_error_param = -EPROTO;
				return_error_line = __LINE__;
				goto err_bad_call_stack;
			}
			while (tmp) {
				struct binder_thread *from;

				spin_lock(&tmp->lock);
				from = tmp->from;
				if (from && from->proc == target_proc) {
					atomic_inc(&from->tmp_ref);
					target_thread = from;
					spin_unlock(&tmp->lock);
					is_nested = true;
					break;
				}
				spin_unlock(&tmp->lock);
				tmp = tmp->from_parent;
			}
		}
		binder_inner_proc_unlock(proc);
	}
	if (target_thread)
		e->to_thread = target_thread->pid;
	e->to_proc = target_proc->pid;

	/* TODO: reuse incoming transaction for reply */
	t = kzalloc(sizeof(*t), GFP_KERNEL);
	if (t == NULL) {
		return_error = BR_FAILED_REPLY;
		return_error_param = -ENOMEM;
		return_error_line = __LINE__;
		goto err_alloc_t_failed;
	}
	INIT_LIST_HEAD(&t->fd_fixups);
	binder_stats_created(BINDER_STAT_TRANSACTION);
	spin_lock_init(&t->lock);
	trace_android_vh_binder_transaction_init(t);

	tcomplete = kzalloc(sizeof(*tcomplete), GFP_KERNEL);
	if (tcomplete == NULL) {
		return_error = BR_FAILED_REPLY;
		return_error_param = -ENOMEM;
		return_error_line = __LINE__;
		goto err_alloc_tcomplete_failed;
	}
	binder_stats_created(BINDER_STAT_TRANSACTION_COMPLETE);

	t->debug_id = t_debug_id;

	if (reply)
		binder_debug(BINDER_DEBUG_TRANSACTION,
			     "%d:%d BC_REPLY %d -> %d:%d, data %016llx-%016llx size %lld-%lld-%lld\n",
			     proc->pid, thread->pid, t->debug_id,
			     target_proc->pid, target_thread->pid,
			     (u64)tr->data.ptr.buffer,
			     (u64)tr->data.ptr.offsets,
			     (u64)tr->data_size, (u64)tr->offsets_size,
			     (u64)extra_buffers_size);
	else
		binder_debug(BINDER_DEBUG_TRANSACTION,
			     "%d:%d BC_TRANSACTION %d -> %d - node %d, data %016llx-%016llx size %lld-%lld-%lld\n",
			     proc->pid, thread->pid, t->debug_id,
			     target_proc->pid, target_node->debug_id,
			     (u64)tr->data.ptr.buffer,
			     (u64)tr->data.ptr.offsets,
			     (u64)tr->data_size, (u64)tr->offsets_size,
			     (u64)extra_buffers_size);

	if (!reply && !(tr->flags & TF_ONE_WAY))
		t->from = thread;
	else
		t->from = NULL;
	t->sender_euid = task_euid(proc->tsk);
	t->to_proc = target_proc;
	t->to_thread = target_thread;
	t->code = tr->code;
	t->flags = tr->flags;
	t->is_nested = is_nested;
	if (!(t->flags & TF_ONE_WAY) &&
	    binder_supported_policy(current->policy)) {
		/* Inherit supported policies for synchronous transactions */
		t->priority.sched_policy = current->policy;
		t->priority.prio = current->normal_prio;
<<<<<<< HEAD
#ifdef CONFIG_UCLAMP_TASK
		t->priority.uclamp[UCLAMP_MIN] = current->uclamp_req[UCLAMP_MIN];
		t->priority.uclamp[UCLAMP_MAX] = current->uclamp_req[UCLAMP_MAX];
#endif
=======
>>>>>>> 366e92d4
	} else {
		/* Otherwise, fall back to the default priority */
		t->priority = target_proc->default_priority;
	}

	if (target_node && target_node->txn_security_ctx) {
		u32 secid;
		size_t added_size;

		security_cred_getsecid(binder_get_cred(proc), &secid);
		ret = security_secid_to_secctx(secid, &secctx, &secctx_sz);
		if (ret) {
			return_error = BR_FAILED_REPLY;
			return_error_param = ret;
			return_error_line = __LINE__;
			goto err_get_secctx_failed;
		}
		added_size = ALIGN(secctx_sz, sizeof(u64));
		extra_buffers_size += added_size;
		if (extra_buffers_size < added_size) {
			/* integer overflow of extra_buffers_size */
			return_error = BR_FAILED_REPLY;
			return_error_param = -EINVAL;
			return_error_line = __LINE__;
			goto err_bad_extra_size;
		}
	}

	trace_binder_transaction(reply, t, target_node);

	t->buffer = binder_alloc_new_buf(&target_proc->alloc, tr->data_size,
		tr->offsets_size, extra_buffers_size,
		!reply && (t->flags & TF_ONE_WAY), current->tgid);
	if (IS_ERR(t->buffer)) {
		/*
		 * -ESRCH indicates VMA cleared. The target is dying.
		 */
		return_error_param = PTR_ERR(t->buffer);
		return_error = return_error_param == -ESRCH ?
			BR_DEAD_REPLY : BR_FAILED_REPLY;
		return_error_line = __LINE__;
		t->buffer = NULL;
		goto err_binder_alloc_buf_failed;
	}
	if (secctx) {
		int err;
		size_t buf_offset = ALIGN(tr->data_size, sizeof(void *)) +
				    ALIGN(tr->offsets_size, sizeof(void *)) +
				    ALIGN(extra_buffers_size, sizeof(void *)) -
				    ALIGN(secctx_sz, sizeof(u64));

		t->security_ctx = (uintptr_t)t->buffer->user_data + buf_offset;
		err = binder_alloc_copy_to_buffer(&target_proc->alloc,
						  t->buffer, buf_offset,
						  secctx, secctx_sz);
		if (err) {
			t->security_ctx = 0;
			WARN_ON(1);
		}
		security_release_secctx(secctx, secctx_sz);
		secctx = NULL;
	}
	t->buffer->debug_id = t->debug_id;
	t->buffer->transaction = t;
	t->buffer->target_node = target_node;
	t->buffer->clear_on_free = !!(t->flags & TF_CLEAR_BUF);
	trace_binder_transaction_alloc_buf(t->buffer);

	if (binder_alloc_copy_user_to_buffer(
				&target_proc->alloc,
				t->buffer,
				ALIGN(tr->data_size, sizeof(void *)),
				(const void __user *)
					(uintptr_t)tr->data.ptr.offsets,
				tr->offsets_size)) {
		binder_user_error("%d:%d got transaction with invalid offsets ptr\n",
				proc->pid, thread->pid);
		return_error = BR_FAILED_REPLY;
		return_error_param = -EFAULT;
		return_error_line = __LINE__;
		goto err_copy_data_failed;
	}
	if (!IS_ALIGNED(tr->offsets_size, sizeof(binder_size_t))) {
		binder_user_error("%d:%d got transaction with invalid offsets size, %lld\n",
				proc->pid, thread->pid, (u64)tr->offsets_size);
		return_error = BR_FAILED_REPLY;
		return_error_param = -EINVAL;
		return_error_line = __LINE__;
		goto err_bad_offset;
	}
	if (!IS_ALIGNED(extra_buffers_size, sizeof(u64))) {
		binder_user_error("%d:%d got transaction with unaligned buffers size, %lld\n",
				  proc->pid, thread->pid,
				  (u64)extra_buffers_size);
		return_error = BR_FAILED_REPLY;
		return_error_param = -EINVAL;
		return_error_line = __LINE__;
		goto err_bad_offset;
	}
	off_start_offset = ALIGN(tr->data_size, sizeof(void *));
	buffer_offset = off_start_offset;
	off_end_offset = off_start_offset + tr->offsets_size;
	sg_buf_offset = ALIGN(off_end_offset, sizeof(void *));
	sg_buf_end_offset = sg_buf_offset + extra_buffers_size -
		ALIGN(secctx_sz, sizeof(u64));
	off_min = 0;
	for (buffer_offset = off_start_offset; buffer_offset < off_end_offset;
	     buffer_offset += sizeof(binder_size_t)) {
		struct binder_object_header *hdr;
		size_t object_size;
		struct binder_object object;
		binder_size_t object_offset;
		binder_size_t copy_size;

		if (binder_alloc_copy_from_buffer(&target_proc->alloc,
						  &object_offset,
						  t->buffer,
						  buffer_offset,
						  sizeof(object_offset))) {
			return_error = BR_FAILED_REPLY;
			return_error_param = -EINVAL;
			return_error_line = __LINE__;
			goto err_bad_offset;
		}

		/*
		 * Copy the source user buffer up to the next object
		 * that will be processed.
		 */
		copy_size = object_offset - user_offset;
		if (copy_size && (user_offset > object_offset ||
				binder_alloc_copy_user_to_buffer(
					&target_proc->alloc,
					t->buffer, user_offset,
					user_buffer + user_offset,
					copy_size))) {
			binder_user_error("%d:%d got transaction with invalid data ptr\n",
					proc->pid, thread->pid);
			return_error = BR_FAILED_REPLY;
			return_error_param = -EFAULT;
			return_error_line = __LINE__;
			goto err_copy_data_failed;
		}
		object_size = binder_get_object(target_proc, user_buffer,
				t->buffer, object_offset, &object);
		if (object_size == 0 || object_offset < off_min) {
			binder_user_error("%d:%d got transaction with invalid offset (%lld, min %lld max %lld) or object.\n",
					  proc->pid, thread->pid,
					  (u64)object_offset,
					  (u64)off_min,
					  (u64)t->buffer->data_size);
			return_error = BR_FAILED_REPLY;
			return_error_param = -EINVAL;
			return_error_line = __LINE__;
			goto err_bad_offset;
		}
		/*
		 * Set offset to the next buffer fragment to be
		 * copied
		 */
		user_offset = object_offset + object_size;

		hdr = &object.hdr;
		off_min = object_offset + object_size;
		switch (hdr->type) {
		case BINDER_TYPE_BINDER:
		case BINDER_TYPE_WEAK_BINDER: {
			struct flat_binder_object *fp;

			fp = to_flat_binder_object(hdr);
			ret = binder_translate_binder(fp, t, thread);

			if (ret < 0 ||
			    binder_alloc_copy_to_buffer(&target_proc->alloc,
							t->buffer,
							object_offset,
							fp, sizeof(*fp))) {
				return_error = BR_FAILED_REPLY;
				return_error_param = ret;
				return_error_line = __LINE__;
				goto err_translate_failed;
			}
		} break;
		case BINDER_TYPE_HANDLE:
		case BINDER_TYPE_WEAK_HANDLE: {
			struct flat_binder_object *fp;

			fp = to_flat_binder_object(hdr);
			ret = binder_translate_handle(fp, t, thread);
			if (ret < 0 ||
			    binder_alloc_copy_to_buffer(&target_proc->alloc,
							t->buffer,
							object_offset,
							fp, sizeof(*fp))) {
				return_error = BR_FAILED_REPLY;
				return_error_param = ret;
				return_error_line = __LINE__;
				goto err_translate_failed;
			}
		} break;

		case BINDER_TYPE_FD: {
			struct binder_fd_object *fp = to_binder_fd_object(hdr);
			binder_size_t fd_offset = object_offset +
				(uintptr_t)&fp->fd - (uintptr_t)fp;
			int ret = binder_translate_fd(fp->fd, fd_offset, t,
						      thread, in_reply_to);

			fp->pad_binder = 0;
			if (ret < 0 ||
			    binder_alloc_copy_to_buffer(&target_proc->alloc,
							t->buffer,
							object_offset,
							fp, sizeof(*fp))) {
				return_error = BR_FAILED_REPLY;
				return_error_param = ret;
				return_error_line = __LINE__;
				goto err_translate_failed;
			}
		} break;
		case BINDER_TYPE_FDA: {
			struct binder_object ptr_object;
			binder_size_t parent_offset;
			struct binder_object user_object;
			size_t user_parent_size;
			struct binder_fd_array_object *fda =
				to_binder_fd_array_object(hdr);
			size_t num_valid = (buffer_offset - off_start_offset) /
						sizeof(binder_size_t);
			struct binder_buffer_object *parent =
				binder_validate_ptr(target_proc, t->buffer,
						    &ptr_object, fda->parent,
						    off_start_offset,
						    &parent_offset,
						    num_valid);
			if (!parent) {
				binder_user_error("%d:%d got transaction with invalid parent offset or type\n",
						  proc->pid, thread->pid);
				return_error = BR_FAILED_REPLY;
				return_error_param = -EINVAL;
				return_error_line = __LINE__;
				goto err_bad_parent;
			}
			if (!binder_validate_fixup(target_proc, t->buffer,
						   off_start_offset,
						   parent_offset,
						   fda->parent_offset,
						   last_fixup_obj_off,
						   last_fixup_min_off)) {
				binder_user_error("%d:%d got transaction with out-of-order buffer fixup\n",
						  proc->pid, thread->pid);
				return_error = BR_FAILED_REPLY;
				return_error_param = -EINVAL;
				return_error_line = __LINE__;
				goto err_bad_parent;
			}
			/*
			 * We need to read the user version of the parent
			 * object to get the original user offset
			 */
			user_parent_size =
				binder_get_object(proc, user_buffer, t->buffer,
						  parent_offset, &user_object);
			if (user_parent_size != sizeof(user_object.bbo)) {
				binder_user_error("%d:%d invalid ptr object size: %zd vs %zd\n",
						  proc->pid, thread->pid,
						  user_parent_size,
						  sizeof(user_object.bbo));
				return_error = BR_FAILED_REPLY;
				return_error_param = -EINVAL;
				return_error_line = __LINE__;
				goto err_bad_parent;
			}
			ret = binder_translate_fd_array(&pf_head, fda,
							user_buffer, parent,
							&user_object.bbo, t,
							thread, in_reply_to);
			if (!ret)
				ret = binder_alloc_copy_to_buffer(&target_proc->alloc,
								  t->buffer,
								  object_offset,
								  fda, sizeof(*fda));
			if (ret) {
				return_error = BR_FAILED_REPLY;
				return_error_param = ret > 0 ? -EINVAL : ret;
				return_error_line = __LINE__;
				goto err_translate_failed;
			}
			last_fixup_obj_off = parent_offset;
			last_fixup_min_off =
				fda->parent_offset + sizeof(u32) * fda->num_fds;
		} break;
		case BINDER_TYPE_PTR: {
			struct binder_buffer_object *bp =
				to_binder_buffer_object(hdr);
			size_t buf_left = sg_buf_end_offset - sg_buf_offset;
			size_t num_valid;

			if (bp->length > buf_left) {
				binder_user_error("%d:%d got transaction with too large buffer\n",
						  proc->pid, thread->pid);
				return_error = BR_FAILED_REPLY;
				return_error_param = -EINVAL;
				return_error_line = __LINE__;
				goto err_bad_offset;
			}
			ret = binder_defer_copy(&sgc_head, sg_buf_offset,
				(const void __user *)(uintptr_t)bp->buffer,
				bp->length);
			if (ret) {
				return_error = BR_FAILED_REPLY;
				return_error_param = ret;
				return_error_line = __LINE__;
				goto err_translate_failed;
			}
			/* Fixup buffer pointer to target proc address space */
			bp->buffer = (uintptr_t)
				t->buffer->user_data + sg_buf_offset;
			sg_buf_offset += ALIGN(bp->length, sizeof(u64));

			num_valid = (buffer_offset - off_start_offset) /
					sizeof(binder_size_t);
			ret = binder_fixup_parent(&pf_head, t,
						  thread, bp,
						  off_start_offset,
						  num_valid,
						  last_fixup_obj_off,
						  last_fixup_min_off);
			if (ret < 0 ||
			    binder_alloc_copy_to_buffer(&target_proc->alloc,
							t->buffer,
							object_offset,
							bp, sizeof(*bp))) {
				return_error = BR_FAILED_REPLY;
				return_error_param = ret;
				return_error_line = __LINE__;
				goto err_translate_failed;
			}
			last_fixup_obj_off = object_offset;
			last_fixup_min_off = 0;
		} break;
		default:
			binder_user_error("%d:%d got transaction with invalid object type, %x\n",
				proc->pid, thread->pid, hdr->type);
			return_error = BR_FAILED_REPLY;
			return_error_param = -EINVAL;
			return_error_line = __LINE__;
			goto err_bad_object_type;
		}
	}
	/* Done processing objects, copy the rest of the buffer */
	if (binder_alloc_copy_user_to_buffer(
				&target_proc->alloc,
				t->buffer, user_offset,
				user_buffer + user_offset,
				tr->data_size - user_offset)) {
		binder_user_error("%d:%d got transaction with invalid data ptr\n",
				proc->pid, thread->pid);
		return_error = BR_FAILED_REPLY;
		return_error_param = -EFAULT;
		return_error_line = __LINE__;
		goto err_copy_data_failed;
	}

	ret = binder_do_deferred_txn_copies(&target_proc->alloc, t->buffer,
					    &sgc_head, &pf_head);
	if (ret) {
		binder_user_error("%d:%d got transaction with invalid offsets ptr\n",
				  proc->pid, thread->pid);
		return_error = BR_FAILED_REPLY;
		return_error_param = ret;
		return_error_line = __LINE__;
		goto err_copy_data_failed;
	}
	if (t->buffer->oneway_spam_suspect)
		tcomplete->type = BINDER_WORK_TRANSACTION_ONEWAY_SPAM_SUSPECT;
	else
		tcomplete->type = BINDER_WORK_TRANSACTION_COMPLETE;
	t->work.type = BINDER_WORK_TRANSACTION;

	if (reply) {
		binder_enqueue_thread_work(thread, tcomplete);
		binder_inner_proc_lock(target_proc);
		if (target_thread->is_dead) {
			return_error = BR_DEAD_REPLY;
			binder_inner_proc_unlock(target_proc);
			goto err_dead_proc_or_thread;
		}
		BUG_ON(t->buffer->async_transaction != 0);
		binder_pop_transaction_ilocked(target_thread, in_reply_to);
		binder_enqueue_thread_work_ilocked(target_thread, &t->work);
		target_proc->outstanding_txns++;
		binder_inner_proc_unlock(target_proc);
		if (in_reply_to->is_nested) {
			spin_lock(&thread->prio_lock);
			thread->prio_state = BINDER_PRIO_PENDING;
			thread->prio_next = in_reply_to->saved_priority;
			spin_unlock(&thread->prio_lock);
		}
		wake_up_interruptible_sync(&target_thread->wait);
		trace_android_vh_binder_restore_priority(in_reply_to, current);
		binder_restore_priority(thread, &in_reply_to->saved_priority);
		binder_free_transaction(in_reply_to);
	} else if (!(t->flags & TF_ONE_WAY)) {
		BUG_ON(t->buffer->async_transaction != 0);
		binder_inner_proc_lock(proc);
		/*
		 * Defer the TRANSACTION_COMPLETE, so we don't return to
		 * userspace immediately; this allows the target process to
		 * immediately start processing this transaction, reducing
		 * latency. We will then return the TRANSACTION_COMPLETE when
		 * the target replies (or there is an error).
		 */
		binder_enqueue_deferred_thread_work_ilocked(thread, tcomplete);
		t->need_reply = 1;
		t->from_parent = thread->transaction_stack;
		thread->transaction_stack = t;
		binder_inner_proc_unlock(proc);
		return_error = binder_proc_transaction(t,
				target_proc, target_thread);
		if (return_error) {
			binder_inner_proc_lock(proc);
			binder_pop_transaction_ilocked(thread, t);
			binder_inner_proc_unlock(proc);
			goto err_dead_proc_or_thread;
		}
	} else {
		BUG_ON(target_node == NULL);
		BUG_ON(t->buffer->async_transaction != 1);
		binder_enqueue_thread_work(thread, tcomplete);
		return_error = binder_proc_transaction(t, target_proc, NULL);
		if (return_error)
			goto err_dead_proc_or_thread;
	}
	if (target_thread)
		binder_thread_dec_tmpref(target_thread);
	binder_proc_dec_tmpref(target_proc);
	if (target_node)
		binder_dec_node_tmpref(target_node);
	/*
	 * write barrier to synchronize with initialization
	 * of log entry
	 */
	smp_wmb();
	WRITE_ONCE(e->debug_id_done, t_debug_id);
	return;

err_dead_proc_or_thread:
	return_error_line = __LINE__;
	binder_dequeue_work(proc, tcomplete);
err_translate_failed:
err_bad_object_type:
err_bad_offset:
err_bad_parent:
err_copy_data_failed:
	binder_cleanup_deferred_txn_lists(&sgc_head, &pf_head);
	binder_free_txn_fixups(t);
	trace_binder_transaction_failed_buffer_release(t->buffer);
	binder_transaction_buffer_release(target_proc, NULL, t->buffer,
					  buffer_offset, true);
	if (target_node)
		binder_dec_node_tmpref(target_node);
	target_node = NULL;
	t->buffer->transaction = NULL;
	binder_alloc_free_buf(&target_proc->alloc, t->buffer);
err_binder_alloc_buf_failed:
err_bad_extra_size:
	if (secctx)
		security_release_secctx(secctx, secctx_sz);
err_get_secctx_failed:
	kfree(tcomplete);
	binder_stats_deleted(BINDER_STAT_TRANSACTION_COMPLETE);
err_alloc_tcomplete_failed:
	kfree(t);
	binder_stats_deleted(BINDER_STAT_TRANSACTION);
err_alloc_t_failed:
err_bad_todo_list:
err_bad_call_stack:
err_empty_call_stack:
err_dead_binder:
err_invalid_target_handle:
	if (target_node) {
		binder_dec_node(target_node, 1, 0);
		binder_dec_node_tmpref(target_node);
	}

	binder_debug(BINDER_DEBUG_FAILED_TRANSACTION,
		     "%d:%d transaction %s to %d:%d failed %d/%d/%d, size %lld-%lld line %d\n",
		     proc->pid, thread->pid, reply ? "reply" :
		     (tr->flags & TF_ONE_WAY ? "async" : "call"),
		     target_proc ? target_proc->pid : 0,
		     target_thread ? target_thread->pid : 0,
		     t_debug_id, return_error, return_error_param,
		     (u64)tr->data_size, (u64)tr->offsets_size,
		     return_error_line);

	if (target_thread)
		binder_thread_dec_tmpref(target_thread);
	if (target_proc)
		binder_proc_dec_tmpref(target_proc);

	{
		struct binder_transaction_log_entry *fe;

		e->return_error = return_error;
		e->return_error_param = return_error_param;
		e->return_error_line = return_error_line;
		fe = binder_transaction_log_add(&binder_transaction_log_failed);
		*fe = *e;
		/*
		 * write barrier to synchronize with initialization
		 * of log entry
		 */
		smp_wmb();
		WRITE_ONCE(e->debug_id_done, t_debug_id);
		WRITE_ONCE(fe->debug_id_done, t_debug_id);
	}

	BUG_ON(thread->return_error.cmd != BR_OK);
	if (in_reply_to) {
		trace_android_vh_binder_restore_priority(in_reply_to, current);
<<<<<<< HEAD
		binder_set_txn_from_error(in_reply_to, t_debug_id,
				return_error, return_error_param);
=======
>>>>>>> 366e92d4
		binder_restore_priority(thread, &in_reply_to->saved_priority);
		thread->return_error.cmd = BR_TRANSACTION_COMPLETE;
		binder_enqueue_thread_work(thread, &thread->return_error.work);
		binder_send_failed_reply(in_reply_to, return_error);
	} else {
		binder_inner_proc_lock(proc);
		binder_set_extended_error(&thread->ee, t_debug_id,
				return_error, return_error_param);
		binder_inner_proc_unlock(proc);
		thread->return_error.cmd = return_error;
		binder_enqueue_thread_work(thread, &thread->return_error.work);
	}
}

/**
 * binder_free_buf() - free the specified buffer
 * @proc:	binder proc that owns buffer
 * @buffer:	buffer to be freed
 * @is_failure:	failed to send transaction
 *
 * If buffer for an async transaction, enqueue the next async
 * transaction from the node.
 *
 * Cleanup buffer and free it.
 */
static void
binder_free_buf(struct binder_proc *proc,
		struct binder_thread *thread,
		struct binder_buffer *buffer, bool is_failure)
{
	binder_inner_proc_lock(proc);
	if (buffer->transaction) {
		buffer->transaction->buffer = NULL;
		buffer->transaction = NULL;
	}
	binder_inner_proc_unlock(proc);
	if (buffer->async_transaction && buffer->target_node) {
		struct binder_node *buf_node;
		struct binder_work *w;

		buf_node = buffer->target_node;
		binder_node_inner_lock(buf_node);
		BUG_ON(!buf_node->has_async_transaction);
		BUG_ON(buf_node->proc != proc);
		w = binder_dequeue_work_head_ilocked(
				&buf_node->async_todo);
		if (!w) {
			buf_node->has_async_transaction = false;
		} else {
			binder_enqueue_work_ilocked(
					w, &proc->todo);
			binder_wakeup_proc_ilocked(proc);
		}
		binder_node_inner_unlock(buf_node);
	}
	trace_binder_transaction_buffer_release(buffer);
	binder_transaction_buffer_release(proc, thread, buffer, 0, is_failure);
	binder_alloc_free_buf(&proc->alloc, buffer);
}

static int binder_thread_write(struct binder_proc *proc,
			struct binder_thread *thread,
			binder_uintptr_t binder_buffer, size_t size,
			binder_size_t *consumed)
{
	uint32_t cmd;
	struct binder_context *context = proc->context;
	void __user *buffer = (void __user *)(uintptr_t)binder_buffer;
	void __user *ptr = buffer + *consumed;
	void __user *end = buffer + size;

	while (ptr < end && thread->return_error.cmd == BR_OK) {
		int ret;

		if (get_user(cmd, (uint32_t __user *)ptr))
			return -EFAULT;
		ptr += sizeof(uint32_t);
		trace_binder_command(cmd);
		if (_IOC_NR(cmd) < ARRAY_SIZE(binder_stats.bc)) {
			atomic_inc(&binder_stats.bc[_IOC_NR(cmd)]);
			atomic_inc(&proc->stats.bc[_IOC_NR(cmd)]);
			atomic_inc(&thread->stats.bc[_IOC_NR(cmd)]);
		}
		switch (cmd) {
		case BC_INCREFS:
		case BC_ACQUIRE:
		case BC_RELEASE:
		case BC_DECREFS: {
			uint32_t target;
			const char *debug_string;
			bool strong = cmd == BC_ACQUIRE || cmd == BC_RELEASE;
			bool increment = cmd == BC_INCREFS || cmd == BC_ACQUIRE;
			struct binder_ref_data rdata;

			if (get_user(target, (uint32_t __user *)ptr))
				return -EFAULT;

			ptr += sizeof(uint32_t);
			ret = -1;
			if (increment && !target) {
				struct binder_node *ctx_mgr_node;

				mutex_lock(&context->context_mgr_node_lock);
				ctx_mgr_node = context->binder_context_mgr_node;
				if (ctx_mgr_node)
					ret = binder_inc_ref_for_node(
							proc, ctx_mgr_node,
							strong, NULL, &rdata);
				mutex_unlock(&context->context_mgr_node_lock);
			}
			if (ret)
				ret = binder_update_ref_for_handle(
						proc, target, increment, strong,
						&rdata);
			if (!ret && rdata.desc != target) {
				binder_user_error("%d:%d tried to acquire reference to desc %d, got %d instead\n",
					proc->pid, thread->pid,
					target, rdata.desc);
			}
			switch (cmd) {
			case BC_INCREFS:
				debug_string = "IncRefs";
				break;
			case BC_ACQUIRE:
				debug_string = "Acquire";
				break;
			case BC_RELEASE:
				debug_string = "Release";
				break;
			case BC_DECREFS:
			default:
				debug_string = "DecRefs";
				break;
			}
			if (ret) {
				binder_user_error("%d:%d %s %d refcount change on invalid ref %d ret %d\n",
					proc->pid, thread->pid, debug_string,
					strong, target, ret);
				break;
			}
			binder_debug(BINDER_DEBUG_USER_REFS,
				     "%d:%d %s ref %d desc %d s %d w %d\n",
				     proc->pid, thread->pid, debug_string,
				     rdata.debug_id, rdata.desc, rdata.strong,
				     rdata.weak);
			break;
		}
		case BC_INCREFS_DONE:
		case BC_ACQUIRE_DONE: {
			binder_uintptr_t node_ptr;
			binder_uintptr_t cookie;
			struct binder_node *node;
			bool free_node;

			if (get_user(node_ptr, (binder_uintptr_t __user *)ptr))
				return -EFAULT;
			ptr += sizeof(binder_uintptr_t);
			if (get_user(cookie, (binder_uintptr_t __user *)ptr))
				return -EFAULT;
			ptr += sizeof(binder_uintptr_t);
			node = binder_get_node(proc, node_ptr);
			if (node == NULL) {
				binder_user_error("%d:%d %s u%016llx no match\n",
					proc->pid, thread->pid,
					cmd == BC_INCREFS_DONE ?
					"BC_INCREFS_DONE" :
					"BC_ACQUIRE_DONE",
					(u64)node_ptr);
				break;
			}
			if (cookie != node->cookie) {
				binder_user_error("%d:%d %s u%016llx node %d cookie mismatch %016llx != %016llx\n",
					proc->pid, thread->pid,
					cmd == BC_INCREFS_DONE ?
					"BC_INCREFS_DONE" : "BC_ACQUIRE_DONE",
					(u64)node_ptr, node->debug_id,
					(u64)cookie, (u64)node->cookie);
				binder_put_node(node);
				break;
			}
			binder_node_inner_lock(node);
			if (cmd == BC_ACQUIRE_DONE) {
				if (node->pending_strong_ref == 0) {
					binder_user_error("%d:%d BC_ACQUIRE_DONE node %d has no pending acquire request\n",
						proc->pid, thread->pid,
						node->debug_id);
					binder_node_inner_unlock(node);
					binder_put_node(node);
					break;
				}
				node->pending_strong_ref = 0;
			} else {
				if (node->pending_weak_ref == 0) {
					binder_user_error("%d:%d BC_INCREFS_DONE node %d has no pending increfs request\n",
						proc->pid, thread->pid,
						node->debug_id);
					binder_node_inner_unlock(node);
					binder_put_node(node);
					break;
				}
				node->pending_weak_ref = 0;
			}
			free_node = binder_dec_node_nilocked(node,
					cmd == BC_ACQUIRE_DONE, 0);
			WARN_ON(free_node);
			binder_debug(BINDER_DEBUG_USER_REFS,
				     "%d:%d %s node %d ls %d lw %d tr %d\n",
				     proc->pid, thread->pid,
				     cmd == BC_INCREFS_DONE ? "BC_INCREFS_DONE" : "BC_ACQUIRE_DONE",
				     node->debug_id, node->local_strong_refs,
				     node->local_weak_refs, node->tmp_refs);
			binder_node_inner_unlock(node);
			binder_put_node(node);
			break;
		}
		case BC_ATTEMPT_ACQUIRE:
			pr_err("BC_ATTEMPT_ACQUIRE not supported\n");
			return -EINVAL;
		case BC_ACQUIRE_RESULT:
			pr_err("BC_ACQUIRE_RESULT not supported\n");
			return -EINVAL;

		case BC_FREE_BUFFER: {
			binder_uintptr_t data_ptr;
			struct binder_buffer *buffer;

			if (get_user(data_ptr, (binder_uintptr_t __user *)ptr))
				return -EFAULT;
			ptr += sizeof(binder_uintptr_t);

			buffer = binder_alloc_prepare_to_free(&proc->alloc,
							      data_ptr);
			if (IS_ERR_OR_NULL(buffer)) {
				if (PTR_ERR(buffer) == -EPERM) {
					binder_user_error(
						"%d:%d BC_FREE_BUFFER u%016llx matched unreturned or currently freeing buffer\n",
						proc->pid, thread->pid,
						(u64)data_ptr);
				} else {
					binder_user_error(
						"%d:%d BC_FREE_BUFFER u%016llx no match\n",
						proc->pid, thread->pid,
						(u64)data_ptr);
				}
				break;
			}
			binder_debug(BINDER_DEBUG_FREE_BUFFER,
				     "%d:%d BC_FREE_BUFFER u%016llx found buffer %d for %s transaction\n",
				     proc->pid, thread->pid, (u64)data_ptr,
				     buffer->debug_id,
				     buffer->transaction ? "active" : "finished");
			binder_free_buf(proc, thread, buffer, false);
			break;
		}

		case BC_TRANSACTION_SG:
		case BC_REPLY_SG: {
			struct binder_transaction_data_sg tr;

			if (copy_from_user(&tr, ptr, sizeof(tr)))
				return -EFAULT;
			ptr += sizeof(tr);
			binder_transaction(proc, thread, &tr.transaction_data,
					   cmd == BC_REPLY_SG, tr.buffers_size);
			break;
		}
		case BC_TRANSACTION:
		case BC_REPLY: {
			struct binder_transaction_data tr;

			if (copy_from_user(&tr, ptr, sizeof(tr)))
				return -EFAULT;
			ptr += sizeof(tr);
			binder_transaction(proc, thread, &tr,
					   cmd == BC_REPLY, 0);
			break;
		}

		case BC_REGISTER_LOOPER:
			binder_debug(BINDER_DEBUG_THREADS,
				     "%d:%d BC_REGISTER_LOOPER\n",
				     proc->pid, thread->pid);
			binder_inner_proc_lock(proc);
			if (thread->looper & BINDER_LOOPER_STATE_ENTERED) {
				thread->looper |= BINDER_LOOPER_STATE_INVALID;
				binder_user_error("%d:%d ERROR: BC_REGISTER_LOOPER called after BC_ENTER_LOOPER\n",
					proc->pid, thread->pid);
			} else if (proc->requested_threads == 0) {
				thread->looper |= BINDER_LOOPER_STATE_INVALID;
				binder_user_error("%d:%d ERROR: BC_REGISTER_LOOPER called without request\n",
					proc->pid, thread->pid);
			} else {
				proc->requested_threads--;
				proc->requested_threads_started++;
			}
			thread->looper |= BINDER_LOOPER_STATE_REGISTERED;
			binder_inner_proc_unlock(proc);
			break;
		case BC_ENTER_LOOPER:
			binder_debug(BINDER_DEBUG_THREADS,
				     "%d:%d BC_ENTER_LOOPER\n",
				     proc->pid, thread->pid);
			if (thread->looper & BINDER_LOOPER_STATE_REGISTERED) {
				thread->looper |= BINDER_LOOPER_STATE_INVALID;
				binder_user_error("%d:%d ERROR: BC_ENTER_LOOPER called after BC_REGISTER_LOOPER\n",
					proc->pid, thread->pid);
			}
			thread->looper |= BINDER_LOOPER_STATE_ENTERED;
			break;
		case BC_EXIT_LOOPER:
			binder_debug(BINDER_DEBUG_THREADS,
				     "%d:%d BC_EXIT_LOOPER\n",
				     proc->pid, thread->pid);
			thread->looper |= BINDER_LOOPER_STATE_EXITED;
			break;

		case BC_REQUEST_DEATH_NOTIFICATION:
		case BC_CLEAR_DEATH_NOTIFICATION: {
			uint32_t target;
			binder_uintptr_t cookie;
			struct binder_ref *ref;
			struct binder_ref_death *death = NULL;

			if (get_user(target, (uint32_t __user *)ptr))
				return -EFAULT;
			ptr += sizeof(uint32_t);
			if (get_user(cookie, (binder_uintptr_t __user *)ptr))
				return -EFAULT;
			ptr += sizeof(binder_uintptr_t);
			if (cmd == BC_REQUEST_DEATH_NOTIFICATION) {
				/*
				 * Allocate memory for death notification
				 * before taking lock
				 */
				death = kzalloc(sizeof(*death), GFP_KERNEL);
				if (death == NULL) {
					WARN_ON(thread->return_error.cmd !=
						BR_OK);
					thread->return_error.cmd = BR_ERROR;
					binder_enqueue_thread_work(
						thread,
						&thread->return_error.work);
					binder_debug(
						BINDER_DEBUG_FAILED_TRANSACTION,
						"%d:%d BC_REQUEST_DEATH_NOTIFICATION failed\n",
						proc->pid, thread->pid);
					break;
				}
			}
			binder_proc_lock(proc);
			ref = binder_get_ref_olocked(proc, target, false);
			if (ref == NULL) {
				binder_user_error("%d:%d %s invalid ref %d\n",
					proc->pid, thread->pid,
					cmd == BC_REQUEST_DEATH_NOTIFICATION ?
					"BC_REQUEST_DEATH_NOTIFICATION" :
					"BC_CLEAR_DEATH_NOTIFICATION",
					target);
				binder_proc_unlock(proc);
				kfree(death);
				break;
			}

			binder_debug(BINDER_DEBUG_DEATH_NOTIFICATION,
				     "%d:%d %s %016llx ref %d desc %d s %d w %d for node %d\n",
				     proc->pid, thread->pid,
				     cmd == BC_REQUEST_DEATH_NOTIFICATION ?
				     "BC_REQUEST_DEATH_NOTIFICATION" :
				     "BC_CLEAR_DEATH_NOTIFICATION",
				     (u64)cookie, ref->data.debug_id,
				     ref->data.desc, ref->data.strong,
				     ref->data.weak, ref->node->debug_id);

			binder_node_lock(ref->node);
			if (cmd == BC_REQUEST_DEATH_NOTIFICATION) {
				if (ref->death) {
					binder_user_error("%d:%d BC_REQUEST_DEATH_NOTIFICATION death notification already set\n",
						proc->pid, thread->pid);
					binder_node_unlock(ref->node);
					binder_proc_unlock(proc);
					kfree(death);
					break;
				}
				binder_stats_created(BINDER_STAT_DEATH);
				INIT_LIST_HEAD(&death->work.entry);
				death->cookie = cookie;
				ref->death = death;
				if (ref->node->proc == NULL) {
					ref->death->work.type = BINDER_WORK_DEAD_BINDER;

					binder_inner_proc_lock(proc);
					binder_enqueue_work_ilocked(
						&ref->death->work, &proc->todo);
					binder_wakeup_proc_ilocked(proc);
					binder_inner_proc_unlock(proc);
				}
			} else {
				if (ref->death == NULL) {
					binder_user_error("%d:%d BC_CLEAR_DEATH_NOTIFICATION death notification not active\n",
						proc->pid, thread->pid);
					binder_node_unlock(ref->node);
					binder_proc_unlock(proc);
					break;
				}
				death = ref->death;
				if (death->cookie != cookie) {
					binder_user_error("%d:%d BC_CLEAR_DEATH_NOTIFICATION death notification cookie mismatch %016llx != %016llx\n",
						proc->pid, thread->pid,
						(u64)death->cookie,
						(u64)cookie);
					binder_node_unlock(ref->node);
					binder_proc_unlock(proc);
					break;
				}
				ref->death = NULL;
				binder_inner_proc_lock(proc);
				if (list_empty(&death->work.entry)) {
					death->work.type = BINDER_WORK_CLEAR_DEATH_NOTIFICATION;
					if (thread->looper &
					    (BINDER_LOOPER_STATE_REGISTERED |
					     BINDER_LOOPER_STATE_ENTERED))
						binder_enqueue_thread_work_ilocked(
								thread,
								&death->work);
					else {
						binder_enqueue_work_ilocked(
								&death->work,
								&proc->todo);
						binder_wakeup_proc_ilocked(
								proc);
					}
				} else {
					BUG_ON(death->work.type != BINDER_WORK_DEAD_BINDER);
					death->work.type = BINDER_WORK_DEAD_BINDER_AND_CLEAR;
				}
				binder_inner_proc_unlock(proc);
			}
			binder_node_unlock(ref->node);
			binder_proc_unlock(proc);
		} break;
		case BC_DEAD_BINDER_DONE: {
			struct binder_work *w;
			binder_uintptr_t cookie;
			struct binder_ref_death *death = NULL;

			if (get_user(cookie, (binder_uintptr_t __user *)ptr))
				return -EFAULT;

			ptr += sizeof(cookie);
			binder_inner_proc_lock(proc);
			list_for_each_entry(w, &proc->delivered_death,
					    entry) {
				struct binder_ref_death *tmp_death =
					container_of(w,
						     struct binder_ref_death,
						     work);

				if (tmp_death->cookie == cookie) {
					death = tmp_death;
					break;
				}
			}
			binder_debug(BINDER_DEBUG_DEAD_BINDER,
				     "%d:%d BC_DEAD_BINDER_DONE %016llx found %pK\n",
				     proc->pid, thread->pid, (u64)cookie,
				     death);
			if (death == NULL) {
				binder_user_error("%d:%d BC_DEAD_BINDER_DONE %016llx not found\n",
					proc->pid, thread->pid, (u64)cookie);
				binder_inner_proc_unlock(proc);
				break;
			}
			binder_dequeue_work_ilocked(&death->work);
			if (death->work.type == BINDER_WORK_DEAD_BINDER_AND_CLEAR) {
				death->work.type = BINDER_WORK_CLEAR_DEATH_NOTIFICATION;
				if (thread->looper &
					(BINDER_LOOPER_STATE_REGISTERED |
					 BINDER_LOOPER_STATE_ENTERED))
					binder_enqueue_thread_work_ilocked(
						thread, &death->work);
				else {
					binder_enqueue_work_ilocked(
							&death->work,
							&proc->todo);
					binder_wakeup_proc_ilocked(proc);
				}
			}
			binder_inner_proc_unlock(proc);
		} break;

		default:
			pr_err("%d:%d unknown command %u\n",
			       proc->pid, thread->pid, cmd);
			return -EINVAL;
		}
		*consumed = ptr - buffer;
	}
	return 0;
}

static void binder_stat_br(struct binder_proc *proc,
			   struct binder_thread *thread, uint32_t cmd)
{
	trace_binder_return(cmd);
	if (_IOC_NR(cmd) < ARRAY_SIZE(binder_stats.br)) {
		atomic_inc(&binder_stats.br[_IOC_NR(cmd)]);
		atomic_inc(&proc->stats.br[_IOC_NR(cmd)]);
		atomic_inc(&thread->stats.br[_IOC_NR(cmd)]);
	}
}

static int binder_put_node_cmd(struct binder_proc *proc,
			       struct binder_thread *thread,
			       void __user **ptrp,
			       binder_uintptr_t node_ptr,
			       binder_uintptr_t node_cookie,
			       int node_debug_id,
			       uint32_t cmd, const char *cmd_name)
{
	void __user *ptr = *ptrp;

	if (put_user(cmd, (uint32_t __user *)ptr))
		return -EFAULT;
	ptr += sizeof(uint32_t);

	if (put_user(node_ptr, (binder_uintptr_t __user *)ptr))
		return -EFAULT;
	ptr += sizeof(binder_uintptr_t);

	if (put_user(node_cookie, (binder_uintptr_t __user *)ptr))
		return -EFAULT;
	ptr += sizeof(binder_uintptr_t);

	binder_stat_br(proc, thread, cmd);
	binder_debug(BINDER_DEBUG_USER_REFS, "%d:%d %s %d u%016llx c%016llx\n",
		     proc->pid, thread->pid, cmd_name, node_debug_id,
		     (u64)node_ptr, (u64)node_cookie);

	*ptrp = ptr;
	return 0;
}

static int binder_wait_for_work(struct binder_thread *thread,
				bool do_proc_work)
{
	DEFINE_WAIT(wait);
	struct binder_proc *proc = thread->proc;
	int ret = 0;

	freezer_do_not_count();
	binder_inner_proc_lock(proc);
	for (;;) {
		prepare_to_wait(&thread->wait, &wait, TASK_INTERRUPTIBLE);
		if (binder_has_work_ilocked(thread, do_proc_work))
			break;
		if (do_proc_work)
			list_add(&thread->waiting_thread_node,
				 &proc->waiting_threads);
		binder_inner_proc_unlock(proc);
		schedule();
		binder_inner_proc_lock(proc);
		list_del_init(&thread->waiting_thread_node);
		if (signal_pending(current)) {
			ret = -EINTR;
			break;
		}
	}
	finish_wait(&thread->wait, &wait);
	binder_inner_proc_unlock(proc);
	freezer_count();

	return ret;
}

/**
 * binder_apply_fd_fixups() - finish fd translation
 * @proc:         binder_proc associated @t->buffer
 * @t:	binder transaction with list of fd fixups
 *
 * Now that we are in the context of the transaction target
 * process, we can allocate and install fds. Process the
 * list of fds to translate and fixup the buffer with the
 * new fds first and only then install the files.
 *
 * If we fail to allocate an fd, skip the install and release
 * any fds that have already been allocated.
 */
static int binder_apply_fd_fixups(struct binder_proc *proc,
				  struct binder_transaction *t)
{
	struct binder_txn_fd_fixup *fixup, *tmp;
	int ret = 0;

	list_for_each_entry(fixup, &t->fd_fixups, fixup_entry) {
		int fd = get_unused_fd_flags(O_CLOEXEC);

		if (fd < 0) {
			binder_debug(BINDER_DEBUG_TRANSACTION,
				     "failed fd fixup txn %d fd %d\n",
				     t->debug_id, fd);
			ret = -ENOMEM;
			goto err;
		}
		binder_debug(BINDER_DEBUG_TRANSACTION,
			     "fd fixup txn %d fd %d\n",
			     t->debug_id, fd);
		trace_binder_transaction_fd_recv(t, fd, fixup->offset);
		fixup->target_fd = fd;
		if (binder_alloc_copy_to_buffer(&proc->alloc, t->buffer,
						fixup->offset, &fd,
						sizeof(u32))) {
			ret = -EINVAL;
			goto err;
		}
	}
	list_for_each_entry_safe(fixup, tmp, &t->fd_fixups, fixup_entry) {
		fd_install(fixup->target_fd, fixup->file);
		list_del(&fixup->fixup_entry);
		kfree(fixup);
	}

	return ret;

err:
	binder_free_txn_fixups(t);
	return ret;
}

static int binder_thread_read(struct binder_proc *proc,
			      struct binder_thread *thread,
			      binder_uintptr_t binder_buffer, size_t size,
			      binder_size_t *consumed, int non_block)
{
	void __user *buffer = (void __user *)(uintptr_t)binder_buffer;
	void __user *ptr = buffer + *consumed;
	void __user *end = buffer + size;

	int ret = 0;
	int wait_for_proc_work;

	if (*consumed == 0) {
		if (put_user(BR_NOOP, (uint32_t __user *)ptr))
			return -EFAULT;
		ptr += sizeof(uint32_t);
	}

retry:
	binder_inner_proc_lock(proc);
	wait_for_proc_work = binder_available_for_proc_work_ilocked(thread);
	binder_inner_proc_unlock(proc);

	thread->looper |= BINDER_LOOPER_STATE_WAITING;

	trace_binder_wait_for_work(wait_for_proc_work,
				   !!thread->transaction_stack,
				   !binder_worklist_empty(proc, &thread->todo));
	if (wait_for_proc_work) {
		if (!(thread->looper & (BINDER_LOOPER_STATE_REGISTERED |
					BINDER_LOOPER_STATE_ENTERED))) {
			binder_user_error("%d:%d ERROR: Thread waiting for process work before calling BC_REGISTER_LOOPER or BC_ENTER_LOOPER (state %x)\n",
				proc->pid, thread->pid, thread->looper);
			wait_event_interruptible(binder_user_error_wait,
						 binder_stop_on_user_error < 2);
		}
		trace_android_vh_binder_restore_priority(NULL, current);
		binder_restore_priority(thread, &proc->default_priority);
	}

	if (non_block) {
		if (!binder_has_work(thread, wait_for_proc_work))
			ret = -EAGAIN;
	} else {
		ret = binder_wait_for_work(thread, wait_for_proc_work);
	}

	thread->looper &= ~BINDER_LOOPER_STATE_WAITING;

	if (ret)
		return ret;

	while (1) {
		uint32_t cmd;
		struct binder_transaction_data_secctx tr;
		struct binder_transaction_data *trd = &tr.transaction_data;
		struct binder_work *w = NULL;
		struct list_head *list = NULL;
		struct binder_transaction *t = NULL;
		struct binder_thread *t_from;
		size_t trsize = sizeof(*trd);

		binder_inner_proc_lock(proc);
		if (!binder_worklist_empty_ilocked(&thread->todo))
			list = &thread->todo;
		else if (!binder_worklist_empty_ilocked(&proc->todo) &&
			   wait_for_proc_work)
			list = &proc->todo;
		else {
			binder_inner_proc_unlock(proc);

			/* no data added */
			if (ptr - buffer == 4 && !thread->looper_need_return)
				goto retry;
			break;
		}

		if (end - ptr < sizeof(tr) + 4) {
			binder_inner_proc_unlock(proc);
			break;
		}
		w = binder_dequeue_work_head_ilocked(list);
		if (binder_worklist_empty_ilocked(&thread->todo))
			thread->process_todo = false;

		switch (w->type) {
		case BINDER_WORK_TRANSACTION: {
			binder_inner_proc_unlock(proc);
			t = container_of(w, struct binder_transaction, work);
		} break;
		case BINDER_WORK_RETURN_ERROR: {
			struct binder_error *e = container_of(
					w, struct binder_error, work);

			WARN_ON(e->cmd == BR_OK);
			binder_inner_proc_unlock(proc);
			if (put_user(e->cmd, (uint32_t __user *)ptr))
				return -EFAULT;
			cmd = e->cmd;
			e->cmd = BR_OK;
			ptr += sizeof(uint32_t);

			binder_stat_br(proc, thread, cmd);
		} break;
		case BINDER_WORK_TRANSACTION_COMPLETE:
		case BINDER_WORK_TRANSACTION_ONEWAY_SPAM_SUSPECT: {
			if (proc->oneway_spam_detection_enabled &&
				   w->type == BINDER_WORK_TRANSACTION_ONEWAY_SPAM_SUSPECT)
				cmd = BR_ONEWAY_SPAM_SUSPECT;
			else
				cmd = BR_TRANSACTION_COMPLETE;
			binder_inner_proc_unlock(proc);
			kfree(w);
			binder_stats_deleted(BINDER_STAT_TRANSACTION_COMPLETE);
			if (put_user(cmd, (uint32_t __user *)ptr))
				return -EFAULT;
			ptr += sizeof(uint32_t);

			binder_stat_br(proc, thread, cmd);
			binder_debug(BINDER_DEBUG_TRANSACTION_COMPLETE,
				     "%d:%d BR_TRANSACTION_COMPLETE\n",
				     proc->pid, thread->pid);
		} break;
		case BINDER_WORK_NODE: {
			struct binder_node *node = container_of(w, struct binder_node, work);
			int strong, weak;
			binder_uintptr_t node_ptr = node->ptr;
			binder_uintptr_t node_cookie = node->cookie;
			int node_debug_id = node->debug_id;
			int has_weak_ref;
			int has_strong_ref;
			void __user *orig_ptr = ptr;

			BUG_ON(proc != node->proc);
			strong = node->internal_strong_refs ||
					node->local_strong_refs;
			weak = !hlist_empty(&node->refs) ||
					node->local_weak_refs ||
					node->tmp_refs || strong;
			has_strong_ref = node->has_strong_ref;
			has_weak_ref = node->has_weak_ref;

			if (weak && !has_weak_ref) {
				node->has_weak_ref = 1;
				node->pending_weak_ref = 1;
				node->local_weak_refs++;
			}
			if (strong && !has_strong_ref) {
				node->has_strong_ref = 1;
				node->pending_strong_ref = 1;
				node->local_strong_refs++;
			}
			if (!strong && has_strong_ref)
				node->has_strong_ref = 0;
			if (!weak && has_weak_ref)
				node->has_weak_ref = 0;
			if (!weak && !strong) {
				binder_debug(BINDER_DEBUG_INTERNAL_REFS,
					     "%d:%d node %d u%016llx c%016llx deleted\n",
					     proc->pid, thread->pid,
					     node_debug_id,
					     (u64)node_ptr,
					     (u64)node_cookie);
				rb_erase(&node->rb_node, &proc->nodes);
				binder_inner_proc_unlock(proc);
				binder_node_lock(node);
				/*
				 * Acquire the node lock before freeing the
				 * node to serialize with other threads that
				 * may have been holding the node lock while
				 * decrementing this node (avoids race where
				 * this thread frees while the other thread
				 * is unlocking the node after the final
				 * decrement)
				 */
				binder_node_unlock(node);
				binder_free_node(node);
			} else
				binder_inner_proc_unlock(proc);

			if (weak && !has_weak_ref)
				ret = binder_put_node_cmd(
						proc, thread, &ptr, node_ptr,
						node_cookie, node_debug_id,
						BR_INCREFS, "BR_INCREFS");
			if (!ret && strong && !has_strong_ref)
				ret = binder_put_node_cmd(
						proc, thread, &ptr, node_ptr,
						node_cookie, node_debug_id,
						BR_ACQUIRE, "BR_ACQUIRE");
			if (!ret && !strong && has_strong_ref)
				ret = binder_put_node_cmd(
						proc, thread, &ptr, node_ptr,
						node_cookie, node_debug_id,
						BR_RELEASE, "BR_RELEASE");
			if (!ret && !weak && has_weak_ref)
				ret = binder_put_node_cmd(
						proc, thread, &ptr, node_ptr,
						node_cookie, node_debug_id,
						BR_DECREFS, "BR_DECREFS");
			if (orig_ptr == ptr)
				binder_debug(BINDER_DEBUG_INTERNAL_REFS,
					     "%d:%d node %d u%016llx c%016llx state unchanged\n",
					     proc->pid, thread->pid,
					     node_debug_id,
					     (u64)node_ptr,
					     (u64)node_cookie);
			if (ret)
				return ret;
		} break;
		case BINDER_WORK_DEAD_BINDER:
		case BINDER_WORK_DEAD_BINDER_AND_CLEAR:
		case BINDER_WORK_CLEAR_DEATH_NOTIFICATION: {
			struct binder_ref_death *death;
			uint32_t cmd;
			binder_uintptr_t cookie;

			death = container_of(w, struct binder_ref_death, work);
			if (w->type == BINDER_WORK_CLEAR_DEATH_NOTIFICATION)
				cmd = BR_CLEAR_DEATH_NOTIFICATION_DONE;
			else
				cmd = BR_DEAD_BINDER;
			cookie = death->cookie;

			binder_debug(BINDER_DEBUG_DEATH_NOTIFICATION,
				     "%d:%d %s %016llx\n",
				      proc->pid, thread->pid,
				      cmd == BR_DEAD_BINDER ?
				      "BR_DEAD_BINDER" :
				      "BR_CLEAR_DEATH_NOTIFICATION_DONE",
				      (u64)cookie);
			if (w->type == BINDER_WORK_CLEAR_DEATH_NOTIFICATION) {
				binder_inner_proc_unlock(proc);
				kfree(death);
				binder_stats_deleted(BINDER_STAT_DEATH);
			} else {
				binder_enqueue_work_ilocked(
						w, &proc->delivered_death);
				binder_inner_proc_unlock(proc);
			}
			if (put_user(cmd, (uint32_t __user *)ptr))
				return -EFAULT;
			ptr += sizeof(uint32_t);
			if (put_user(cookie,
				     (binder_uintptr_t __user *)ptr))
				return -EFAULT;
			ptr += sizeof(binder_uintptr_t);
			binder_stat_br(proc, thread, cmd);
			if (cmd == BR_DEAD_BINDER)
				goto done; /* DEAD_BINDER notifications can cause transactions */
		} break;
		default:
			binder_inner_proc_unlock(proc);
			pr_err("%d:%d: bad work type %d\n",
			       proc->pid, thread->pid, w->type);
			break;
		}

		if (!t)
			continue;

		BUG_ON(t->buffer == NULL);
		if (t->buffer->target_node) {
			struct binder_node *target_node = t->buffer->target_node;

			trd->target.ptr = target_node->ptr;
			trd->cookie =  target_node->cookie;
			binder_transaction_priority(thread, t, target_node);
			cmd = BR_TRANSACTION;
		} else {
			trd->target.ptr = 0;
			trd->cookie = 0;
			cmd = BR_REPLY;
		}
		trd->code = t->code;
		trd->flags = t->flags;
		trd->sender_euid = from_kuid(current_user_ns(), t->sender_euid);

		t_from = binder_get_txn_from(t);
		if (t_from) {
			struct task_struct *sender = t_from->proc->tsk;

			trd->sender_pid =
				task_tgid_nr_ns(sender,
						task_active_pid_ns(current));
		} else {
			trd->sender_pid = 0;
		}

		ret = binder_apply_fd_fixups(proc, t);
		if (ret) {
			struct binder_buffer *buffer = t->buffer;
			bool oneway = !!(t->flags & TF_ONE_WAY);
			int tid = t->debug_id;

			if (t_from)
				binder_thread_dec_tmpref(t_from);
			buffer->transaction = NULL;
			binder_cleanup_transaction(t, "fd fixups failed",
						   BR_FAILED_REPLY);
			binder_free_buf(proc, thread, buffer, true);
			binder_debug(BINDER_DEBUG_FAILED_TRANSACTION,
				     "%d:%d %stransaction %d fd fixups failed %d/%d, line %d\n",
				     proc->pid, thread->pid,
				     oneway ? "async " :
					(cmd == BR_REPLY ? "reply " : ""),
				     tid, BR_FAILED_REPLY, ret, __LINE__);
			if (cmd == BR_REPLY) {
				cmd = BR_FAILED_REPLY;
				if (put_user(cmd, (uint32_t __user *)ptr))
					return -EFAULT;
				ptr += sizeof(uint32_t);
				binder_stat_br(proc, thread, cmd);
				break;
			}
			continue;
		}
		trd->data_size = t->buffer->data_size;
		trd->offsets_size = t->buffer->offsets_size;
		trd->data.ptr.buffer = (uintptr_t)t->buffer->user_data;
		trd->data.ptr.offsets = trd->data.ptr.buffer +
					ALIGN(t->buffer->data_size,
					    sizeof(void *));

		tr.secctx = t->security_ctx;
		if (t->security_ctx) {
			cmd = BR_TRANSACTION_SEC_CTX;
			trsize = sizeof(tr);
		}
		if (put_user(cmd, (uint32_t __user *)ptr)) {
			if (t_from)
				binder_thread_dec_tmpref(t_from);

			binder_cleanup_transaction(t, "put_user failed",
						   BR_FAILED_REPLY);

			return -EFAULT;
		}
		ptr += sizeof(uint32_t);
		if (copy_to_user(ptr, &tr, trsize)) {
			if (t_from)
				binder_thread_dec_tmpref(t_from);

			binder_cleanup_transaction(t, "copy_to_user failed",
						   BR_FAILED_REPLY);

			return -EFAULT;
		}
		ptr += trsize;

		trace_binder_transaction_received(t);
		binder_stat_br(proc, thread, cmd);
		binder_debug(BINDER_DEBUG_TRANSACTION,
			     "%d:%d %s %d %d:%d, cmd %u size %zd-%zd ptr %016llx-%016llx\n",
			     proc->pid, thread->pid,
			     (cmd == BR_TRANSACTION) ? "BR_TRANSACTION" :
				(cmd == BR_TRANSACTION_SEC_CTX) ?
				     "BR_TRANSACTION_SEC_CTX" : "BR_REPLY",
			     t->debug_id, t_from ? t_from->proc->pid : 0,
			     t_from ? t_from->pid : 0, cmd,
			     t->buffer->data_size, t->buffer->offsets_size,
			     (u64)trd->data.ptr.buffer,
			     (u64)trd->data.ptr.offsets);

		if (t_from)
			binder_thread_dec_tmpref(t_from);
		t->buffer->allow_user_free = 1;
		if (cmd != BR_REPLY && !(t->flags & TF_ONE_WAY)) {
			binder_inner_proc_lock(thread->proc);
			t->to_parent = thread->transaction_stack;
			t->to_thread = thread;
			thread->transaction_stack = t;
			binder_inner_proc_unlock(thread->proc);
		} else {
			binder_free_transaction(t);
		}
		break;
	}

done:

	*consumed = ptr - buffer;
	binder_inner_proc_lock(proc);
	if (proc->requested_threads == 0 &&
	    list_empty(&thread->proc->waiting_threads) &&
	    proc->requested_threads_started < proc->max_threads &&
	    (thread->looper & (BINDER_LOOPER_STATE_REGISTERED |
	     BINDER_LOOPER_STATE_ENTERED)) /* the user-space code fails to */
	     /*spawn a new thread if we leave this out */) {
		proc->requested_threads++;
		binder_inner_proc_unlock(proc);
		binder_debug(BINDER_DEBUG_THREADS,
			     "%d:%d BR_SPAWN_LOOPER\n",
			     proc->pid, thread->pid);
		if (put_user(BR_SPAWN_LOOPER, (uint32_t __user *)buffer))
			return -EFAULT;
		binder_stat_br(proc, thread, BR_SPAWN_LOOPER);
	} else
		binder_inner_proc_unlock(proc);
	return 0;
}

static void binder_release_work(struct binder_proc *proc,
				struct list_head *list)
{
	struct binder_work *w;
	enum binder_work_type wtype;

	while (1) {
		binder_inner_proc_lock(proc);
		w = binder_dequeue_work_head_ilocked(list);
		wtype = w ? w->type : 0;
		binder_inner_proc_unlock(proc);
		if (!w)
			return;

		switch (wtype) {
		case BINDER_WORK_TRANSACTION: {
			struct binder_transaction *t;

			t = container_of(w, struct binder_transaction, work);

			binder_cleanup_transaction(t, "process died.",
						   BR_DEAD_REPLY);
		} break;
		case BINDER_WORK_RETURN_ERROR: {
			struct binder_error *e = container_of(
					w, struct binder_error, work);

			binder_debug(BINDER_DEBUG_DEAD_TRANSACTION,
				"undelivered TRANSACTION_ERROR: %u\n",
				e->cmd);
		} break;
		case BINDER_WORK_TRANSACTION_COMPLETE: {
			binder_debug(BINDER_DEBUG_DEAD_TRANSACTION,
				"undelivered TRANSACTION_COMPLETE\n");
			kfree(w);
			binder_stats_deleted(BINDER_STAT_TRANSACTION_COMPLETE);
		} break;
		case BINDER_WORK_DEAD_BINDER_AND_CLEAR:
		case BINDER_WORK_CLEAR_DEATH_NOTIFICATION: {
			struct binder_ref_death *death;

			death = container_of(w, struct binder_ref_death, work);
			binder_debug(BINDER_DEBUG_DEAD_TRANSACTION,
				"undelivered death notification, %016llx\n",
				(u64)death->cookie);
			kfree(death);
			binder_stats_deleted(BINDER_STAT_DEATH);
		} break;
		case BINDER_WORK_NODE:
			break;
		default:
			pr_err("unexpected work type, %d, not freed\n",
			       wtype);
			break;
		}
	}

}

static struct binder_thread *binder_get_thread_ilocked(
		struct binder_proc *proc, struct binder_thread *new_thread)
{
	struct binder_thread *thread = NULL;
	struct rb_node *parent = NULL;
	struct rb_node **p = &proc->threads.rb_node;

	while (*p) {
		parent = *p;
		thread = rb_entry(parent, struct binder_thread, rb_node);

		if (current->pid < thread->pid)
			p = &(*p)->rb_left;
		else if (current->pid > thread->pid)
			p = &(*p)->rb_right;
		else
			return thread;
	}
	if (!new_thread)
		return NULL;
	thread = new_thread;
	binder_stats_created(BINDER_STAT_THREAD);
	thread->proc = proc;
	thread->pid = current->pid;
	get_task_struct(current);
	thread->task = current;
	atomic_set(&thread->tmp_ref, 0);
	init_waitqueue_head(&thread->wait);
	INIT_LIST_HEAD(&thread->todo);
	rb_link_node(&thread->rb_node, parent, p);
	rb_insert_color(&thread->rb_node, &proc->threads);
	thread->looper_need_return = true;
	thread->return_error.work.type = BINDER_WORK_RETURN_ERROR;
	thread->return_error.cmd = BR_OK;
	thread->reply_error.work.type = BINDER_WORK_RETURN_ERROR;
	thread->reply_error.cmd = BR_OK;
<<<<<<< HEAD
	thread->ee.command = BR_OK;
=======
>>>>>>> 366e92d4
	spin_lock_init(&thread->prio_lock);
	thread->prio_state = BINDER_PRIO_SET;
	INIT_LIST_HEAD(&new_thread->waiting_thread_node);
	return thread;
}

static struct binder_thread *binder_get_thread(struct binder_proc *proc)
{
	struct binder_thread *thread;
	struct binder_thread *new_thread;

	binder_inner_proc_lock(proc);
	thread = binder_get_thread_ilocked(proc, NULL);
	binder_inner_proc_unlock(proc);
	if (!thread) {
		new_thread = kzalloc(sizeof(*thread), GFP_KERNEL);
		if (new_thread == NULL)
			return NULL;
		binder_inner_proc_lock(proc);
		thread = binder_get_thread_ilocked(proc, new_thread);
		binder_inner_proc_unlock(proc);
		if (thread != new_thread)
			kfree(new_thread);
	}
	return thread;
}

static void binder_free_proc(struct binder_proc *proc)
{
	struct binder_device *device;
	struct binder_proc_ext *eproc =
		container_of(proc, struct binder_proc_ext, proc);

	BUG_ON(!list_empty(&proc->todo));
	BUG_ON(!list_empty(&proc->delivered_death));
	if (proc->outstanding_txns)
		pr_warn("%s: Unexpected outstanding_txns %d\n",
			__func__, proc->outstanding_txns);
	device = container_of(proc->context, struct binder_device, context);
	if (refcount_dec_and_test(&device->ref)) {
		kfree(proc->context->name);
		kfree(device);
	}
	binder_alloc_deferred_release(&proc->alloc);
	put_task_struct(proc->tsk);
	put_cred(eproc->cred);
	binder_stats_deleted(BINDER_STAT_PROC);
	kfree(eproc);
}

static void binder_free_thread(struct binder_thread *thread)
{
	BUG_ON(!list_empty(&thread->todo));
	binder_stats_deleted(BINDER_STAT_THREAD);
	binder_proc_dec_tmpref(thread->proc);
	put_task_struct(thread->task);
	kfree(thread);
}

static int binder_thread_release(struct binder_proc *proc,
				 struct binder_thread *thread)
{
	struct binder_transaction *t;
	struct binder_transaction *send_reply = NULL;
	int active_transactions = 0;
	struct binder_transaction *last_t = NULL;

	binder_inner_proc_lock(thread->proc);
	/*
	 * take a ref on the proc so it survives
	 * after we remove this thread from proc->threads.
	 * The corresponding dec is when we actually
	 * free the thread in binder_free_thread()
	 */
	proc->tmp_ref++;
	/*
	 * take a ref on this thread to ensure it
	 * survives while we are releasing it
	 */
	atomic_inc(&thread->tmp_ref);
	rb_erase(&thread->rb_node, &proc->threads);
	t = thread->transaction_stack;
	if (t) {
		spin_lock(&t->lock);
		if (t->to_thread == thread)
			send_reply = t;
	} else {
		__acquire(&t->lock);
	}
	thread->is_dead = true;

	while (t) {
		last_t = t;
		active_transactions++;
		binder_debug(BINDER_DEBUG_DEAD_TRANSACTION,
			     "release %d:%d transaction %d %s, still active\n",
			      proc->pid, thread->pid,
			     t->debug_id,
			     (t->to_thread == thread) ? "in" : "out");

		if (t->to_thread == thread) {
			thread->proc->outstanding_txns--;
			t->to_proc = NULL;
			t->to_thread = NULL;
			if (t->buffer) {
				t->buffer->transaction = NULL;
				t->buffer = NULL;
			}
			t = t->to_parent;
		} else if (t->from == thread) {
			t->from = NULL;
			t = t->from_parent;
		} else
			BUG();
		spin_unlock(&last_t->lock);
		if (t)
			spin_lock(&t->lock);
		else
			__acquire(&t->lock);
	}
	/* annotation for sparse, lock not acquired in last iteration above */
	__release(&t->lock);

	/*
	 * If this thread used poll, make sure we remove the waitqueue from any
	 * poll data structures holding it.
	 */
	if (thread->looper & BINDER_LOOPER_STATE_POLL)
		wake_up_pollfree(&thread->wait);

	binder_inner_proc_unlock(thread->proc);

	/*
	 * This is needed to avoid races between wake_up_pollfree() above and
	 * someone else removing the last entry from the queue for other reasons
	 * (e.g. ep_remove_wait_queue() being called due to an epoll file
	 * descriptor being closed).  Such other users hold an RCU read lock, so
	 * we can be sure they're done after we call synchronize_rcu().
	 */
	if (thread->looper & BINDER_LOOPER_STATE_POLL)
		synchronize_rcu();

	if (send_reply)
		binder_send_failed_reply(send_reply, BR_DEAD_REPLY);
	binder_release_work(proc, &thread->todo);
	binder_thread_dec_tmpref(thread);
	return active_transactions;
}

static __poll_t binder_poll(struct file *filp,
				struct poll_table_struct *wait)
{
	struct binder_proc *proc = filp->private_data;
	struct binder_thread *thread = NULL;
	bool wait_for_proc_work;

	thread = binder_get_thread(proc);
	if (!thread)
		return POLLERR;

	binder_inner_proc_lock(thread->proc);
	thread->looper |= BINDER_LOOPER_STATE_POLL;
	wait_for_proc_work = binder_available_for_proc_work_ilocked(thread);

	binder_inner_proc_unlock(thread->proc);

	poll_wait(filp, &thread->wait, wait);

	if (binder_has_work(thread, wait_for_proc_work))
		return EPOLLIN;

	return 0;
}

static int binder_ioctl_write_read(struct file *filp,
				unsigned int cmd, unsigned long arg,
				struct binder_thread *thread)
{
	int ret = 0;
	struct binder_proc *proc = filp->private_data;
	unsigned int size = _IOC_SIZE(cmd);
	void __user *ubuf = (void __user *)arg;
	struct binder_write_read bwr;

	if (size != sizeof(struct binder_write_read)) {
		ret = -EINVAL;
		goto out;
	}
	if (copy_from_user(&bwr, ubuf, sizeof(bwr))) {
		ret = -EFAULT;
		goto out;
	}
	binder_debug(BINDER_DEBUG_READ_WRITE,
		     "%d:%d write %lld at %016llx, read %lld at %016llx\n",
		     proc->pid, thread->pid,
		     (u64)bwr.write_size, (u64)bwr.write_buffer,
		     (u64)bwr.read_size, (u64)bwr.read_buffer);

	if (bwr.write_size > 0) {
		ret = binder_thread_write(proc, thread,
					  bwr.write_buffer,
					  bwr.write_size,
					  &bwr.write_consumed);
		trace_binder_write_done(ret);
		if (ret < 0) {
			bwr.read_consumed = 0;
			if (copy_to_user(ubuf, &bwr, sizeof(bwr)))
				ret = -EFAULT;
			goto out;
		}
	}
	if (bwr.read_size > 0) {
		ret = binder_thread_read(proc, thread, bwr.read_buffer,
					 bwr.read_size,
					 &bwr.read_consumed,
					 filp->f_flags & O_NONBLOCK);
		trace_binder_read_done(ret);
		binder_inner_proc_lock(proc);
		if (!binder_worklist_empty_ilocked(&proc->todo))
			binder_wakeup_proc_ilocked(proc);
		binder_inner_proc_unlock(proc);
		if (ret < 0) {
			if (copy_to_user(ubuf, &bwr, sizeof(bwr)))
				ret = -EFAULT;
			goto out;
		}
	}
	binder_debug(BINDER_DEBUG_READ_WRITE,
		     "%d:%d wrote %lld of %lld, read return %lld of %lld\n",
		     proc->pid, thread->pid,
		     (u64)bwr.write_consumed, (u64)bwr.write_size,
		     (u64)bwr.read_consumed, (u64)bwr.read_size);
	if (copy_to_user(ubuf, &bwr, sizeof(bwr))) {
		ret = -EFAULT;
		goto out;
	}
out:
	return ret;
}

static int binder_ioctl_set_ctx_mgr(struct file *filp,
				    struct flat_binder_object *fbo)
{
	int ret = 0;
	struct binder_proc *proc = filp->private_data;
	struct binder_context *context = proc->context;
	struct binder_node *new_node;
	kuid_t curr_euid = current_euid();

	mutex_lock(&context->context_mgr_node_lock);
	if (context->binder_context_mgr_node) {
		pr_err("BINDER_SET_CONTEXT_MGR already set\n");
		ret = -EBUSY;
		goto out;
	}
	ret = security_binder_set_context_mgr(binder_get_cred(proc));
	if (ret < 0)
		goto out;
	if (uid_valid(context->binder_context_mgr_uid)) {
		if (!uid_eq(context->binder_context_mgr_uid, curr_euid)) {
			pr_err("BINDER_SET_CONTEXT_MGR bad uid %d != %d\n",
			       from_kuid(&init_user_ns, curr_euid),
			       from_kuid(&init_user_ns,
					 context->binder_context_mgr_uid));
			ret = -EPERM;
			goto out;
		}
	} else {
		context->binder_context_mgr_uid = curr_euid;
	}
	new_node = binder_new_node(proc, fbo);
	if (!new_node) {
		ret = -ENOMEM;
		goto out;
	}
	binder_node_lock(new_node);
	new_node->local_weak_refs++;
	new_node->local_strong_refs++;
	new_node->has_strong_ref = 1;
	new_node->has_weak_ref = 1;
	context->binder_context_mgr_node = new_node;
	binder_node_unlock(new_node);
	binder_put_node(new_node);
out:
	mutex_unlock(&context->context_mgr_node_lock);
	return ret;
}

static int binder_ioctl_get_node_info_for_ref(struct binder_proc *proc,
		struct binder_node_info_for_ref *info)
{
	struct binder_node *node;
	struct binder_context *context = proc->context;
	__u32 handle = info->handle;

	if (info->strong_count || info->weak_count || info->reserved1 ||
	    info->reserved2 || info->reserved3) {
		binder_user_error("%d BINDER_GET_NODE_INFO_FOR_REF: only handle may be non-zero.",
				  proc->pid);
		return -EINVAL;
	}

	/* This ioctl may only be used by the context manager */
	mutex_lock(&context->context_mgr_node_lock);
	if (!context->binder_context_mgr_node ||
		context->binder_context_mgr_node->proc != proc) {
		mutex_unlock(&context->context_mgr_node_lock);
		return -EPERM;
	}
	mutex_unlock(&context->context_mgr_node_lock);

	node = binder_get_node_from_ref(proc, handle, true, NULL);
	if (!node)
		return -EINVAL;

	info->strong_count = node->local_strong_refs +
		node->internal_strong_refs;
	info->weak_count = node->local_weak_refs;

	binder_put_node(node);

	return 0;
}

static int binder_ioctl_get_node_debug_info(struct binder_proc *proc,
				struct binder_node_debug_info *info)
{
	struct rb_node *n;
	binder_uintptr_t ptr = info->ptr;

	memset(info, 0, sizeof(*info));

	binder_inner_proc_lock(proc);
	for (n = rb_first(&proc->nodes); n != NULL; n = rb_next(n)) {
		struct binder_node *node = rb_entry(n, struct binder_node,
						    rb_node);
		if (node->ptr > ptr) {
			info->ptr = node->ptr;
			info->cookie = node->cookie;
			info->has_strong_ref = node->has_strong_ref;
			info->has_weak_ref = node->has_weak_ref;
			break;
		}
	}
	binder_inner_proc_unlock(proc);

	return 0;
}

static bool binder_txns_pending_ilocked(struct binder_proc *proc)
{
	struct rb_node *n;
	struct binder_thread *thread;

	if (proc->outstanding_txns > 0)
		return true;

	for (n = rb_first(&proc->threads); n; n = rb_next(n)) {
		thread = rb_entry(n, struct binder_thread, rb_node);
		if (thread->transaction_stack)
			return true;
	}
	return false;
}

static int binder_ioctl_freeze(struct binder_freeze_info *info,
			       struct binder_proc *target_proc)
{
	int ret = 0;

	if (!info->enable) {
		binder_inner_proc_lock(target_proc);
		target_proc->sync_recv = false;
		target_proc->async_recv = false;
		target_proc->is_frozen = false;
		binder_inner_proc_unlock(target_proc);
		return 0;
	}

	/*
	 * Freezing the target. Prevent new transactions by
	 * setting frozen state. If timeout specified, wait
	 * for transactions to drain.
	 */
	binder_inner_proc_lock(target_proc);
	target_proc->sync_recv = false;
	target_proc->async_recv = false;
	target_proc->is_frozen = true;
	binder_inner_proc_unlock(target_proc);

	if (info->timeout_ms > 0)
		ret = wait_event_interruptible_timeout(
			target_proc->freeze_wait,
			(!target_proc->outstanding_txns),
			msecs_to_jiffies(info->timeout_ms));

	/* Check pending transactions that wait for reply */
	if (ret >= 0) {
		binder_inner_proc_lock(target_proc);
		if (binder_txns_pending_ilocked(target_proc))
			ret = -EAGAIN;
		binder_inner_proc_unlock(target_proc);
	}

	if (ret < 0) {
		binder_inner_proc_lock(target_proc);
		target_proc->is_frozen = false;
		binder_inner_proc_unlock(target_proc);
	}

	return ret;
}

static int binder_ioctl_get_freezer_info(
				struct binder_frozen_status_info *info)
{
	struct binder_proc *target_proc;
	bool found = false;
	__u32 txns_pending;

	info->sync_recv = 0;
	info->async_recv = 0;

	mutex_lock(&binder_procs_lock);
	hlist_for_each_entry(target_proc, &binder_procs, proc_node) {
		if (target_proc->pid == info->pid) {
			found = true;
			binder_inner_proc_lock(target_proc);
			txns_pending = binder_txns_pending_ilocked(target_proc);
			info->sync_recv |= target_proc->sync_recv |
					(txns_pending << 1);
			info->async_recv |= target_proc->async_recv;
			binder_inner_proc_unlock(target_proc);
		}
	}
	mutex_unlock(&binder_procs_lock);

	if (!found)
		return -EINVAL;

	return 0;
}

<<<<<<< HEAD
static int binder_ioctl_get_extended_error(struct binder_thread *thread,
					   void __user *ubuf)
{
	struct binder_extended_error ee;

	binder_inner_proc_lock(thread->proc);
	ee = thread->ee;
	binder_set_extended_error(&thread->ee, 0, BR_OK, 0);
	binder_inner_proc_unlock(thread->proc);

	if (copy_to_user(ubuf, &ee, sizeof(ee)))
		return -EFAULT;

	return 0;
}

=======
>>>>>>> 366e92d4
static long binder_ioctl(struct file *filp, unsigned int cmd, unsigned long arg)
{
	int ret;
	struct binder_proc *proc = filp->private_data;
	struct binder_thread *thread;
	unsigned int size = _IOC_SIZE(cmd);
	void __user *ubuf = (void __user *)arg;

	/*pr_info("binder_ioctl: %d:%d %x %lx\n",
			proc->pid, current->pid, cmd, arg);*/

	binder_selftest_alloc(&proc->alloc);

	trace_binder_ioctl(cmd, arg);

	ret = wait_event_interruptible(binder_user_error_wait, binder_stop_on_user_error < 2);
	if (ret)
		goto err_unlocked;

	thread = binder_get_thread(proc);
	if (thread == NULL) {
		ret = -ENOMEM;
		goto err;
	}

	switch (cmd) {
	case BINDER_WRITE_READ:
		ret = binder_ioctl_write_read(filp, cmd, arg, thread);
		if (ret)
			goto err;
		break;
	case BINDER_SET_MAX_THREADS: {
		int max_threads;

		if (copy_from_user(&max_threads, ubuf,
				   sizeof(max_threads))) {
			ret = -EFAULT;
			goto err;
		}
		binder_inner_proc_lock(proc);
		proc->max_threads = max_threads;
		binder_inner_proc_unlock(proc);
		break;
	}
	case BINDER_SET_CONTEXT_MGR_EXT: {
		struct flat_binder_object fbo;

		if (copy_from_user(&fbo, ubuf, sizeof(fbo))) {
			ret = -EFAULT;
			goto err;
		}
		ret = binder_ioctl_set_ctx_mgr(filp, &fbo);
		if (ret)
			goto err;
		break;
	}
	case BINDER_SET_CONTEXT_MGR:
		ret = binder_ioctl_set_ctx_mgr(filp, NULL);
		if (ret)
			goto err;
		break;
	case BINDER_THREAD_EXIT:
		binder_debug(BINDER_DEBUG_THREADS, "%d:%d exit\n",
			     proc->pid, thread->pid);
		binder_thread_release(proc, thread);
		thread = NULL;
		break;
	case BINDER_VERSION: {
		struct binder_version __user *ver = ubuf;

		if (size != sizeof(struct binder_version)) {
			ret = -EINVAL;
			goto err;
		}
		if (put_user(BINDER_CURRENT_PROTOCOL_VERSION,
			     &ver->protocol_version)) {
			ret = -EINVAL;
			goto err;
		}
		break;
	}
	case BINDER_GET_NODE_INFO_FOR_REF: {
		struct binder_node_info_for_ref info;

		if (copy_from_user(&info, ubuf, sizeof(info))) {
			ret = -EFAULT;
			goto err;
		}

		ret = binder_ioctl_get_node_info_for_ref(proc, &info);
		if (ret < 0)
			goto err;

		if (copy_to_user(ubuf, &info, sizeof(info))) {
			ret = -EFAULT;
			goto err;
		}

		break;
	}
	case BINDER_GET_NODE_DEBUG_INFO: {
		struct binder_node_debug_info info;

		if (copy_from_user(&info, ubuf, sizeof(info))) {
			ret = -EFAULT;
			goto err;
		}

		ret = binder_ioctl_get_node_debug_info(proc, &info);
		if (ret < 0)
			goto err;

		if (copy_to_user(ubuf, &info, sizeof(info))) {
			ret = -EFAULT;
			goto err;
		}
		break;
	}
	case BINDER_FREEZE: {
		struct binder_freeze_info info;
		struct binder_proc **target_procs = NULL, *target_proc;
		int target_procs_count = 0, i = 0;

		ret = 0;

		if (copy_from_user(&info, ubuf, sizeof(info))) {
			ret = -EFAULT;
			goto err;
		}

		mutex_lock(&binder_procs_lock);
		hlist_for_each_entry(target_proc, &binder_procs, proc_node) {
			if (target_proc->pid == info.pid)
				target_procs_count++;
		}

		if (target_procs_count == 0) {
			mutex_unlock(&binder_procs_lock);
			ret = -EINVAL;
			goto err;
		}

		target_procs = kcalloc(target_procs_count,
				       sizeof(struct binder_proc *),
				       GFP_KERNEL);

		if (!target_procs) {
			mutex_unlock(&binder_procs_lock);
			ret = -ENOMEM;
			goto err;
		}

		hlist_for_each_entry(target_proc, &binder_procs, proc_node) {
			if (target_proc->pid != info.pid)
				continue;

			binder_inner_proc_lock(target_proc);
			target_proc->tmp_ref++;
			binder_inner_proc_unlock(target_proc);

			target_procs[i++] = target_proc;
		}
		mutex_unlock(&binder_procs_lock);

		for (i = 0; i < target_procs_count; i++) {
			if (ret >= 0)
				ret = binder_ioctl_freeze(&info,
							  target_procs[i]);

			binder_proc_dec_tmpref(target_procs[i]);
		}

		kfree(target_procs);

		if (ret < 0)
			goto err;
		break;
	}
	case BINDER_GET_FROZEN_INFO: {
		struct binder_frozen_status_info info;

		if (copy_from_user(&info, ubuf, sizeof(info))) {
			ret = -EFAULT;
			goto err;
		}

		ret = binder_ioctl_get_freezer_info(&info);
		if (ret < 0)
			goto err;

		if (copy_to_user(ubuf, &info, sizeof(info))) {
			ret = -EFAULT;
			goto err;
		}
		break;
	}
<<<<<<< HEAD
	case BINDER_ENABLE_ONEWAY_SPAM_DETECTION: {
		uint32_t enable;

		if (copy_from_user(&enable, ubuf, sizeof(enable))) {
			ret = -EFAULT;
			goto err;
		}
		binder_inner_proc_lock(proc);
		proc->oneway_spam_detection_enabled = (bool)enable;
		binder_inner_proc_unlock(proc);
		break;
	}
	case BINDER_GET_EXTENDED_ERROR:
		ret = binder_ioctl_get_extended_error(thread, ubuf);
		if (ret < 0)
			goto err;
		break;
=======
>>>>>>> 366e92d4
	default:
		ret = -EINVAL;
		goto err;
	}
	ret = 0;
err:
	if (thread)
		thread->looper_need_return = false;
	wait_event_interruptible(binder_user_error_wait, binder_stop_on_user_error < 2);
	if (ret && ret != -EINTR)
		pr_info("%d:%d ioctl %x %lx returned %d\n", proc->pid, current->pid, cmd, arg, ret);
err_unlocked:
	trace_binder_ioctl_done(ret);
	return ret;
}

static void binder_vma_open(struct vm_area_struct *vma)
{
	struct binder_proc *proc = vma->vm_private_data;

	binder_debug(BINDER_DEBUG_OPEN_CLOSE,
		     "%d open vm area %lx-%lx (%ld K) vma %lx pagep %lx\n",
		     proc->pid, vma->vm_start, vma->vm_end,
		     (vma->vm_end - vma->vm_start) / SZ_1K, vma->vm_flags,
		     (unsigned long)pgprot_val(vma->vm_page_prot));
}

static void binder_vma_close(struct vm_area_struct *vma)
{
	struct binder_proc *proc = vma->vm_private_data;

	binder_debug(BINDER_DEBUG_OPEN_CLOSE,
		     "%d close vm area %lx-%lx (%ld K) vma %lx pagep %lx\n",
		     proc->pid, vma->vm_start, vma->vm_end,
		     (vma->vm_end - vma->vm_start) / SZ_1K, vma->vm_flags,
		     (unsigned long)pgprot_val(vma->vm_page_prot));
	binder_alloc_vma_close(&proc->alloc);
}

static vm_fault_t binder_vm_fault(struct vm_fault *vmf)
{
	return VM_FAULT_SIGBUS;
}

static const struct vm_operations_struct binder_vm_ops = {
	.open = binder_vma_open,
	.close = binder_vma_close,
	.fault = binder_vm_fault,
};

static int binder_mmap(struct file *filp, struct vm_area_struct *vma)
{
	struct binder_proc *proc = filp->private_data;

	if (proc->tsk != current->group_leader)
		return -EINVAL;

	binder_debug(BINDER_DEBUG_OPEN_CLOSE,
		     "%s: %d %lx-%lx (%ld K) vma %lx pagep %lx\n",
		     __func__, proc->pid, vma->vm_start, vma->vm_end,
		     (vma->vm_end - vma->vm_start) / SZ_1K, vma->vm_flags,
		     (unsigned long)pgprot_val(vma->vm_page_prot));

	if (vma->vm_flags & FORBIDDEN_MMAP_FLAGS) {
		pr_err("%s: %d %lx-%lx %s failed %d\n", __func__,
		       proc->pid, vma->vm_start, vma->vm_end, "bad vm_flags", -EPERM);
		return -EPERM;
	}
	vma->vm_flags |= VM_DONTCOPY | VM_MIXEDMAP;
	vma->vm_flags &= ~VM_MAYWRITE;

	vma->vm_ops = &binder_vm_ops;
	vma->vm_private_data = proc;

	return binder_alloc_mmap_handler(&proc->alloc, vma);
}

static int binder_open(struct inode *nodp, struct file *filp)
{
	struct binder_proc *proc, *itr;
	struct binder_proc_ext *eproc;
	struct binder_device *binder_dev;
	struct binderfs_info *info;
	struct dentry *binder_binderfs_dir_entry_proc = NULL;
	bool existing_pid = false;

	binder_debug(BINDER_DEBUG_OPEN_CLOSE, "%s: %d:%d\n", __func__,
		     current->group_leader->pid, current->pid);

	eproc = kzalloc(sizeof(*eproc), GFP_KERNEL);
	proc = &eproc->proc;
	if (proc == NULL)
		return -ENOMEM;
	spin_lock_init(&proc->inner_lock);
	spin_lock_init(&proc->outer_lock);
	get_task_struct(current->group_leader);
	proc->tsk = current->group_leader;
	eproc->cred = get_cred(filp->f_cred);
	INIT_LIST_HEAD(&proc->todo);
	init_waitqueue_head(&proc->freeze_wait);
	if (binder_supported_policy(current->policy)) {
		proc->default_priority.sched_policy = current->policy;
		proc->default_priority.prio = current->normal_prio;
	} else {
		proc->default_priority.sched_policy = SCHED_NORMAL;
		proc->default_priority.prio = NICE_TO_PRIO(0);
	}

<<<<<<< HEAD
#ifdef CONFIG_UCLAMP_TASK
	proc->default_priority.uclamp[UCLAMP_MIN] = current->uclamp_req[UCLAMP_MIN];
	proc->default_priority.uclamp[UCLAMP_MAX] = current->uclamp_req[UCLAMP_MAX];
#endif

=======
>>>>>>> 366e92d4
	/* binderfs stashes devices in i_private */
	if (is_binderfs_device(nodp)) {
		binder_dev = nodp->i_private;
		info = nodp->i_sb->s_fs_info;
		binder_binderfs_dir_entry_proc = info->proc_log_dir;
	} else {
		binder_dev = container_of(filp->private_data,
					  struct binder_device, miscdev);
	}
	refcount_inc(&binder_dev->ref);
	proc->context = &binder_dev->context;
	binder_alloc_init(&proc->alloc);

	binder_stats_created(BINDER_STAT_PROC);
	proc->pid = current->group_leader->pid;
	INIT_LIST_HEAD(&proc->delivered_death);
	INIT_LIST_HEAD(&proc->waiting_threads);
	filp->private_data = proc;

	mutex_lock(&binder_procs_lock);
	hlist_for_each_entry(itr, &binder_procs, proc_node) {
		if (itr->pid == proc->pid) {
			existing_pid = true;
			break;
		}
	}
	hlist_add_head(&proc->proc_node, &binder_procs);
	mutex_unlock(&binder_procs_lock);

	if (binder_debugfs_dir_entry_proc && !existing_pid) {
		char strbuf[11];

		snprintf(strbuf, sizeof(strbuf), "%u", proc->pid);
		/*
		 * proc debug entries are shared between contexts.
		 * Only create for the first PID to avoid debugfs log spamming
		 * The printing code will anyway print all contexts for a given
		 * PID so this is not a problem.
		 */
		proc->debugfs_entry = debugfs_create_file(strbuf, 0444,
			binder_debugfs_dir_entry_proc,
			(void *)(unsigned long)proc->pid,
			&proc_fops);
	}

	if (binder_binderfs_dir_entry_proc && !existing_pid) {
		char strbuf[11];
		struct dentry *binderfs_entry;

		snprintf(strbuf, sizeof(strbuf), "%u", proc->pid);
		/*
		 * Similar to debugfs, the process specific log file is shared
		 * between contexts. Only create for the first PID.
		 * This is ok since same as debugfs, the log file will contain
		 * information on all contexts of a given PID.
		 */
		binderfs_entry = binderfs_create_file(binder_binderfs_dir_entry_proc,
			strbuf, &proc_fops, (void *)(unsigned long)proc->pid);
		if (!IS_ERR(binderfs_entry)) {
			proc->binderfs_entry = binderfs_entry;
		} else {
			int error;

			error = PTR_ERR(binderfs_entry);
			pr_warn("Unable to create file %s in binderfs (error %d)\n",
				strbuf, error);
		}
	}

	return 0;
}

static int binder_flush(struct file *filp, fl_owner_t id)
{
	struct binder_proc *proc = filp->private_data;

	binder_defer_work(proc, BINDER_DEFERRED_FLUSH);

	return 0;
}

static void binder_deferred_flush(struct binder_proc *proc)
{
	struct rb_node *n;
	int wake_count = 0;

	binder_inner_proc_lock(proc);
	for (n = rb_first(&proc->threads); n != NULL; n = rb_next(n)) {
		struct binder_thread *thread = rb_entry(n, struct binder_thread, rb_node);

		thread->looper_need_return = true;
		if (thread->looper & BINDER_LOOPER_STATE_WAITING) {
			wake_up_interruptible(&thread->wait);
			wake_count++;
		}
	}
	binder_inner_proc_unlock(proc);

	binder_debug(BINDER_DEBUG_OPEN_CLOSE,
		     "binder_flush: %d woke %d threads\n", proc->pid,
		     wake_count);
}

static int binder_release(struct inode *nodp, struct file *filp)
{
	struct binder_proc *proc = filp->private_data;

	debugfs_remove(proc->debugfs_entry);

	if (proc->binderfs_entry) {
		binderfs_remove_file(proc->binderfs_entry);
		proc->binderfs_entry = NULL;
	}

	binder_defer_work(proc, BINDER_DEFERRED_RELEASE);

	return 0;
}

static int binder_node_release(struct binder_node *node, int refs)
{
	struct binder_ref *ref;
	int death = 0;
	struct binder_proc *proc = node->proc;

	binder_release_work(proc, &node->async_todo);

	binder_node_lock(node);
	binder_inner_proc_lock(proc);
	binder_dequeue_work_ilocked(&node->work);
	/*
	 * The caller must have taken a temporary ref on the node,
	 */
	BUG_ON(!node->tmp_refs);
	if (hlist_empty(&node->refs) && node->tmp_refs == 1) {
		binder_inner_proc_unlock(proc);
		binder_node_unlock(node);
		binder_free_node(node);

		return refs;
	}

	node->proc = NULL;
	node->local_strong_refs = 0;
	node->local_weak_refs = 0;
	binder_inner_proc_unlock(proc);

	spin_lock(&binder_dead_nodes_lock);
	hlist_add_head(&node->dead_node, &binder_dead_nodes);
	spin_unlock(&binder_dead_nodes_lock);

	hlist_for_each_entry(ref, &node->refs, node_entry) {
		refs++;
		/*
		 * Need the node lock to synchronize
		 * with new notification requests and the
		 * inner lock to synchronize with queued
		 * death notifications.
		 */
		binder_inner_proc_lock(ref->proc);
		if (!ref->death) {
			binder_inner_proc_unlock(ref->proc);
			continue;
		}

		death++;

		BUG_ON(!list_empty(&ref->death->work.entry));
		ref->death->work.type = BINDER_WORK_DEAD_BINDER;
		binder_enqueue_work_ilocked(&ref->death->work,
					    &ref->proc->todo);
		binder_wakeup_proc_ilocked(ref->proc);
		binder_inner_proc_unlock(ref->proc);
	}

	binder_debug(BINDER_DEBUG_DEAD_BINDER,
		     "node %d now dead, refs %d, death %d\n",
		     node->debug_id, refs, death);
	binder_node_unlock(node);
	binder_put_node(node);

	return refs;
}

static void binder_deferred_release(struct binder_proc *proc)
{
	struct binder_context *context = proc->context;
	struct rb_node *n;
	int threads, nodes, incoming_refs, outgoing_refs, active_transactions;

	mutex_lock(&binder_procs_lock);
	hlist_del(&proc->proc_node);
	mutex_unlock(&binder_procs_lock);

	mutex_lock(&context->context_mgr_node_lock);
	if (context->binder_context_mgr_node &&
	    context->binder_context_mgr_node->proc == proc) {
		binder_debug(BINDER_DEBUG_DEAD_BINDER,
			     "%s: %d context_mgr_node gone\n",
			     __func__, proc->pid);
		context->binder_context_mgr_node = NULL;
	}
	mutex_unlock(&context->context_mgr_node_lock);
	binder_inner_proc_lock(proc);
	/*
	 * Make sure proc stays alive after we
	 * remove all the threads
	 */
	proc->tmp_ref++;

	proc->is_dead = true;
	proc->is_frozen = false;
	proc->sync_recv = false;
	proc->async_recv = false;
	threads = 0;
	active_transactions = 0;
	while ((n = rb_first(&proc->threads))) {
		struct binder_thread *thread;

		thread = rb_entry(n, struct binder_thread, rb_node);
		binder_inner_proc_unlock(proc);
		threads++;
		active_transactions += binder_thread_release(proc, thread);
		binder_inner_proc_lock(proc);
	}

	nodes = 0;
	incoming_refs = 0;
	while ((n = rb_first(&proc->nodes))) {
		struct binder_node *node;

		node = rb_entry(n, struct binder_node, rb_node);
		nodes++;
		/*
		 * take a temporary ref on the node before
		 * calling binder_node_release() which will either
		 * kfree() the node or call binder_put_node()
		 */
		binder_inc_node_tmpref_ilocked(node);
		rb_erase(&node->rb_node, &proc->nodes);
		binder_inner_proc_unlock(proc);
		incoming_refs = binder_node_release(node, incoming_refs);
		binder_inner_proc_lock(proc);
	}
	binder_inner_proc_unlock(proc);

	outgoing_refs = 0;
	binder_proc_lock(proc);
	while ((n = rb_first(&proc->refs_by_desc))) {
		struct binder_ref *ref;

		ref = rb_entry(n, struct binder_ref, rb_node_desc);
		outgoing_refs++;
		binder_cleanup_ref_olocked(ref);
		binder_proc_unlock(proc);
		binder_free_ref(ref);
		binder_proc_lock(proc);
	}
	binder_proc_unlock(proc);

	binder_release_work(proc, &proc->todo);
	binder_release_work(proc, &proc->delivered_death);

	binder_debug(BINDER_DEBUG_OPEN_CLOSE,
		     "%s: %d threads %d, nodes %d (ref %d), refs %d, active transactions %d\n",
		     __func__, proc->pid, threads, nodes, incoming_refs,
		     outgoing_refs, active_transactions);

	binder_proc_dec_tmpref(proc);
}

static void binder_deferred_func(struct work_struct *work)
{
	struct binder_proc *proc;

	int defer;

	do {
		mutex_lock(&binder_deferred_lock);
		if (!hlist_empty(&binder_deferred_list)) {
			proc = hlist_entry(binder_deferred_list.first,
					struct binder_proc, deferred_work_node);
			hlist_del_init(&proc->deferred_work_node);
			defer = proc->deferred_work;
			proc->deferred_work = 0;
		} else {
			proc = NULL;
			defer = 0;
		}
		mutex_unlock(&binder_deferred_lock);

		if (defer & BINDER_DEFERRED_FLUSH)
			binder_deferred_flush(proc);

		if (defer & BINDER_DEFERRED_RELEASE)
			binder_deferred_release(proc); /* frees proc */
	} while (proc);
}
static DECLARE_WORK(binder_deferred_work, binder_deferred_func);

static void
binder_defer_work(struct binder_proc *proc, enum binder_deferred_state defer)
{
	mutex_lock(&binder_deferred_lock);
	proc->deferred_work |= defer;
	if (hlist_unhashed(&proc->deferred_work_node)) {
		hlist_add_head(&proc->deferred_work_node,
				&binder_deferred_list);
		schedule_work(&binder_deferred_work);
	}
	mutex_unlock(&binder_deferred_lock);
}

static void print_binder_transaction_ilocked(struct seq_file *m,
					     struct binder_proc *proc,
					     const char *prefix,
					     struct binder_transaction *t)
{
	struct binder_proc *to_proc;
	struct binder_buffer *buffer = t->buffer;

	spin_lock(&t->lock);
	to_proc = t->to_proc;
	seq_printf(m,
		   "%s %d: %pK from %d:%d to %d:%d code %x flags %x pri %d:%d r%d",
		   prefix, t->debug_id, t,
		   t->from ? t->from->proc->pid : 0,
		   t->from ? t->from->pid : 0,
		   to_proc ? to_proc->pid : 0,
		   t->to_thread ? t->to_thread->pid : 0,
		   t->code, t->flags, t->priority.sched_policy,
		   t->priority.prio, t->need_reply);
	spin_unlock(&t->lock);

	if (proc != to_proc) {
		/*
		 * Can only safely deref buffer if we are holding the
		 * correct proc inner lock for this node
		 */
		seq_puts(m, "\n");
		return;
	}

	if (buffer == NULL) {
		seq_puts(m, " buffer free\n");
		return;
	}
	if (buffer->target_node)
		seq_printf(m, " node %d", buffer->target_node->debug_id);
	seq_printf(m, " size %zd:%zd data %pK\n",
		   buffer->data_size, buffer->offsets_size,
		   buffer->user_data);
}

static void print_binder_work_ilocked(struct seq_file *m,
				     struct binder_proc *proc,
				     const char *prefix,
				     const char *transaction_prefix,
				     struct binder_work *w)
{
	struct binder_node *node;
	struct binder_transaction *t;

	switch (w->type) {
	case BINDER_WORK_TRANSACTION:
		t = container_of(w, struct binder_transaction, work);
		print_binder_transaction_ilocked(
				m, proc, transaction_prefix, t);
		break;
	case BINDER_WORK_RETURN_ERROR: {
		struct binder_error *e = container_of(
				w, struct binder_error, work);

		seq_printf(m, "%stransaction error: %u\n",
			   prefix, e->cmd);
	} break;
	case BINDER_WORK_TRANSACTION_COMPLETE:
		seq_printf(m, "%stransaction complete\n", prefix);
		break;
	case BINDER_WORK_NODE:
		node = container_of(w, struct binder_node, work);
		seq_printf(m, "%snode work %d: u%016llx c%016llx\n",
			   prefix, node->debug_id,
			   (u64)node->ptr, (u64)node->cookie);
		break;
	case BINDER_WORK_DEAD_BINDER:
		seq_printf(m, "%shas dead binder\n", prefix);
		break;
	case BINDER_WORK_DEAD_BINDER_AND_CLEAR:
		seq_printf(m, "%shas cleared dead binder\n", prefix);
		break;
	case BINDER_WORK_CLEAR_DEATH_NOTIFICATION:
		seq_printf(m, "%shas cleared death notification\n", prefix);
		break;
	default:
		seq_printf(m, "%sunknown work: type %d\n", prefix, w->type);
		break;
	}
}

static void print_binder_thread_ilocked(struct seq_file *m,
					struct binder_thread *thread,
					int print_always)
{
	struct binder_transaction *t;
	struct binder_work *w;
	size_t start_pos = m->count;
	size_t header_pos;

	seq_printf(m, "  thread %d: l %02x need_return %d tr %d\n",
			thread->pid, thread->looper,
			thread->looper_need_return,
			atomic_read(&thread->tmp_ref));
	header_pos = m->count;
	t = thread->transaction_stack;
	while (t) {
		if (t->from == thread) {
			print_binder_transaction_ilocked(m, thread->proc,
					"    outgoing transaction", t);
			t = t->from_parent;
		} else if (t->to_thread == thread) {
			print_binder_transaction_ilocked(m, thread->proc,
						 "    incoming transaction", t);
			t = t->to_parent;
		} else {
			print_binder_transaction_ilocked(m, thread->proc,
					"    bad transaction", t);
			t = NULL;
		}
	}
	list_for_each_entry(w, &thread->todo, entry) {
		print_binder_work_ilocked(m, thread->proc, "    ",
					  "    pending transaction", w);
	}
	if (!print_always && m->count == header_pos)
		m->count = start_pos;
}

static void print_binder_node_nilocked(struct seq_file *m,
				       struct binder_node *node)
{
	struct binder_ref *ref;
	struct binder_work *w;
	int count;

	count = 0;
	hlist_for_each_entry(ref, &node->refs, node_entry)
		count++;

	seq_printf(m, "  node %d: u%016llx c%016llx pri %d:%d hs %d hw %d ls %d lw %d is %d iw %d tr %d",
		   node->debug_id, (u64)node->ptr, (u64)node->cookie,
		   node->sched_policy, node->min_priority,
		   node->has_strong_ref, node->has_weak_ref,
		   node->local_strong_refs, node->local_weak_refs,
		   node->internal_strong_refs, count, node->tmp_refs);
	if (count) {
		seq_puts(m, " proc");
		hlist_for_each_entry(ref, &node->refs, node_entry)
			seq_printf(m, " %d", ref->proc->pid);
	}
	seq_puts(m, "\n");
	if (node->proc) {
		list_for_each_entry(w, &node->async_todo, entry)
			print_binder_work_ilocked(m, node->proc, "    ",
					  "    pending async transaction", w);
	}
}

static void print_binder_ref_olocked(struct seq_file *m,
				     struct binder_ref *ref)
{
	binder_node_lock(ref->node);
	seq_printf(m, "  ref %d: desc %d %snode %d s %d w %d d %pK\n",
		   ref->data.debug_id, ref->data.desc,
		   ref->node->proc ? "" : "dead ",
		   ref->node->debug_id, ref->data.strong,
		   ref->data.weak, ref->death);
	binder_node_unlock(ref->node);
}

static void print_binder_proc(struct seq_file *m,
			      struct binder_proc *proc, int print_all)
{
	struct binder_work *w;
	struct rb_node *n;
	size_t start_pos = m->count;
	size_t header_pos;
	struct binder_node *last_node = NULL;

	seq_printf(m, "proc %d\n", proc->pid);
	seq_printf(m, "context %s\n", proc->context->name);
	header_pos = m->count;

	binder_inner_proc_lock(proc);
	for (n = rb_first(&proc->threads); n != NULL; n = rb_next(n))
		print_binder_thread_ilocked(m, rb_entry(n, struct binder_thread,
						rb_node), print_all);

	for (n = rb_first(&proc->nodes); n != NULL; n = rb_next(n)) {
		struct binder_node *node = rb_entry(n, struct binder_node,
						    rb_node);
		if (!print_all && !node->has_async_transaction)
			continue;

		/*
		 * take a temporary reference on the node so it
		 * survives and isn't removed from the tree
		 * while we print it.
		 */
		binder_inc_node_tmpref_ilocked(node);
		/* Need to drop inner lock to take node lock */
		binder_inner_proc_unlock(proc);
		if (last_node)
			binder_put_node(last_node);
		binder_node_inner_lock(node);
		print_binder_node_nilocked(m, node);
		binder_node_inner_unlock(node);
		last_node = node;
		binder_inner_proc_lock(proc);
	}
	binder_inner_proc_unlock(proc);
	if (last_node)
		binder_put_node(last_node);

	if (print_all) {
		binder_proc_lock(proc);
		for (n = rb_first(&proc->refs_by_desc);
		     n != NULL;
		     n = rb_next(n))
			print_binder_ref_olocked(m, rb_entry(n,
							    struct binder_ref,
							    rb_node_desc));
		binder_proc_unlock(proc);
	}
	binder_alloc_print_allocated(m, &proc->alloc);
	binder_inner_proc_lock(proc);
	list_for_each_entry(w, &proc->todo, entry)
		print_binder_work_ilocked(m, proc, "  ",
					  "  pending transaction", w);
	list_for_each_entry(w, &proc->delivered_death, entry) {
		seq_puts(m, "  has delivered dead binder\n");
		break;
	}
	binder_inner_proc_unlock(proc);
	if (!print_all && m->count == header_pos)
		m->count = start_pos;
}

static const char * const binder_return_strings[] = {
	"BR_ERROR",
	"BR_OK",
	"BR_TRANSACTION",
	"BR_REPLY",
	"BR_ACQUIRE_RESULT",
	"BR_DEAD_REPLY",
	"BR_TRANSACTION_COMPLETE",
	"BR_INCREFS",
	"BR_ACQUIRE",
	"BR_RELEASE",
	"BR_DECREFS",
	"BR_ATTEMPT_ACQUIRE",
	"BR_NOOP",
	"BR_SPAWN_LOOPER",
	"BR_FINISHED",
	"BR_DEAD_BINDER",
	"BR_CLEAR_DEATH_NOTIFICATION_DONE",
	"BR_FAILED_REPLY",
	"BR_FROZEN_REPLY",
<<<<<<< HEAD
	"BR_ONEWAY_SPAM_SUSPECT",
=======
>>>>>>> 366e92d4
};

static const char * const binder_command_strings[] = {
	"BC_TRANSACTION",
	"BC_REPLY",
	"BC_ACQUIRE_RESULT",
	"BC_FREE_BUFFER",
	"BC_INCREFS",
	"BC_ACQUIRE",
	"BC_RELEASE",
	"BC_DECREFS",
	"BC_INCREFS_DONE",
	"BC_ACQUIRE_DONE",
	"BC_ATTEMPT_ACQUIRE",
	"BC_REGISTER_LOOPER",
	"BC_ENTER_LOOPER",
	"BC_EXIT_LOOPER",
	"BC_REQUEST_DEATH_NOTIFICATION",
	"BC_CLEAR_DEATH_NOTIFICATION",
	"BC_DEAD_BINDER_DONE",
	"BC_TRANSACTION_SG",
	"BC_REPLY_SG",
};

static const char * const binder_objstat_strings[] = {
	"proc",
	"thread",
	"node",
	"ref",
	"death",
	"transaction",
	"transaction_complete"
};

static void print_binder_stats(struct seq_file *m, const char *prefix,
			       struct binder_stats *stats)
{
	int i;

	BUILD_BUG_ON(ARRAY_SIZE(stats->bc) !=
		     ARRAY_SIZE(binder_command_strings));
	for (i = 0; i < ARRAY_SIZE(stats->bc); i++) {
		int temp = atomic_read(&stats->bc[i]);

		if (temp)
			seq_printf(m, "%s%s: %d\n", prefix,
				   binder_command_strings[i], temp);
	}

	BUILD_BUG_ON(ARRAY_SIZE(stats->br) !=
		     ARRAY_SIZE(binder_return_strings));
	for (i = 0; i < ARRAY_SIZE(stats->br); i++) {
		int temp = atomic_read(&stats->br[i]);

		if (temp)
			seq_printf(m, "%s%s: %d\n", prefix,
				   binder_return_strings[i], temp);
	}

	BUILD_BUG_ON(ARRAY_SIZE(stats->obj_created) !=
		     ARRAY_SIZE(binder_objstat_strings));
	BUILD_BUG_ON(ARRAY_SIZE(stats->obj_created) !=
		     ARRAY_SIZE(stats->obj_deleted));
	for (i = 0; i < ARRAY_SIZE(stats->obj_created); i++) {
		int created = atomic_read(&stats->obj_created[i]);
		int deleted = atomic_read(&stats->obj_deleted[i]);

		if (created || deleted)
			seq_printf(m, "%s%s: active %d total %d\n",
				prefix,
				binder_objstat_strings[i],
				created - deleted,
				created);
	}
}

static void print_binder_proc_stats(struct seq_file *m,
				    struct binder_proc *proc)
{
	struct binder_work *w;
	struct binder_thread *thread;
	struct rb_node *n;
	int count, strong, weak, ready_threads;
	size_t free_async_space =
		binder_alloc_get_free_async_space(&proc->alloc);

	seq_printf(m, "proc %d\n", proc->pid);
	seq_printf(m, "context %s\n", proc->context->name);
	count = 0;
	ready_threads = 0;
	binder_inner_proc_lock(proc);
	for (n = rb_first(&proc->threads); n != NULL; n = rb_next(n))
		count++;

	list_for_each_entry(thread, &proc->waiting_threads, waiting_thread_node)
		ready_threads++;

	seq_printf(m, "  threads: %d\n", count);
	seq_printf(m, "  requested threads: %d+%d/%d\n"
			"  ready threads %d\n"
			"  free async space %zd\n", proc->requested_threads,
			proc->requested_threads_started, proc->max_threads,
			ready_threads,
			free_async_space);
	count = 0;
	for (n = rb_first(&proc->nodes); n != NULL; n = rb_next(n))
		count++;
	binder_inner_proc_unlock(proc);
	seq_printf(m, "  nodes: %d\n", count);
	count = 0;
	strong = 0;
	weak = 0;
	binder_proc_lock(proc);
	for (n = rb_first(&proc->refs_by_desc); n != NULL; n = rb_next(n)) {
		struct binder_ref *ref = rb_entry(n, struct binder_ref,
						  rb_node_desc);
		count++;
		strong += ref->data.strong;
		weak += ref->data.weak;
	}
	binder_proc_unlock(proc);
	seq_printf(m, "  refs: %d s %d w %d\n", count, strong, weak);

	count = binder_alloc_get_allocated_count(&proc->alloc);
	seq_printf(m, "  buffers: %d\n", count);

	binder_alloc_print_pages(m, &proc->alloc);

	count = 0;
	binder_inner_proc_lock(proc);
	list_for_each_entry(w, &proc->todo, entry) {
		if (w->type == BINDER_WORK_TRANSACTION)
			count++;
	}
	binder_inner_proc_unlock(proc);
	seq_printf(m, "  pending transactions: %d\n", count);

	print_binder_stats(m, "  ", &proc->stats);
}


int binder_state_show(struct seq_file *m, void *unused)
{
	struct binder_proc *proc;
	struct binder_node *node;
	struct binder_node *last_node = NULL;

	seq_puts(m, "binder state:\n");

	spin_lock(&binder_dead_nodes_lock);
	if (!hlist_empty(&binder_dead_nodes))
		seq_puts(m, "dead nodes:\n");
	hlist_for_each_entry(node, &binder_dead_nodes, dead_node) {
		/*
		 * take a temporary reference on the node so it
		 * survives and isn't removed from the list
		 * while we print it.
		 */
		node->tmp_refs++;
		spin_unlock(&binder_dead_nodes_lock);
		if (last_node)
			binder_put_node(last_node);
		binder_node_lock(node);
		print_binder_node_nilocked(m, node);
		binder_node_unlock(node);
		last_node = node;
		spin_lock(&binder_dead_nodes_lock);
	}
	spin_unlock(&binder_dead_nodes_lock);
	if (last_node)
		binder_put_node(last_node);

	mutex_lock(&binder_procs_lock);
	hlist_for_each_entry(proc, &binder_procs, proc_node)
		print_binder_proc(m, proc, 1);
	mutex_unlock(&binder_procs_lock);

	return 0;
}

int binder_stats_show(struct seq_file *m, void *unused)
{
	struct binder_proc *proc;

	seq_puts(m, "binder stats:\n");

	print_binder_stats(m, "", &binder_stats);

	mutex_lock(&binder_procs_lock);
	hlist_for_each_entry(proc, &binder_procs, proc_node)
		print_binder_proc_stats(m, proc);
	mutex_unlock(&binder_procs_lock);

	return 0;
}

int binder_transactions_show(struct seq_file *m, void *unused)
{
	struct binder_proc *proc;

	seq_puts(m, "binder transactions:\n");
	mutex_lock(&binder_procs_lock);
	hlist_for_each_entry(proc, &binder_procs, proc_node)
		print_binder_proc(m, proc, 0);
	mutex_unlock(&binder_procs_lock);

	return 0;
}

static int proc_show(struct seq_file *m, void *unused)
{
	struct binder_proc *itr;
	int pid = (unsigned long)m->private;

	mutex_lock(&binder_procs_lock);
	hlist_for_each_entry(itr, &binder_procs, proc_node) {
		if (itr->pid == pid) {
			seq_puts(m, "binder proc state:\n");
			print_binder_proc(m, itr, 1);
		}
	}
	mutex_unlock(&binder_procs_lock);

	return 0;
}

static void print_binder_transaction_log_entry(struct seq_file *m,
					struct binder_transaction_log_entry *e)
{
	int debug_id = READ_ONCE(e->debug_id_done);
	/*
	 * read barrier to guarantee debug_id_done read before
	 * we print the log values
	 */
	smp_rmb();
	seq_printf(m,
		   "%d: %s from %d:%d to %d:%d context %s node %d handle %d size %d:%d ret %d/%d l=%d",
		   e->debug_id, (e->call_type == 2) ? "reply" :
		   ((e->call_type == 1) ? "async" : "call "), e->from_proc,
		   e->from_thread, e->to_proc, e->to_thread, e->context_name,
		   e->to_node, e->target_handle, e->data_size, e->offsets_size,
		   e->return_error, e->return_error_param,
		   e->return_error_line);
	/*
	 * read-barrier to guarantee read of debug_id_done after
	 * done printing the fields of the entry
	 */
	smp_rmb();
	seq_printf(m, debug_id && debug_id == READ_ONCE(e->debug_id_done) ?
			"\n" : " (incomplete)\n");
}

int binder_transaction_log_show(struct seq_file *m, void *unused)
{
	struct binder_transaction_log *log = m->private;
	unsigned int log_cur = atomic_read(&log->cur);
	unsigned int count;
	unsigned int cur;
	int i;

	count = log_cur + 1;
	cur = count < ARRAY_SIZE(log->entry) && !log->full ?
		0 : count % ARRAY_SIZE(log->entry);
	if (count > ARRAY_SIZE(log->entry) || log->full)
		count = ARRAY_SIZE(log->entry);
	for (i = 0; i < count; i++) {
		unsigned int index = cur++ % ARRAY_SIZE(log->entry);

		print_binder_transaction_log_entry(m, &log->entry[index]);
	}
	return 0;
}

const struct file_operations binder_fops = {
	.owner = THIS_MODULE,
	.poll = binder_poll,
	.unlocked_ioctl = binder_ioctl,
	.compat_ioctl = compat_ptr_ioctl,
	.mmap = binder_mmap,
	.open = binder_open,
	.flush = binder_flush,
	.release = binder_release,
};

static int __init init_binder_device(const char *name)
{
	int ret;
	struct binder_device *binder_device;

	binder_device = kzalloc(sizeof(*binder_device), GFP_KERNEL);
	if (!binder_device)
		return -ENOMEM;

	binder_device->miscdev.fops = &binder_fops;
	binder_device->miscdev.minor = MISC_DYNAMIC_MINOR;
	binder_device->miscdev.name = name;

	refcount_set(&binder_device->ref, 1);
	binder_device->context.binder_context_mgr_uid = INVALID_UID;
	binder_device->context.name = name;
	mutex_init(&binder_device->context.context_mgr_node_lock);

	ret = misc_register(&binder_device->miscdev);
	if (ret < 0) {
		kfree(binder_device);
		return ret;
	}

	hlist_add_head(&binder_device->hlist, &binder_devices);

	return ret;
}

static int __init binder_init(void)
{
	int ret;
	char *device_name, *device_tmp;
	struct binder_device *device;
	struct hlist_node *tmp;
	char *device_names = NULL;

	ret = binder_alloc_shrinker_init();
	if (ret)
		return ret;

	atomic_set(&binder_transaction_log.cur, ~0U);
	atomic_set(&binder_transaction_log_failed.cur, ~0U);

	binder_debugfs_dir_entry_root = debugfs_create_dir("binder", NULL);
	if (binder_debugfs_dir_entry_root)
		binder_debugfs_dir_entry_proc = debugfs_create_dir("proc",
						 binder_debugfs_dir_entry_root);

	if (binder_debugfs_dir_entry_root) {
		debugfs_create_file("state",
				    0444,
				    binder_debugfs_dir_entry_root,
				    NULL,
				    &binder_state_fops);
		debugfs_create_file("stats",
				    0444,
				    binder_debugfs_dir_entry_root,
				    NULL,
				    &binder_stats_fops);
		debugfs_create_file("transactions",
				    0444,
				    binder_debugfs_dir_entry_root,
				    NULL,
				    &binder_transactions_fops);
		debugfs_create_file("transaction_log",
				    0444,
				    binder_debugfs_dir_entry_root,
				    &binder_transaction_log,
				    &binder_transaction_log_fops);
		debugfs_create_file("failed_transaction_log",
				    0444,
				    binder_debugfs_dir_entry_root,
				    &binder_transaction_log_failed,
				    &binder_transaction_log_fops);
	}

	if (!IS_ENABLED(CONFIG_ANDROID_BINDERFS) &&
	    strcmp(binder_devices_param, "") != 0) {
		/*
		* Copy the module_parameter string, because we don't want to
		* tokenize it in-place.
		 */
		device_names = kstrdup(binder_devices_param, GFP_KERNEL);
		if (!device_names) {
			ret = -ENOMEM;
			goto err_alloc_device_names_failed;
		}

		device_tmp = device_names;
		while ((device_name = strsep(&device_tmp, ","))) {
			ret = init_binder_device(device_name);
			if (ret)
				goto err_init_binder_device_failed;
		}
	}

	ret = init_binderfs();
	if (ret)
		goto err_init_binder_device_failed;

	return ret;

err_init_binder_device_failed:
	hlist_for_each_entry_safe(device, tmp, &binder_devices, hlist) {
		misc_deregister(&device->miscdev);
		hlist_del(&device->hlist);
		kfree(device);
	}

	kfree(device_names);

err_alloc_device_names_failed:
	debugfs_remove_recursive(binder_debugfs_dir_entry_root);

	return ret;
}

device_initcall(binder_init);

#define CREATE_TRACE_POINTS
#include "binder_trace.h"

MODULE_LICENSE("GPL v2");<|MERGE_RESOLUTION|>--- conflicted
+++ resolved
@@ -660,7 +660,6 @@
 }
 
 static int to_kernel_prio(int policy, int user_priority)
-<<<<<<< HEAD
 {
 	if (is_fair_policy(policy))
 		return NICE_TO_PRIO(user_priority);
@@ -795,126 +794,6 @@
 
 	if (t->set_priority_called)
 		return;
-=======
-{
-	if (is_fair_policy(policy))
-		return NICE_TO_PRIO(user_priority);
-	else
-		return MAX_USER_RT_PRIO - 1 - user_priority;
-}
-
-static void binder_do_set_priority(struct binder_thread *thread,
-				   const struct binder_priority *desired,
-				   bool verify)
-{
-	struct task_struct *task = thread->task;
-	int priority; /* user-space prio value */
-	bool has_cap_nice;
-	unsigned int policy = desired->sched_policy;
-
-	if (task->policy == policy && task->normal_prio == desired->prio) {
-		spin_lock(&thread->prio_lock);
-		if (thread->prio_state == BINDER_PRIO_PENDING)
-			thread->prio_state = BINDER_PRIO_SET;
-		spin_unlock(&thread->prio_lock);
-		return;
-	}
-
-	has_cap_nice = has_capability_noaudit(task, CAP_SYS_NICE);
-
-	priority = to_userspace_prio(policy, desired->prio);
-
-	if (verify && is_rt_policy(policy) && !has_cap_nice) {
-		long max_rtprio = task_rlimit(task, RLIMIT_RTPRIO);
-
-		if (max_rtprio == 0) {
-			policy = SCHED_NORMAL;
-			priority = MIN_NICE;
-		} else if (priority > max_rtprio) {
-			priority = max_rtprio;
-		}
-	}
-
-	if (verify && is_fair_policy(policy) && !has_cap_nice) {
-		long min_nice = rlimit_to_nice(task_rlimit(task, RLIMIT_NICE));
-
-		if (min_nice > MAX_NICE) {
-			binder_user_error("%d RLIMIT_NICE not set\n",
-					  task->pid);
-			return;
-		} else if (priority < min_nice) {
-			priority = min_nice;
-		}
-	}
-
-	if (policy != desired->sched_policy ||
-	    to_kernel_prio(policy, priority) != desired->prio)
-		binder_debug(BINDER_DEBUG_PRIORITY_CAP,
-			     "%d: priority %d not allowed, using %d instead\n",
-			      task->pid, desired->prio,
-			      to_kernel_prio(policy, priority));
-
-	trace_binder_set_priority(task->tgid, task->pid, task->normal_prio,
-				  to_kernel_prio(policy, priority),
-				  desired->prio);
-
-	spin_lock(&thread->prio_lock);
-	if (!verify && thread->prio_state == BINDER_PRIO_ABORT) {
-		/*
-		 * A new priority has been set by an incoming nested
-		 * transaction. Abort this priority restore and allow
-		 * the transaction to run at the new desired priority.
-		 */
-		spin_unlock(&thread->prio_lock);
-		binder_debug(BINDER_DEBUG_PRIORITY_CAP,
-			"%d: %s: aborting priority restore\n",
-			thread->pid, __func__);
-		return;
-	}
-
-	/* Set the actual priority */
-	if (task->policy != policy || is_rt_policy(policy)) {
-		struct sched_param params;
-
-		params.sched_priority = is_rt_policy(policy) ? priority : 0;
-
-		sched_setscheduler_nocheck(task,
-					   policy | SCHED_RESET_ON_FORK,
-					   &params);
-	}
-	if (is_fair_policy(policy))
-		set_user_nice(task, priority);
-
-	thread->prio_state = BINDER_PRIO_SET;
-	spin_unlock(&thread->prio_lock);
-}
-
-static void binder_set_priority(struct binder_thread *thread,
-				const struct binder_priority *desired)
-{
-	binder_do_set_priority(thread, desired, /* verify = */ true);
-}
-
-static void binder_restore_priority(struct binder_thread *thread,
-				    const struct binder_priority *desired)
-{
-	binder_do_set_priority(thread, desired, /* verify = */ false);
-}
-
-static void binder_transaction_priority(struct binder_thread *thread,
-					struct binder_transaction *t,
-					struct binder_node *node)
-{
-	struct task_struct *task = thread->task;
-	struct binder_priority desired = t->priority;
-	const struct binder_priority node_prio = {
-		.sched_policy = node->sched_policy,
-		.prio = node->min_priority,
-	};
-
-	if (t->set_priority_called)
-		return;
->>>>>>> 366e92d4
 
 	t->set_priority_called = true;
 
@@ -933,12 +812,8 @@
 		 * SCHED_FIFO, prefer SCHED_FIFO, since it can
 		 * run unbounded, unlike SCHED_RR.
 		 */
-<<<<<<< HEAD
 		desired.prio = node_prio.prio;
 		desired.sched_policy = node_prio.sched_policy;
-=======
-		desired = node_prio;
->>>>>>> 366e92d4
 	}
 
 	spin_lock(&thread->prio_lock);
@@ -957,13 +832,10 @@
 	} else {
 		t->saved_priority.sched_policy = task->policy;
 		t->saved_priority.prio = task->normal_prio;
-<<<<<<< HEAD
 #ifdef CONFIG_UCLAMP_TASK
 		t->saved_priority.uclamp[UCLAMP_MIN] = task->uclamp_req[UCLAMP_MIN];
 		t->saved_priority.uclamp[UCLAMP_MAX] = task->uclamp_req[UCLAMP_MAX];
 #endif
-=======
->>>>>>> 366e92d4
 	}
 	spin_unlock(&thread->prio_lock);
 
@@ -3052,7 +2924,6 @@
 	} else if (!pending_async) {
 		binder_enqueue_work_ilocked(&t->work, &proc->todo);
 	} else {
-<<<<<<< HEAD
 		if ((t->flags & TF_UPDATE_TXN) && proc->is_frozen) {
 			t_outdated = binder_find_outdated_transaction_ilocked(t,
 									      &node->async_todo);
@@ -3064,8 +2935,6 @@
 				proc->outstanding_txns--;
 			}
 		}
-=======
->>>>>>> 366e92d4
 		binder_enqueue_work_ilocked(&t->work, &node->async_todo);
 	}
 
@@ -3076,7 +2945,6 @@
 	binder_inner_proc_unlock(proc);
 	binder_node_unlock(node);
 
-<<<<<<< HEAD
 	/*
 	 * To reduce potential contention, free the outdated transaction and
 	 * buffer after releasing the locks.
@@ -3093,8 +2961,6 @@
 		binder_stats_deleted(BINDER_STAT_TRANSACTION);
 	}
 
-=======
->>>>>>> 366e92d4
 	return 0;
 }
 
@@ -3186,7 +3052,6 @@
 	int t_debug_id = atomic_inc_return(&binder_last_id);
 	char *secctx = NULL;
 	u32 secctx_sz = 0;
-<<<<<<< HEAD
 	struct list_head sgc_head;
 	struct list_head pf_head;
 	const void __user *user_buffer = (const void __user *)
@@ -3194,9 +3059,6 @@
 	bool is_nested = false;
 	INIT_LIST_HEAD(&sgc_head);
 	INIT_LIST_HEAD(&pf_head);
-=======
-	bool is_nested = false;
->>>>>>> 366e92d4
 
 	e = binder_transaction_log_add(&binder_transaction_log);
 	e->debug_id = t_debug_id;
@@ -3448,13 +3310,10 @@
 		/* Inherit supported policies for synchronous transactions */
 		t->priority.sched_policy = current->policy;
 		t->priority.prio = current->normal_prio;
-<<<<<<< HEAD
 #ifdef CONFIG_UCLAMP_TASK
 		t->priority.uclamp[UCLAMP_MIN] = current->uclamp_req[UCLAMP_MIN];
 		t->priority.uclamp[UCLAMP_MAX] = current->uclamp_req[UCLAMP_MAX];
 #endif
-=======
->>>>>>> 366e92d4
 	} else {
 		/* Otherwise, fall back to the default priority */
 		t->priority = target_proc->default_priority;
@@ -3976,11 +3835,8 @@
 	BUG_ON(thread->return_error.cmd != BR_OK);
 	if (in_reply_to) {
 		trace_android_vh_binder_restore_priority(in_reply_to, current);
-<<<<<<< HEAD
 		binder_set_txn_from_error(in_reply_to, t_debug_id,
 				return_error, return_error_param);
-=======
->>>>>>> 366e92d4
 		binder_restore_priority(thread, &in_reply_to->saved_priority);
 		thread->return_error.cmd = BR_TRANSACTION_COMPLETE;
 		binder_enqueue_thread_work(thread, &thread->return_error.work);
@@ -5106,10 +4962,7 @@
 	thread->return_error.cmd = BR_OK;
 	thread->reply_error.work.type = BINDER_WORK_RETURN_ERROR;
 	thread->reply_error.cmd = BR_OK;
-<<<<<<< HEAD
 	thread->ee.command = BR_OK;
-=======
->>>>>>> 366e92d4
 	spin_lock_init(&thread->prio_lock);
 	thread->prio_state = BINDER_PRIO_SET;
 	INIT_LIST_HEAD(&new_thread->waiting_thread_node);
@@ -5553,7 +5406,6 @@
 	return 0;
 }
 
-<<<<<<< HEAD
 static int binder_ioctl_get_extended_error(struct binder_thread *thread,
 					   void __user *ubuf)
 {
@@ -5570,8 +5422,6 @@
 	return 0;
 }
 
-=======
->>>>>>> 366e92d4
 static long binder_ioctl(struct file *filp, unsigned int cmd, unsigned long arg)
 {
 	int ret;
@@ -5768,7 +5618,6 @@
 		}
 		break;
 	}
-<<<<<<< HEAD
 	case BINDER_ENABLE_ONEWAY_SPAM_DETECTION: {
 		uint32_t enable;
 
@@ -5786,8 +5635,6 @@
 		if (ret < 0)
 			goto err;
 		break;
-=======
->>>>>>> 366e92d4
 	default:
 		ret = -EINVAL;
 		goto err;
@@ -5896,14 +5743,11 @@
 		proc->default_priority.prio = NICE_TO_PRIO(0);
 	}
 
-<<<<<<< HEAD
 #ifdef CONFIG_UCLAMP_TASK
 	proc->default_priority.uclamp[UCLAMP_MIN] = current->uclamp_req[UCLAMP_MIN];
 	proc->default_priority.uclamp[UCLAMP_MAX] = current->uclamp_req[UCLAMP_MAX];
 #endif
 
-=======
->>>>>>> 366e92d4
 	/* binderfs stashes devices in i_private */
 	if (is_binderfs_device(nodp)) {
 		binder_dev = nodp->i_private;
@@ -6472,10 +6316,7 @@
 	"BR_CLEAR_DEATH_NOTIFICATION_DONE",
 	"BR_FAILED_REPLY",
 	"BR_FROZEN_REPLY",
-<<<<<<< HEAD
 	"BR_ONEWAY_SPAM_SUSPECT",
-=======
->>>>>>> 366e92d4
 };
 
 static const char * const binder_command_strings[] = {
