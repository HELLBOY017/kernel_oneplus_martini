config COMMON_CLK_VERSATILE
	bool "Clock driver for ARM Reference designs"
<<<<<<< HEAD
	depends on ARCH_INTEGRATOR || ARCH_REALVIEW || \
		ARCH_VERSATILE || ARCH_VEXPRESS || ARM64 || \
		COMPILE_TEST
=======
	depends on ARCH_INTEGRATOR || ARCH_REALVIEW || ARCH_VEXPRESS || ARM64 || COMPILE_TEST
	select REGMAP_MMIO
>>>>>>> 5420b4b1
	---help---
          Supports clocking on ARM Reference designs:
	  - Integrator/AP and Integrator/CP
	  - RealView PB1176, EB, PB11MP and PBX
	  - Versatile Express

config CLK_SP810
	bool "Clock driver for ARM SP810 System Controller"
	depends on COMMON_CLK_VERSATILE
	default y if ARCH_VEXPRESS
	---help---
	  Supports clock muxing (REFCLK/TIMCLK to TIMERCLKEN0-3) capabilities
	  of the ARM SP810 System Controller cell.

config CLK_VEXPRESS_OSC
	bool "Clock driver for Versatile Express OSC clock generators"
	depends on COMMON_CLK_VERSATILE
	depends on VEXPRESS_CONFIG
	default y if ARCH_VEXPRESS
	---help---
	  Simple regmap-based driver driving clock generators on Versatile
	  Express platforms hidden behind its configuration infrastructure,
	  commonly known as OSCs.<|MERGE_RESOLUTION|>--- conflicted
+++ resolved
@@ -1,13 +1,9 @@
 config COMMON_CLK_VERSATILE
 	bool "Clock driver for ARM Reference designs"
-<<<<<<< HEAD
 	depends on ARCH_INTEGRATOR || ARCH_REALVIEW || \
 		ARCH_VERSATILE || ARCH_VEXPRESS || ARM64 || \
 		COMPILE_TEST
-=======
-	depends on ARCH_INTEGRATOR || ARCH_REALVIEW || ARCH_VEXPRESS || ARM64 || COMPILE_TEST
 	select REGMAP_MMIO
->>>>>>> 5420b4b1
 	---help---
           Supports clocking on ARM Reference designs:
 	  - Integrator/AP and Integrator/CP
