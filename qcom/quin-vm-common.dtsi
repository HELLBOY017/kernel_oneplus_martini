#include <dt-bindings/arm/msm/msm_ion_ids.h>

/ {
	#address-cells = <2>;
	#size-cells = <2>;

	psci {
		compatible = "arm,psci-1.0";
		method = "smc";
	};

	chosen {
		bootargs = "rcupdate.rcu_expedited=1 rcu_nocbs=0-7 cgroup.memory=nokmem,nosocket";
	};

	soc: soc { };

	reserved_memory: reserved-memory {
		#address-cells = <2>;
		#size-cells = <2>;
		ranges;

		/* global autoconfigured region for contiguous allocations */
		linux_cma: linux,cma {
			compatible = "shared-dma-pool";
			alloc-ranges = <0x0 0x00000000 0x0 0xffffffff>;
			reusable;
			alignment = <0x0 0x400000>;
			size = <0x0 0x2000000>;
			linux,cma-default;
		};

		qseecom_mem: qseecom_region {
			compatible = "shared-dma-pool";
			alloc-ranges = <0 0x00000000 0 0xffffffff>;
			reusable;
			alignment = <0 0x400000>;
			size = <0 0x1400000>;
		};

		qseecom_ta_mem: qseecom_ta_region {
			compatible = "shared-dma-pool";
			alloc-ranges = <0 0x00000000 0 0xffffffff>;
			reusable;
			alignment = <0 0x400000>;
			size = <0 0x1000000>;
		};

		dump_mem: mem_dump_region {
			compatible = "shared-dma-pool";
			alloc-ranges = <0 0x00000000 0 0xffffffff>;
			reusable;
			size = <0 0x1000000>;
		};
	};

	firmware: firmware {
		android {
			compatible = "android,firmware";
			boot_devices = "vdevs/1c140000.virtio_blk,vdevs/1c0b0000.virtio_blk,vdevs/1c0f0000.virtio_blk";

			vbmeta {
				compatible = "android,vbmeta";
				parts = "vbmeta,system,vendor";
			};

			fstab {
				compatible = "android,fstab";
				vendor {
					compatible = "android,vendor";
					dev="/dev/block/platform/vdevs/1c0f0000.virtio_blk/vendor";
					type = "ext4";
					mnt_flags = "ro,barrier=1,discard";
					fsmgr_flags = "wait,avb";
					status = "ok";
				};
			};
		};
	};

	vdevs {
		compatible = "simple-bus";
		virtio_input_keyboard@1c150000 {
			compatible = "virtio,mmio";
			virtio,wakeup;
		};
	};
};

&soc {
	#address-cells = <1>;
	#size-cells = <1>;
	interrupt-parent = <&intc>;
	ranges = <0 0 0 0xffffffff>;
	compatible = "simple-bus";

	intc: vgic@0 {
		qvm,vdev = "gic";
	};

	dummycc: qcom,dummycc {
		compatible = "qcom,dummycc";
		#clock-cells = <1>;
		#reset-cells = <1>;
	};

	gcc: virtio_clock@1c200000 {
		compatible = "virtio,mmio";
		reg = <0x1c200000 0x1000>;
		interrupts = <0 48 IRQ_TYPE_LEVEL_HIGH>;
		#clock-cells = <1>;
		#reset-cells = <1>;
	};

	scc: virtio_clock@1c300000 {
		compatible = "virtio,mmio";
		reg = <0x1c300000 0x1000>;
		interrupts = <0 49 IRQ_TYPE_LEVEL_HIGH>;
		#clock-cells = <1>;
	};

	regulator: virtio_regulator@1c700000 {
		compatible = "virtio,mmio";
		reg = <0x1c700000 0x1000>;
		interrupts = <0 42 IRQ_TYPE_LEVEL_HIGH>;
	};

	msm_ion: qcom,ion {
		compatible = "qcom,msm-ion";
		#address-cells = <1>;
		#size-cells = <0>;

		system_heap: qcom,ion-heap@25 {
			reg = <ION_SYSTEM_HEAP_ID>;
			qcom,ion-heap-type = "MSM_SYSTEM";
		};

		qcom,ion-heap@27 { /* QSEECOM HEAP */
			reg = <ION_QSECOM_HEAP_ID>;
			memory-region = <&qseecom_mem>;
			qcom,ion-heap-type = "DMA";
		};

		qcom,ion-heap@19 { /* QSEECOM TA HEAP */
			reg = <ION_QSECOM_TA_HEAP_ID>;
			memory-region = <&qseecom_ta_mem>;
			qcom,ion-heap-type = "DMA";
		};
	};

	hab: qcom,hab {
		compatible = "qcom,hab";
		vmid = <2>;

		mmidgrp100: mmidgrp100 {
			grp-start-id = <100>;
			role = "fe";
			remote-vmids = <0>;
		};

		mmidgrp200: mmidgrp200 {
			grp-start-id = <200>;
			role = "fe";
			remote-vmids = <0>;
		};

		mmidgrp300: mmidgrp300 {
			grp-start-id = <300>;
			role = "fe";
			remote-vmids = <0>;
		};

		mmidgrp400: mmidgrp400 {
			grp-start-id = <400>;
			role = "fe";
			remote-vmids = <0>;
		};

		mmidgrp500: mmidgrp500 {
			grp-start-id = <500>;
			role = "fe";
			remote-vmids = <0>;
		};

		mmidgrp600: mmidgrp600 {
			grp-start-id = <600>;
			role = "fe";
			remote-vmids = <0>;
		};

		mmidgrp700: mmidgrp700 {
			grp-start-id = <700>;
			role = "fe";
			remote-vmids = <0>;
		};

		mmidgrp800: mmidgrp800 {
			grp-start-id = <800>;
			role = "fe";
			remote-vmids = <0>;
		};

		mmidgrp900: mmidgrp900 {
			grp-start-id = <900>;
			role = "fe";
			remote-vmids = <0>;
		};

		mmidgrp1000: mmidgrp1000 {
			grp-start-id = <1000>;
			role = "fe";
			remote-vmids = <0>;
		};

		mmidgrp1100: mmidgrp1100 {
			grp-start-id = <1100>;
			role = "fe";
			remote-vmids = <0>;
		};

		mmidgrp1200: mmidgrp1200 {
			grp-start-id = <1200>;
			role = "fe";
			remote-vmids = <0>;
		};
	};

	qcom,msm-imem@14680000 {
		compatible = "qcom,msm-imem";
		reg = <0x14680000 0x1000>;
		ranges = <0x0 0x14680000 0x1000>;
		#address-cells = <1>;
		#size-cells = <1>;

		mem_dump_table@10 {
			compatible = "qcom,msm-imem-mem_dump_table";
			reg = <0x10 0x8>;
		};

		restart_reason@65c {
			compatible = "qcom,msm-imem-restart_reason";
			reg = <0x65c 0x4>;
		};

		dload_type@1c {
			compatible = "qcom,msm-imem-dload-type";
			reg = <0x1c 0x4>;
		};

		boot_stats@6b0 {
			compatible = "qcom,msm-imem-boot_stats";
			reg = <0x6b0 0x20>;
		};

		kaslr_offset@6d0 {
			compatible = "qcom,msm-imem-kaslr_offset";
			reg = <0x6d0 0xc>;
		};

		pil@94c {
			compatible = "qcom,msm-imem-pil";
			reg = <0x94c 0xc8>;
		};

		diag_dload@c8 {
			compatible = "qcom,msm-imem-diag-dload";
			reg = <0xc8 0xc8>;
		};
	};

	qcom,mpm2-sleep-counter@0xc221000 {
		compatible = "qcom,mpm2-sleep-counter";
		reg = <0xc221000 0x1000>;
		clock-frequency = <32768>;
	};

	spmi_bus: virtio-spmi@1c800000 {
		compatible = "virtio,mmio";
		#address-cells = <1>;
		#size-cells = <1>;
		reg = <0x1c800000 0x1100>;
		interrupt-names = "periph_irq";
		interrupts = <GIC_SPI 45 IRQ_TYPE_LEVEL_HIGH>;
		interrupt-controller;
		#interrupt-cells = <4>;
		cell-index = <0>;
		status = "okay";
	};

	wdog: qcom,wdt@17c10000 {
		compatible = "qcom,msm-watchdog";
		reg = <0x17c10000 0x1000>;
		reg-names = "wdt-base";
		interrupts = <0 0 IRQ_TYPE_LEVEL_HIGH>,
			     <0 1 IRQ_TYPE_LEVEL_HIGH>;
		qcom,bark-time = <11000>;
		qcom,pet-time = <9360>;
		qcom,ipi-ping;
		qcom,wakeup-enable;
	};

	vm_restart: restart {
		compatible = "qcom,vm-restart";
		status = "ok";
	};
<<<<<<< HEAD

	mem_dump {
		compatible = "qcom,mem-dump";
		memory-region = <&dump_mem>;

		misc_data {
			qcom,dump-size = <0x1000>;
			qcom,dump-id = <0xe8>;
		};
	};
};
=======
};

#include "display/quin-vm-display.dtsi"
>>>>>>> 7f0892b8
<|MERGE_RESOLUTION|>--- conflicted
+++ resolved
@@ -303,7 +303,6 @@
 		compatible = "qcom,vm-restart";
 		status = "ok";
 	};
-<<<<<<< HEAD
 
 	mem_dump {
 		compatible = "qcom,mem-dump";
@@ -315,8 +314,5 @@
 		};
 	};
 };
-=======
-};
-
-#include "display/quin-vm-display.dtsi"
->>>>>>> 7f0892b8
+
+#include "display/quin-vm-display.dtsi"