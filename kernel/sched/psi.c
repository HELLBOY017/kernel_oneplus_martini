--- conflicted
+++ resolved
@@ -649,11 +649,7 @@
 	struct rq_flags rf;
 	struct rq *rq;
 
-<<<<<<< HEAD
-	if (psi_disabled) {
-=======
 	if (static_branch_likely(&psi_disabled)) {
->>>>>>> a7a850db
 		/*
 		 * Lame to do this here, but the scheduler cannot be locked
 		 * from the outside, so we move cgroups from inside sched/.
