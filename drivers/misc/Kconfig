--- conflicted
+++ resolved
@@ -481,7 +481,6 @@
 	  a paravirtualized device provided by QEMU; it lets a virtual machine
 	  (guest) communicate panic events to the host.
 
-<<<<<<< HEAD
 config QSEECOM
         tristate "QTI Secure Execution Communicator driver"
         help
@@ -510,13 +509,12 @@
 	  operates over 60GHz frequency band, using low power SPI interface.
 	  The output of the driver is CIRs (Channel Impulse Response) which
 	  must be processed in user space in order to get meaningful results.
-=======
+
 config HISI_HIKEY_USB
 	tristate "USB functionality of HiSilicon Hikey Platform"
 	depends on OF && GPIOLIB
 	help
 	  If you say yes here you get support for usb functionality of HiSilicon Hikey Platform.
->>>>>>> 91cb6e1d
 
 source "drivers/misc/c2port/Kconfig"
 source "drivers/misc/eeprom/Kconfig"
