// SPDX-License-Identifier: GPL-2.0-only
/*
 *  kernel/sched/core.c
 *
 *  Core kernel scheduler code and related syscalls
 *
 *  Copyright (C) 1991-2002  Linus Torvalds
 */
#define CREATE_TRACE_POINTS
#include <trace/events/sched.h>
#undef CREATE_TRACE_POINTS

#include <linux/lrng.h>

#include "sched.h"

#include <linux/nospec.h>

#include <linux/kcov.h>
#include <linux/scs.h>

#include <asm/switch_to.h>
#include <asm/tlb.h>

#include "../workqueue_internal.h"
#include "../smpboot.h"

#include "pelt.h"
#include "smp.h"

#undef CREATE_TRACE_POINTS
#include <trace/hooks/dtask.h>

#undef CREATE_TRACE_POINTS
#include <trace/hooks/sched.h>

#undef CREATE_TRACE_POINTS
#include <trace/hooks/dtask.h>

#undef CREATE_TRACE_POINTS
#include <trace/hooks/sched.h>

/*
 * Export tracepoints that act as a bare tracehook (ie: have no trace event
 * associated with them) to allow external modules to probe them.
 */
EXPORT_TRACEPOINT_SYMBOL_GPL(pelt_cfs_tp);
EXPORT_TRACEPOINT_SYMBOL_GPL(pelt_rt_tp);
EXPORT_TRACEPOINT_SYMBOL_GPL(pelt_dl_tp);
EXPORT_TRACEPOINT_SYMBOL_GPL(pelt_irq_tp);
EXPORT_TRACEPOINT_SYMBOL_GPL(pelt_se_tp);
EXPORT_TRACEPOINT_SYMBOL_GPL(sched_cpu_capacity_tp);
EXPORT_TRACEPOINT_SYMBOL_GPL(sched_overutilized_tp);
EXPORT_TRACEPOINT_SYMBOL_GPL(sched_util_est_cfs_tp);
EXPORT_TRACEPOINT_SYMBOL_GPL(sched_util_est_se_tp);
EXPORT_TRACEPOINT_SYMBOL_GPL(sched_update_nr_running_tp);

DEFINE_PER_CPU_SHARED_ALIGNED(struct rq, runqueues);
EXPORT_SYMBOL_GPL(runqueues);

#ifdef CONFIG_SCHED_DEBUG
/*
 * Debugging: various feature bits
 *
 * If SCHED_DEBUG is disabled, each compilation unit has its own copy of
 * sysctl_sched_features, defined in sched.h, to allow constants propagation
 * at compile time and compiler optimization based on features default.
 */
#define SCHED_FEAT(name, enabled)	\
	(1UL << __SCHED_FEAT_##name) * enabled |
const_debug unsigned int sysctl_sched_features =
#include "features.h"
	0;
#undef SCHED_FEAT
#endif

/*
 * Number of tasks to iterate in a single balance run.
 * Limited because this is done with IRQs disabled.
 */
const_debug unsigned int sysctl_sched_nr_migrate = 32;

/*
 * period over which we measure -rt task CPU usage in us.
 * default: 1s
 */
unsigned int sysctl_sched_rt_period = 1000000;

__read_mostly int scheduler_running;

#ifdef CONFIG_SCHED_CORE

DEFINE_STATIC_KEY_FALSE(__sched_core_enabled);

/* kernel prio, less is more */
static inline int __task_prio(struct task_struct *p)
{
	if (p->sched_class == &stop_sched_class) /* trumps deadline */
		return -2;

	if (rt_prio(p->prio)) /* includes deadline */
		return p->prio; /* [-1, 99] */

	if (p->sched_class == &idle_sched_class)
		return MAX_RT_PRIO + NICE_WIDTH; /* 140 */

	return MAX_RT_PRIO + MAX_NICE; /* 120, squash fair */
}

/*
 * l(a,b)
 * le(a,b) := !l(b,a)
 * g(a,b)  := l(b,a)
 * ge(a,b) := !l(a,b)
 */

/* real prio, less is less */
static inline bool prio_less(struct task_struct *a, struct task_struct *b, bool in_fi)
{

	int pa = __task_prio(a), pb = __task_prio(b);

	if (-pa < -pb)
		return true;

	if (-pb < -pa)
		return false;

	if (pa == -1) /* dl_prio() doesn't work because of stop_class above */
		return !dl_time_before(a->dl.deadline, b->dl.deadline);

	if (pa == MAX_RT_PRIO + MAX_NICE)	/* fair */
		return cfs_prio_less(a, b, in_fi);

	return false;
}

static inline bool __sched_core_less(struct task_struct *a, struct task_struct *b)
{
	if (a->core_cookie < b->core_cookie)
		return true;

	if (a->core_cookie > b->core_cookie)
		return false;

	/* flip prio, so high prio is leftmost */
	if (prio_less(b, a, !!task_rq(a)->core->core_forceidle_count))
		return true;

	return false;
}

#define __node_2_sc(node) rb_entry((node), struct task_struct, core_node)

static inline bool rb_sched_core_less(struct rb_node *a, const struct rb_node *b)
{
	return __sched_core_less(__node_2_sc(a), __node_2_sc(b));
}

static inline int rb_sched_core_cmp(const void *key, const struct rb_node *node)
{
	const struct task_struct *p = __node_2_sc(node);
	unsigned long cookie = (unsigned long)key;

	if (cookie < p->core_cookie)
		return -1;

	if (cookie > p->core_cookie)
		return 1;

	return 0;
}

void sched_core_enqueue(struct rq *rq, struct task_struct *p)
{
	rq->core->core_task_seq++;

	if (!p->core_cookie)
		return;

	rb_add(&p->core_node, &rq->core_tree, rb_sched_core_less);
}

void sched_core_dequeue(struct rq *rq, struct task_struct *p, int flags)
{
	rq->core->core_task_seq++;

	if (sched_core_enqueued(p)) {
		rb_erase(&p->core_node, &rq->core_tree);
		RB_CLEAR_NODE(&p->core_node);
	}

	/*
	 * Migrating the last task off the cpu, with the cpu in forced idle
	 * state. Reschedule to create an accounting edge for forced idle,
	 * and re-examine whether the core is still in forced idle state.
	 */
	if (!(flags & DEQUEUE_SAVE) && rq->nr_running == 1 &&
	    rq->core->core_forceidle_count && rq->curr == rq->idle)
		resched_curr(rq);
}

/*
 * Find left-most (aka, highest priority) task matching @cookie.
 */
static struct task_struct *sched_core_find(struct rq *rq, unsigned long cookie)
{
	struct rb_node *node;

	node = rb_find_first((void *)cookie, &rq->core_tree, rb_sched_core_cmp);
	/*
	 * The idle task always matches any cookie!
	 */
	if (!node)
		return idle_sched_class.pick_task(rq);

	return __node_2_sc(node);
}

static struct task_struct *sched_core_next(struct task_struct *p, unsigned long cookie)
{
	struct rb_node *node = &p->core_node;

	node = rb_next(node);
	if (!node)
		return NULL;

	p = container_of(node, struct task_struct, core_node);
	if (p->core_cookie != cookie)
		return NULL;

	return p;
}

/*
 * Magic required such that:
 *
 *	raw_spin_rq_lock(rq);
 *	...
 *	raw_spin_rq_unlock(rq);
 *
 * ends up locking and unlocking the _same_ lock, and all CPUs
 * always agree on what rq has what lock.
 *
 * XXX entirely possible to selectively enable cores, don't bother for now.
 */

static DEFINE_MUTEX(sched_core_mutex);
static atomic_t sched_core_count;
static struct cpumask sched_core_mask;

static void sched_core_lock(int cpu, unsigned long *flags)
{
	const struct cpumask *smt_mask = cpu_smt_mask(cpu);
	int t, i = 0;

	local_irq_save(*flags);
	for_each_cpu(t, smt_mask)
		raw_spin_lock_nested(&cpu_rq(t)->__lock, i++);
}

static void sched_core_unlock(int cpu, unsigned long *flags)
{
	const struct cpumask *smt_mask = cpu_smt_mask(cpu);
	int t;

	for_each_cpu(t, smt_mask)
		raw_spin_unlock(&cpu_rq(t)->__lock);
	local_irq_restore(*flags);
}

static void __sched_core_flip(bool enabled)
{
	unsigned long flags;
	int cpu, t;

	cpus_read_lock();

	/*
	 * Toggle the online cores, one by one.
	 */
	cpumask_copy(&sched_core_mask, cpu_online_mask);
	for_each_cpu(cpu, &sched_core_mask) {
		const struct cpumask *smt_mask = cpu_smt_mask(cpu);

		sched_core_lock(cpu, &flags);

		for_each_cpu(t, smt_mask)
			cpu_rq(t)->core_enabled = enabled;

		cpu_rq(cpu)->core->core_forceidle_start = 0;

		sched_core_unlock(cpu, &flags);

		cpumask_andnot(&sched_core_mask, &sched_core_mask, smt_mask);
	}

	/*
	 * Toggle the offline CPUs.
	 */
	cpumask_copy(&sched_core_mask, cpu_possible_mask);
	cpumask_andnot(&sched_core_mask, &sched_core_mask, cpu_online_mask);

	for_each_cpu(cpu, &sched_core_mask)
		cpu_rq(cpu)->core_enabled = enabled;

	cpus_read_unlock();
}

static void sched_core_assert_empty(void)
{
	int cpu;

	for_each_possible_cpu(cpu)
		WARN_ON_ONCE(!RB_EMPTY_ROOT(&cpu_rq(cpu)->core_tree));
}

static void __sched_core_enable(void)
{
	static_branch_enable(&__sched_core_enabled);
	/*
	 * Ensure all previous instances of raw_spin_rq_*lock() have finished
	 * and future ones will observe !sched_core_disabled().
	 */
	synchronize_rcu();
	__sched_core_flip(true);
	sched_core_assert_empty();
}

static void __sched_core_disable(void)
{
	sched_core_assert_empty();
	__sched_core_flip(false);
	static_branch_disable(&__sched_core_enabled);
}

void sched_core_get(void)
{
	if (atomic_inc_not_zero(&sched_core_count))
		return;

	mutex_lock(&sched_core_mutex);
	if (!atomic_read(&sched_core_count))
		__sched_core_enable();

	smp_mb__before_atomic();
	atomic_inc(&sched_core_count);
	mutex_unlock(&sched_core_mutex);
}

static void __sched_core_put(struct work_struct *work)
{
	if (atomic_dec_and_mutex_lock(&sched_core_count, &sched_core_mutex)) {
		__sched_core_disable();
		mutex_unlock(&sched_core_mutex);
	}
}

void sched_core_put(void)
{
	static DECLARE_WORK(_work, __sched_core_put);

	/*
	 * "There can be only one"
	 *
	 * Either this is the last one, or we don't actually need to do any
	 * 'work'. If it is the last *again*, we rely on
	 * WORK_STRUCT_PENDING_BIT.
	 */
	if (!atomic_add_unless(&sched_core_count, -1, 1))
		schedule_work(&_work);
}

#else /* !CONFIG_SCHED_CORE */

static inline void sched_core_enqueue(struct rq *rq, struct task_struct *p) { }
static inline void
sched_core_dequeue(struct rq *rq, struct task_struct *p, int flags) { }

#endif /* CONFIG_SCHED_CORE */

/*
 * part of the period that we allow rt tasks to run in us.
 * default: 0.95s
 */
int sysctl_sched_rt_runtime = 950000;

void raw_spin_rq_lock_nested(struct rq *rq, int subclass)
{
	raw_spinlock_t *lock;

	/* Matches synchronize_rcu() in __sched_core_enable() */
	preempt_disable();
	if (sched_core_disabled()) {
		raw_spin_lock_nested(&rq->__lock, subclass);
		/* preempt_count *MUST* be > 1 */
		preempt_enable_no_resched();
		return;
	}

	for (;;) {
		lock = __rq_lockp(rq);
		raw_spin_lock_nested(lock, subclass);
		if (likely(lock == __rq_lockp(rq))) {
			/* preempt_count *MUST* be > 1 */
			preempt_enable_no_resched();
			return;
		}
		raw_spin_unlock(lock);
	}
}

bool raw_spin_rq_trylock(struct rq *rq)
{
	raw_spinlock_t *lock;
	bool ret;

	/* Matches synchronize_rcu() in __sched_core_enable() */
	preempt_disable();
	if (sched_core_disabled()) {
		ret = raw_spin_trylock(&rq->__lock);
		preempt_enable();
		return ret;
	}

	for (;;) {
		lock = __rq_lockp(rq);
		ret = raw_spin_trylock(lock);
		if (!ret || (likely(lock == __rq_lockp(rq)))) {
			preempt_enable();
			return ret;
		}
		raw_spin_unlock(lock);
	}
}

void raw_spin_rq_unlock(struct rq *rq)
{
	raw_spin_unlock(rq_lockp(rq));
}

#ifdef CONFIG_SMP
/*
 * double_rq_lock - safely lock two runqueues
 */
void double_rq_lock(struct rq *rq1, struct rq *rq2)
{
	lockdep_assert_irqs_disabled();

	if (rq_order_less(rq2, rq1))
		swap(rq1, rq2);

	raw_spin_rq_lock(rq1);
	if (__rq_lockp(rq1) != __rq_lockp(rq2))
		raw_spin_rq_lock_nested(rq2, SINGLE_DEPTH_NESTING);

	double_rq_clock_clear_update(rq1, rq2);
}
#endif

/*
 * __task_rq_lock - lock the rq @p resides on.
 */
struct rq *__task_rq_lock(struct task_struct *p, struct rq_flags *rf)
	__acquires(rq->lock)
{
	struct rq *rq;

	lockdep_assert_held(&p->pi_lock);

	for (;;) {
		rq = task_rq(p);
		raw_spin_rq_lock(rq);
		if (likely(rq == task_rq(p) && !task_on_rq_migrating(p))) {
			rq_pin_lock(rq, rf);
			return rq;
		}
		raw_spin_rq_unlock(rq);

		while (unlikely(task_on_rq_migrating(p)))
			cpu_relax();
	}
}

/*
 * task_rq_lock - lock p->pi_lock and lock the rq @p resides on.
 */
struct rq *task_rq_lock(struct task_struct *p, struct rq_flags *rf)
	__acquires(p->pi_lock)
	__acquires(rq->lock)
{
	struct rq *rq;

	for (;;) {
		raw_spin_lock_irqsave(&p->pi_lock, rf->flags);
		rq = task_rq(p);
		raw_spin_rq_lock(rq);
		/*
		 *	move_queued_task()		task_rq_lock()
		 *
		 *	ACQUIRE (rq->lock)
		 *	[S] ->on_rq = MIGRATING		[L] rq = task_rq()
		 *	WMB (__set_task_cpu())		ACQUIRE (rq->lock);
		 *	[S] ->cpu = new_cpu		[L] task_rq()
		 *					[L] ->on_rq
		 *	RELEASE (rq->lock)
		 *
		 * If we observe the old CPU in task_rq_lock(), the acquire of
		 * the old rq->lock will fully serialize against the stores.
		 *
		 * If we observe the new CPU in task_rq_lock(), the address
		 * dependency headed by '[L] rq = task_rq()' and the acquire
		 * will pair with the WMB to ensure we then also see migrating.
		 */
		if (likely(rq == task_rq(p) && !task_on_rq_migrating(p))) {
			rq_pin_lock(rq, rf);
			return rq;
		}
		raw_spin_rq_unlock(rq);
		raw_spin_unlock_irqrestore(&p->pi_lock, rf->flags);

		while (unlikely(task_on_rq_migrating(p)))
			cpu_relax();
	}
}

/*
 * RQ-clock updating methods:
 */

static void update_rq_clock_task(struct rq *rq, s64 delta)
{
/*
 * In theory, the compile should just see 0 here, and optimize out the call
 * to sched_rt_avg_update. But I don't trust it...
 */
	s64 __maybe_unused steal = 0, irq_delta = 0;

#ifdef CONFIG_IRQ_TIME_ACCOUNTING
	irq_delta = irq_time_read(cpu_of(rq)) - rq->prev_irq_time;

	/*
	 * Since irq_time is only updated on {soft,}irq_exit, we might run into
	 * this case when a previous update_rq_clock() happened inside a
	 * {soft,}irq region.
	 *
	 * When this happens, we stop ->clock_task and only update the
	 * prev_irq_time stamp to account for the part that fit, so that a next
	 * update will consume the rest. This ensures ->clock_task is
	 * monotonic.
	 *
	 * It does however cause some slight miss-attribution of {soft,}irq
	 * time, a more accurate solution would be to update the irq_time using
	 * the current rq->clock timestamp, except that would require using
	 * atomic ops.
	 */
	if (irq_delta > delta)
		irq_delta = delta;

	rq->prev_irq_time += irq_delta;
	delta -= irq_delta;
#endif
#ifdef CONFIG_PARAVIRT_TIME_ACCOUNTING
	if (static_key_false((&paravirt_steal_rq_enabled))) {
		steal = paravirt_steal_clock(cpu_of(rq));
		steal -= rq->prev_steal_time_rq;

		if (unlikely(steal > delta))
			steal = delta;

		rq->prev_steal_time_rq += steal;
		delta -= steal;
	}
#endif

	rq->clock_task += delta;

#ifdef CONFIG_HAVE_SCHED_AVG_IRQ
	if ((irq_delta + steal) && sched_feat(NONTASK_CAPACITY))
		update_irq_load_avg(rq, irq_delta + steal);
#endif
	update_rq_clock_pelt(rq, delta);
}

void update_rq_clock(struct rq *rq)
{
	s64 delta;

	lockdep_assert_rq_held(rq);

	if (rq->clock_update_flags & RQCF_ACT_SKIP)
		return;

#ifdef CONFIG_SCHED_DEBUG
	if (sched_feat(WARN_DOUBLE_CLOCK))
		SCHED_WARN_ON(rq->clock_update_flags & RQCF_UPDATED);
	rq->clock_update_flags |= RQCF_UPDATED;
#endif

	delta = sched_clock_cpu(cpu_of(rq)) - rq->clock;
	if (delta < 0)
		return;
	rq->clock += delta;
	update_rq_clock_task(rq, delta);
}

static inline void
rq_csd_init(struct rq *rq, call_single_data_t *csd, smp_call_func_t func)
{
	csd->flags = 0;
	csd->func = func;
	csd->info = rq;
}

#ifdef CONFIG_SCHED_HRTICK
/*
 * Use HR-timers to deliver accurate preemption points.
 */

static void hrtick_clear(struct rq *rq)
{
	if (hrtimer_active(&rq->hrtick_timer))
		hrtimer_cancel(&rq->hrtick_timer);
}

/*
 * High-resolution timer tick.
 * Runs from hardirq context with interrupts disabled.
 */
static enum hrtimer_restart hrtick(struct hrtimer *timer)
{
	struct rq *rq = container_of(timer, struct rq, hrtick_timer);
	struct rq_flags rf;

	WARN_ON_ONCE(cpu_of(rq) != smp_processor_id());

	rq_lock(rq, &rf);
	update_rq_clock(rq);
	rq->curr->sched_class->task_tick(rq, rq->curr, 1);
	rq_unlock(rq, &rf);

	return HRTIMER_NORESTART;
}

#ifdef CONFIG_SMP

static void __hrtick_restart(struct rq *rq)
{
	struct hrtimer *timer = &rq->hrtick_timer;

	hrtimer_start_expires(timer, HRTIMER_MODE_ABS_PINNED_HARD);
}

/*
 * called from hardirq (IPI) context
 */
static void __hrtick_start(void *arg)
{
	struct rq *rq = arg;
	struct rq_flags rf;

	rq_lock(rq, &rf);
	__hrtick_restart(rq);
	rq_unlock(rq, &rf);
}

/*
 * Called to set the hrtick timer state.
 *
 * called with rq->lock held and irqs disabled
 */
void hrtick_start(struct rq *rq, u64 delay)
{
	struct hrtimer *timer = &rq->hrtick_timer;
	ktime_t time;
	s64 delta;

	/*
	 * Don't schedule slices shorter than 10000ns, that just
	 * doesn't make sense and can cause timer DoS.
	 */
	delta = max_t(s64, delay, 10000LL);
	time = ktime_add_ns(timer->base->get_time(), delta);
<<<<<<< HEAD
=======

	hrtimer_set_expires(timer, time);
>>>>>>> 366e92d4

	hrtimer_set_expires(timer, time);

	if (rq == this_rq())
		__hrtick_restart(rq);
	else
		smp_call_function_single_async(cpu_of(rq), &rq->hrtick_csd);
}

#else
/*
 * Called to set the hrtick timer state.
 *
 * called with rq->lock held and irqs disabled
 */
void hrtick_start(struct rq *rq, u64 delay)
{
	/*
	 * Don't schedule slices shorter than 10000ns, that just
	 * doesn't make sense. Rely on vruntime for fairness.
	 */
	delay = max_t(u64, delay, 10000LL);
	hrtimer_start(&rq->hrtick_timer, ns_to_ktime(delay),
		      HRTIMER_MODE_REL_PINNED_HARD);
}

#endif /* CONFIG_SMP */

static void hrtick_rq_init(struct rq *rq)
{
#ifdef CONFIG_SMP
	rq_csd_init(rq, &rq->hrtick_csd, __hrtick_start);
#endif
	hrtimer_init(&rq->hrtick_timer, CLOCK_MONOTONIC, HRTIMER_MODE_REL_HARD);
	rq->hrtick_timer.function = hrtick;
}
#else	/* CONFIG_SCHED_HRTICK */
static inline void hrtick_clear(struct rq *rq)
{
}

static inline void hrtick_rq_init(struct rq *rq)
{
}
#endif	/* CONFIG_SCHED_HRTICK */

/*
 * cmpxchg based fetch_or, macro so it works for different integer types
 */
#define fetch_or(ptr, mask)						\
	({								\
		typeof(ptr) _ptr = (ptr);				\
		typeof(mask) _mask = (mask);				\
		typeof(*_ptr) _old, _val = *_ptr;			\
									\
		for (;;) {						\
			_old = cmpxchg(_ptr, _val, _val | _mask);	\
			if (_old == _val)				\
				break;					\
			_val = _old;					\
		}							\
	_old;								\
})

#if defined(CONFIG_SMP) && defined(TIF_POLLING_NRFLAG)
/*
 * Atomically set TIF_NEED_RESCHED and test for TIF_POLLING_NRFLAG,
 * this avoids any races wrt polling state changes and thereby avoids
 * spurious IPIs.
 */
static bool set_nr_and_not_polling(struct task_struct *p)
{
	struct thread_info *ti = task_thread_info(p);
	return !(fetch_or(&ti->flags, _TIF_NEED_RESCHED) & _TIF_POLLING_NRFLAG);
}

/*
 * Atomically set TIF_NEED_RESCHED if TIF_POLLING_NRFLAG is set.
 *
 * If this returns true, then the idle task promises to call
 * sched_ttwu_pending() and reschedule soon.
 */
static bool set_nr_if_polling(struct task_struct *p)
{
	struct thread_info *ti = task_thread_info(p);
	typeof(ti->flags) old, val = READ_ONCE(ti->flags);

	for (;;) {
		if (!(val & _TIF_POLLING_NRFLAG))
			return false;
		if (val & _TIF_NEED_RESCHED)
			return true;
		old = cmpxchg(&ti->flags, val, val | _TIF_NEED_RESCHED);
		if (old == val)
			break;
		val = old;
	}
	return true;
}

#else
static bool set_nr_and_not_polling(struct task_struct *p)
{
	set_tsk_need_resched(p);
	return true;
}

#ifdef CONFIG_SMP
static bool set_nr_if_polling(struct task_struct *p)
{
	return false;
}
#endif
#endif

static bool __wake_q_add(struct wake_q_head *head, struct task_struct *task)
{
	struct wake_q_node *node = &task->wake_q;

	/*
	 * Atomically grab the task, if ->wake_q is !nil already it means
	 * its already queued (either by us or someone else) and will get the
	 * wakeup due to that.
	 *
	 * In order to ensure that a pending wakeup will observe our pending
	 * state, even in the failed case, an explicit smp_mb() must be used.
	 */
	smp_mb__before_atomic();
	if (unlikely(cmpxchg_relaxed(&node->next, NULL, WAKE_Q_TAIL)))
		return false;

	/*
	 * The head is context local, there can be no concurrency.
	 */
	*head->lastp = node;
	head->lastp = &node->next;
	return true;
}

/**
 * wake_q_add() - queue a wakeup for 'later' waking.
 * @head: the wake_q_head to add @task to
 * @task: the task to queue for 'later' wakeup
 *
 * Queue a task for later wakeup, most likely by the wake_up_q() call in the
 * same context, _HOWEVER_ this is not guaranteed, the wakeup can come
 * instantly.
 *
 * This function must be used as-if it were wake_up_process(); IOW the task
 * must be ready to be woken at this location.
 */
void wake_q_add(struct wake_q_head *head, struct task_struct *task)
{
	if (__wake_q_add(head, task))
		get_task_struct(task);
}

/**
 * wake_q_add_safe() - safely queue a wakeup for 'later' waking.
 * @head: the wake_q_head to add @task to
 * @task: the task to queue for 'later' wakeup
 *
 * Queue a task for later wakeup, most likely by the wake_up_q() call in the
 * same context, _HOWEVER_ this is not guaranteed, the wakeup can come
 * instantly.
 *
 * This function must be used as-if it were wake_up_process(); IOW the task
 * must be ready to be woken at this location.
 *
 * This function is essentially a task-safe equivalent to wake_q_add(). Callers
 * that already hold reference to @task can call the 'safe' version and trust
 * wake_q to do the right thing depending whether or not the @task is already
 * queued for wakeup.
 */
void wake_q_add_safe(struct wake_q_head *head, struct task_struct *task)
{
	if (!__wake_q_add(head, task))
		put_task_struct(task);
}

void wake_up_q(struct wake_q_head *head)
{
	struct wake_q_node *node = head->first;

	while (node != WAKE_Q_TAIL) {
		struct task_struct *task;

		task = container_of(node, struct task_struct, wake_q);
		BUG_ON(!task);
		/* Task can safely be re-inserted now: */
		node = node->next;
		task->wake_q.next = NULL;

		/*
		 * wake_up_process() executes a full barrier, which pairs with
		 * the queueing in wake_q_add() so as not to miss wakeups.
		 */
		wake_up_process(task);
		put_task_struct(task);
	}
}

/*
 * resched_curr - mark rq's current task 'to be rescheduled now'.
 *
 * On UP this means the setting of the need_resched flag, on SMP it
 * might also involve a cross-CPU call to trigger the scheduler on
 * the target CPU.
 */
void resched_curr(struct rq *rq)
{
	struct task_struct *curr = rq->curr;
	int cpu;

	lockdep_assert_rq_held(rq);

	if (test_tsk_need_resched(curr))
		return;

	cpu = cpu_of(rq);

	if (cpu == smp_processor_id()) {
		set_tsk_need_resched(curr);
		set_preempt_need_resched();
		return;
	}

	if (set_nr_and_not_polling(curr))
		smp_send_reschedule(cpu);
	else
		trace_sched_wake_idle_without_ipi(cpu);
}

void resched_cpu(int cpu)
{
	struct rq *rq = cpu_rq(cpu);
	unsigned long flags;

	raw_spin_rq_lock_irqsave(rq, flags);
	if (cpu_online(cpu) || cpu == smp_processor_id())
		resched_curr(rq);
	raw_spin_rq_unlock_irqrestore(rq, flags);
}

#ifdef CONFIG_SMP
#ifdef CONFIG_NO_HZ_COMMON
/*
 * In the semi idle case, use the nearest busy CPU for migrating timers
 * from an idle CPU.  This is good for power-savings.
 *
 * We don't do similar optimization for completely idle system, as
 * selecting an idle CPU will add more delays to the timers than intended
 * (as that CPU's timer base may not be uptodate wrt jiffies etc).
 */
int get_nohz_timer_target(void)
{
	int i, cpu = smp_processor_id(), default_cpu = -1;
	struct sched_domain *sd;
	const struct cpumask *hk_mask;

	if (housekeeping_cpu(cpu, HK_FLAG_TIMER) && cpu_active(cpu)) {
		if (!idle_cpu(cpu))
			return cpu;
		default_cpu = cpu;
	}

	hk_mask = housekeeping_cpumask(HK_FLAG_TIMER);

	rcu_read_lock();
	for_each_domain(cpu, sd) {
		for_each_cpu_and(i, sched_domain_span(sd), hk_mask) {
			if (cpu == i)
				continue;

			if (!idle_cpu(i)) {
				cpu = i;
				goto unlock;
			}
		}
	}

	if (default_cpu == -1) {
		for_each_cpu_and(i, cpu_active_mask,
				 housekeeping_cpumask(HK_FLAG_TIMER)) {
			if (cpu == i)
				continue;

			if (!idle_cpu(i)) {
				cpu = i;
				goto unlock;
			}
		}

		/* no active, not-idle, housekpeeing CPU found. */
		default_cpu = cpumask_any(cpu_active_mask);

		if (unlikely(default_cpu >= nr_cpu_ids))
			goto unlock;
	}

	cpu = default_cpu;
unlock:
	rcu_read_unlock();
	return cpu;
}

/*
 * When add_timer_on() enqueues a timer into the timer wheel of an
 * idle CPU then this timer might expire before the next timer event
 * which is scheduled to wake up that CPU. In case of a completely
 * idle system the next event might even be infinite time into the
 * future. wake_up_idle_cpu() ensures that the CPU is woken up and
 * leaves the inner idle loop so the newly added timer is taken into
 * account when the CPU goes back to idle and evaluates the timer
 * wheel for the next timer event.
 */
static void wake_up_idle_cpu(int cpu)
{
	struct rq *rq = cpu_rq(cpu);

	if (cpu == smp_processor_id())
		return;

	if (set_nr_and_not_polling(rq->idle))
		smp_send_reschedule(cpu);
	else
		trace_sched_wake_idle_without_ipi(cpu);
}

static bool wake_up_full_nohz_cpu(int cpu)
{
	/*
	 * We just need the target to call irq_exit() and re-evaluate
	 * the next tick. The nohz full kick at least implies that.
	 * If needed we can still optimize that later with an
	 * empty IRQ.
	 */
	if (cpu_is_offline(cpu))
		return true;  /* Don't try to wake offline CPUs. */
	if (tick_nohz_full_cpu(cpu)) {
		if (cpu != smp_processor_id() ||
		    tick_nohz_tick_stopped())
			tick_nohz_full_kick_cpu(cpu);
		return true;
	}

	return false;
}

/*
 * Wake up the specified CPU.  If the CPU is going offline, it is the
 * caller's responsibility to deal with the lost wakeup, for example,
 * by hooking into the CPU_DEAD notifier like timers and hrtimers do.
 */
void wake_up_nohz_cpu(int cpu)
{
	if (!wake_up_full_nohz_cpu(cpu))
		wake_up_idle_cpu(cpu);
}

static void nohz_csd_func(void *info)
{
	struct rq *rq = info;
	int cpu = cpu_of(rq);
	unsigned int flags;

	/*
	 * Release the rq::nohz_csd.
	 */
	flags = atomic_fetch_andnot(NOHZ_KICK_MASK | NOHZ_NEWILB_KICK, nohz_flags(cpu));
	WARN_ON(!(flags & NOHZ_KICK_MASK));

	rq->idle_balance = idle_cpu(cpu);
	if (rq->idle_balance && !need_resched()) {
		rq->nohz_idle_balance = flags;
		raise_softirq_irqoff(SCHED_SOFTIRQ);
	}
}

#endif /* CONFIG_NO_HZ_COMMON */

#ifdef CONFIG_NO_HZ_FULL
bool sched_can_stop_tick(struct rq *rq)
{
	int fifo_nr_running;

	/* Deadline tasks, even if single, need the tick */
	if (rq->dl.dl_nr_running)
		return false;

	/*
	 * If there are more than one RR tasks, we need the tick to effect the
	 * actual RR behaviour.
	 */
	if (rq->rt.rr_nr_running) {
		if (rq->rt.rr_nr_running == 1)
			return true;
		else
			return false;
	}

	/*
	 * If there's no RR tasks, but FIFO tasks, we can skip the tick, no
	 * forced preemption between FIFO tasks.
	 */
	fifo_nr_running = rq->rt.rt_nr_running - rq->rt.rr_nr_running;
	if (fifo_nr_running)
		return true;

	/*
	 * If there are no DL,RR/FIFO tasks, there must only be CFS tasks left;
	 * if there's more than one we need the tick for involuntary
	 * preemption.
	 */
	if (rq->nr_running > 1)
		return false;

	return true;
}
#endif /* CONFIG_NO_HZ_FULL */
#endif /* CONFIG_SMP */

#if defined(CONFIG_RT_GROUP_SCHED) || (defined(CONFIG_FAIR_GROUP_SCHED) && \
			(defined(CONFIG_SMP) || defined(CONFIG_CFS_BANDWIDTH)))
/*
 * Iterate task_group tree rooted at *from, calling @down when first entering a
 * node and @up when leaving it for the final time.
 *
 * Caller must hold rcu_lock or sufficient equivalent.
 */
int walk_tg_tree_from(struct task_group *from,
			     tg_visitor down, tg_visitor up, void *data)
{
	struct task_group *parent, *child;
	int ret;

	parent = from;

down:
	ret = (*down)(parent, data);
	if (ret)
		goto out;
	list_for_each_entry_rcu(child, &parent->children, siblings) {
		parent = child;
		goto down;

up:
		continue;
	}
	ret = (*up)(parent, data);
	if (ret || parent == from)
		goto out;

	child = parent;
	parent = parent->parent;
	if (parent)
		goto up;
out:
	return ret;
}

int tg_nop(struct task_group *tg, void *data)
{
	return 0;
}
#endif

static void set_load_weight(struct task_struct *p)
{
	bool update_load = !(READ_ONCE(p->state) & TASK_NEW);
	int prio = p->static_prio - MAX_RT_PRIO;
	struct load_weight *load = &p->se.load;

	/*
	 * SCHED_IDLE tasks get minimal weight:
	 */
	if (task_has_idle_policy(p)) {
		load->weight = scale_load(WEIGHT_IDLEPRIO);
		load->inv_weight = WMULT_IDLEPRIO;
		return;
	}

	/*
	 * SCHED_OTHER tasks have to update their load when changing their
	 * weight
	 */
	if (update_load && p->sched_class == &fair_sched_class) {
		reweight_task(p, prio);
	} else {
		load->weight = scale_load(sched_prio_to_weight[prio]);
		load->inv_weight = sched_prio_to_wmult[prio];
	}
}

#ifdef CONFIG_UCLAMP_TASK
/*
 * Serializes updates of utilization clamp values
 *
 * The (slow-path) user-space triggers utilization clamp value updates which
 * can require updates on (fast-path) scheduler's data structures used to
 * support enqueue/dequeue operations.
 * While the per-CPU rq lock protects fast-path update operations, user-space
 * requests are serialized using a mutex to reduce the risk of conflicting
 * updates or API abuses.
 */
static DEFINE_MUTEX(uclamp_mutex);

/* Max allowed minimum utilization */
unsigned int sysctl_sched_uclamp_util_min = SCHED_CAPACITY_SCALE;

/* Max allowed maximum utilization */
unsigned int sysctl_sched_uclamp_util_max = SCHED_CAPACITY_SCALE;

/*
 * By default RT tasks run at the maximum performance point/capacity of the
 * system. Uclamp enforces this by always setting UCLAMP_MIN of RT tasks to
 * SCHED_CAPACITY_SCALE.
 *
 * This knob allows admins to change the default behavior when uclamp is being
 * used. In battery powered devices, particularly, running at the maximum
 * capacity and frequency will increase energy consumption and shorten the
 * battery life.
 *
 * This knob only affects RT tasks that their uclamp_se->user_defined == false.
 *
 * This knob will not override the system default sched_util_clamp_min defined
 * above.
 */
unsigned int sysctl_sched_uclamp_util_min_rt_default = SCHED_CAPACITY_SCALE;

/* All clamps are required to be less or equal than these values */
static struct uclamp_se uclamp_default[UCLAMP_CNT];

/*
 * This static key is used to reduce the uclamp overhead in the fast path. It
 * primarily disables the call to uclamp_rq_{inc, dec}() in
 * enqueue/dequeue_task().
 *
 * This allows users to continue to enable uclamp in their kernel config with
 * minimum uclamp overhead in the fast path.
 *
 * As soon as userspace modifies any of the uclamp knobs, the static key is
 * enabled, since we have an actual users that make use of uclamp
 * functionality.
 *
 * The knobs that would enable this static key are:
 *
 *   * A task modifying its uclamp value with sched_setattr().
 *   * An admin modifying the sysctl_sched_uclamp_{min, max} via procfs.
 *   * An admin modifying the cgroup cpu.uclamp.{min, max}
 */
DEFINE_STATIC_KEY_FALSE(sched_uclamp_used);

/* Integer rounded range for each bucket */
#define UCLAMP_BUCKET_DELTA DIV_ROUND_CLOSEST(SCHED_CAPACITY_SCALE, UCLAMP_BUCKETS)

#define for_each_clamp_id(clamp_id) \
	for ((clamp_id) = 0; (clamp_id) < UCLAMP_CNT; (clamp_id)++)

static inline unsigned int uclamp_bucket_id(unsigned int clamp_value)
{
	return min_t(unsigned int, clamp_value / UCLAMP_BUCKET_DELTA, UCLAMP_BUCKETS - 1);
}

static inline unsigned int uclamp_none(enum uclamp_id clamp_id)
{
	if (clamp_id == UCLAMP_MIN)
		return 0;
	return SCHED_CAPACITY_SCALE;
}

static inline void uclamp_se_set(struct uclamp_se *uc_se,
				 unsigned int value, bool user_defined)
{
	uc_se->value = value;
	uc_se->bucket_id = uclamp_bucket_id(value);
	uc_se->user_defined = user_defined;
}

static inline unsigned int
uclamp_idle_value(struct rq *rq, enum uclamp_id clamp_id,
		  unsigned int clamp_value)
{
	/*
	 * Avoid blocked utilization pushing up the frequency when we go
	 * idle (which drops the max-clamp) by retaining the last known
	 * max-clamp.
	 */
	if (clamp_id == UCLAMP_MAX) {
		rq->uclamp_flags |= UCLAMP_FLAG_IDLE;
		return clamp_value;
	}

	return uclamp_none(UCLAMP_MIN);
}

static inline void uclamp_idle_reset(struct rq *rq, enum uclamp_id clamp_id,
				     unsigned int clamp_value)
{
	/* Reset max-clamp retention only on idle exit */
	if (!(rq->uclamp_flags & UCLAMP_FLAG_IDLE))
		return;

	WRITE_ONCE(rq->uclamp[clamp_id].value, clamp_value);
}

static inline
unsigned int uclamp_rq_max_value(struct rq *rq, enum uclamp_id clamp_id,
				   unsigned int clamp_value)
{
	struct uclamp_bucket *bucket = rq->uclamp[clamp_id].bucket;
	int bucket_id = UCLAMP_BUCKETS - 1;

	/*
	 * Since both min and max clamps are max aggregated, find the
	 * top most bucket with tasks in.
	 */
	for ( ; bucket_id >= 0; bucket_id--) {
		if (!bucket[bucket_id].tasks)
			continue;
		return bucket[bucket_id].value;
	}

	/* No tasks -- default clamp values */
	return uclamp_idle_value(rq, clamp_id, clamp_value);
}

static void __uclamp_update_util_min_rt_default(struct task_struct *p)
{
	unsigned int default_util_min;
	struct uclamp_se *uc_se;

	lockdep_assert_held(&p->pi_lock);

	uc_se = &p->uclamp_req[UCLAMP_MIN];

	/* Only sync if user didn't override the default */
	if (uc_se->user_defined)
		return;

	default_util_min = sysctl_sched_uclamp_util_min_rt_default;
	uclamp_se_set(uc_se, default_util_min, false);
}

static void uclamp_update_util_min_rt_default(struct task_struct *p)
{
	struct rq_flags rf;
	struct rq *rq;

	if (!rt_task(p))
		return;

	/* Protect updates to p->uclamp_* */
	rq = task_rq_lock(p, &rf);
	__uclamp_update_util_min_rt_default(p);
	task_rq_unlock(rq, p, &rf);
}

static void uclamp_sync_util_min_rt_default(void)
{
	struct task_struct *g, *p;

	/*
	 * copy_process()			sysctl_uclamp
	 *					  uclamp_min_rt = X;
	 *   write_lock(&tasklist_lock)		  read_lock(&tasklist_lock)
	 *   // link thread			  smp_mb__after_spinlock()
	 *   write_unlock(&tasklist_lock)	  read_unlock(&tasklist_lock);
	 *   sched_post_fork()			  for_each_process_thread()
	 *     __uclamp_sync_rt()		    __uclamp_sync_rt()
	 *
	 * Ensures that either sched_post_fork() will observe the new
	 * uclamp_min_rt or for_each_process_thread() will observe the new
	 * task.
	 */
	read_lock(&tasklist_lock);
	smp_mb__after_spinlock();
	read_unlock(&tasklist_lock);

	rcu_read_lock();
	for_each_process_thread(g, p)
		uclamp_update_util_min_rt_default(p);
	rcu_read_unlock();
}

static inline struct uclamp_se
uclamp_tg_restrict(struct task_struct *p, enum uclamp_id clamp_id)
{
	/* Copy by value as we could modify it */
	struct uclamp_se uc_req = p->uclamp_req[clamp_id];
#ifdef CONFIG_UCLAMP_TASK_GROUP
	unsigned int tg_min, tg_max, value;

	/*
	 * Tasks in autogroups or root task group will be
	 * restricted by system defaults.
	 */
	if (task_group_is_autogroup(task_group(p)))
		return uc_req;
	if (task_group(p) == &root_task_group)
		return uc_req;

	tg_min = task_group(p)->uclamp[UCLAMP_MIN].value;
	tg_max = task_group(p)->uclamp[UCLAMP_MAX].value;
	value = uc_req.value;
	value = clamp(value, tg_min, tg_max);
	uclamp_se_set(&uc_req, value, false);
#endif

	return uc_req;
}

/*
 * The effective clamp bucket index of a task depends on, by increasing
 * priority:
 * - the task specific clamp value, when explicitly requested from userspace
 * - the task group effective clamp value, for tasks not either in the root
 *   group or in an autogroup
 * - the system default clamp value, defined by the sysadmin
 */
static inline struct uclamp_se
uclamp_eff_get(struct task_struct *p, enum uclamp_id clamp_id)
{
	struct uclamp_se uc_req = uclamp_tg_restrict(p, clamp_id);
	struct uclamp_se uc_max = uclamp_default[clamp_id];
	struct uclamp_se uc_eff;
	int ret = 0;

	trace_android_rvh_uclamp_eff_get(p, clamp_id, &uc_max, &uc_eff, &ret);
	if (ret)
		return uc_eff;

	/* System default restrictions always apply */
	if (unlikely(uc_req.value > uc_max.value))
		return uc_max;

	return uc_req;
}

unsigned long uclamp_eff_value(struct task_struct *p, enum uclamp_id clamp_id)
{
	struct uclamp_se uc_eff;

	/* Task currently refcounted: use back-annotated (effective) value */
	if (p->uclamp[clamp_id].active)
		return (unsigned long)p->uclamp[clamp_id].value;

	uc_eff = uclamp_eff_get(p, clamp_id);

	return (unsigned long)uc_eff.value;
}

/*
 * When a task is enqueued on a rq, the clamp bucket currently defined by the
 * task's uclamp::bucket_id is refcounted on that rq. This also immediately
 * updates the rq's clamp value if required.
 *
 * Tasks can have a task-specific value requested from user-space, track
 * within each bucket the maximum value for tasks refcounted in it.
 * This "local max aggregation" allows to track the exact "requested" value
 * for each bucket when all its RUNNABLE tasks require the same clamp.
 */
static inline void uclamp_rq_inc_id(struct rq *rq, struct task_struct *p,
				    enum uclamp_id clamp_id)
{
	struct uclamp_rq *uc_rq = &rq->uclamp[clamp_id];
	struct uclamp_se *uc_se = &p->uclamp[clamp_id];
	struct uclamp_bucket *bucket;

	lockdep_assert_rq_held(rq);

	/* Update task effective clamp */
	p->uclamp[clamp_id] = uclamp_eff_get(p, clamp_id);

	bucket = &uc_rq->bucket[uc_se->bucket_id];
	bucket->tasks++;
	uc_se->active = true;

	uclamp_idle_reset(rq, clamp_id, uc_se->value);

	/*
	 * Local max aggregation: rq buckets always track the max
	 * "requested" clamp value of its RUNNABLE tasks.
	 */
	if (bucket->tasks == 1 || uc_se->value > bucket->value)
		bucket->value = uc_se->value;

	if (uc_se->value > READ_ONCE(uc_rq->value))
		WRITE_ONCE(uc_rq->value, uc_se->value);
}

/*
 * When a task is dequeued from a rq, the clamp bucket refcounted by the task
 * is released. If this is the last task reference counting the rq's max
 * active clamp value, then the rq's clamp value is updated.
 *
 * Both refcounted tasks and rq's cached clamp values are expected to be
 * always valid. If it's detected they are not, as defensive programming,
 * enforce the expected state and warn.
 */
static inline void uclamp_rq_dec_id(struct rq *rq, struct task_struct *p,
				    enum uclamp_id clamp_id)
{
	struct uclamp_rq *uc_rq = &rq->uclamp[clamp_id];
	struct uclamp_se *uc_se = &p->uclamp[clamp_id];
	struct uclamp_bucket *bucket;
	unsigned int bkt_clamp;
	unsigned int rq_clamp;

	lockdep_assert_rq_held(rq);

	/*
	 * If sched_uclamp_used was enabled after task @p was enqueued,
	 * we could end up with unbalanced call to uclamp_rq_dec_id().
	 *
	 * In this case the uc_se->active flag should be false since no uclamp
	 * accounting was performed at enqueue time and we can just return
	 * here.
	 *
	 * Need to be careful of the following enqeueue/dequeue ordering
	 * problem too
	 *
	 *	enqueue(taskA)
	 *	// sched_uclamp_used gets enabled
	 *	enqueue(taskB)
	 *	dequeue(taskA)
	 *	// Must not decrement bukcet->tasks here
	 *	dequeue(taskB)
	 *
	 * where we could end up with stale data in uc_se and
	 * bucket[uc_se->bucket_id].
	 *
	 * The following check here eliminates the possibility of such race.
	 */
	if (unlikely(!uc_se->active))
		return;

	bucket = &uc_rq->bucket[uc_se->bucket_id];

	SCHED_WARN_ON(!bucket->tasks);
	if (likely(bucket->tasks))
		bucket->tasks--;

	uc_se->active = false;

	/*
	 * Keep "local max aggregation" simple and accept to (possibly)
	 * overboost some RUNNABLE tasks in the same bucket.
	 * The rq clamp bucket value is reset to its base value whenever
	 * there are no more RUNNABLE tasks refcounting it.
	 */
	if (likely(bucket->tasks))
		return;

	rq_clamp = READ_ONCE(uc_rq->value);
	/*
	 * Defensive programming: this should never happen. If it happens,
	 * e.g. due to future modification, warn and fixup the expected value.
	 */
	SCHED_WARN_ON(bucket->value > rq_clamp);
	if (bucket->value >= rq_clamp) {
		bkt_clamp = uclamp_rq_max_value(rq, clamp_id, uc_se->value);
		WRITE_ONCE(uc_rq->value, bkt_clamp);
	}
}

static inline void uclamp_rq_inc(struct rq *rq, struct task_struct *p)
{
	enum uclamp_id clamp_id;

	/*
	 * Avoid any overhead until uclamp is actually used by the userspace.
	 *
	 * The condition is constructed such that a NOP is generated when
	 * sched_uclamp_used is disabled.
	 */
	if (!static_branch_unlikely(&sched_uclamp_used))
		return;

	if (unlikely(!p->sched_class->uclamp_enabled))
		return;

	for_each_clamp_id(clamp_id)
		uclamp_rq_inc_id(rq, p, clamp_id);

	/* Reset clamp idle holding when there is one RUNNABLE task */
	if (rq->uclamp_flags & UCLAMP_FLAG_IDLE)
		rq->uclamp_flags &= ~UCLAMP_FLAG_IDLE;
}

static inline void uclamp_rq_dec(struct rq *rq, struct task_struct *p)
{
	enum uclamp_id clamp_id;

	/*
	 * Avoid any overhead until uclamp is actually used by the userspace.
	 *
	 * The condition is constructed such that a NOP is generated when
	 * sched_uclamp_used is disabled.
	 */
	if (!static_branch_unlikely(&sched_uclamp_used))
		return;

	if (unlikely(!p->sched_class->uclamp_enabled))
		return;

	for_each_clamp_id(clamp_id)
		uclamp_rq_dec_id(rq, p, clamp_id);
}

static inline void uclamp_rq_reinc_id(struct rq *rq, struct task_struct *p,
				      enum uclamp_id clamp_id)
{
	if (!p->uclamp[clamp_id].active)
		return;

	uclamp_rq_dec_id(rq, p, clamp_id);
	uclamp_rq_inc_id(rq, p, clamp_id);

	/*
	 * Make sure to clear the idle flag if we've transiently reached 0
	 * active tasks on rq.
	 */
	if (clamp_id == UCLAMP_MAX && (rq->uclamp_flags & UCLAMP_FLAG_IDLE))
		rq->uclamp_flags &= ~UCLAMP_FLAG_IDLE;
}

static inline void
uclamp_update_active(struct task_struct *p)
{
	enum uclamp_id clamp_id;
	struct rq_flags rf;
	struct rq *rq;

	/*
	 * Lock the task and the rq where the task is (or was) queued.
	 *
	 * We might lock the (previous) rq of a !RUNNABLE task, but that's the
	 * price to pay to safely serialize util_{min,max} updates with
	 * enqueues, dequeues and migration operations.
	 * This is the same locking schema used by __set_cpus_allowed_ptr().
	 */
	rq = task_rq_lock(p, &rf);

	/*
	 * Setting the clamp bucket is serialized by task_rq_lock().
	 * If the task is not yet RUNNABLE and its task_struct is not
	 * affecting a valid clamp bucket, the next time it's enqueued,
	 * it will already see the updated clamp bucket value.
	 */
	for_each_clamp_id(clamp_id)
		uclamp_rq_reinc_id(rq, p, clamp_id);

	task_rq_unlock(rq, p, &rf);
}

#ifdef CONFIG_UCLAMP_TASK_GROUP
static inline void
uclamp_update_active_tasks(struct cgroup_subsys_state *css)
{
	struct css_task_iter it;
	struct task_struct *p;

	css_task_iter_start(css, 0, &it);
	while ((p = css_task_iter_next(&it)))
		uclamp_update_active(p);
	css_task_iter_end(&it);
}

static void cpu_util_update_eff(struct cgroup_subsys_state *css);
static void uclamp_update_root_tg(void)
{
	struct task_group *tg = &root_task_group;

	uclamp_se_set(&tg->uclamp_req[UCLAMP_MIN],
		      sysctl_sched_uclamp_util_min, false);
	uclamp_se_set(&tg->uclamp_req[UCLAMP_MAX],
		      sysctl_sched_uclamp_util_max, false);

	rcu_read_lock();
	cpu_util_update_eff(&root_task_group.css);
	rcu_read_unlock();
}
#else
static void uclamp_update_root_tg(void) { }
#endif

int sysctl_sched_uclamp_handler(struct ctl_table *table, int write,
				void __user *buffer, size_t *lenp,
				loff_t *ppos)
{
	bool update_root_tg = false;
	int old_min, old_max, old_min_rt;
	int result;

	mutex_lock(&uclamp_mutex);
	old_min = sysctl_sched_uclamp_util_min;
	old_max = sysctl_sched_uclamp_util_max;
	old_min_rt = sysctl_sched_uclamp_util_min_rt_default;

	result = proc_dointvec(table, write, buffer, lenp, ppos);
	if (result)
		goto undo;
	if (!write)
		goto done;

	if (sysctl_sched_uclamp_util_min > sysctl_sched_uclamp_util_max ||
	    sysctl_sched_uclamp_util_max > SCHED_CAPACITY_SCALE	||
	    sysctl_sched_uclamp_util_min_rt_default > SCHED_CAPACITY_SCALE) {

		result = -EINVAL;
		goto undo;
	}

	if (old_min != sysctl_sched_uclamp_util_min) {
		uclamp_se_set(&uclamp_default[UCLAMP_MIN],
			      sysctl_sched_uclamp_util_min, false);
		update_root_tg = true;
	}
	if (old_max != sysctl_sched_uclamp_util_max) {
		uclamp_se_set(&uclamp_default[UCLAMP_MAX],
			      sysctl_sched_uclamp_util_max, false);
		update_root_tg = true;
	}

	if (update_root_tg) {
		static_branch_enable(&sched_uclamp_used);
		uclamp_update_root_tg();
	}

	if (old_min_rt != sysctl_sched_uclamp_util_min_rt_default) {
		static_branch_enable(&sched_uclamp_used);
		uclamp_sync_util_min_rt_default();
	}

	/*
	 * We update all RUNNABLE tasks only when task groups are in use.
	 * Otherwise, keep it simple and do just a lazy update at each next
	 * task enqueue time.
	 */

	goto done;

undo:
	sysctl_sched_uclamp_util_min = old_min;
	sysctl_sched_uclamp_util_max = old_max;
	sysctl_sched_uclamp_util_min_rt_default = old_min_rt;
done:
	mutex_unlock(&uclamp_mutex);

	return result;
}

static int uclamp_validate(struct task_struct *p,
			   const struct sched_attr *attr)
{
	int util_min = p->uclamp_req[UCLAMP_MIN].value;
	int util_max = p->uclamp_req[UCLAMP_MAX].value;

	if (attr->sched_flags & SCHED_FLAG_UTIL_CLAMP_MIN) {
		util_min = attr->sched_util_min;

		if (util_min + 1 > SCHED_CAPACITY_SCALE + 1)
			return -EINVAL;
	}

	if (attr->sched_flags & SCHED_FLAG_UTIL_CLAMP_MAX) {
		util_max = attr->sched_util_max;

		if (util_max + 1 > SCHED_CAPACITY_SCALE + 1)
			return -EINVAL;
	}

	if (util_min != -1 && util_max != -1 && util_min > util_max)
		return -EINVAL;

	/*
	 * We have valid uclamp attributes; make sure uclamp is enabled.
	 *
	 * We need to do that here, because enabling static branches is a
	 * blocking operation which obviously cannot be done while holding
	 * scheduler locks.
	 */
	static_branch_enable(&sched_uclamp_used);

	return 0;
}

static bool uclamp_reset(const struct sched_attr *attr,
			 enum uclamp_id clamp_id,
			 struct uclamp_se *uc_se)
{
	/* Reset on sched class change for a non user-defined clamp value. */
	if (likely(!(attr->sched_flags & SCHED_FLAG_UTIL_CLAMP)) &&
	    !uc_se->user_defined)
		return true;

	/* Reset on sched_util_{min,max} == -1. */
	if (clamp_id == UCLAMP_MIN &&
	    attr->sched_flags & SCHED_FLAG_UTIL_CLAMP_MIN &&
	    attr->sched_util_min == -1) {
		return true;
	}

	if (clamp_id == UCLAMP_MAX &&
	    attr->sched_flags & SCHED_FLAG_UTIL_CLAMP_MAX &&
	    attr->sched_util_max == -1) {
		return true;
	}

	return false;
}

static void __setscheduler_uclamp(struct task_struct *p,
				  const struct sched_attr *attr)
{
	enum uclamp_id clamp_id;

	for_each_clamp_id(clamp_id) {
		struct uclamp_se *uc_se = &p->uclamp_req[clamp_id];
		unsigned int value;

		if (!uclamp_reset(attr, clamp_id, uc_se))
			continue;

		/*
		 * RT by default have a 100% boost value that could be modified
		 * at runtime.
		 */
		if (unlikely(rt_task(p) && clamp_id == UCLAMP_MIN))
			value = sysctl_sched_uclamp_util_min_rt_default;
		else
			value = uclamp_none(clamp_id);

		uclamp_se_set(uc_se, value, false);

	}

	if (likely(!(attr->sched_flags & SCHED_FLAG_UTIL_CLAMP)))
		return;

	if (attr->sched_flags & SCHED_FLAG_UTIL_CLAMP_MIN &&
	    attr->sched_util_min != -1) {
		uclamp_se_set(&p->uclamp_req[UCLAMP_MIN],
			      attr->sched_util_min, true);
	}
	trace_android_vh_setscheduler_uclamp(p, UCLAMP_MIN, attr->sched_util_min);

	if (attr->sched_flags & SCHED_FLAG_UTIL_CLAMP_MAX &&
	    attr->sched_util_max != -1) {
		uclamp_se_set(&p->uclamp_req[UCLAMP_MAX],
			      attr->sched_util_max, true);
	}
	trace_android_vh_setscheduler_uclamp(p, UCLAMP_MAX, attr->sched_util_max);
}

static void uclamp_fork(struct task_struct *p)
{
	enum uclamp_id clamp_id;

	/*
	 * We don't need to hold task_rq_lock() when updating p->uclamp_* here
	 * as the task is still at its early fork stages.
	 */
	for_each_clamp_id(clamp_id)
		p->uclamp[clamp_id].active = false;

	if (likely(!p->sched_reset_on_fork))
		return;

	for_each_clamp_id(clamp_id) {
		uclamp_se_set(&p->uclamp_req[clamp_id],
			      uclamp_none(clamp_id), false);
	}
}

static void uclamp_post_fork(struct task_struct *p)
{
	uclamp_update_util_min_rt_default(p);
}

static void __init init_uclamp_rq(struct rq *rq)
{
	enum uclamp_id clamp_id;
	struct uclamp_rq *uc_rq = rq->uclamp;

	for_each_clamp_id(clamp_id) {
		uc_rq[clamp_id] = (struct uclamp_rq) {
			.value = uclamp_none(clamp_id)
		};
	}

	rq->uclamp_flags = UCLAMP_FLAG_IDLE;
}

static void __init init_uclamp(void)
{
	struct uclamp_se uc_max = {};
	enum uclamp_id clamp_id;
	int cpu;

	for_each_possible_cpu(cpu)
		init_uclamp_rq(cpu_rq(cpu));

	for_each_clamp_id(clamp_id) {
		uclamp_se_set(&init_task.uclamp_req[clamp_id],
			      uclamp_none(clamp_id), false);
	}

	/* System defaults allow max clamp values for both indexes */
	uclamp_se_set(&uc_max, uclamp_none(UCLAMP_MAX), false);
	for_each_clamp_id(clamp_id) {
		uclamp_default[clamp_id] = uc_max;
#ifdef CONFIG_UCLAMP_TASK_GROUP
		root_task_group.uclamp_req[clamp_id] = uc_max;
		root_task_group.uclamp[clamp_id] = uc_max;
#endif
	}
}

#else /* CONFIG_UCLAMP_TASK */
static inline void uclamp_rq_inc(struct rq *rq, struct task_struct *p) { }
static inline void uclamp_rq_dec(struct rq *rq, struct task_struct *p) { }
static inline int uclamp_validate(struct task_struct *p,
				  const struct sched_attr *attr)
{
	return -EOPNOTSUPP;
}
static void __setscheduler_uclamp(struct task_struct *p,
				  const struct sched_attr *attr) { }
static inline void uclamp_fork(struct task_struct *p) { }
static inline void uclamp_post_fork(struct task_struct *p) { }
static inline void init_uclamp(void) { }
#endif /* CONFIG_UCLAMP_TASK */

static inline void enqueue_task(struct rq *rq, struct task_struct *p, int flags)
{
	if (!(flags & ENQUEUE_NOCLOCK))
		update_rq_clock(rq);

	if (!(flags & ENQUEUE_RESTORE)) {
		sched_info_queued(rq, p);
		psi_enqueue(p, flags & ENQUEUE_WAKEUP);
	}

	uclamp_rq_inc(rq, p);
	trace_android_rvh_enqueue_task(rq, p, flags);
	p->sched_class->enqueue_task(rq, p, flags);

<<<<<<< HEAD
	if (sched_core_enabled(rq))
		sched_core_enqueue(rq, p);

=======
	trace_android_rvh_enqueue_task(rq, p);
>>>>>>> 366e92d4
}

static inline void dequeue_task(struct rq *rq, struct task_struct *p, int flags)
{
	if (sched_core_enabled(rq))
		sched_core_dequeue(rq, p, flags);

	if (!(flags & DEQUEUE_NOCLOCK))
		update_rq_clock(rq);

	if (!(flags & DEQUEUE_SAVE)) {
		sched_info_dequeued(rq, p);
		psi_dequeue(p, flags & DEQUEUE_SLEEP);
	}

	uclamp_rq_dec(rq, p);
	trace_android_rvh_dequeue_task(rq, p, flags);
	p->sched_class->dequeue_task(rq, p, flags);

	trace_android_rvh_dequeue_task(rq, p);
}

void activate_task(struct rq *rq, struct task_struct *p, int flags)
{
	enqueue_task(rq, p, flags);

	p->on_rq = TASK_ON_RQ_QUEUED;
}

void deactivate_task(struct rq *rq, struct task_struct *p, int flags)
{
	p->on_rq = (flags & DEQUEUE_SLEEP) ? 0 : TASK_ON_RQ_MIGRATING;

	dequeue_task(rq, p, flags);
}

static inline int __normal_prio(int policy, int rt_prio, int nice)
{
	int prio;

	if (dl_policy(policy))
		prio = MAX_DL_PRIO - 1;
	else if (rt_policy(policy))
		prio = MAX_RT_PRIO - 1 - rt_prio;
	else
		prio = NICE_TO_PRIO(nice);

	return prio;
}

/*
 * Calculate the expected normal priority: i.e. priority
 * without taking RT-inheritance into account. Might be
 * boosted by interactivity modifiers. Changes upon fork,
 * setprio syscalls, and whenever the interactivity
 * estimator recalculates.
 */
static inline int normal_prio(struct task_struct *p)
{
	return __normal_prio(p->policy, p->rt_priority, PRIO_TO_NICE(p->static_prio));
}

/*
 * Calculate the current priority, i.e. the priority
 * taken into account by the scheduler. This value might
 * be boosted by RT tasks, or might be boosted by
 * interactivity modifiers. Will be RT if the task got
 * RT-boosted. If not then it returns p->normal_prio.
 */
static int effective_prio(struct task_struct *p)
{
	p->normal_prio = normal_prio(p);
	/*
	 * If we are RT tasks or we were boosted to RT priority,
	 * keep the priority unchanged. Otherwise, update priority
	 * to the normal priority:
	 */
	if (!rt_prio(p->prio))
		return p->normal_prio;
	return p->prio;
}

/**
 * task_curr - is this task currently executing on a CPU?
 * @p: the task in question.
 *
 * Return: 1 if the task is currently executing. 0 otherwise.
 */
inline int task_curr(const struct task_struct *p)
{
	return cpu_curr(task_cpu(p)) == p;
}

/*
 * switched_from, switched_to and prio_changed must _NOT_ drop rq->lock,
 * use the balance_callback list if you want balancing.
 *
 * this means any call to check_class_changed() must be followed by a call to
 * balance_callback().
 */
static inline void check_class_changed(struct rq *rq, struct task_struct *p,
				       const struct sched_class *prev_class,
				       int oldprio)
{
	if (prev_class != p->sched_class) {
		if (prev_class->switched_from)
			prev_class->switched_from(rq, p);

		p->sched_class->switched_to(rq, p);
	} else if (oldprio != p->prio || dl_task(p))
		p->sched_class->prio_changed(rq, p, oldprio);
}

void check_preempt_curr(struct rq *rq, struct task_struct *p, int flags)
{
	if (p->sched_class == rq->curr->sched_class)
		rq->curr->sched_class->check_preempt_curr(rq, p, flags);
	else if (p->sched_class > rq->curr->sched_class)
		resched_curr(rq);

	/*
	 * A queue event has occurred, and we're going to schedule.  In
	 * this case, we can save a useless back to back clock update.
	 */
	if (task_on_rq_queued(rq->curr) && test_tsk_need_resched(rq->curr))
		rq_clock_skip_update(rq);
}

#ifdef CONFIG_SMP

/*
 * Per-CPU kthreads are allowed to run on !active && online CPUs, see
 * __set_cpus_allowed_ptr() and select_fallback_rq().
 */
static inline bool is_cpu_allowed(struct task_struct *p, int cpu)
{
	if (!cpumask_test_cpu(cpu, p->cpus_ptr))
		return false;

	if (is_per_cpu_kthread(p))
		return cpu_online(cpu);

	if (!cpu_active(cpu))
		return false;

	return cpumask_test_cpu(cpu, task_cpu_possible_mask(p));
}

/*
 * This is how migration works:
 *
 * 1) we invoke migration_cpu_stop() on the target CPU using
 *    stop_one_cpu().
 * 2) stopper starts to run (implicitly forcing the migrated thread
 *    off the CPU)
 * 3) it checks whether the migrated task is still in the wrong runqueue.
 * 4) if it's in the wrong runqueue then the migration thread removes
 *    it and puts it into the right queue.
 * 5) stopper completes and stop_one_cpu() returns and the migration
 *    is done.
 */

/*
 * move_queued_task - move a queued task to new rq.
 *
 * Returns (locked) new rq. Old rq's lock is released.
 */
static struct rq *move_queued_task(struct rq *rq, struct rq_flags *rf,
				   struct task_struct *p, int new_cpu)
{
	lockdep_assert_rq_held(rq);

	WRITE_ONCE(p->on_rq, TASK_ON_RQ_MIGRATING);
	dequeue_task(rq, p, DEQUEUE_NOCLOCK);
	set_task_cpu(p, new_cpu);
	rq_unlock(rq, rf);

	rq = cpu_rq(new_cpu);

	rq_lock(rq, rf);
	BUG_ON(task_cpu(p) != new_cpu);
	enqueue_task(rq, p, 0);
	p->on_rq = TASK_ON_RQ_QUEUED;
	check_preempt_curr(rq, p, 0);

	return rq;
}

struct migration_arg {
	struct task_struct *task;
	int dest_cpu;
};

/*
 * Move (not current) task off this CPU, onto the destination CPU. We're doing
 * this because either it can't run here any more (set_cpus_allowed()
 * away from this CPU, or CPU going down), or because we're
 * attempting to rebalance this task on exec (sched_exec).
 *
 * So we race with normal scheduler movements, but that's OK, as long
 * as the task is no longer on this CPU.
 */
static struct rq *__migrate_task(struct rq *rq, struct rq_flags *rf,
				 struct task_struct *p, int dest_cpu)
{
	/* Affinity changed (again). */
	if (!is_cpu_allowed(p, dest_cpu))
		return rq;

	update_rq_clock(rq);
	rq = move_queued_task(rq, rf, p, dest_cpu);

	return rq;
}

/*
 * migration_cpu_stop - this will be executed by a highprio stopper thread
 * and performs thread migration by bumping thread off CPU then
 * 'pushing' onto another runqueue.
 */
static int migration_cpu_stop(void *data)
{
	struct migration_arg *arg = data;
	struct task_struct *p = arg->task;
	struct rq *rq = this_rq();
	struct rq_flags rf;

	/*
	 * The original target CPU might have gone down and we might
	 * be on another CPU but it doesn't matter.
	 */
	local_irq_disable();
	/*
	 * We need to explicitly wake pending tasks before running
	 * __migrate_task() such that we will not miss enforcing cpus_ptr
	 * during wakeups, see set_cpus_allowed_ptr()'s TASK_WAKING test.
	 */
	flush_smp_call_function_from_idle();

	raw_spin_lock(&p->pi_lock);
	rq_lock(rq, &rf);
	/*
	 * If task_rq(p) != rq, it cannot be migrated here, because we're
	 * holding rq->lock, if p->on_rq == 0 it cannot get enqueued because
	 * we're holding p->pi_lock.
	 */
	if (task_rq(p) == rq) {
		if (task_on_rq_queued(p))
			rq = __migrate_task(rq, &rf, p, arg->dest_cpu);
		else
			p->wake_cpu = arg->dest_cpu;
	}
	rq_unlock(rq, &rf);
	raw_spin_unlock(&p->pi_lock);

	local_irq_enable();
	return 0;
}

/*
 * sched_class::set_cpus_allowed must do the below, but is not required to
 * actually call this function.
 */
void set_cpus_allowed_common(struct task_struct *p, const struct cpumask *new_mask)
{
	cpumask_copy(&p->cpus_mask, new_mask);
	p->nr_cpus_allowed = cpumask_weight(new_mask);
}

void do_set_cpus_allowed(struct task_struct *p, const struct cpumask *new_mask)
{
	struct rq *rq = task_rq(p);
	bool queued, running;

	lockdep_assert_held(&p->pi_lock);

	queued = task_on_rq_queued(p);
	running = task_current(rq, p);

	if (queued) {
		/*
		 * Because __kthread_bind() calls this on blocked tasks without
		 * holding rq->lock.
		 */
		lockdep_assert_rq_held(rq);
		dequeue_task(rq, p, DEQUEUE_SAVE | DEQUEUE_NOCLOCK);
	}
	if (running)
		put_prev_task(rq, p);

	p->sched_class->set_cpus_allowed(p, new_mask);

	if (queued)
		enqueue_task(rq, p, ENQUEUE_RESTORE | ENQUEUE_NOCLOCK);
	if (running)
		set_next_task(rq, p);
}

/*
 * Change a given task's CPU affinity. Migrate the thread to a
 * proper CPU and schedule it away if the CPU it's executing on
 * is removed from the allowed bitmask.
 *
 * NOTE: the caller must have a valid reference to the task, the
 * task must not exit() & deallocate itself prematurely. The
 * call is not atomic; no spinlocks may be held.
 */
static int __set_cpus_allowed_ptr(struct task_struct *p,
				  const struct cpumask *new_mask, bool check)
{
	const struct cpumask *cpu_valid_mask = cpu_active_mask;
	unsigned int dest_cpu;
	struct rq_flags rf;
	struct rq *rq;
	int ret = 0;

	rq = task_rq_lock(p, &rf);
	update_rq_clock(rq);

	if (p->flags & PF_KTHREAD) {
		/*
		 * Kernel threads are allowed on online && !active CPUs
		 */
		cpu_valid_mask = cpu_online_mask;
	}

	/*
	 * Must re-check here, to close a race against __kthread_bind(),
	 * sched_setaffinity() is not guaranteed to observe the flag.
	 */
	if (check && (p->flags & PF_NO_SETAFFINITY)) {
		ret = -EINVAL;
		goto out;
	}

	if (cpumask_equal(&p->cpus_mask, new_mask))
		goto out;

	/*
	 * Picking a ~random cpu helps in cases where we are changing affinity
	 * for groups of tasks (ie. cpuset), so that load balancing is not
	 * immediately required to distribute the tasks within their new mask.
	 */
	dest_cpu = cpumask_any_and_distribute(cpu_valid_mask, new_mask);
	if (dest_cpu >= nr_cpu_ids) {
		ret = -EINVAL;
		goto out;
	}

	do_set_cpus_allowed(p, new_mask);

	if (p->flags & PF_KTHREAD) {
		/*
		 * For kernel threads that do indeed end up on online &&
		 * !active we want to ensure they are strict per-CPU threads.
		 */
		WARN_ON(cpumask_intersects(new_mask, cpu_online_mask) &&
			!cpumask_intersects(new_mask, cpu_active_mask) &&
			p->nr_cpus_allowed != 1);
	}

	/* Can the task run on the task's current CPU? If so, we're done */
	if (cpumask_test_cpu(task_cpu(p), new_mask))
		goto out;

	if (task_running(rq, p) || p->state == TASK_WAKING) {
		struct migration_arg arg = { p, dest_cpu };
		/* Need help from migration thread: drop lock and wait. */
		task_rq_unlock(rq, p, &rf);
		stop_one_cpu(cpu_of(rq), migration_cpu_stop, &arg);
		return 0;
	} else if (task_on_rq_queued(p)) {
		/*
		 * OK, since we're going to drop the lock immediately
		 * afterwards anyway.
		 */
		rq = move_queued_task(rq, &rf, p, dest_cpu);
	}
out:
	task_rq_unlock(rq, p, &rf);

	return ret;
}

int set_cpus_allowed_ptr(struct task_struct *p, const struct cpumask *new_mask)
{
	return __set_cpus_allowed_ptr(p, new_mask, false);
}
EXPORT_SYMBOL_GPL(set_cpus_allowed_ptr);

void set_task_cpu(struct task_struct *p, unsigned int new_cpu)
{
#ifdef CONFIG_SCHED_DEBUG
	/*
	 * We should never call set_task_cpu() on a blocked task,
	 * ttwu() will sort out the placement.
	 */
	WARN_ON_ONCE(p->state != TASK_RUNNING && p->state != TASK_WAKING &&
			!p->on_rq);

	/*
	 * Migrating fair class task must have p->on_rq = TASK_ON_RQ_MIGRATING,
	 * because schedstat_wait_{start,end} rebase migrating task's wait_start
	 * time relying on p->on_rq.
	 */
	WARN_ON_ONCE(p->state == TASK_RUNNING &&
		     p->sched_class == &fair_sched_class &&
		     (p->on_rq && !task_on_rq_migrating(p)));

#ifdef CONFIG_LOCKDEP
	/*
	 * The caller should hold either p->pi_lock or rq->lock, when changing
	 * a task's CPU. ->pi_lock for waking tasks, rq->lock for runnable tasks.
	 *
	 * sched_move_task() holds both and thus holding either pins the cgroup,
	 * see task_group().
	 *
	 * Furthermore, all task_rq users should acquire both locks, see
	 * task_rq_lock().
	 */
	WARN_ON_ONCE(debug_locks && !(lockdep_is_held(&p->pi_lock) ||
				      lockdep_is_held(__rq_lockp(task_rq(p)))));
#endif
	/*
	 * Clearly, migrating tasks to offline CPUs is a fairly daft thing.
	 */
	WARN_ON_ONCE(!cpu_online(new_cpu));
#endif

	trace_sched_migrate_task(p, new_cpu);

	if (task_cpu(p) != new_cpu) {
		if (p->sched_class->migrate_task_rq)
			p->sched_class->migrate_task_rq(p, new_cpu);
		p->se.nr_migrations++;
		rseq_migrate(p);
		perf_event_task_migrate(p);
		trace_android_rvh_set_task_cpu(p, new_cpu);
	}

	__set_task_cpu(p, new_cpu);
}

#ifdef CONFIG_NUMA_BALANCING
static void __migrate_swap_task(struct task_struct *p, int cpu)
{
	if (task_on_rq_queued(p)) {
		struct rq *src_rq, *dst_rq;
		struct rq_flags srf, drf;

		src_rq = task_rq(p);
		dst_rq = cpu_rq(cpu);

		rq_pin_lock(src_rq, &srf);
		rq_pin_lock(dst_rq, &drf);

		deactivate_task(src_rq, p, 0);
		set_task_cpu(p, cpu);
		activate_task(dst_rq, p, 0);
		check_preempt_curr(dst_rq, p, 0);

		rq_unpin_lock(dst_rq, &drf);
		rq_unpin_lock(src_rq, &srf);

	} else {
		/*
		 * Task isn't running anymore; make it appear like we migrated
		 * it before it went to sleep. This means on wakeup we make the
		 * previous CPU our target instead of where it really is.
		 */
		p->wake_cpu = cpu;
	}
}

struct migration_swap_arg {
	struct task_struct *src_task, *dst_task;
	int src_cpu, dst_cpu;
};

static int migrate_swap_stop(void *data)
{
	struct migration_swap_arg *arg = data;
	struct rq *src_rq, *dst_rq;
	int ret = -EAGAIN;

	if (!cpu_active(arg->src_cpu) || !cpu_active(arg->dst_cpu))
		return -EAGAIN;

	src_rq = cpu_rq(arg->src_cpu);
	dst_rq = cpu_rq(arg->dst_cpu);

	double_raw_lock(&arg->src_task->pi_lock,
			&arg->dst_task->pi_lock);
	double_rq_lock(src_rq, dst_rq);

	if (task_cpu(arg->dst_task) != arg->dst_cpu)
		goto unlock;

	if (task_cpu(arg->src_task) != arg->src_cpu)
		goto unlock;

	if (!cpumask_test_cpu(arg->dst_cpu, arg->src_task->cpus_ptr))
		goto unlock;

	if (!cpumask_test_cpu(arg->src_cpu, arg->dst_task->cpus_ptr))
		goto unlock;

	__migrate_swap_task(arg->src_task, arg->dst_cpu);
	__migrate_swap_task(arg->dst_task, arg->src_cpu);

	ret = 0;

unlock:
	double_rq_unlock(src_rq, dst_rq);
	raw_spin_unlock(&arg->dst_task->pi_lock);
	raw_spin_unlock(&arg->src_task->pi_lock);

	return ret;
}

/*
 * Cross migrate two tasks
 */
int migrate_swap(struct task_struct *cur, struct task_struct *p,
		int target_cpu, int curr_cpu)
{
	struct migration_swap_arg arg;
	int ret = -EINVAL;

	arg = (struct migration_swap_arg){
		.src_task = cur,
		.src_cpu = curr_cpu,
		.dst_task = p,
		.dst_cpu = target_cpu,
	};

	if (arg.src_cpu == arg.dst_cpu)
		goto out;

	/*
	 * These three tests are all lockless; this is OK since all of them
	 * will be re-checked with proper locks held further down the line.
	 */
	if (!cpu_active(arg.src_cpu) || !cpu_active(arg.dst_cpu))
		goto out;

	if (!cpumask_test_cpu(arg.dst_cpu, arg.src_task->cpus_ptr))
		goto out;

	if (!cpumask_test_cpu(arg.src_cpu, arg.dst_task->cpus_ptr))
		goto out;

	trace_sched_swap_numa(cur, arg.src_cpu, p, arg.dst_cpu);
	ret = stop_two_cpus(arg.dst_cpu, arg.src_cpu, migrate_swap_stop, &arg);

out:
	return ret;
}
#endif /* CONFIG_NUMA_BALANCING */

/*
 * wait_task_inactive - wait for a thread to unschedule.
 *
 * If @match_state is nonzero, it's the @p->state value just checked and
 * not expected to change.  If it changes, i.e. @p might have woken up,
 * then return zero.  When we succeed in waiting for @p to be off its CPU,
 * we return a positive number (its total switch count).  If a second call
 * a short while later returns the same number, the caller can be sure that
 * @p has remained unscheduled the whole time.
 *
 * The caller must ensure that the task *will* unschedule sometime soon,
 * else this function might spin for a *long* time. This function can't
 * be called with interrupts off, or it may introduce deadlock with
 * smp_call_function() if an IPI is sent by the same process we are
 * waiting to become inactive.
 */
unsigned long wait_task_inactive(struct task_struct *p, long match_state)
{
	int running, queued;
	struct rq_flags rf;
	unsigned long ncsw;
	struct rq *rq;

	for (;;) {
		/*
		 * We do the initial early heuristics without holding
		 * any task-queue locks at all. We'll only try to get
		 * the runqueue lock when things look like they will
		 * work out!
		 */
		rq = task_rq(p);

		/*
		 * If the task is actively running on another CPU
		 * still, just relax and busy-wait without holding
		 * any locks.
		 *
		 * NOTE! Since we don't hold any locks, it's not
		 * even sure that "rq" stays as the right runqueue!
		 * But we don't care, since "task_running()" will
		 * return false if the runqueue has changed and p
		 * is actually now running somewhere else!
		 */
		while (task_running(rq, p)) {
			if (match_state && unlikely(p->state != match_state))
				return 0;
			cpu_relax();
		}

		/*
		 * Ok, time to look more closely! We need the rq
		 * lock now, to be *sure*. If we're wrong, we'll
		 * just go back and repeat.
		 */
		rq = task_rq_lock(p, &rf);
		trace_sched_wait_task(p);
		running = task_running(rq, p);
		queued = task_on_rq_queued(p);
		ncsw = 0;
		if (!match_state || p->state == match_state)
			ncsw = p->nvcsw | LONG_MIN; /* sets MSB */
		task_rq_unlock(rq, p, &rf);

		/*
		 * If it changed from the expected state, bail out now.
		 */
		if (unlikely(!ncsw))
			break;

		/*
		 * Was it really running after all now that we
		 * checked with the proper locks actually held?
		 *
		 * Oops. Go back and try again..
		 */
		if (unlikely(running)) {
			cpu_relax();
			continue;
		}

		/*
		 * It's not enough that it's not actively running,
		 * it must be off the runqueue _entirely_, and not
		 * preempted!
		 *
		 * So if it was still runnable (but just not actively
		 * running right now), it's preempted, and we should
		 * yield - it could be a while.
		 */
		if (unlikely(queued)) {
			ktime_t to = NSEC_PER_SEC / HZ;

			set_current_state(TASK_UNINTERRUPTIBLE);
			schedule_hrtimeout(&to, HRTIMER_MODE_REL);
			continue;
		}

		/*
		 * Ahh, all good. It wasn't running, and it wasn't
		 * runnable, which means that it will never become
		 * running in the future either. We're all done!
		 */
		break;
	}

	return ncsw;
}

/***
 * kick_process - kick a running thread to enter/exit the kernel
 * @p: the to-be-kicked thread
 *
 * Cause a process which is running on another CPU to enter
 * kernel-mode, without any delay. (to get signals handled.)
 *
 * NOTE: this function doesn't have to take the runqueue lock,
 * because all it wants to ensure is that the remote task enters
 * the kernel. If the IPI races and the task has been migrated
 * to another CPU then no harm is done and the purpose has been
 * achieved as well.
 */
void kick_process(struct task_struct *p)
{
	int cpu;

	preempt_disable();
	cpu = task_cpu(p);
	if ((cpu != smp_processor_id()) && task_curr(p))
		smp_send_reschedule(cpu);
	preempt_enable();
}
EXPORT_SYMBOL_GPL(kick_process);

/*
 * ->cpus_ptr is protected by both rq->lock and p->pi_lock
 *
 * A few notes on cpu_active vs cpu_online:
 *
 *  - cpu_active must be a subset of cpu_online
 *
 *  - on CPU-up we allow per-CPU kthreads on the online && !active CPU,
 *    see __set_cpus_allowed_ptr(). At this point the newly online
 *    CPU isn't yet part of the sched domains, and balancing will not
 *    see it.
 *
 *  - on CPU-down we clear cpu_active() to mask the sched domains and
 *    avoid the load balancer to place new tasks on the to be removed
 *    CPU. Existing tasks will remain running there and will be taken
 *    off.
 *
 * This means that fallback selection must not select !active CPUs.
 * And can assume that any active CPU must be online. Conversely
 * select_task_rq() below may allow selection of !active CPUs in order
 * to satisfy the above rules.
 */
static int select_fallback_rq(int cpu, struct task_struct *p)
{
	int nid = cpu_to_node(cpu);
	const struct cpumask *nodemask = NULL;
	enum { cpuset, possible, fail } state = cpuset;
	int dest_cpu = -1;

	trace_android_rvh_select_fallback_rq(cpu, p, &dest_cpu);
	if (dest_cpu >= 0)
		return dest_cpu;

	/*
	 * If the node that the CPU is on has been offlined, cpu_to_node()
	 * will return -1. There is no CPU on the node, and we should
	 * select the CPU on the other node.
	 */
	if (nid != -1) {
		nodemask = cpumask_of_node(nid);

		/* Look for allowed, online CPU in same node. */
		for_each_cpu(dest_cpu, nodemask) {
			if (!cpu_active(dest_cpu))
				continue;
			if (cpumask_test_cpu(dest_cpu, p->cpus_ptr))
				return dest_cpu;
		}
	}

	for (;;) {
		/* Any allowed, online CPU? */
		for_each_cpu(dest_cpu, p->cpus_ptr) {
			if (!is_cpu_allowed(p, dest_cpu))
				continue;

			goto out;
		}

		/* No more Mr. Nice Guy. */
		switch (state) {
		case cpuset:
			if (IS_ENABLED(CONFIG_CPUSETS)) {
				cpuset_cpus_allowed_fallback(p);
				state = possible;
				break;
			}
			/* Fall-through */
		case possible:
			do_set_cpus_allowed(p, task_cpu_possible_mask(p));
			state = fail;
			break;
		case fail:
			BUG();
			break;
		}
	}

out:
	if (state != cpuset) {
		/*
		 * Don't tell them about moving exiting tasks or
		 * kernel threads (both mm NULL), since they never
		 * leave kernel.
		 */
		if (p->mm && printk_ratelimit()) {
			printk_deferred("process %d (%s) no longer affine to cpu%d\n",
					task_pid_nr(p), p->comm, cpu);
		}
	}

	return dest_cpu;
}

/*
 * The caller (fork, wakeup) owns p->pi_lock, ->cpus_ptr is stable.
 */
static inline
int select_task_rq(struct task_struct *p, int cpu, int sd_flags, int wake_flags)
{
	lockdep_assert_held(&p->pi_lock);

	if (p->nr_cpus_allowed > 1)
		cpu = p->sched_class->select_task_rq(p, cpu, sd_flags, wake_flags);
	else
		cpu = cpumask_any(p->cpus_ptr);

	/*
	 * In order not to call set_task_cpu() on a blocking task we need
	 * to rely on ttwu() to place the task on a valid ->cpus_ptr
	 * CPU.
	 *
	 * Since this is common to all placement strategies, this lives here.
	 *
	 * [ this allows ->select_task() to simply return task_cpu(p) and
	 *   not worry about this generic constraint ]
	 */
	if (unlikely(!is_cpu_allowed(p, cpu)))
		cpu = select_fallback_rq(task_cpu(p), p);

	return cpu;
}

void sched_set_stop_task(int cpu, struct task_struct *stop)
{
	struct sched_param param = { .sched_priority = MAX_RT_PRIO - 1 };
	struct task_struct *old_stop = cpu_rq(cpu)->stop;

	if (stop) {
		/*
		 * Make it appear like a SCHED_FIFO task, its something
		 * userspace knows about and won't get confused about.
		 *
		 * Also, it will make PI more or less work without too
		 * much confusion -- but then, stop work should not
		 * rely on PI working anyway.
		 */
		sched_setscheduler_nocheck(stop, SCHED_FIFO, &param);

		stop->sched_class = &stop_sched_class;
	}

	cpu_rq(cpu)->stop = stop;

	if (old_stop) {
		/*
		 * Reset it back to a normal scheduling class so that
		 * it can die in pieces.
		 */
		old_stop->sched_class = &rt_sched_class;
	}
}

#else

static inline int __set_cpus_allowed_ptr(struct task_struct *p,
					 const struct cpumask *new_mask, bool check)
{
	return set_cpus_allowed_ptr(p, new_mask);
}

#endif /* CONFIG_SMP */

static void
ttwu_stat(struct task_struct *p, int cpu, int wake_flags)
{
	struct rq *rq;

	add_sched_randomness(p, cpu);

	if (!schedstat_enabled())
		return;

	rq = this_rq();

#ifdef CONFIG_SMP
	if (cpu == rq->cpu) {
		__schedstat_inc(rq->ttwu_local);
		__schedstat_inc(p->stats.nr_wakeups_local);
	} else {
		struct sched_domain *sd;

		__schedstat_inc(p->stats.nr_wakeups_remote);
		rcu_read_lock();
		for_each_domain(rq->cpu, sd) {
			if (cpumask_test_cpu(cpu, sched_domain_span(sd))) {
				__schedstat_inc(sd->ttwu_wake_remote);
				break;
			}
		}
		rcu_read_unlock();
	}

	if (wake_flags & WF_MIGRATED)
		__schedstat_inc(p->stats.nr_wakeups_migrate);
#endif /* CONFIG_SMP */

	__schedstat_inc(rq->ttwu_count);
	__schedstat_inc(p->stats.nr_wakeups);

	if (wake_flags & WF_SYNC)
		__schedstat_inc(p->stats.nr_wakeups_sync);
}

/*
 * Mark the task runnable and perform wakeup-preemption.
 */
static void ttwu_do_wakeup(struct rq *rq, struct task_struct *p, int wake_flags,
			   struct rq_flags *rf)
{
	check_preempt_curr(rq, p, wake_flags);
	p->state = TASK_RUNNING;
	trace_sched_wakeup(p);

#ifdef CONFIG_SMP
	if (p->sched_class->task_woken) {
		/*
		 * Our task @p is fully woken up and running; so its safe to
		 * drop the rq->lock, hereafter rq is only used for statistics.
		 */
		rq_unpin_lock(rq, rf);
		p->sched_class->task_woken(rq, p);
		rq_repin_lock(rq, rf);
	}

	if (rq->idle_stamp) {
		u64 delta = rq_clock(rq) - rq->idle_stamp;
		u64 max = 2*rq->max_idle_balance_cost;

		update_avg(&rq->avg_idle, delta);

		if (rq->avg_idle > max)
			rq->avg_idle = max;

		rq->wake_stamp = jiffies;
		rq->wake_avg_idle = rq->avg_idle / 2;

		rq->idle_stamp = 0;
	}
#endif
}

static void
ttwu_do_activate(struct rq *rq, struct task_struct *p, int wake_flags,
		 struct rq_flags *rf)
{
	int en_flags = ENQUEUE_WAKEUP | ENQUEUE_NOCLOCK;

	if (wake_flags & WF_SYNC)
		en_flags |= ENQUEUE_WAKEUP_SYNC;

	lockdep_assert_rq_held(rq);

	if (p->sched_contributes_to_load)
		rq->nr_uninterruptible--;

#ifdef CONFIG_SMP
	if (wake_flags & WF_MIGRATED)
		en_flags |= ENQUEUE_MIGRATED;
	else
#endif
	if (p->in_iowait) {
		delayacct_blkio_end(p);
		atomic_dec(&task_rq(p)->nr_iowait);
	}

	activate_task(rq, p, en_flags);
	ttwu_do_wakeup(rq, p, wake_flags, rf);
}

/*
 * Called in case the task @p isn't fully descheduled from its runqueue,
 * in this case we must do a remote wakeup. Its a 'light' wakeup though,
 * since all we need to do is flip p->state to TASK_RUNNING, since
 * the task is still ->on_rq.
 */
static int ttwu_remote(struct task_struct *p, int wake_flags)
{
	struct rq_flags rf;
	struct rq *rq;
	int ret = 0;

	rq = __task_rq_lock(p, &rf);
	if (task_on_rq_queued(p)) {
		/* check_preempt_curr() may use rq clock */
		update_rq_clock(rq);
		ttwu_do_wakeup(rq, p, wake_flags, &rf);
		ret = 1;
	}
	__task_rq_unlock(rq, &rf);

	return ret;
}

#ifdef CONFIG_SMP
void sched_ttwu_pending(void *arg)
{
	struct llist_node *llist = arg;
	struct rq *rq = this_rq();
	struct task_struct *p, *t;
	struct rq_flags rf;

	if (!llist)
		return;

	/*
	 * rq::ttwu_pending racy indication of out-standing wakeups.
	 * Races such that false-negatives are possible, since they
	 * are shorter lived that false-positives would be.
	 */
	WRITE_ONCE(rq->ttwu_pending, 0);

	rq_lock_irqsave(rq, &rf);
	update_rq_clock(rq);

	llist_for_each_entry_safe(p, t, llist, wake_entry) {
		if (WARN_ON_ONCE(p->on_cpu))
			smp_cond_load_acquire(&p->on_cpu, !VAL);

		if (WARN_ON_ONCE(task_cpu(p) != cpu_of(rq)))
			set_task_cpu(p, cpu_of(rq));

		ttwu_do_activate(rq, p, p->sched_remote_wakeup ? WF_MIGRATED : 0, &rf);
	}

	rq_unlock_irqrestore(rq, &rf);
}

void send_call_function_single_ipi(int cpu)
{
	struct rq *rq = cpu_rq(cpu);

	if (!set_nr_if_polling(rq->idle))
		arch_send_call_function_single_ipi(cpu);
	else
		trace_sched_wake_idle_without_ipi(cpu);
}

/*
 * Queue a task on the target CPUs wake_list and wake the CPU via IPI if
 * necessary. The wakee CPU on receipt of the IPI will queue the task
 * via sched_ttwu_wakeup() for activation so the wakee incurs the cost
 * of the wakeup instead of the waker.
 */
static void __ttwu_queue_wakelist(struct task_struct *p, int cpu, int wake_flags)
{
	struct rq *rq = cpu_rq(cpu);

	p->sched_remote_wakeup = !!(wake_flags & WF_MIGRATED);

	WRITE_ONCE(rq->ttwu_pending, 1);
	__smp_call_single_queue(cpu, &p->wake_entry);
}

void wake_up_if_idle(int cpu)
{
	struct rq *rq = cpu_rq(cpu);
	struct rq_flags rf;

	rcu_read_lock();

	if (!is_idle_task(rcu_dereference(rq->curr)))
		goto out;

	rq_lock_irqsave(rq, &rf);
	if (is_idle_task(rq->curr))
		resched_curr(rq);
	/* Else CPU is not idle, do nothing here: */
	rq_unlock_irqrestore(rq, &rf);

out:
	rcu_read_unlock();
}
EXPORT_SYMBOL_GPL(wake_up_if_idle);

bool cpus_share_cache(int this_cpu, int that_cpu)
{
	if (this_cpu == that_cpu)
		return true;

	return per_cpu(sd_llc_id, this_cpu) == per_cpu(sd_llc_id, that_cpu);
}

static inline bool ttwu_queue_cond(int cpu, int wake_flags)
{
	/*
	 * If the CPU does not share cache, then queue the task on the
	 * remote rqs wakelist to avoid accessing remote data.
	 */
	if (!cpus_share_cache(smp_processor_id(), cpu))
		return true;

	/*
	 * If the task is descheduling and the only running task on the
	 * CPU then use the wakelist to offload the task activation to
	 * the soon-to-be-idle CPU as the current CPU is likely busy.
	 * nr_running is checked to avoid unnecessary task stacking.
	 *
	 * Note that we can only get here with (wakee) p->on_rq=0,
	 * p->on_cpu can be whatever, we've done the dequeue, so
	 * the wakee has been accounted out of ->nr_running.
	 */
	if ((wake_flags & WF_ON_CPU) && !cpu_rq(cpu)->nr_running)
		return true;

	return false;
}

static bool ttwu_queue_wakelist(struct task_struct *p, int cpu, int wake_flags)
{
	if (sched_feat(TTWU_QUEUE) && ttwu_queue_cond(cpu, wake_flags)) {
		if (WARN_ON_ONCE(cpu == smp_processor_id()))
			return false;

		sched_clock_cpu(cpu); /* Sync clocks across CPUs */
		__ttwu_queue_wakelist(p, cpu, wake_flags);
		return true;
	}

	return false;
}
#endif /* CONFIG_SMP */

static void ttwu_queue(struct task_struct *p, int cpu, int wake_flags)
{
	struct rq *rq = cpu_rq(cpu);
	struct rq_flags rf;

#if defined(CONFIG_SMP)
	if (ttwu_queue_wakelist(p, cpu, wake_flags))
		return;
#endif

	rq_lock(rq, &rf);
	update_rq_clock(rq);
	ttwu_do_activate(rq, p, wake_flags, &rf);
	rq_unlock(rq, &rf);
}

/*
 * Notes on Program-Order guarantees on SMP systems.
 *
 *  MIGRATION
 *
 * The basic program-order guarantee on SMP systems is that when a task [t]
 * migrates, all its activity on its old CPU [c0] happens-before any subsequent
 * execution on its new CPU [c1].
 *
 * For migration (of runnable tasks) this is provided by the following means:
 *
 *  A) UNLOCK of the rq(c0)->lock scheduling out task t
 *  B) migration for t is required to synchronize *both* rq(c0)->lock and
 *     rq(c1)->lock (if not at the same time, then in that order).
 *  C) LOCK of the rq(c1)->lock scheduling in task
 *
 * Release/acquire chaining guarantees that B happens after A and C after B.
 * Note: the CPU doing B need not be c0 or c1
 *
 * Example:
 *
 *   CPU0            CPU1            CPU2
 *
 *   LOCK rq(0)->lock
 *   sched-out X
 *   sched-in Y
 *   UNLOCK rq(0)->lock
 *
 *                                   LOCK rq(0)->lock // orders against CPU0
 *                                   dequeue X
 *                                   UNLOCK rq(0)->lock
 *
 *                                   LOCK rq(1)->lock
 *                                   enqueue X
 *                                   UNLOCK rq(1)->lock
 *
 *                   LOCK rq(1)->lock // orders against CPU2
 *                   sched-out Z
 *                   sched-in X
 *                   UNLOCK rq(1)->lock
 *
 *
 *  BLOCKING -- aka. SLEEP + WAKEUP
 *
 * For blocking we (obviously) need to provide the same guarantee as for
 * migration. However the means are completely different as there is no lock
 * chain to provide order. Instead we do:
 *
 *   1) smp_store_release(X->on_cpu, 0)
 *   2) smp_cond_load_acquire(!X->on_cpu)
 *
 * Example:
 *
 *   CPU0 (schedule)  CPU1 (try_to_wake_up) CPU2 (schedule)
 *
 *   LOCK rq(0)->lock LOCK X->pi_lock
 *   dequeue X
 *   sched-out X
 *   smp_store_release(X->on_cpu, 0);
 *
 *                    smp_cond_load_acquire(&X->on_cpu, !VAL);
 *                    X->state = WAKING
 *                    set_task_cpu(X,2)
 *
 *                    LOCK rq(2)->lock
 *                    enqueue X
 *                    X->state = RUNNING
 *                    UNLOCK rq(2)->lock
 *
 *                                          LOCK rq(2)->lock // orders against CPU1
 *                                          sched-out Z
 *                                          sched-in X
 *                                          UNLOCK rq(2)->lock
 *
 *                    UNLOCK X->pi_lock
 *   UNLOCK rq(0)->lock
 *
 *
 * However, for wakeups there is a second guarantee we must provide, namely we
 * must ensure that CONDITION=1 done by the caller can not be reordered with
 * accesses to the task state; see try_to_wake_up() and set_current_state().
 */

/**
 * try_to_wake_up - wake up a thread
 * @p: the thread to be awakened
 * @state: the mask of task states that can be woken
 * @wake_flags: wake modifier flags (WF_*)
 *
 * If (@state & @p->state) @p->state = TASK_RUNNING.
 *
 * If the task was not queued/runnable, also place it back on a runqueue.
 *
 * Atomic against schedule() which would dequeue a task, also see
 * set_current_state().
 *
 * This function executes a full memory barrier before accessing the task
 * state; see set_current_state().
 *
 * Return: %true if @p->state changes (an actual wakeup was done),
 *	   %false otherwise.
 */
static int
try_to_wake_up(struct task_struct *p, unsigned int state, int wake_flags)
{
	unsigned long flags;
	int cpu, success = 0;

	preempt_disable();
	if (p == current) {
		/*
		 * We're waking current, this means 'p->on_rq' and 'task_cpu(p)
		 * == smp_processor_id()'. Together this means we can special
		 * case the whole 'p->on_rq && ttwu_remote()' case below
		 * without taking any locks.
		 *
		 * In particular:
		 *  - we rely on Program-Order guarantees for all the ordering,
		 *  - we're serialized against set_special_state() by virtue of
		 *    it disabling IRQs (this allows not taking ->pi_lock).
		 */
		if (!(p->state & state))
			goto out;

		success = 1;
		trace_sched_waking(p);
		p->state = TASK_RUNNING;
		trace_sched_wakeup(p);
		goto out;
	}

	/*
	 * If we are going to wake up a thread waiting for CONDITION we
	 * need to ensure that CONDITION=1 done by the caller can not be
	 * reordered with p->state check below. This pairs with mb() in
	 * set_current_state() the waiting thread does.
	 */
	raw_spin_lock_irqsave(&p->pi_lock, flags);
	smp_mb__after_spinlock();
	if (!(p->state & state))
		goto unlock;

	trace_sched_waking(p);

	/* We're going to change ->state: */
	success = 1;

	/*
	 * Ensure we load p->on_rq _after_ p->state, otherwise it would
	 * be possible to, falsely, observe p->on_rq == 0 and get stuck
	 * in smp_cond_load_acquire() below.
	 *
	 * sched_ttwu_pending()			try_to_wake_up()
	 *   STORE p->on_rq = 1			  LOAD p->state
	 *   UNLOCK rq->lock
	 *
	 * __schedule() (switch to task 'p')
	 *   LOCK rq->lock			  smp_rmb();
	 *   smp_mb__after_spinlock();
	 *   UNLOCK rq->lock
	 *
	 * [task p]
	 *   STORE p->state = UNINTERRUPTIBLE	  LOAD p->on_rq
	 *
	 * Pairs with the LOCK+smp_mb__after_spinlock() on rq->lock in
	 * __schedule().  See the comment for smp_mb__after_spinlock().
	 *
	 * A similar smb_rmb() lives in try_invoke_on_locked_down_task().
	 */
	smp_rmb();
	if (READ_ONCE(p->on_rq) && ttwu_remote(p, wake_flags))
		goto unlock;

#ifdef CONFIG_SMP
	/*
	 * Ensure we load p->on_cpu _after_ p->on_rq, otherwise it would be
	 * possible to, falsely, observe p->on_cpu == 0.
	 *
	 * One must be running (->on_cpu == 1) in order to remove oneself
	 * from the runqueue.
	 *
	 * __schedule() (switch to task 'p')	try_to_wake_up()
	 *   STORE p->on_cpu = 1		  LOAD p->on_rq
	 *   UNLOCK rq->lock
	 *
	 * __schedule() (put 'p' to sleep)
	 *   LOCK rq->lock			  smp_rmb();
	 *   smp_mb__after_spinlock();
	 *   STORE p->on_rq = 0			  LOAD p->on_cpu
	 *
	 * Pairs with the LOCK+smp_mb__after_spinlock() on rq->lock in
	 * __schedule().  See the comment for smp_mb__after_spinlock().
	 *
	 * Form a control-dep-acquire with p->on_rq == 0 above, to ensure
	 * schedule()'s deactivate_task() has 'happened' and p will no longer
	 * care about it's own p->state. See the comment in __schedule().
	 */
	smp_acquire__after_ctrl_dep();

	/*
	 * We're doing the wakeup (@success == 1), they did a dequeue (p->on_rq
	 * == 0), which means we need to do an enqueue, change p->state to
	 * TASK_WAKING such that we can unlock p->pi_lock before doing the
	 * enqueue, such as ttwu_queue_wakelist().
	 */
	p->state = TASK_WAKING;

	/*
	 * If the owning (remote) CPU is still in the middle of schedule() with
	 * this task as prev, considering queueing p on the remote CPUs wake_list
	 * which potentially sends an IPI instead of spinning on p->on_cpu to
	 * let the waker make forward progress. This is safe because IRQs are
	 * disabled and the IPI will deliver after on_cpu is cleared.
	 *
	 * Ensure we load task_cpu(p) after p->on_cpu:
	 *
	 * set_task_cpu(p, cpu);
	 *   STORE p->cpu = @cpu
	 * __schedule() (switch to task 'p')
	 *   LOCK rq->lock
	 *   smp_mb__after_spin_lock()		smp_cond_load_acquire(&p->on_cpu)
	 *   STORE p->on_cpu = 1		LOAD p->cpu
	 *
	 * to ensure we observe the correct CPU on which the task is currently
	 * scheduling.
	 */
	if (smp_load_acquire(&p->on_cpu) &&
	    ttwu_queue_wakelist(p, task_cpu(p), wake_flags | WF_ON_CPU))
		goto unlock;

	/*
	 * If the owning (remote) CPU is still in the middle of schedule() with
	 * this task as prev, wait until its done referencing the task.
	 *
	 * Pairs with the smp_store_release() in finish_task().
	 *
	 * This ensures that tasks getting woken will be fully ordered against
	 * their previous state and preserve Program Order.
	 */
	smp_cond_load_acquire(&p->on_cpu, !VAL);

	cpu = select_task_rq(p, p->wake_cpu, SD_BALANCE_WAKE, wake_flags);
	if (task_cpu(p) != cpu) {
		if (p->in_iowait) {
			delayacct_blkio_end(p);
			atomic_dec(&task_rq(p)->nr_iowait);
		}

		wake_flags |= WF_MIGRATED;
		psi_ttwu_dequeue(p);
		set_task_cpu(p, cpu);
	}
#else
	cpu = task_cpu(p);
#endif /* CONFIG_SMP */

	ttwu_queue(p, cpu, wake_flags);
unlock:
	raw_spin_unlock_irqrestore(&p->pi_lock, flags);
out:
	if (success)
		ttwu_stat(p, task_cpu(p), wake_flags);
	preempt_enable();

	return success;
}

/**
 * try_invoke_on_locked_down_task - Invoke a function on task in fixed state
 * @p: Process for which the function is to be invoked, can be @current.
 * @func: Function to invoke.
 * @arg: Argument to function.
 *
 * If the specified task can be quickly locked into a definite state
 * (either sleeping or on a given runqueue), arrange to keep it in that
 * state while invoking @func(@arg).  This function can use ->on_rq and
 * task_curr() to work out what the state is, if required.  Given that
 * @func can be invoked with a runqueue lock held, it had better be quite
 * lightweight.
 *
 * Returns:
 *	@false if the task slipped out from under the locks.
 *	@true if the task was locked onto a runqueue or is sleeping.
 *		However, @func can override this by returning @false.
 */
bool try_invoke_on_locked_down_task(struct task_struct *p, bool (*func)(struct task_struct *t, void *arg), void *arg)
{
	struct rq_flags rf;
	bool ret = false;
	struct rq *rq;

	raw_spin_lock_irqsave(&p->pi_lock, rf.flags);
	if (p->on_rq) {
		rq = __task_rq_lock(p, &rf);
		if (task_rq(p) == rq)
			ret = func(p, arg);
		rq_unlock(rq, &rf);
	} else {
		switch (p->state) {
		case TASK_RUNNING:
		case TASK_WAKING:
			break;
		default:
			smp_rmb(); // See smp_rmb() comment in try_to_wake_up().
			if (!p->on_rq)
				ret = func(p, arg);
		}
	}
	raw_spin_unlock_irqrestore(&p->pi_lock, rf.flags);
	return ret;
}

/**
 * wake_up_process - Wake up a specific process
 * @p: The process to be woken up.
 *
 * Attempt to wake up the nominated process and move it to the set of runnable
 * processes.
 *
 * Return: 1 if the process was woken up, 0 if it was already running.
 *
 * This function executes a full memory barrier before accessing the task state.
 */
int wake_up_process(struct task_struct *p)
{
	return try_to_wake_up(p, TASK_NORMAL, 0);
}
EXPORT_SYMBOL(wake_up_process);

int wake_up_state(struct task_struct *p, unsigned int state)
{
	return try_to_wake_up(p, state, 0);
}

/*
 * Perform scheduler related setup for a newly forked process p.
 * p is forked by current.
 *
 * __sched_fork() is basic setup used by init_idle() too:
 */
static void __sched_fork(unsigned long clone_flags, struct task_struct *p)
{
	p->on_rq			= 0;

	p->se.on_rq			= 0;
	p->se.exec_start		= 0;
	p->se.sum_exec_runtime		= 0;
	p->se.prev_sum_exec_runtime	= 0;
	p->se.nr_migrations		= 0;
	p->se.vruntime			= 0;
	INIT_LIST_HEAD(&p->se.group_node);

#ifdef CONFIG_FAIR_GROUP_SCHED
	p->se.cfs_rq			= NULL;
#endif

#ifdef CONFIG_SCHEDSTATS
	/* Even if schedstat is disabled, there should not be garbage */
	memset(&p->stats, 0, sizeof(p->stats));
#endif

	RB_CLEAR_NODE(&p->dl.rb_node);
	init_dl_task_timer(&p->dl);
	init_dl_inactive_task_timer(&p->dl);
	__dl_clear_params(p);

	INIT_LIST_HEAD(&p->rt.run_list);
	p->rt.timeout		= 0;
	p->rt.time_slice	= sched_rr_timeslice;
	p->rt.on_rq		= 0;
	p->rt.on_list		= 0;

#ifdef CONFIG_PREEMPT_NOTIFIERS
	INIT_HLIST_HEAD(&p->preempt_notifiers);
#endif

#ifdef CONFIG_COMPACTION
	p->capture_control = NULL;
#endif
	init_numa_balancing(clone_flags, p);
#ifdef CONFIG_SMP
	p->wake_entry_type = CSD_TYPE_TTWU;
#endif
}

DEFINE_STATIC_KEY_FALSE(sched_numa_balancing);

#ifdef CONFIG_NUMA_BALANCING

void set_numabalancing_state(bool enabled)
{
	if (enabled)
		static_branch_enable(&sched_numa_balancing);
	else
		static_branch_disable(&sched_numa_balancing);
}

#ifdef CONFIG_PROC_SYSCTL
int sysctl_numa_balancing(struct ctl_table *table, int write,
			 void __user *buffer, size_t *lenp, loff_t *ppos)
{
	struct ctl_table t;
	int err;
	int state = static_branch_likely(&sched_numa_balancing);

	if (write && !capable(CAP_SYS_ADMIN))
		return -EPERM;

	t = *table;
	t.data = &state;
	err = proc_dointvec_minmax(&t, write, buffer, lenp, ppos);
	if (err < 0)
		return err;
	if (write)
		set_numabalancing_state(state);
	return err;
}
#endif
#endif

#ifdef CONFIG_SCHEDSTATS

DEFINE_STATIC_KEY_FALSE(sched_schedstats);
static bool __initdata __sched_schedstats = false;

static void set_schedstats(bool enabled)
{
	if (enabled)
		static_branch_enable(&sched_schedstats);
	else
		static_branch_disable(&sched_schedstats);
}

void force_schedstat_enabled(void)
{
	if (!schedstat_enabled()) {
		pr_info("kernel profiling enabled schedstats, disable via kernel.sched_schedstats.\n");
		static_branch_enable(&sched_schedstats);
	}
}

static int __init setup_schedstats(char *str)
{
	int ret = 0;
	if (!str)
		goto out;

	/*
	 * This code is called before jump labels have been set up, so we can't
	 * change the static branch directly just yet.  Instead set a temporary
	 * variable so init_schedstats() can do it later.
	 */
	if (!strcmp(str, "enable")) {
		__sched_schedstats = true;
		ret = 1;
	} else if (!strcmp(str, "disable")) {
		__sched_schedstats = false;
		ret = 1;
	}
out:
	if (!ret)
		pr_warn("Unable to parse schedstats=\n");

	return ret;
}
__setup("schedstats=", setup_schedstats);

static void __init init_schedstats(void)
{
	set_schedstats(__sched_schedstats);
}

#ifdef CONFIG_PROC_SYSCTL
int sysctl_schedstats(struct ctl_table *table, int write,
			 void __user *buffer, size_t *lenp, loff_t *ppos)
{
	struct ctl_table t;
	int err;
	int state = static_branch_likely(&sched_schedstats);

	if (write && !capable(CAP_SYS_ADMIN))
		return -EPERM;

	t = *table;
	t.data = &state;
	err = proc_dointvec_minmax(&t, write, buffer, lenp, ppos);
	if (err < 0)
		return err;
	if (write)
		set_schedstats(state);
	return err;
}
#endif /* CONFIG_PROC_SYSCTL */
#else  /* !CONFIG_SCHEDSTATS */
static inline void init_schedstats(void) {}
#endif /* CONFIG_SCHEDSTATS */

/*
 * fork()/clone()-time setup:
 */
int sched_fork(unsigned long clone_flags, struct task_struct *p)
{
	trace_android_rvh_sched_fork(p);

	__sched_fork(clone_flags, p);
	/*
	 * We mark the process as NEW here. This guarantees that
	 * nobody will actually run it, and a signal or other external
	 * event cannot wake it up and insert it on the runqueue either.
	 */
	p->state = TASK_NEW;

	/*
	 * Make sure we do not leak PI boosting priority to the child.
	 */
	p->prio = current->normal_prio;
	trace_android_rvh_prepare_prio_fork(p);

	uclamp_fork(p);

	/*
	 * Revert to default priority/policy on fork if requested.
	 */
	if (unlikely(p->sched_reset_on_fork)) {
		if (task_has_dl_policy(p) || task_has_rt_policy(p)) {
			p->policy = SCHED_NORMAL;
			p->static_prio = NICE_TO_PRIO(0);
			p->rt_priority = 0;
		} else if (PRIO_TO_NICE(p->static_prio) < 0)
			p->static_prio = NICE_TO_PRIO(0);

		p->prio = p->normal_prio = p->static_prio;
		set_load_weight(p);

		/*
		 * We don't need the reset flag anymore after the fork. It has
		 * fulfilled its duty:
		 */
		p->sched_reset_on_fork = 0;
	}

	if (dl_prio(p->prio))
		return -EAGAIN;
	else if (rt_prio(p->prio))
		p->sched_class = &rt_sched_class;
	else
		p->sched_class = &fair_sched_class;

	init_entity_runnable_average(&p->se);
	trace_android_rvh_finish_prio_fork(p);


#ifdef CONFIG_SCHED_INFO
	if (likely(sched_info_on()))
		memset(&p->sched_info, 0, sizeof(p->sched_info));
#endif
#if defined(CONFIG_SMP)
	p->on_cpu = 0;
#endif
	init_task_preempt_count(p);
#ifdef CONFIG_SMP
	plist_node_init(&p->pushable_tasks, MAX_PRIO);
	RB_CLEAR_NODE(&p->pushable_dl_tasks);
#endif
	return 0;
}

void sched_cgroup_fork(struct task_struct *p, struct kernel_clone_args *kargs)
{
	unsigned long flags;

	/*
	 * Because we're not yet on the pid-hash, p->pi_lock isn't strictly
	 * required yet, but lockdep gets upset if rules are violated.
	 */
	raw_spin_lock_irqsave(&p->pi_lock, flags);
#ifdef CONFIG_CGROUP_SCHED
	if (1) {
		struct task_group *tg;

		tg = container_of(kargs->cset->subsys[cpu_cgrp_id],
				  struct task_group, css);
		tg = autogroup_task_group(p, tg);
		p->sched_task_group = tg;
	}
#endif
	rseq_migrate(p);
	/*
	 * We're setting the CPU for the first time, we don't migrate,
	 * so use __set_task_cpu().
	 */
	__set_task_cpu(p, smp_processor_id());
	if (p->sched_class->task_fork)
		p->sched_class->task_fork(p);
	raw_spin_unlock_irqrestore(&p->pi_lock, flags);
}

void sched_post_fork(struct task_struct *p)
{
	uclamp_post_fork(p);
}

unsigned long to_ratio(u64 period, u64 runtime)
{
	if (runtime == RUNTIME_INF)
		return BW_UNIT;

	/*
	 * Doing this here saves a lot of checks in all
	 * the calling paths, and returning zero seems
	 * safe for them anyway.
	 */
	if (period == 0)
		return 0;

	return div64_u64(runtime << BW_SHIFT, period);
}

/*
 * wake_up_new_task - wake up a newly created task for the first time.
 *
 * This function will do some initial scheduler statistics housekeeping
 * that must be done for every newly created context, then puts the task
 * on the runqueue and wakes it.
 */
void wake_up_new_task(struct task_struct *p)
{
	struct rq_flags rf;
	struct rq *rq;

	raw_spin_lock_irqsave(&p->pi_lock, rf.flags);
	p->state = TASK_RUNNING;
#ifdef CONFIG_SMP
	/*
	 * Fork balancing, do it here and not earlier because:
	 *  - cpus_ptr can change in the fork path
	 *  - any previously selected CPU might disappear through hotplug
	 *
	 * Use __set_task_cpu() to avoid calling sched_class::migrate_task_rq,
	 * as we're not fully set-up yet.
	 */
	p->recent_used_cpu = task_cpu(p);
	rseq_migrate(p);
	__set_task_cpu(p, select_task_rq(p, task_cpu(p), SD_BALANCE_FORK, 0));
#endif
	rq = __task_rq_lock(p, &rf);
	update_rq_clock(rq);
	post_init_entity_util_avg(p);

	activate_task(rq, p, ENQUEUE_NOCLOCK);
	trace_sched_wakeup_new(p);
	check_preempt_curr(rq, p, WF_FORK);
#ifdef CONFIG_SMP
	if (p->sched_class->task_woken) {
		/*
		 * Nothing relies on rq->lock after this, so its fine to
		 * drop it.
		 */
		rq_unpin_lock(rq, &rf);
		p->sched_class->task_woken(rq, p);
		rq_repin_lock(rq, &rf);
	}
#endif
	task_rq_unlock(rq, p, &rf);
}

#ifdef CONFIG_PREEMPT_NOTIFIERS

static DEFINE_STATIC_KEY_FALSE(preempt_notifier_key);

void preempt_notifier_inc(void)
{
	static_branch_inc(&preempt_notifier_key);
}
EXPORT_SYMBOL_GPL(preempt_notifier_inc);

void preempt_notifier_dec(void)
{
	static_branch_dec(&preempt_notifier_key);
}
EXPORT_SYMBOL_GPL(preempt_notifier_dec);

/**
 * preempt_notifier_register - tell me when current is being preempted & rescheduled
 * @notifier: notifier struct to register
 */
void preempt_notifier_register(struct preempt_notifier *notifier)
{
	if (!static_branch_unlikely(&preempt_notifier_key))
		WARN(1, "registering preempt_notifier while notifiers disabled\n");

	hlist_add_head(&notifier->link, &current->preempt_notifiers);
}
EXPORT_SYMBOL_GPL(preempt_notifier_register);

/**
 * preempt_notifier_unregister - no longer interested in preemption notifications
 * @notifier: notifier struct to unregister
 *
 * This is *not* safe to call from within a preemption notifier.
 */
void preempt_notifier_unregister(struct preempt_notifier *notifier)
{
	hlist_del(&notifier->link);
}
EXPORT_SYMBOL_GPL(preempt_notifier_unregister);

static void __fire_sched_in_preempt_notifiers(struct task_struct *curr)
{
	struct preempt_notifier *notifier;

	hlist_for_each_entry(notifier, &curr->preempt_notifiers, link)
		notifier->ops->sched_in(notifier, raw_smp_processor_id());
}

static __always_inline void fire_sched_in_preempt_notifiers(struct task_struct *curr)
{
	if (static_branch_unlikely(&preempt_notifier_key))
		__fire_sched_in_preempt_notifiers(curr);
}

static void
__fire_sched_out_preempt_notifiers(struct task_struct *curr,
				   struct task_struct *next)
{
	struct preempt_notifier *notifier;

	hlist_for_each_entry(notifier, &curr->preempt_notifiers, link)
		notifier->ops->sched_out(notifier, next);
}

static __always_inline void
fire_sched_out_preempt_notifiers(struct task_struct *curr,
				 struct task_struct *next)
{
	if (static_branch_unlikely(&preempt_notifier_key))
		__fire_sched_out_preempt_notifiers(curr, next);
}

#else /* !CONFIG_PREEMPT_NOTIFIERS */

static inline void fire_sched_in_preempt_notifiers(struct task_struct *curr)
{
}

static inline void
fire_sched_out_preempt_notifiers(struct task_struct *curr,
				 struct task_struct *next)
{
}

#endif /* CONFIG_PREEMPT_NOTIFIERS */

static inline void prepare_task(struct task_struct *next)
{
#ifdef CONFIG_SMP
	/*
	 * Claim the task as running, we do this before switching to it
	 * such that any running task will have this set.
	 */
	next->on_cpu = 1;
#endif
}

static inline void finish_task(struct task_struct *prev)
{
#ifdef CONFIG_SMP
	/*
	 * After ->on_cpu is cleared, the task can be moved to a different CPU.
	 * We must ensure this doesn't happen until the switch is completely
	 * finished.
	 *
	 * In particular, the load of prev->state in finish_task_switch() must
	 * happen before this.
	 *
	 * Pairs with the smp_cond_load_acquire() in try_to_wake_up().
	 */
	smp_store_release(&prev->on_cpu, 0);
#endif
}

#ifdef CONFIG_SMP

static void do_balance_callbacks(struct rq *rq, struct callback_head *head)
{
	void (*func)(struct rq *rq);
	struct callback_head *next;

	lockdep_assert_rq_held(rq);

	while (head) {
		func = (void (*)(struct rq *))head->func;
		next = head->next;
		head->next = NULL;
		head = next;

		func(rq);
	}
}

static inline struct callback_head *splice_balance_callbacks(struct rq *rq)
{
	struct callback_head *head = rq->balance_callback;

	lockdep_assert_rq_held(rq);
	if (head)
		rq->balance_callback = NULL;

	return head;
}

static void __balance_callbacks(struct rq *rq)
{
	do_balance_callbacks(rq, splice_balance_callbacks(rq));
}

static inline void balance_callbacks(struct rq *rq, struct callback_head *head)
{
	unsigned long flags;

	if (unlikely(head)) {
		raw_spin_rq_lock_irqsave(rq, flags);
		do_balance_callbacks(rq, head);
		raw_spin_rq_unlock_irqrestore(rq, flags);
	}
}

#else

static inline void __balance_callbacks(struct rq *rq)
{
}

static inline struct callback_head *splice_balance_callbacks(struct rq *rq)
{
	return NULL;
}

static inline void balance_callbacks(struct rq *rq, struct callback_head *head)
{
}

#endif

static inline void
prepare_lock_switch(struct rq *rq, struct task_struct *next, struct rq_flags *rf)
{
	/*
	 * Since the runqueue lock will be released by the next
	 * task (which is an invalid locking op but in the case
	 * of the scheduler it's an obvious special-case), so we
	 * do an early lockdep release here:
	 */
	rq_unpin_lock(rq, rf);
	spin_release(&__rq_lockp(rq)->dep_map, _THIS_IP_);
#ifdef CONFIG_DEBUG_SPINLOCK
	/* this is a valid case when another task releases the spinlock */
	rq_lockp(rq)->owner = next;
#endif
}

static inline void finish_lock_switch(struct rq *rq)
{
	/*
	 * If we are tracking spinlock dependencies then we have to
	 * fix up the runqueue lock - which gets 'carried over' from
	 * prev into current:
	 */
	spin_acquire(&__rq_lockp(rq)->dep_map, 0, 0, _THIS_IP_);
	__balance_callbacks(rq);
	raw_spin_rq_unlock_irq(rq);
}

/*
 * NOP if the arch has not defined these:
 */

#ifndef prepare_arch_switch
# define prepare_arch_switch(next)	do { } while (0)
#endif

#ifndef finish_arch_post_lock_switch
# define finish_arch_post_lock_switch()	do { } while (0)
#endif

/**
 * prepare_task_switch - prepare to switch tasks
 * @rq: the runqueue preparing to switch
 * @prev: the current task that is being switched out
 * @next: the task we are going to switch to.
 *
 * This is called with the rq lock held and interrupts off. It must
 * be paired with a subsequent finish_task_switch after the context
 * switch.
 *
 * prepare_task_switch sets up locking and calls architecture specific
 * hooks.
 */
static inline void
prepare_task_switch(struct rq *rq, struct task_struct *prev,
		    struct task_struct *next)
{
	kcov_prepare_switch(prev);
	sched_info_switch(rq, prev, next);
	perf_event_task_sched_out(prev, next);
	rseq_preempt(prev);
	fire_sched_out_preempt_notifiers(prev, next);
	prepare_task(next);
	prepare_arch_switch(next);
}

/**
 * finish_task_switch - clean up after a task-switch
 * @prev: the thread we just switched away from.
 *
 * finish_task_switch must be called after the context switch, paired
 * with a prepare_task_switch call before the context switch.
 * finish_task_switch will reconcile locking set up by prepare_task_switch,
 * and do any other architecture-specific cleanup actions.
 *
 * Note that we may have delayed dropping an mm in context_switch(). If
 * so, we finish that here outside of the runqueue lock. (Doing it
 * with the lock held can cause deadlocks; see schedule() for
 * details.)
 *
 * The context switch have flipped the stack from under us and restored the
 * local variables which were saved when this task called schedule() in the
 * past. prev == current is still correct but we need to recalculate this_rq
 * because prev may have moved to another CPU.
 */
static struct rq *finish_task_switch(struct task_struct *prev)
	__releases(rq->lock)
{
	struct rq *rq = this_rq();
	struct mm_struct *mm = rq->prev_mm;
	long prev_state;

	/*
	 * The previous task will have left us with a preempt_count of 2
	 * because it left us after:
	 *
	 *	schedule()
	 *	  preempt_disable();			// 1
	 *	  __schedule()
	 *	    raw_spin_lock_irq(&rq->lock)	// 2
	 *
	 * Also, see FORK_PREEMPT_COUNT.
	 */
	if (WARN_ONCE(preempt_count() != 2*PREEMPT_DISABLE_OFFSET,
		      "corrupted preempt_count: %s/%d/0x%x\n",
		      current->comm, current->pid, preempt_count()))
		preempt_count_set(FORK_PREEMPT_COUNT);

	rq->prev_mm = NULL;

	/*
	 * A task struct has one reference for the use as "current".
	 * If a task dies, then it sets TASK_DEAD in tsk->state and calls
	 * schedule one last time. The schedule call will never return, and
	 * the scheduled task must drop that reference.
	 *
	 * We must observe prev->state before clearing prev->on_cpu (in
	 * finish_task), otherwise a concurrent wakeup can get prev
	 * running on another CPU and we could rave with its RUNNING -> DEAD
	 * transition, resulting in a double drop.
	 */
	prev_state = prev->state;
	vtime_task_switch(prev);
	perf_event_task_sched_in(prev, current);
	finish_task(prev);
	finish_lock_switch(rq);
	finish_arch_post_lock_switch();
	kcov_finish_switch(current);

	fire_sched_in_preempt_notifiers(current);
	/*
	 * When switching through a kernel thread, the loop in
	 * membarrier_{private,global}_expedited() may have observed that
	 * kernel thread and not issued an IPI. It is therefore possible to
	 * schedule between user->kernel->user threads without passing though
	 * switch_mm(). Membarrier requires a barrier after storing to
	 * rq->curr, before returning to userspace, so provide them here:
	 *
	 * - a full memory barrier for {PRIVATE,GLOBAL}_EXPEDITED, implicitly
	 *   provided by mmdrop(),
	 * - a sync_core for SYNC_CORE.
	 */
	if (mm) {
		membarrier_mm_sync_core_before_usermode(mm);
		mmdrop(mm);
	}
	if (unlikely(prev_state == TASK_DEAD)) {
		if (prev->sched_class->task_dead)
			prev->sched_class->task_dead(prev);

		/*
		 * Remove function-return probe instances associated with this
		 * task and put them back on the free list.
		 */
		kprobe_flush_task(prev);

		/* Task is done with its stack. */
		put_task_stack(prev);

		put_task_struct_rcu_user(prev);
	}

	tick_nohz_task_switch();
	return rq;
}

/**
 * schedule_tail - first thing a freshly forked thread must call.
 * @prev: the thread we just switched away from.
 */
asmlinkage __visible void schedule_tail(struct task_struct *prev)
	__releases(rq->lock)
{
	struct rq *rq;

	/*
	 * New tasks start with FORK_PREEMPT_COUNT, see there and
	 * finish_task_switch() for details.
	 *
	 * finish_task_switch() will drop rq->lock() and lower preempt_count
	 * and the preempt_enable() will end up enabling preemption (on
	 * PREEMPT_COUNT kernels).
	 */

	rq = finish_task_switch(prev);
	preempt_enable();

	if (current->set_child_tid)
		put_user(task_pid_vnr(current), current->set_child_tid);

	calculate_sigpending();
}

/*
 * context_switch - switch to the new MM and the new thread's register state.
 */
static __always_inline struct rq *
context_switch(struct rq *rq, struct task_struct *prev,
	       struct task_struct *next, struct rq_flags *rf)
{
	prepare_task_switch(rq, prev, next);

	/*
	 * For paravirt, this is coupled with an exit in switch_to to
	 * combine the page table reload and the switch backend into
	 * one hypercall.
	 */
	arch_start_context_switch(prev);

	/*
	 * kernel -> kernel   lazy + transfer active
	 *   user -> kernel   lazy + mmgrab() active
	 *
	 * kernel ->   user   switch + mmdrop() active
	 *   user ->   user   switch
	 */
	if (!next->mm) {                                // to kernel
		enter_lazy_tlb(prev->active_mm, next);

		next->active_mm = prev->active_mm;
		if (prev->mm)                           // from user
			mmgrab(prev->active_mm);
		else
			prev->active_mm = NULL;
	} else {                                        // to user
		membarrier_switch_mm(rq, prev->active_mm, next->mm);
		/*
		 * sys_membarrier() requires an smp_mb() between setting
		 * rq->curr / membarrier_switch_mm() and returning to userspace.
		 *
		 * The below provides this either through switch_mm(), or in
		 * case 'prev->active_mm == next->mm' through
		 * finish_task_switch()'s mmdrop().
		 */
		switch_mm_irqs_off(prev->active_mm, next->mm, next);

		if (!prev->mm) {                        // from kernel
			/* will mmdrop() in finish_task_switch(). */
			rq->prev_mm = prev->active_mm;
			prev->active_mm = NULL;
		}
	}

	rq->clock_update_flags &= ~(RQCF_ACT_SKIP|RQCF_REQ_SKIP);

	prepare_lock_switch(rq, next, rf);

	/* Here we just switch the register state and the stack. */
	switch_to(prev, next, prev);
	barrier();

	return finish_task_switch(prev);
}

/*
 * nr_running and nr_context_switches:
 *
 * externally visible scheduler statistics: current number of runnable
 * threads, total number of context switches performed since bootup.
 */
unsigned long nr_running(void)
{
	unsigned long i, sum = 0;

	for_each_online_cpu(i)
		sum += cpu_rq(i)->nr_running;

	return sum;
}

/*
 * Check if only the current task is running on the CPU.
 *
 * Caution: this function does not check that the caller has disabled
 * preemption, thus the result might have a time-of-check-to-time-of-use
 * race.  The caller is responsible to use it correctly, for example:
 *
 * - from a non-preemptible section (of course)
 *
 * - from a thread that is bound to a single CPU
 *
 * - in a loop with very short iterations (e.g. a polling loop)
 */
bool single_task_running(void)
{
	return raw_rq()->nr_running == 1;
}
EXPORT_SYMBOL(single_task_running);

unsigned long long nr_context_switches(void)
{
	int i;
	unsigned long long sum = 0;

	for_each_possible_cpu(i)
		sum += cpu_rq(i)->nr_switches;

	return sum;
}

/*
 * Consumers of these two interfaces, like for example the cpuidle menu
 * governor, are using nonsensical data. Preferring shallow idle state selection
 * for a CPU that has IO-wait which might not even end up running the task when
 * it does become runnable.
 */

unsigned long nr_iowait_cpu(int cpu)
{
	return atomic_read(&cpu_rq(cpu)->nr_iowait);
}

/*
 * IO-wait accounting, and how its mostly bollocks (on SMP).
 *
 * The idea behind IO-wait account is to account the idle time that we could
 * have spend running if it were not for IO. That is, if we were to improve the
 * storage performance, we'd have a proportional reduction in IO-wait time.
 *
 * This all works nicely on UP, where, when a task blocks on IO, we account
 * idle time as IO-wait, because if the storage were faster, it could've been
 * running and we'd not be idle.
 *
 * This has been extended to SMP, by doing the same for each CPU. This however
 * is broken.
 *
 * Imagine for instance the case where two tasks block on one CPU, only the one
 * CPU will have IO-wait accounted, while the other has regular idle. Even
 * though, if the storage were faster, both could've ran at the same time,
 * utilising both CPUs.
 *
 * This means, that when looking globally, the current IO-wait accounting on
 * SMP is a lower bound, by reason of under accounting.
 *
 * Worse, since the numbers are provided per CPU, they are sometimes
 * interpreted per CPU, and that is nonsensical. A blocked task isn't strictly
 * associated with any one particular CPU, it can wake to another CPU than it
 * blocked on. This means the per CPU IO-wait number is meaningless.
 *
 * Task CPU affinities can make all that even more 'interesting'.
 */

unsigned long nr_iowait(void)
{
	unsigned long i, sum = 0;

	for_each_possible_cpu(i)
		sum += nr_iowait_cpu(i);

	return sum;
}

#ifdef CONFIG_SMP

/*
 * sched_exec - execve() is a valuable balancing opportunity, because at
 * this point the task has the smallest effective memory and cache footprint.
 */
void sched_exec(void)
{
	struct task_struct *p = current;
	unsigned long flags;
	int dest_cpu;

	raw_spin_lock_irqsave(&p->pi_lock, flags);
	dest_cpu = p->sched_class->select_task_rq(p, task_cpu(p), SD_BALANCE_EXEC, 0);
	if (dest_cpu == smp_processor_id())
		goto unlock;

	if (likely(cpu_active(dest_cpu))) {
		struct migration_arg arg = { p, dest_cpu };

		raw_spin_unlock_irqrestore(&p->pi_lock, flags);
		stop_one_cpu(task_cpu(p), migration_cpu_stop, &arg);
		return;
	}
unlock:
	raw_spin_unlock_irqrestore(&p->pi_lock, flags);
}

#endif

DEFINE_PER_CPU(struct kernel_stat, kstat);
DEFINE_PER_CPU(struct kernel_cpustat, kernel_cpustat);

EXPORT_PER_CPU_SYMBOL(kstat);
EXPORT_PER_CPU_SYMBOL(kernel_cpustat);

/*
 * The function fair_sched_class.update_curr accesses the struct curr
 * and its field curr->exec_start; when called from task_sched_runtime(),
 * we observe a high rate of cache misses in practice.
 * Prefetching this data results in improved performance.
 */
static inline void prefetch_curr_exec_start(struct task_struct *p)
{
#ifdef CONFIG_FAIR_GROUP_SCHED
	struct sched_entity *curr = (&p->se)->cfs_rq->curr;
#else
	struct sched_entity *curr = (&task_rq(p)->cfs)->curr;
#endif
	prefetch(curr);
	prefetch(&curr->exec_start);
}

/*
 * Return accounted runtime for the task.
 * In case the task is currently running, return the runtime plus current's
 * pending runtime that have not been accounted yet.
 */
unsigned long long task_sched_runtime(struct task_struct *p)
{
	struct rq_flags rf;
	struct rq *rq;
	u64 ns;

#if defined(CONFIG_64BIT) && defined(CONFIG_SMP)
	/*
	 * 64-bit doesn't need locks to atomically read a 64-bit value.
	 * So we have a optimization chance when the task's delta_exec is 0.
	 * Reading ->on_cpu is racy, but this is ok.
	 *
	 * If we race with it leaving CPU, we'll take a lock. So we're correct.
	 * If we race with it entering CPU, unaccounted time is 0. This is
	 * indistinguishable from the read occurring a few cycles earlier.
	 * If we see ->on_cpu without ->on_rq, the task is leaving, and has
	 * been accounted, so we're correct here as well.
	 */
	if (!p->on_cpu || !task_on_rq_queued(p))
		return p->se.sum_exec_runtime;
#endif

	rq = task_rq_lock(p, &rf);
	/*
	 * Must be ->curr _and_ ->on_rq.  If dequeued, we would
	 * project cycles that may never be accounted to this
	 * thread, breaking clock_gettime().
	 */
	if (task_current(rq, p) && task_on_rq_queued(p)) {
		prefetch_curr_exec_start(p);
		update_rq_clock(rq);
		p->sched_class->update_curr(rq);
	}
	ns = p->se.sum_exec_runtime;
	task_rq_unlock(rq, p, &rf);

	return ns;
}

/*
 * This function gets called by the timer code, with HZ frequency.
 * We call it with interrupts disabled.
 */
void scheduler_tick(void)
{
	int cpu = smp_processor_id();
	struct rq *rq = cpu_rq(cpu);
	struct task_struct *curr = rq->curr;
	struct rq_flags rf;
	unsigned long thermal_pressure;

	sched_clock_tick();

	rq_lock(rq, &rf);

	update_rq_clock(rq);
	thermal_pressure = arch_scale_thermal_pressure(cpu_of(rq));
	update_thermal_load_avg(rq_clock_thermal(rq), rq, thermal_pressure);
	curr->sched_class->task_tick(rq, curr, 0);
	calc_global_load_tick(rq);
	psi_task_tick(rq);
	sched_core_tick(rq);

	rq_unlock(rq, &rf);

	perf_event_task_tick();

#ifdef CONFIG_SMP
	rq->idle_balance = idle_cpu(cpu);
	trigger_load_balance(rq);
#endif

	trace_android_vh_scheduler_tick(rq);
}

#ifdef CONFIG_NO_HZ_FULL

struct tick_work {
	int			cpu;
	atomic_t		state;
	struct delayed_work	work;
};
/* Values for ->state, see diagram below. */
#define TICK_SCHED_REMOTE_OFFLINE	0
#define TICK_SCHED_REMOTE_OFFLINING	1
#define TICK_SCHED_REMOTE_RUNNING	2

/*
 * State diagram for ->state:
 *
 *
 *          TICK_SCHED_REMOTE_OFFLINE
 *                    |   ^
 *                    |   |
 *                    |   | sched_tick_remote()
 *                    |   |
 *                    |   |
 *                    +--TICK_SCHED_REMOTE_OFFLINING
 *                    |   ^
 *                    |   |
 * sched_tick_start() |   | sched_tick_stop()
 *                    |   |
 *                    V   |
 *          TICK_SCHED_REMOTE_RUNNING
 *
 *
 * Other transitions get WARN_ON_ONCE(), except that sched_tick_remote()
 * and sched_tick_start() are happy to leave the state in RUNNING.
 */

static struct tick_work __percpu *tick_work_cpu;

static void sched_tick_remote(struct work_struct *work)
{
	struct delayed_work *dwork = to_delayed_work(work);
	struct tick_work *twork = container_of(dwork, struct tick_work, work);
	int cpu = twork->cpu;
	struct rq *rq = cpu_rq(cpu);
	struct task_struct *curr;
	struct rq_flags rf;
	u64 delta;
	int os;

	/*
	 * Handle the tick only if it appears the remote CPU is running in full
	 * dynticks mode. The check is racy by nature, but missing a tick or
	 * having one too much is no big deal because the scheduler tick updates
	 * statistics and checks timeslices in a time-independent way, regardless
	 * of when exactly it is running.
	 */
	if (!tick_nohz_tick_stopped_cpu(cpu))
		goto out_requeue;

	rq_lock_irq(rq, &rf);
	curr = rq->curr;
	if (cpu_is_offline(cpu))
		goto out_unlock;

	update_rq_clock(rq);

	if (!is_idle_task(curr)) {
		/*
		 * Make sure the next tick runs within a reasonable
		 * amount of time.
		 */
		delta = rq_clock_task(rq) - curr->se.exec_start;
		WARN_ON_ONCE(delta > (u64)NSEC_PER_SEC * 3);
	}
	curr->sched_class->task_tick(rq, curr, 0);

	calc_load_nohz_remote(rq);
out_unlock:
	rq_unlock_irq(rq, &rf);
out_requeue:

	/*
	 * Run the remote tick once per second (1Hz). This arbitrary
	 * frequency is large enough to avoid overload but short enough
	 * to keep scheduler internal stats reasonably up to date.  But
	 * first update state to reflect hotplug activity if required.
	 */
	os = atomic_fetch_add_unless(&twork->state, -1, TICK_SCHED_REMOTE_RUNNING);
	WARN_ON_ONCE(os == TICK_SCHED_REMOTE_OFFLINE);
	if (os == TICK_SCHED_REMOTE_RUNNING)
		queue_delayed_work(system_unbound_wq, dwork, HZ);
}

static void sched_tick_start(int cpu)
{
	int os;
	struct tick_work *twork;

	if (housekeeping_cpu(cpu, HK_FLAG_TICK))
		return;

	WARN_ON_ONCE(!tick_work_cpu);

	twork = per_cpu_ptr(tick_work_cpu, cpu);
	os = atomic_xchg(&twork->state, TICK_SCHED_REMOTE_RUNNING);
	WARN_ON_ONCE(os == TICK_SCHED_REMOTE_RUNNING);
	if (os == TICK_SCHED_REMOTE_OFFLINE) {
		twork->cpu = cpu;
		INIT_DELAYED_WORK(&twork->work, sched_tick_remote);
		queue_delayed_work(system_unbound_wq, &twork->work, HZ);
	}
}

#ifdef CONFIG_HOTPLUG_CPU
static void sched_tick_stop(int cpu)
{
	struct tick_work *twork;
	int os;

	if (housekeeping_cpu(cpu, HK_FLAG_TICK))
		return;

	WARN_ON_ONCE(!tick_work_cpu);

	twork = per_cpu_ptr(tick_work_cpu, cpu);
	/* There cannot be competing actions, but don't rely on stop-machine. */
	os = atomic_xchg(&twork->state, TICK_SCHED_REMOTE_OFFLINING);
	WARN_ON_ONCE(os != TICK_SCHED_REMOTE_RUNNING);
	/* Don't cancel, as this would mess up the state machine. */
}
#endif /* CONFIG_HOTPLUG_CPU */

int __init sched_tick_offload_init(void)
{
	tick_work_cpu = alloc_percpu(struct tick_work);
	BUG_ON(!tick_work_cpu);
	return 0;
}

#else /* !CONFIG_NO_HZ_FULL */
static inline void sched_tick_start(int cpu) { }
static inline void sched_tick_stop(int cpu) { }
#endif

#if defined(CONFIG_PREEMPTION) && (defined(CONFIG_DEBUG_PREEMPT) || \
				defined(CONFIG_TRACE_PREEMPT_TOGGLE))
/*
 * If the value passed in is equal to the current preempt count
 * then we just disabled preemption. Start timing the latency.
 */
static inline void preempt_latency_start(int val)
{
	if (preempt_count() == val) {
		unsigned long ip = get_lock_parent_ip();
#ifdef CONFIG_DEBUG_PREEMPT
		current->preempt_disable_ip = ip;
#endif
		trace_preempt_off(CALLER_ADDR0, ip);
	}
}

void preempt_count_add(int val)
{
#ifdef CONFIG_DEBUG_PREEMPT
	/*
	 * Underflow?
	 */
	if (DEBUG_LOCKS_WARN_ON((preempt_count() < 0)))
		return;
#endif
	__preempt_count_add(val);
#ifdef CONFIG_DEBUG_PREEMPT
	/*
	 * Spinlock count overflowing soon?
	 */
	DEBUG_LOCKS_WARN_ON((preempt_count() & PREEMPT_MASK) >=
				PREEMPT_MASK - 10);
#endif
	preempt_latency_start(val);
}
EXPORT_SYMBOL(preempt_count_add);
NOKPROBE_SYMBOL(preempt_count_add);

/*
 * If the value passed in equals to the current preempt count
 * then we just enabled preemption. Stop timing the latency.
 */
static inline void preempt_latency_stop(int val)
{
	if (preempt_count() == val)
		trace_preempt_on(CALLER_ADDR0, get_lock_parent_ip());
}

void preempt_count_sub(int val)
{
#ifdef CONFIG_DEBUG_PREEMPT
	/*
	 * Underflow?
	 */
	if (DEBUG_LOCKS_WARN_ON(val > preempt_count()))
		return;
	/*
	 * Is the spinlock portion underflowing?
	 */
	if (DEBUG_LOCKS_WARN_ON((val < PREEMPT_MASK) &&
			!(preempt_count() & PREEMPT_MASK)))
		return;
#endif

	preempt_latency_stop(val);
	__preempt_count_sub(val);
}
EXPORT_SYMBOL(preempt_count_sub);
NOKPROBE_SYMBOL(preempt_count_sub);

#else
static inline void preempt_latency_start(int val) { }
static inline void preempt_latency_stop(int val) { }
#endif

static inline unsigned long get_preempt_disable_ip(struct task_struct *p)
{
#ifdef CONFIG_DEBUG_PREEMPT
	return p->preempt_disable_ip;
#else
	return 0;
#endif
}

/*
 * Print scheduling while atomic bug:
 */
static noinline void __schedule_bug(struct task_struct *prev)
{
	/* Save this before calling printk(), since that will clobber it */
	unsigned long preempt_disable_ip = get_preempt_disable_ip(current);

	if (oops_in_progress)
		return;

	printk(KERN_ERR "BUG: scheduling while atomic: %s/%d/0x%08x\n",
		prev->comm, prev->pid, preempt_count());

	debug_show_held_locks(prev);
	print_modules();
	if (irqs_disabled())
		print_irqtrace_events(prev);
	if (IS_ENABLED(CONFIG_DEBUG_PREEMPT)
	    && in_atomic_preempt_off()) {
		pr_err("Preemption disabled at:");
		print_ip_sym(preempt_disable_ip);
		pr_cont("\n");
	}
	if (panic_on_warn)
		panic("scheduling while atomic\n");

	dump_stack();
	add_taint(TAINT_WARN, LOCKDEP_STILL_OK);
}

/*
 * Various schedule()-time debugging checks and statistics:
 */
static inline void schedule_debug(struct task_struct *prev, bool preempt)
{
#ifdef CONFIG_SCHED_STACK_END_CHECK
	if (task_stack_end_corrupted(prev))
		panic("corrupted stack end detected inside scheduler\n");
#endif

#ifdef CONFIG_DEBUG_ATOMIC_SLEEP
	if (!preempt && prev->state && prev->non_block_count) {
		printk(KERN_ERR "BUG: scheduling in a non-blocking section: %s/%d/%i\n",
			prev->comm, prev->pid, prev->non_block_count);
		dump_stack();
		add_taint(TAINT_WARN, LOCKDEP_STILL_OK);
	}
#endif

	if (unlikely(in_atomic_preempt_off())) {
		__schedule_bug(prev);
		preempt_count_set(PREEMPT_DISABLED);
	}
	rcu_sleep_check();

	profile_hit(SCHED_PROFILING, __builtin_return_address(0));

	schedstat_inc(this_rq()->sched_count);
}

static void put_prev_task_balance(struct rq *rq, struct task_struct *prev,
				  struct rq_flags *rf)
{
#ifdef CONFIG_SMP
	const struct sched_class *class;
	/*
	 * We must do the balancing pass before put_prev_task(), such
	 * that when we release the rq->lock the task is in the same
	 * state as before we took rq->lock.
	 *
	 * We can terminate the balance pass as soon as we know there is
	 * a runnable task of @class priority or higher.
	 */
	for_class_range(class, prev->sched_class, &idle_sched_class) {
		if (class->balance(rq, prev, rf))
			break;
	}
#endif

	put_prev_task(rq, prev);
}

/*
 * Pick up the highest-prio task:
 */
static inline struct task_struct *
__pick_next_task(struct rq *rq, struct task_struct *prev, struct rq_flags *rf)
{
	const struct sched_class *class;
	struct task_struct *p;

	/*
	 * Optimization: we know that if all tasks are in the fair class we can
	 * call that function directly, but only if the @prev task wasn't of a
	 * higher scheduling class, because otherwise those loose the
	 * opportunity to pull in more work from other CPUs.
	 */
	if (likely(prev->sched_class <= &fair_sched_class &&
		   rq->nr_running == rq->cfs.h_nr_running)) {

		p = pick_next_task_fair(rq, prev, rf);
		if (unlikely(p == RETRY_TASK))
			goto restart;

		/* Assume the next prioritized class is idle_sched_class */
		if (!p) {
			put_prev_task(rq, prev);
			p = pick_next_task_idle(rq);
		}

		return p;
	}

restart:
	put_prev_task_balance(rq, prev, rf);

	for_each_class(class) {
		p = class->pick_next_task(rq);
		if (p)
			return p;
	}

	BUG(); /* The idle class should always have a runnable task. */
}

#ifdef CONFIG_SCHED_CORE
static inline bool is_task_rq_idle(struct task_struct *t)
{
	return (task_rq(t)->idle == t);
}

static inline bool cookie_equals(struct task_struct *a, unsigned long cookie)
{
	return is_task_rq_idle(a) || (a->core_cookie == cookie);
}

static inline bool cookie_match(struct task_struct *a, struct task_struct *b)
{
	if (is_task_rq_idle(a) || is_task_rq_idle(b))
		return true;

	return a->core_cookie == b->core_cookie;
}

static inline struct task_struct *pick_task(struct rq *rq)
{
	const struct sched_class *class;
	struct task_struct *p;

	for_each_class(class) {
		p = class->pick_task(rq);
		if (p)
			return p;
	}

	BUG(); /* The idle class should always have a runnable task. */
}

extern void task_vruntime_update(struct rq *rq, struct task_struct *p, bool in_fi);

static void queue_core_balance(struct rq *rq);

static struct task_struct *
pick_next_task(struct rq *rq, struct task_struct *prev, struct rq_flags *rf)
{
	struct task_struct *next, *p, *max = NULL;
	const struct cpumask *smt_mask;
	bool fi_before = false;
	bool core_clock_updated = (rq == rq->core);
	unsigned long cookie;
	int i, cpu, occ = 0;
	struct rq *rq_i;
	bool need_sync;

	if (!sched_core_enabled(rq))
		return __pick_next_task(rq, prev, rf);

	cpu = cpu_of(rq);

	/* Stopper task is switching into idle, no need core-wide selection. */
	if (cpu_is_offline(cpu)) {
		/*
		 * Reset core_pick so that we don't enter the fastpath when
		 * coming online. core_pick would already be migrated to
		 * another cpu during offline.
		 */
		rq->core_pick = NULL;
		return __pick_next_task(rq, prev, rf);
	}

	/*
	 * If there were no {en,de}queues since we picked (IOW, the task
	 * pointers are all still valid), and we haven't scheduled the last
	 * pick yet, do so now.
	 *
	 * rq->core_pick can be NULL if no selection was made for a CPU because
	 * it was either offline or went offline during a sibling's core-wide
	 * selection. In this case, do a core-wide selection.
	 */
	if (rq->core->core_pick_seq == rq->core->core_task_seq &&
	    rq->core->core_pick_seq != rq->core_sched_seq &&
	    rq->core_pick) {
		WRITE_ONCE(rq->core_sched_seq, rq->core->core_pick_seq);

		next = rq->core_pick;
		if (next != prev) {
			put_prev_task(rq, prev);
			set_next_task(rq, next);
		}

		rq->core_pick = NULL;
		goto out;
	}

	put_prev_task_balance(rq, prev, rf);

	smt_mask = cpu_smt_mask(cpu);
	need_sync = !!rq->core->core_cookie;

	/* reset state */
	rq->core->core_cookie = 0UL;
	if (rq->core->core_forceidle_count) {
		if (!core_clock_updated) {
			update_rq_clock(rq->core);
			core_clock_updated = true;
		}
		sched_core_account_forceidle(rq);
		/* reset after accounting force idle */
		rq->core->core_forceidle_start = 0;
		rq->core->core_forceidle_count = 0;
		rq->core->core_forceidle_occupation = 0;
		need_sync = true;
		fi_before = true;
	}

	/*
	 * core->core_task_seq, core->core_pick_seq, rq->core_sched_seq
	 *
	 * @task_seq guards the task state ({en,de}queues)
	 * @pick_seq is the @task_seq we did a selection on
	 * @sched_seq is the @pick_seq we scheduled
	 *
	 * However, preemptions can cause multiple picks on the same task set.
	 * 'Fix' this by also increasing @task_seq for every pick.
	 */
	rq->core->core_task_seq++;

	/*
	 * Optimize for common case where this CPU has no cookies
	 * and there are no cookied tasks running on siblings.
	 */
	if (!need_sync) {
		next = pick_task(rq);
		if (!next->core_cookie) {
			rq->core_pick = NULL;
			/*
			 * For robustness, update the min_vruntime_fi for
			 * unconstrained picks as well.
			 */
			WARN_ON_ONCE(fi_before);
			task_vruntime_update(rq, next, false);
			goto out_set_next;
		}
	}

	/*
	 * For each thread: do the regular task pick and find the max prio task
	 * amongst them.
	 *
	 * Tie-break prio towards the current CPU
	 */
	for_each_cpu_wrap(i, smt_mask, cpu) {
		rq_i = cpu_rq(i);

		/*
		 * Current cpu always has its clock updated on entrance to
		 * pick_next_task(). If the current cpu is not the core,
		 * the core may also have been updated above.
		 */
		if (i != cpu && (rq_i != rq->core || !core_clock_updated))
			update_rq_clock(rq_i);

		p = rq_i->core_pick = pick_task(rq_i);
		if (!max || prio_less(max, p, fi_before))
			max = p;
	}

	cookie = rq->core->core_cookie = max->core_cookie;

	/*
	 * For each thread: try and find a runnable task that matches @max or
	 * force idle.
	 */
	for_each_cpu(i, smt_mask) {
		rq_i = cpu_rq(i);
		p = rq_i->core_pick;

		if (!cookie_equals(p, cookie)) {
			p = NULL;
			if (cookie)
				p = sched_core_find(rq_i, cookie);
			if (!p)
				p = idle_sched_class.pick_task(rq_i);
		}

		rq_i->core_pick = p;

		if (p == rq_i->idle) {
			if (rq_i->nr_running) {
				rq->core->core_forceidle_count++;
				if (!fi_before)
					rq->core->core_forceidle_seq++;
			}
		} else {
			occ++;
		}
	}

	if (schedstat_enabled() && rq->core->core_forceidle_count) {
		rq->core->core_forceidle_start = rq_clock(rq->core);
		rq->core->core_forceidle_occupation = occ;
	}

	rq->core->core_pick_seq = rq->core->core_task_seq;
	next = rq->core_pick;
	rq->core_sched_seq = rq->core->core_pick_seq;

	/* Something should have been selected for current CPU */
	WARN_ON_ONCE(!next);

	/*
	 * Reschedule siblings
	 *
	 * NOTE: L1TF -- at this point we're no longer running the old task and
	 * sending an IPI (below) ensures the sibling will no longer be running
	 * their task. This ensures there is no inter-sibling overlap between
	 * non-matching user state.
	 */
	for_each_cpu(i, smt_mask) {
		rq_i = cpu_rq(i);

		/*
		 * An online sibling might have gone offline before a task
		 * could be picked for it, or it might be offline but later
		 * happen to come online, but its too late and nothing was
		 * picked for it.  That's Ok - it will pick tasks for itself,
		 * so ignore it.
		 */
		if (!rq_i->core_pick)
			continue;

		/*
		 * Update for new !FI->FI transitions, or if continuing to be in !FI:
		 * fi_before     fi      update?
		 *  0            0       1
		 *  0            1       1
		 *  1            0       1
		 *  1            1       0
		 */
		if (!(fi_before && rq->core->core_forceidle_count))
			task_vruntime_update(rq_i, rq_i->core_pick, !!rq->core->core_forceidle_count);

		rq_i->core_pick->core_occupation = occ;

		if (i == cpu) {
			rq_i->core_pick = NULL;
			continue;
		}

		/* Did we break L1TF mitigation requirements? */
		WARN_ON_ONCE(!cookie_match(next, rq_i->core_pick));

		if (rq_i->curr == rq_i->core_pick) {
			rq_i->core_pick = NULL;
			continue;
		}

		resched_curr(rq_i);
	}

out_set_next:
	set_next_task(rq, next);
out:
	if (rq->core->core_forceidle_count && next == rq->idle)
		queue_core_balance(rq);

	return next;
}

static bool try_steal_cookie(int this, int that)
{
	struct rq *dst = cpu_rq(this), *src = cpu_rq(that);
	struct task_struct *p;
	unsigned long cookie;
	bool success = false;

	local_irq_disable();
	double_rq_lock(dst, src);

	cookie = dst->core->core_cookie;
	if (!cookie)
		goto unlock;

	if (dst->curr != dst->idle)
		goto unlock;

	p = sched_core_find(src, cookie);
	if (p == src->idle)
		goto unlock;

	do {
		if (p == src->core_pick || p == src->curr)
			goto next;

		if (!is_cpu_allowed(p, this))
			goto next;

		if (p->core_occupation > dst->idle->core_occupation)
			goto next;

		p->on_rq = TASK_ON_RQ_MIGRATING;
		deactivate_task(src, p, 0);
		set_task_cpu(p, this);
		activate_task(dst, p, 0);
		p->on_rq = TASK_ON_RQ_QUEUED;

		resched_curr(dst);

		success = true;
		break;

next:
		p = sched_core_next(p, cookie);
	} while (p);

unlock:
	double_rq_unlock(dst, src);
	local_irq_enable();

	return success;
}

static bool steal_cookie_task(int cpu, struct sched_domain *sd)
{
	int i;

	for_each_cpu_wrap(i, sched_domain_span(sd), cpu) {
		if (i == cpu)
			continue;

		if (need_resched())
			break;

		if (try_steal_cookie(cpu, i))
			return true;
	}

	return false;
}

static void sched_core_balance(struct rq *rq)
{
	struct sched_domain *sd;
	int cpu = cpu_of(rq);

	preempt_disable();
	rcu_read_lock();
	raw_spin_rq_unlock_irq(rq);
	for_each_domain(cpu, sd) {
		if (need_resched())
			break;

		if (steal_cookie_task(cpu, sd))
			break;
	}
	raw_spin_rq_lock_irq(rq);
	rcu_read_unlock();
	preempt_enable();
}

static DEFINE_PER_CPU(struct callback_head, core_balance_head);

static void queue_core_balance(struct rq *rq)
{
	if (!sched_core_enabled(rq))
		return;

	if (!rq->core->core_cookie)
		return;

	if (!rq->nr_running) /* not forced idle */
		return;

	queue_balance_callback(rq, &per_cpu(core_balance_head, rq->cpu), sched_core_balance);
}

static void sched_core_cpu_starting(unsigned int cpu)
{
	const struct cpumask *smt_mask = cpu_smt_mask(cpu);
	struct rq *rq = cpu_rq(cpu), *core_rq = NULL;
	unsigned long flags;
	int t;

	sched_core_lock(cpu, &flags);

	WARN_ON_ONCE(rq->core != rq);

	/* if we're the first, we'll be our own leader */
	if (cpumask_weight(smt_mask) == 1)
		goto unlock;

	/* find the leader */
	for_each_cpu(t, smt_mask) {
		if (t == cpu)
			continue;
		rq = cpu_rq(t);
		if (rq->core == rq) {
			core_rq = rq;
			break;
		}
	}

	if (WARN_ON_ONCE(!core_rq)) /* whoopsie */
		goto unlock;

	/* install and validate core_rq */
	for_each_cpu(t, smt_mask) {
		rq = cpu_rq(t);

		if (t == cpu)
			rq->core = core_rq;

		WARN_ON_ONCE(rq->core != core_rq);
	}

unlock:
	sched_core_unlock(cpu, &flags);
}

static void sched_core_cpu_deactivate(unsigned int cpu)
{
	const struct cpumask *smt_mask = cpu_smt_mask(cpu);
	struct rq *rq = cpu_rq(cpu), *core_rq = NULL;
	unsigned long flags;
	int t;

	sched_core_lock(cpu, &flags);

	/* if we're the last man standing, nothing to do */
	if (cpumask_weight(smt_mask) == 1) {
		WARN_ON_ONCE(rq->core != rq);
		goto unlock;
	}

	/* if we're not the leader, nothing to do */
	if (rq->core != rq)
		goto unlock;

	/* find a new leader */
	for_each_cpu(t, smt_mask) {
		if (t == cpu)
			continue;
		core_rq = cpu_rq(t);
		break;
	}

	if (WARN_ON_ONCE(!core_rq)) /* impossible */
		goto unlock;

	/* copy the shared state to the new leader */
	core_rq->core_task_seq             = rq->core_task_seq;
	core_rq->core_pick_seq             = rq->core_pick_seq;
	core_rq->core_cookie               = rq->core_cookie;
	core_rq->core_forceidle_count      = rq->core_forceidle_count;
	core_rq->core_forceidle_seq        = rq->core_forceidle_seq;
	core_rq->core_forceidle_occupation = rq->core_forceidle_occupation;

	/*
	 * Accounting edge for forced idle is handled in pick_next_task().
	 * Don't need another one here, since the hotplug thread shouldn't
	 * have a cookie.
	 */
	core_rq->core_forceidle_start = 0;

	/* install new leader */
	for_each_cpu(t, smt_mask) {
		rq = cpu_rq(t);
		rq->core = core_rq;
	}

unlock:
	sched_core_unlock(cpu, &flags);
}

static inline void sched_core_cpu_dying(unsigned int cpu)
{
	struct rq *rq = cpu_rq(cpu);

	if (rq->core != rq)
		rq->core = rq;
}

#else /* !CONFIG_SCHED_CORE */

static inline void sched_core_cpu_starting(unsigned int cpu) {}
static inline void sched_core_cpu_deactivate(unsigned int cpu) {}
static inline void sched_core_cpu_dying(unsigned int cpu) {}

static struct task_struct *
pick_next_task(struct rq *rq, struct task_struct *prev, struct rq_flags *rf)
{
	return __pick_next_task(rq, prev, rf);
}

#endif /* CONFIG_SCHED_CORE */

static bool __task_can_run(struct task_struct *prev)
{
	if (__fatal_signal_pending(prev))
		return true;

	if (!frozen_or_skipped(prev))
		return true;

	/*
	 * We can't safely go back on the runqueue if we're an asymmetric
	 * task skipping the freezer. Doing so can lead to migration failures
	 * later on if there aren't any suitable CPUs left around for us to
	 * move to.
	 */
	return task_cpu_possible_mask(prev) == cpu_possible_mask;
}

/*
 * __schedule() is the main scheduler function.
 *
 * The main means of driving the scheduler and thus entering this function are:
 *
 *   1. Explicit blocking: mutex, semaphore, waitqueue, etc.
 *
 *   2. TIF_NEED_RESCHED flag is checked on interrupt and userspace return
 *      paths. For example, see arch/x86/entry_64.S.
 *
 *      To drive preemption between tasks, the scheduler sets the flag in timer
 *      interrupt handler scheduler_tick().
 *
 *   3. Wakeups don't really cause entry into schedule(). They add a
 *      task to the run-queue and that's it.
 *
 *      Now, if the new task added to the run-queue preempts the current
 *      task, then the wakeup sets TIF_NEED_RESCHED and schedule() gets
 *      called on the nearest possible occasion:
 *
 *       - If the kernel is preemptible (CONFIG_PREEMPTION=y):
 *
 *         - in syscall or exception context, at the next outmost
 *           preempt_enable(). (this might be as soon as the wake_up()'s
 *           spin_unlock()!)
 *
 *         - in IRQ context, return from interrupt-handler to
 *           preemptible context
 *
 *       - If the kernel is not preemptible (CONFIG_PREEMPTION is not set)
 *         then at the next:
 *
 *          - cond_resched() call
 *          - explicit schedule() call
 *          - return from syscall or exception to user-space
 *          - return from interrupt-handler to user-space
 *
 * WARNING: must be called with preemption disabled!
 */
static void __sched notrace __schedule(bool preempt)
{
	struct task_struct *prev, *next;
	unsigned long *switch_count;
	unsigned long prev_state;
	struct rq_flags rf;
	struct rq *rq;
	int cpu;

	cpu = smp_processor_id();
	rq = cpu_rq(cpu);
	prev = rq->curr;

	schedule_debug(prev, preempt);

	if (sched_feat(HRTICK))
		hrtick_clear(rq);

	local_irq_disable();
	rcu_note_context_switch(preempt);

	/*
	 * Make sure that signal_pending_state()->signal_pending() below
	 * can't be reordered with __set_current_state(TASK_INTERRUPTIBLE)
	 * done by the caller to avoid the race with signal_wake_up():
	 *
	 * __set_current_state(@state)		signal_wake_up()
	 * schedule()				  set_tsk_thread_flag(p, TIF_SIGPENDING)
	 *					  wake_up_state(p, state)
	 *   LOCK rq->lock			    LOCK p->pi_state
	 *   smp_mb__after_spinlock()		    smp_mb__after_spinlock()
	 *     if (signal_pending_state())	    if (p->state & @state)
	 *
	 * Also, the membarrier system call requires a full memory barrier
	 * after coming from user-space, before storing to rq->curr.
	 */
	rq_lock(rq, &rf);
	smp_mb__after_spinlock();

	/* Promote REQ to ACT */
	rq->clock_update_flags <<= 1;
	update_rq_clock(rq);

	switch_count = &prev->nivcsw;

	/*
	 * We must load prev->state once (task_struct::state is volatile), such
	 * that:
	 *
	 *  - we form a control dependency vs deactivate_task() below.
	 *  - ptrace_{,un}freeze_traced() can change ->state underneath us.
	 */
	prev_state = prev->state;
	if (!preempt && prev_state) {
		if (signal_pending_state(prev_state, prev) && __task_can_run(prev)) {
			prev->state = TASK_RUNNING;
		} else {
			prev->sched_contributes_to_load =
				(prev_state & TASK_UNINTERRUPTIBLE) &&
				!(prev_state & TASK_NOLOAD) &&
				!(prev->flags & PF_FROZEN);

			if (prev->sched_contributes_to_load)
				rq->nr_uninterruptible++;

			/*
			 * __schedule()			ttwu()
			 *   prev_state = prev->state;    if (p->on_rq && ...)
			 *   if (prev_state)		    goto out;
			 *     p->on_rq = 0;		  smp_acquire__after_ctrl_dep();
			 *				  p->state = TASK_WAKING
			 *
			 * Where __schedule() and ttwu() have matching control dependencies.
			 *
			 * After this, schedule() must not care about p->state any more.
			 */
			deactivate_task(rq, prev, DEQUEUE_SLEEP | DEQUEUE_NOCLOCK);

			if (prev->in_iowait) {
				atomic_inc(&rq->nr_iowait);
				delayacct_blkio_start();
			}
		}
		switch_count = &prev->nvcsw;
	}

	next = pick_next_task(rq, prev, &rf);
	clear_tsk_need_resched(prev);
	clear_preempt_need_resched();

	if (likely(prev != next)) {
		rq->nr_switches++;
		/*
		 * RCU users of rcu_dereference(rq->curr) may not see
		 * changes to task_struct made by pick_next_task().
		 */
		RCU_INIT_POINTER(rq->curr, next);
		/*
		 * The membarrier system call requires each architecture
		 * to have a full memory barrier after updating
		 * rq->curr, before returning to user-space.
		 *
		 * Here are the schemes providing that barrier on the
		 * various architectures:
		 * - mm ? switch_mm() : mmdrop() for x86, s390, sparc, PowerPC.
		 *   switch_mm() rely on membarrier_arch_switch_mm() on PowerPC.
		 * - finish_lock_switch() for weakly-ordered
		 *   architectures where spin_unlock is a full barrier,
		 * - switch_to() for arm64 (weakly-ordered, spin_unlock
		 *   is a RELEASE barrier),
		 */
		++*switch_count;

		psi_sched_switch(prev, next, !task_on_rq_queued(prev));

		trace_sched_switch(preempt, prev, next);

		/* Also unlocks the rq: */
		rq = context_switch(rq, prev, next, &rf);
	} else {
		rq->clock_update_flags &= ~(RQCF_ACT_SKIP|RQCF_REQ_SKIP);

		rq_unpin_lock(rq, &rf);
		__balance_callbacks(rq);
		raw_spin_rq_unlock_irq(rq);
	}
}

void __noreturn do_task_dead(void)
{
	/* Causes final put_task_struct in finish_task_switch(): */
	set_special_state(TASK_DEAD);

	/* Tell freezer to ignore us: */
	current->flags |= PF_NOFREEZE;

	__schedule(false);
	BUG();

	/* Avoid "noreturn function does return" - but don't continue if BUG() is a NOP: */
	for (;;)
		cpu_relax();
}

static inline void sched_submit_work(struct task_struct *tsk)
{
	if (!tsk->state)
		return;

	/*
	 * If a worker went to sleep, notify and ask workqueue whether
	 * it wants to wake up a task to maintain concurrency.
	 * As this function is called inside the schedule() context,
	 * we disable preemption to avoid it calling schedule() again
	 * in the possible wakeup of a kworker and because wq_worker_sleeping()
	 * requires it.
	 */
	if (tsk->flags & PF_WQ_WORKER) {
		preempt_disable();
		wq_worker_sleeping(tsk);
		preempt_enable_no_resched();
	}

	if (tsk_is_pi_blocked(tsk))
		return;

	/*
	 * If we are going to sleep and we have plugged IO queued,
	 * make sure to submit it to avoid deadlocks.
	 */
	if (blk_needs_flush_plug(tsk))
		blk_schedule_flush_plug(tsk);
}

static void sched_update_worker(struct task_struct *tsk)
{
	if (tsk->flags & PF_WQ_WORKER)
		wq_worker_running(tsk);
}

asmlinkage __visible void __sched schedule(void)
{
	struct task_struct *tsk = current;

	sched_submit_work(tsk);
	do {
		preempt_disable();
		__schedule(false);
		sched_preempt_enable_no_resched();
	} while (need_resched());
	sched_update_worker(tsk);
}
EXPORT_SYMBOL(schedule);

/*
 * synchronize_rcu_tasks() makes sure that no task is stuck in preempted
 * state (have scheduled out non-voluntarily) by making sure that all
 * tasks have either left the run queue or have gone into user space.
 * As idle tasks do not do either, they must not ever be preempted
 * (schedule out non-voluntarily).
 *
 * schedule_idle() is similar to schedule_preempt_disable() except that it
 * never enables preemption because it does not call sched_submit_work().
 */
void __sched schedule_idle(void)
{
	/*
	 * As this skips calling sched_submit_work(), which the idle task does
	 * regardless because that function is a nop when the task is in a
	 * TASK_RUNNING state, make sure this isn't used someplace that the
	 * current task can be in any other state. Note, idle is always in the
	 * TASK_RUNNING state.
	 */
	WARN_ON_ONCE(current->state);
	do {
		__schedule(false);
	} while (need_resched());
}

#ifdef CONFIG_CONTEXT_TRACKING
asmlinkage __visible void __sched schedule_user(void)
{
	/*
	 * If we come here after a random call to set_need_resched(),
	 * or we have been woken up remotely but the IPI has not yet arrived,
	 * we haven't yet exited the RCU idle mode. Do it here manually until
	 * we find a better solution.
	 *
	 * NB: There are buggy callers of this function.  Ideally we
	 * should warn if prev_state != CONTEXT_USER, but that will trigger
	 * too frequently to make sense yet.
	 */
	enum ctx_state prev_state = exception_enter();
	schedule();
	exception_exit(prev_state);
}
#endif

/**
 * schedule_preempt_disabled - called with preemption disabled
 *
 * Returns with preemption disabled. Note: preempt_count must be 1
 */
void __sched schedule_preempt_disabled(void)
{
	sched_preempt_enable_no_resched();
	schedule();
	preempt_disable();
}

static void __sched notrace preempt_schedule_common(void)
{
	do {
		/*
		 * Because the function tracer can trace preempt_count_sub()
		 * and it also uses preempt_enable/disable_notrace(), if
		 * NEED_RESCHED is set, the preempt_enable_notrace() called
		 * by the function tracer will call this function again and
		 * cause infinite recursion.
		 *
		 * Preemption must be disabled here before the function
		 * tracer can trace. Break up preempt_disable() into two
		 * calls. One to disable preemption without fear of being
		 * traced. The other to still record the preemption latency,
		 * which can also be traced by the function tracer.
		 */
		preempt_disable_notrace();
		preempt_latency_start(1);
		__schedule(true);
		preempt_latency_stop(1);
		preempt_enable_no_resched_notrace();

		/*
		 * Check again in case we missed a preemption opportunity
		 * between schedule and now.
		 */
	} while (need_resched());
}

#ifdef CONFIG_PREEMPTION
/*
 * This is the entry point to schedule() from in-kernel preemption
 * off of preempt_enable.
 */
asmlinkage __visible void __sched notrace preempt_schedule(void)
{
	/*
	 * If there is a non-zero preempt_count or interrupts are disabled,
	 * we do not want to preempt the current task. Just return..
	 */
	if (likely(!preemptible()))
		return;

	preempt_schedule_common();
}
NOKPROBE_SYMBOL(preempt_schedule);
EXPORT_SYMBOL(preempt_schedule);

/**
 * preempt_schedule_notrace - preempt_schedule called by tracing
 *
 * The tracing infrastructure uses preempt_enable_notrace to prevent
 * recursion and tracing preempt enabling caused by the tracing
 * infrastructure itself. But as tracing can happen in areas coming
 * from userspace or just about to enter userspace, a preempt enable
 * can occur before user_exit() is called. This will cause the scheduler
 * to be called when the system is still in usermode.
 *
 * To prevent this, the preempt_enable_notrace will use this function
 * instead of preempt_schedule() to exit user context if needed before
 * calling the scheduler.
 */
asmlinkage __visible void __sched notrace preempt_schedule_notrace(void)
{
	enum ctx_state prev_ctx;

	if (likely(!preemptible()))
		return;

	do {
		/*
		 * Because the function tracer can trace preempt_count_sub()
		 * and it also uses preempt_enable/disable_notrace(), if
		 * NEED_RESCHED is set, the preempt_enable_notrace() called
		 * by the function tracer will call this function again and
		 * cause infinite recursion.
		 *
		 * Preemption must be disabled here before the function
		 * tracer can trace. Break up preempt_disable() into two
		 * calls. One to disable preemption without fear of being
		 * traced. The other to still record the preemption latency,
		 * which can also be traced by the function tracer.
		 */
		preempt_disable_notrace();
		preempt_latency_start(1);
		/*
		 * Needs preempt disabled in case user_exit() is traced
		 * and the tracer calls preempt_enable_notrace() causing
		 * an infinite recursion.
		 */
		prev_ctx = exception_enter();
		__schedule(true);
		exception_exit(prev_ctx);

		preempt_latency_stop(1);
		preempt_enable_no_resched_notrace();
	} while (need_resched());
}
EXPORT_SYMBOL_GPL(preempt_schedule_notrace);

#endif /* CONFIG_PREEMPTION */

/*
 * This is the entry point to schedule() from kernel preemption
 * off of irq context.
 * Note, that this is called and return with irqs disabled. This will
 * protect us against recursive calling from irq.
 */
asmlinkage __visible void __sched preempt_schedule_irq(void)
{
	enum ctx_state prev_state;

	/* Catch callers which need to be fixed */
	BUG_ON(preempt_count() || !irqs_disabled());

	prev_state = exception_enter();

	do {
		preempt_disable();
		local_irq_enable();
		__schedule(true);
		local_irq_disable();
		sched_preempt_enable_no_resched();
	} while (need_resched());

	exception_exit(prev_state);
}

int default_wake_function(wait_queue_entry_t *curr, unsigned mode, int wake_flags,
			  void *key)
{
	WARN_ON_ONCE(IS_ENABLED(CONFIG_SCHED_DEBUG) && wake_flags & ~WF_SYNC);
	return try_to_wake_up(curr->private, mode, wake_flags);
}
EXPORT_SYMBOL(default_wake_function);

static void __setscheduler_prio(struct task_struct *p, int prio)
{
	if (dl_prio(prio))
		p->sched_class = &dl_sched_class;
	else if (rt_prio(prio))
		p->sched_class = &rt_sched_class;
	else
		p->sched_class = &fair_sched_class;

	p->prio = prio;
}

#ifdef CONFIG_RT_MUTEXES

static inline int __rt_effective_prio(struct task_struct *pi_task, int prio)
{
	if (pi_task)
		prio = min(prio, pi_task->prio);

	return prio;
}

static inline int rt_effective_prio(struct task_struct *p, int prio)
{
	struct task_struct *pi_task = rt_mutex_get_top_task(p);

	return __rt_effective_prio(pi_task, prio);
}

/*
 * rt_mutex_setprio - set the current priority of a task
 * @p: task to boost
 * @pi_task: donor task
 *
 * This function changes the 'effective' priority of a task. It does
 * not touch ->normal_prio like __setscheduler().
 *
 * Used by the rt_mutex code to implement priority inheritance
 * logic. Call site only calls if the priority of the task changed.
 */
void rt_mutex_setprio(struct task_struct *p, struct task_struct *pi_task)
{
	int prio, oldprio, queued, running, queue_flag =
		DEQUEUE_SAVE | DEQUEUE_MOVE | DEQUEUE_NOCLOCK;
	const struct sched_class *prev_class;
	struct rq_flags rf;
	struct rq *rq;

	trace_android_rvh_rtmutex_prepare_setprio(p, pi_task);
	/* XXX used to be waiter->prio, not waiter->task->prio */
	prio = __rt_effective_prio(pi_task, p->normal_prio);

	/*
	 * If nothing changed; bail early.
	 */
	if (p->pi_top_task == pi_task && prio == p->prio && !dl_prio(prio))
		return;

	rq = __task_rq_lock(p, &rf);
	update_rq_clock(rq);
	/*
	 * Set under pi_lock && rq->lock, such that the value can be used under
	 * either lock.
	 *
	 * Note that there is loads of tricky to make this pointer cache work
	 * right. rt_mutex_slowunlock()+rt_mutex_postunlock() work together to
	 * ensure a task is de-boosted (pi_task is set to NULL) before the
	 * task is allowed to run again (and can exit). This ensures the pointer
	 * points to a blocked task -- which guaratees the task is present.
	 */
	p->pi_top_task = pi_task;

	/*
	 * For FIFO/RR we only need to set prio, if that matches we're done.
	 */
	if (prio == p->prio && !dl_prio(prio))
		goto out_unlock;

	/*
	 * Idle task boosting is a nono in general. There is one
	 * exception, when PREEMPT_RT and NOHZ is active:
	 *
	 * The idle task calls get_next_timer_interrupt() and holds
	 * the timer wheel base->lock on the CPU and another CPU wants
	 * to access the timer (probably to cancel it). We can safely
	 * ignore the boosting request, as the idle CPU runs this code
	 * with interrupts disabled and will complete the lock
	 * protected section without being interrupted. So there is no
	 * real need to boost.
	 */
	if (unlikely(p == rq->idle)) {
		WARN_ON(p != rq->curr);
		WARN_ON(p->pi_blocked_on);
		goto out_unlock;
	}

	trace_sched_pi_setprio(p, pi_task);
	oldprio = p->prio;

	if (oldprio == prio)
		queue_flag &= ~DEQUEUE_MOVE;

	prev_class = p->sched_class;
	queued = task_on_rq_queued(p);
	running = task_current(rq, p);
	if (queued)
		dequeue_task(rq, p, queue_flag);
	if (running)
		put_prev_task(rq, p);

	/*
	 * Boosting condition are:
	 * 1. -rt task is running and holds mutex A
	 *      --> -dl task blocks on mutex A
	 *
	 * 2. -dl task is running and holds mutex A
	 *      --> -dl task blocks on mutex A and could preempt the
	 *          running task
	 */
	if (dl_prio(prio)) {
		if (!dl_prio(p->normal_prio) ||
		    (pi_task && dl_prio(pi_task->prio) &&
		     dl_entity_preempt(&pi_task->dl, &p->dl))) {
			p->dl.dl_boosted = 1;
			queue_flag |= ENQUEUE_REPLENISH;
<<<<<<< HEAD
		} else {
			p->dl.pi_se = &p->dl;
		}
=======
		} else
			p->dl.dl_boosted = 0;
		p->sched_class = &dl_sched_class;
>>>>>>> 366e92d4
	} else if (rt_prio(prio)) {
		if (dl_prio(oldprio))
			p->dl.dl_boosted = 0;
		if (oldprio < prio)
			queue_flag |= ENQUEUE_HEAD;
	} else {
		if (dl_prio(oldprio))
			p->dl.dl_boosted = 0;
		if (rt_prio(oldprio))
			p->rt.timeout = 0;
	}

	__setscheduler_prio(p, prio);

	if (queued)
		enqueue_task(rq, p, queue_flag);
	if (running)
		set_next_task(rq, p);

	check_class_changed(rq, p, prev_class, oldprio);
out_unlock:
	/* Avoid rq from going away on us: */
	preempt_disable();

	rq_unpin_lock(rq, &rf);
	__balance_callbacks(rq);
	raw_spin_rq_unlock(rq);

	preempt_enable();
}
#else
static inline int rt_effective_prio(struct task_struct *p, int prio)
{
	return prio;
}
#endif

void set_user_nice(struct task_struct *p, long nice)
{
	bool queued, running, allowed = false;
	int old_prio, delta;
	struct rq_flags rf;
	struct rq *rq;

	trace_android_rvh_set_user_nice(p, &nice, &allowed);
	if ((task_nice(p) == nice || nice < MIN_NICE || nice > MAX_NICE) && !allowed)
		return;
	/*
	 * We have to be careful, if called from sys_setpriority(),
	 * the task might be in the middle of scheduling on another CPU.
	 */
	rq = task_rq_lock(p, &rf);
	update_rq_clock(rq);

	/*
	 * The RT priorities are set via sched_setscheduler(), but we still
	 * allow the 'normal' nice value to be set - but as expected
	 * it wont have any effect on scheduling until the task is
	 * SCHED_DEADLINE, SCHED_FIFO or SCHED_RR:
	 */
	if (task_has_dl_policy(p) || task_has_rt_policy(p)) {
		p->static_prio = NICE_TO_PRIO(nice);
		goto out_unlock;
	}
	queued = task_on_rq_queued(p);
	running = task_current(rq, p);
	if (queued)
		dequeue_task(rq, p, DEQUEUE_SAVE | DEQUEUE_NOCLOCK);
	if (running)
		put_prev_task(rq, p);

	p->static_prio = NICE_TO_PRIO(nice);
	set_load_weight(p);
	old_prio = p->prio;
	p->prio = effective_prio(p);
	delta = p->prio - old_prio;

	if (queued)
		enqueue_task(rq, p, ENQUEUE_RESTORE | ENQUEUE_NOCLOCK);
	if (running)
		set_next_task(rq, p);

	/*
	 * If the task increased its priority or is running and
	 * lowered its priority, then reschedule its CPU:
	 */
	p->sched_class->prio_changed(rq, p, old_prio);

out_unlock:
	task_rq_unlock(rq, p, &rf);
}
EXPORT_SYMBOL(set_user_nice);

/*
 * can_nice - check if a task can reduce its nice value
 * @p: task
 * @nice: nice value
 */
int can_nice(const struct task_struct *p, const int nice)
{
	/* Convert nice value [19,-20] to rlimit style value [1,40]: */
	int nice_rlim = nice_to_rlimit(nice);

	return (nice_rlim <= task_rlimit(p, RLIMIT_NICE) ||
		capable(CAP_SYS_NICE));
}

#ifdef __ARCH_WANT_SYS_NICE

/*
 * sys_nice - change the priority of the current process.
 * @increment: priority increment
 *
 * sys_setpriority is a more generic, but much slower function that
 * does similar things.
 */
SYSCALL_DEFINE1(nice, int, increment)
{
	long nice, retval;

	/*
	 * Setpriority might change our priority at the same moment.
	 * We don't have to worry. Conceptually one call occurs first
	 * and we have a single winner.
	 */
	increment = clamp(increment, -NICE_WIDTH, NICE_WIDTH);
	nice = task_nice(current) + increment;

	nice = clamp_val(nice, MIN_NICE, MAX_NICE);
	if (increment < 0 && !can_nice(current, nice))
		return -EPERM;

	retval = security_task_setnice(current, nice);
	if (retval)
		return retval;

	set_user_nice(current, nice);
	return 0;
}

#endif

/**
 * task_prio - return the priority value of a given task.
 * @p: the task in question.
 *
 * Return: The priority value as seen by users in /proc.
 * RT tasks are offset by -200. Normal tasks are centered
 * around 0, value goes from -16 to +15.
 */
int task_prio(const struct task_struct *p)
{
	return p->prio - MAX_RT_PRIO;
}

/**
 * idle_cpu - is a given CPU idle currently?
 * @cpu: the processor in question.
 *
 * Return: 1 if the CPU is currently idle. 0 otherwise.
 */
int idle_cpu(int cpu)
{
	struct rq *rq = cpu_rq(cpu);

	if (rq->curr != rq->idle)
		return 0;

	if (rq->nr_running)
		return 0;

#ifdef CONFIG_SMP
	if (rq->ttwu_pending)
		return 0;
#endif

	return 1;
}

/**
 * available_idle_cpu - is a given CPU idle for enqueuing work.
 * @cpu: the CPU in question.
 *
 * Return: 1 if the CPU is currently idle. 0 otherwise.
 */
int available_idle_cpu(int cpu)
{
	if (!idle_cpu(cpu))
		return 0;

	if (vcpu_is_preempted(cpu))
		return 0;

	return 1;
}

/**
 * idle_task - return the idle task for a given CPU.
 * @cpu: the processor in question.
 *
 * Return: The idle task for the CPU @cpu.
 */
struct task_struct *idle_task(int cpu)
{
	return cpu_rq(cpu)->idle;
}

/**
 * find_process_by_pid - find a process with a matching PID value.
 * @pid: the pid in question.
 *
 * The task of @pid, if found. %NULL otherwise.
 */
static struct task_struct *find_process_by_pid(pid_t pid)
{
	return pid ? find_task_by_vpid(pid) : current;
}

/*
 * sched_setparam() passes in -1 for its policy, to let the functions
 * it calls know not to change it.
 */
#define SETPARAM_POLICY	-1

static void __setscheduler_params(struct task_struct *p,
		const struct sched_attr *attr)
{
	int policy = attr->sched_policy;

	if (policy == SETPARAM_POLICY)
		policy = p->policy;

	p->policy = policy;

	if (dl_policy(policy))
		__setparam_dl(p, attr);
	else if (fair_policy(policy))
		p->static_prio = NICE_TO_PRIO(attr->sched_nice);

	/*
	 * __sched_setscheduler() ensures attr->sched_priority == 0 when
	 * !rt_policy. Always setting this ensures that things like
	 * getparam()/getattr() don't report silly values for !rt tasks.
	 */
	p->rt_priority = attr->sched_priority;
	p->normal_prio = normal_prio(p);
<<<<<<< HEAD
	set_load_weight(p);
=======
	set_load_weight(p, true);
}

/* Actually do priority change: must hold pi & rq lock. */
static void __setscheduler(struct rq *rq, struct task_struct *p,
			   const struct sched_attr *attr, bool keep_boost)
{
	/*
	 * If params can't change scheduling class changes aren't allowed
	 * either.
	 */
	if (attr->sched_flags & SCHED_FLAG_KEEP_PARAMS)
		return;

	__setscheduler_params(p, attr);

	/*
	 * Keep a potential priority boosting if called from
	 * sched_setscheduler().
	 */
	p->prio = normal_prio(p);
	if (keep_boost)
		p->prio = rt_effective_prio(p, p->prio);

	if (dl_prio(p->prio))
		p->sched_class = &dl_sched_class;
	else if (rt_prio(p->prio))
		p->sched_class = &rt_sched_class;
	else
		p->sched_class = &fair_sched_class;

	trace_android_rvh_setscheduler(p);
>>>>>>> 366e92d4
}

/*
 * Check the target process has a UID that matches the current process's:
 */
static bool check_same_owner(struct task_struct *p)
{
	const struct cred *cred = current_cred(), *pcred;
	bool match;

	rcu_read_lock();
	pcred = __task_cred(p);
	match = (uid_eq(cred->euid, pcred->euid) ||
		 uid_eq(cred->euid, pcred->uid));
	rcu_read_unlock();
	return match;
}

static int __sched_setscheduler(struct task_struct *p,
				const struct sched_attr *attr,
				bool user, bool pi)
{
	int oldpolicy = -1, policy = attr->sched_policy;
	int retval, oldprio, newprio, queued, running;
	const struct sched_class *prev_class;
	struct callback_head *head;
	struct rq_flags rf;
	int reset_on_fork;
	int queue_flags = DEQUEUE_SAVE | DEQUEUE_MOVE | DEQUEUE_NOCLOCK;
	struct rq *rq;

	/* The pi code expects interrupts enabled */
	BUG_ON(pi && in_interrupt());
recheck:
	/* Double check policy once rq lock held: */
	if (policy < 0) {
		reset_on_fork = p->sched_reset_on_fork;
		policy = oldpolicy = p->policy;
	} else {
		reset_on_fork = !!(attr->sched_flags & SCHED_FLAG_RESET_ON_FORK);

		if (!valid_policy(policy))
			return -EINVAL;
	}

	if (attr->sched_flags & ~(SCHED_FLAG_ALL | SCHED_FLAG_SUGOV))
		return -EINVAL;

	/*
	 * Valid priorities for SCHED_FIFO and SCHED_RR are
	 * 1..MAX_USER_RT_PRIO-1, valid priority for SCHED_NORMAL,
	 * SCHED_BATCH and SCHED_IDLE is 0.
	 */
	if ((p->mm && attr->sched_priority > MAX_USER_RT_PRIO-1) ||
	    (!p->mm && attr->sched_priority > MAX_RT_PRIO-1))
		return -EINVAL;
	if ((dl_policy(policy) && !__checkparam_dl(attr)) ||
	    (rt_policy(policy) != (attr->sched_priority != 0)))
		return -EINVAL;

	/*
	 * Allow unprivileged RT tasks to decrease priority:
	 */
	if (user && !capable(CAP_SYS_NICE)) {
		if (fair_policy(policy)) {
			if (attr->sched_nice < task_nice(p) &&
			    !can_nice(p, attr->sched_nice))
				return -EPERM;
		}

		if (rt_policy(policy)) {
			unsigned long rlim_rtprio =
					task_rlimit(p, RLIMIT_RTPRIO);

			/* Can't set/change the rt policy: */
			if (policy != p->policy && !rlim_rtprio)
				return -EPERM;

			/* Can't increase priority: */
			if (attr->sched_priority > p->rt_priority &&
			    attr->sched_priority > rlim_rtprio)
				return -EPERM;
		}

		 /*
		  * Can't set/change SCHED_DEADLINE policy at all for now
		  * (safest behavior); in the future we would like to allow
		  * unprivileged DL tasks to increase their relative deadline
		  * or reduce their runtime (both ways reducing utilization)
		  */
		if (dl_policy(policy))
			return -EPERM;

		/*
		 * Treat SCHED_IDLE as nice 20. Only allow a switch to
		 * SCHED_NORMAL if the RLIMIT_NICE would normally permit it.
		 */
		if (task_has_idle_policy(p) && !idle_policy(policy)) {
			if (!can_nice(p, task_nice(p)))
				return -EPERM;
		}

		/* Can't change other user's priorities: */
		if (!check_same_owner(p))
			return -EPERM;

		/* Normal users shall not reset the sched_reset_on_fork flag: */
		if (p->sched_reset_on_fork && !reset_on_fork)
			return -EPERM;

		/* Can't change util-clamps */
		if (attr->sched_flags & SCHED_FLAG_UTIL_CLAMP)
			return -EPERM;
	}

	if (user) {
		if (attr->sched_flags & SCHED_FLAG_SUGOV)
			return -EINVAL;

		retval = security_task_setscheduler(p);
		if (retval)
			return retval;
	}

	/* Update task specific "requested" clamps */
	if (attr->sched_flags & SCHED_FLAG_UTIL_CLAMP) {
		retval = uclamp_validate(p, attr);
		if (retval)
			return retval;
	}

	/*
	 * Make sure no PI-waiters arrive (or leave) while we are
	 * changing the priority of the task:
	 *
	 * To be able to change p->policy safely, the appropriate
	 * runqueue lock must be held.
	 */
	rq = task_rq_lock(p, &rf);
	update_rq_clock(rq);

	/*
	 * Changing the policy of the stop threads its a very bad idea:
	 */
	if (p == rq->stop) {
		retval = -EINVAL;
		goto unlock;
	}

	/*
	 * If not changing anything there's no need to proceed further,
	 * but store a possible modification of reset_on_fork.
	 */
	if (unlikely(policy == p->policy)) {
		if (fair_policy(policy) && attr->sched_nice != task_nice(p))
			goto change;
		if (rt_policy(policy) && attr->sched_priority != p->rt_priority)
			goto change;
		if (dl_policy(policy) && dl_param_changed(p, attr))
			goto change;
		if (attr->sched_flags & SCHED_FLAG_UTIL_CLAMP)
			goto change;

		p->sched_reset_on_fork = reset_on_fork;
		retval = 0;
		goto unlock;
	}
change:

	if (user) {
#ifdef CONFIG_RT_GROUP_SCHED
		/*
		 * Do not allow realtime tasks into groups that have no runtime
		 * assigned.
		 */
		if (rt_bandwidth_enabled() && rt_policy(policy) &&
				task_group(p)->rt_bandwidth.rt_runtime == 0 &&
				!task_group_is_autogroup(task_group(p))) {
			retval = -EPERM;
			goto unlock;
		}
#endif
#ifdef CONFIG_SMP
		if (dl_bandwidth_enabled() && dl_policy(policy) &&
				!(attr->sched_flags & SCHED_FLAG_SUGOV)) {
			cpumask_t *span = rq->rd->span;

			/*
			 * Don't allow tasks with an affinity mask smaller than
			 * the entire root_domain to become SCHED_DEADLINE. We
			 * will also fail if there's no bandwidth available.
			 */
			if (!cpumask_subset(span, p->cpus_ptr) ||
			    rq->rd->dl_bw.bw == 0) {
				retval = -EPERM;
				goto unlock;
			}
		}
#endif
	}

	/* Re-check policy now with rq lock held: */
	if (unlikely(oldpolicy != -1 && oldpolicy != p->policy)) {
		policy = oldpolicy = -1;
		task_rq_unlock(rq, p, &rf);
		goto recheck;
	}

	/*
	 * If setscheduling to SCHED_DEADLINE (or changing the parameters
	 * of a SCHED_DEADLINE task) we need to check if enough bandwidth
	 * is available.
	 */
	if ((dl_policy(policy) || dl_task(p)) && sched_dl_overflow(p, policy, attr)) {
		retval = -EBUSY;
		goto unlock;
	}

	p->sched_reset_on_fork = reset_on_fork;
	oldprio = p->prio;

	newprio = __normal_prio(policy, attr->sched_priority, attr->sched_nice);
	if (pi) {
		/*
		 * Take priority boosted tasks into account. If the new
		 * effective priority is unchanged, we just store the new
		 * normal parameters and do not touch the scheduler class and
		 * the runqueue. This will be done when the task deboost
		 * itself.
		 */
		newprio = rt_effective_prio(p, newprio);
		if (newprio == oldprio)
			queue_flags &= ~DEQUEUE_MOVE;
	}

	queued = task_on_rq_queued(p);
	running = task_current(rq, p);
	if (queued)
		dequeue_task(rq, p, queue_flags);
	if (running)
		put_prev_task(rq, p);

	prev_class = p->sched_class;

	if (!(attr->sched_flags & SCHED_FLAG_KEEP_PARAMS)) {
		__setscheduler_params(p, attr);
		__setscheduler_prio(p, newprio);
		trace_android_rvh_setscheduler(p);
	}
	__setscheduler_uclamp(p, attr);

	if (queued) {
		/*
		 * We enqueue to tail when the priority of a task is
		 * increased (user space view).
		 */
		if (oldprio < p->prio)
			queue_flags |= ENQUEUE_HEAD;

		enqueue_task(rq, p, queue_flags);
	}
	if (running)
		set_next_task(rq, p);

	check_class_changed(rq, p, prev_class, oldprio);

	/* Avoid rq from going away on us: */
	preempt_disable();
	head = splice_balance_callbacks(rq);
	task_rq_unlock(rq, p, &rf);

	if (pi)
		rt_mutex_adjust_pi(p);

	/* Run balance callbacks after we've adjusted the PI chain: */
	balance_callbacks(rq, head);
	preempt_enable();

	return 0;

unlock:
	task_rq_unlock(rq, p, &rf);
	return retval;
}

static int _sched_setscheduler(struct task_struct *p, int policy,
			       const struct sched_param *param, bool check)
{
	struct sched_attr attr = {
		.sched_policy   = policy,
		.sched_priority = param->sched_priority,
		.sched_nice	= PRIO_TO_NICE(p->static_prio),
	};

	/* Fixup the legacy SCHED_RESET_ON_FORK hack. */
	if ((policy != SETPARAM_POLICY) && (policy & SCHED_RESET_ON_FORK)) {
		attr.sched_flags |= SCHED_FLAG_RESET_ON_FORK;
		policy &= ~SCHED_RESET_ON_FORK;
		attr.sched_policy = policy;
	}

	return __sched_setscheduler(p, &attr, check, true);
}
/**
 * sched_setscheduler - change the scheduling policy and/or RT priority of a thread.
 * @p: the task in question.
 * @policy: new policy.
 * @param: structure containing the new RT priority.
 *
 * Use sched_set_fifo(), read its comment.
 *
 * Return: 0 on success. An error code otherwise.
 *
 * NOTE that the task may be already dead.
 */
int sched_setscheduler(struct task_struct *p, int policy,
		       const struct sched_param *param)
{
	return _sched_setscheduler(p, policy, param, true);
}

int sched_setattr(struct task_struct *p, const struct sched_attr *attr)
{
	return __sched_setscheduler(p, attr, true, true);
}

int sched_setattr_nocheck(struct task_struct *p, const struct sched_attr *attr)
{
	return __sched_setscheduler(p, attr, false, true);
}
EXPORT_SYMBOL_GPL(sched_setattr_nocheck);

/**
 * sched_setscheduler_nocheck - change the scheduling policy and/or RT priority of a thread from kernelspace.
 * @p: the task in question.
 * @policy: new policy.
 * @param: structure containing the new RT priority.
 *
 * Just like sched_setscheduler, only don't bother checking if the
 * current context has permission.  For example, this is needed in
 * stop_machine(): we create temporary high priority worker threads,
 * but our caller might not have that capability.
 *
 * Return: 0 on success. An error code otherwise.
 */
int sched_setscheduler_nocheck(struct task_struct *p, int policy,
			       const struct sched_param *param)
{
	return _sched_setscheduler(p, policy, param, false);
}

/*
 * SCHED_FIFO is a broken scheduler model; that is, it is fundamentally
 * incapable of resource management, which is the one thing an OS really should
 * be doing.
 *
 * This is of course the reason it is limited to privileged users only.
 *
 * Worse still; it is fundamentally impossible to compose static priority
 * workloads. You cannot take two correctly working static prio workloads
 * and smash them together and still expect them to work.
 *
 * For this reason 'all' FIFO tasks the kernel creates are basically at:
 *
 *   MAX_RT_PRIO / 2
 *
 * The administrator _MUST_ configure the system, the kernel simply doesn't
 * know enough information to make a sensible choice.
 */
void sched_set_fifo(struct task_struct *p)
{
	struct sched_param sp = { .sched_priority = MAX_RT_PRIO / 2 };
	WARN_ON_ONCE(sched_setscheduler_nocheck(p, SCHED_FIFO, &sp) != 0);
}
EXPORT_SYMBOL_GPL(sched_set_fifo);

/*
 * For when you don't much care about FIFO, but want to be above SCHED_NORMAL.
 */
void sched_set_fifo_low(struct task_struct *p)
{
	struct sched_param sp = { .sched_priority = 1 };
	WARN_ON_ONCE(sched_setscheduler_nocheck(p, SCHED_FIFO, &sp) != 0);
}
EXPORT_SYMBOL_GPL(sched_set_fifo_low);

void sched_set_normal(struct task_struct *p, int nice)
{
	struct sched_attr attr = {
		.sched_policy = SCHED_NORMAL,
		.sched_nice = nice,
	};
	WARN_ON_ONCE(sched_setattr_nocheck(p, &attr) != 0);
}
EXPORT_SYMBOL_GPL(sched_set_normal);

static int
do_sched_setscheduler(pid_t pid, int policy, struct sched_param __user *param)
{
	struct sched_param lparam;
	struct task_struct *p;
	int retval;

	if (!param || pid < 0)
		return -EINVAL;
	if (copy_from_user(&lparam, param, sizeof(struct sched_param)))
		return -EFAULT;

	rcu_read_lock();
	retval = -ESRCH;
	p = find_process_by_pid(pid);
	if (p != NULL)
		retval = sched_setscheduler(p, policy, &lparam);
	rcu_read_unlock();

	return retval;
}

/*
 * Mimics kernel/events/core.c perf_copy_attr().
 */
static int sched_copy_attr(struct sched_attr __user *uattr, struct sched_attr *attr)
{
	u32 size;
	int ret;

	/* Zero the full structure, so that a short copy will be nice: */
	memset(attr, 0, sizeof(*attr));

	ret = get_user(size, &uattr->size);
	if (ret)
		return ret;

	/* ABI compatibility quirk: */
	if (!size)
		size = SCHED_ATTR_SIZE_VER0;
	if (size < SCHED_ATTR_SIZE_VER0 || size > PAGE_SIZE)
		goto err_size;

	ret = copy_struct_from_user(attr, sizeof(*attr), uattr, size);
	if (ret) {
		if (ret == -E2BIG)
			goto err_size;
		return ret;
	}

	if ((attr->sched_flags & SCHED_FLAG_UTIL_CLAMP) &&
	    size < SCHED_ATTR_SIZE_VER1)
		return -EINVAL;

	/*
	 * XXX: Do we want to be lenient like existing syscalls; or do we want
	 * to be strict and return an error on out-of-bounds values?
	 */
	attr->sched_nice = clamp(attr->sched_nice, MIN_NICE, MAX_NICE);

	return 0;

err_size:
	put_user(sizeof(*attr), &uattr->size);
	return -E2BIG;
}

static void get_params(struct task_struct *p, struct sched_attr *attr)
{
	if (task_has_dl_policy(p))
		__getparam_dl(p, attr);
	else if (task_has_rt_policy(p))
		attr->sched_priority = p->rt_priority;
	else
		attr->sched_nice = task_nice(p);
}

/**
 * sys_sched_setscheduler - set/change the scheduler policy and RT priority
 * @pid: the pid in question.
 * @policy: new policy.
 * @param: structure containing the new RT priority.
 *
 * Return: 0 on success. An error code otherwise.
 */
SYSCALL_DEFINE3(sched_setscheduler, pid_t, pid, int, policy, struct sched_param __user *, param)
{
	if (policy < 0)
		return -EINVAL;

	return do_sched_setscheduler(pid, policy, param);
}

/**
 * sys_sched_setparam - set/change the RT priority of a thread
 * @pid: the pid in question.
 * @param: structure containing the new RT priority.
 *
 * Return: 0 on success. An error code otherwise.
 */
SYSCALL_DEFINE2(sched_setparam, pid_t, pid, struct sched_param __user *, param)
{
	return do_sched_setscheduler(pid, SETPARAM_POLICY, param);
}

/**
 * sys_sched_setattr - same as above, but with extended sched_attr
 * @pid: the pid in question.
 * @uattr: structure containing the extended parameters.
 * @flags: for future extension.
 */
SYSCALL_DEFINE3(sched_setattr, pid_t, pid, struct sched_attr __user *, uattr,
			       unsigned int, flags)
{
	struct sched_attr attr;
	struct task_struct *p;
	int retval;

	if (!uattr || pid < 0 || flags)
		return -EINVAL;

	retval = sched_copy_attr(uattr, &attr);
	if (retval)
		return retval;

	if ((int)attr.sched_policy < 0)
		return -EINVAL;
	if (attr.sched_flags & SCHED_FLAG_KEEP_POLICY)
		attr.sched_policy = SETPARAM_POLICY;

	rcu_read_lock();
	retval = -ESRCH;
	p = find_process_by_pid(pid);
	if (likely(p))
		get_task_struct(p);
	rcu_read_unlock();

	if (likely(p)) {
		if (attr.sched_flags & SCHED_FLAG_KEEP_PARAMS)
			get_params(p, &attr);
		retval = sched_setattr(p, &attr);
		put_task_struct(p);
	}

	return retval;
}

/**
 * sys_sched_getscheduler - get the policy (scheduling class) of a thread
 * @pid: the pid in question.
 *
 * Return: On success, the policy of the thread. Otherwise, a negative error
 * code.
 */
SYSCALL_DEFINE1(sched_getscheduler, pid_t, pid)
{
	struct task_struct *p;
	int retval;

	if (pid < 0)
		return -EINVAL;

	retval = -ESRCH;
	rcu_read_lock();
	p = find_process_by_pid(pid);
	if (p) {
		retval = security_task_getscheduler(p);
		if (!retval)
			retval = p->policy
				| (p->sched_reset_on_fork ? SCHED_RESET_ON_FORK : 0);
	}
	rcu_read_unlock();
	return retval;
}

/**
 * sys_sched_getparam - get the RT priority of a thread
 * @pid: the pid in question.
 * @param: structure containing the RT priority.
 *
 * Return: On success, 0 and the RT priority is in @param. Otherwise, an error
 * code.
 */
SYSCALL_DEFINE2(sched_getparam, pid_t, pid, struct sched_param __user *, param)
{
	struct sched_param lp = { .sched_priority = 0 };
	struct task_struct *p;
	int retval;

	if (!param || pid < 0)
		return -EINVAL;

	rcu_read_lock();
	p = find_process_by_pid(pid);
	retval = -ESRCH;
	if (!p)
		goto out_unlock;

	retval = security_task_getscheduler(p);
	if (retval)
		goto out_unlock;

	if (task_has_rt_policy(p))
		lp.sched_priority = p->rt_priority;
	rcu_read_unlock();

	/*
	 * This one might sleep, we cannot do it with a spinlock held ...
	 */
	retval = copy_to_user(param, &lp, sizeof(*param)) ? -EFAULT : 0;

	return retval;

out_unlock:
	rcu_read_unlock();
	return retval;
}

/*
 * Copy the kernel size attribute structure (which might be larger
 * than what user-space knows about) to user-space.
 *
 * Note that all cases are valid: user-space buffer can be larger or
 * smaller than the kernel-space buffer. The usual case is that both
 * have the same size.
 */
static int
sched_attr_copy_to_user(struct sched_attr __user *uattr,
			struct sched_attr *kattr,
			unsigned int usize)
{
	unsigned int ksize = sizeof(*kattr);

	if (!access_ok(uattr, usize))
		return -EFAULT;

	/*
	 * sched_getattr() ABI forwards and backwards compatibility:
	 *
	 * If usize == ksize then we just copy everything to user-space and all is good.
	 *
	 * If usize < ksize then we only copy as much as user-space has space for,
	 * this keeps ABI compatibility as well. We skip the rest.
	 *
	 * If usize > ksize then user-space is using a newer version of the ABI,
	 * which part the kernel doesn't know about. Just ignore it - tooling can
	 * detect the kernel's knowledge of attributes from the attr->size value
	 * which is set to ksize in this case.
	 */
	kattr->size = min(usize, ksize);

	if (copy_to_user(uattr, kattr, kattr->size))
		return -EFAULT;

	return 0;
}

/**
 * sys_sched_getattr - similar to sched_getparam, but with sched_attr
 * @pid: the pid in question.
 * @uattr: structure containing the extended parameters.
 * @usize: sizeof(attr) for fwd/bwd comp.
 * @flags: for future extension.
 */
SYSCALL_DEFINE4(sched_getattr, pid_t, pid, struct sched_attr __user *, uattr,
		unsigned int, usize, unsigned int, flags)
{
	struct sched_attr kattr = { };
	struct task_struct *p;
	int retval;

	if (!uattr || pid < 0 || usize > PAGE_SIZE ||
	    usize < SCHED_ATTR_SIZE_VER0 || flags)
		return -EINVAL;

	rcu_read_lock();
	p = find_process_by_pid(pid);
	retval = -ESRCH;
	if (!p)
		goto out_unlock;

	retval = security_task_getscheduler(p);
	if (retval)
		goto out_unlock;

	kattr.sched_policy = p->policy;
	if (p->sched_reset_on_fork)
		kattr.sched_flags |= SCHED_FLAG_RESET_ON_FORK;
	get_params(p, &kattr);
	kattr.sched_flags &= SCHED_FLAG_ALL;

#ifdef CONFIG_UCLAMP_TASK
	/*
	 * This could race with another potential updater, but this is fine
	 * because it'll correctly read the old or the new value. We don't need
	 * to guarantee who wins the race as long as it doesn't return garbage.
	 */
	kattr.sched_util_min = p->uclamp_req[UCLAMP_MIN].value;
	kattr.sched_util_max = p->uclamp_req[UCLAMP_MAX].value;
#endif

	rcu_read_unlock();

	return sched_attr_copy_to_user(uattr, &kattr, usize);

out_unlock:
	rcu_read_unlock();
	return retval;
}

long sched_setaffinity(pid_t pid, const struct cpumask *in_mask)
{
	cpumask_var_t cpus_allowed, new_mask;
	struct task_struct *p;
	int retval;

	rcu_read_lock();

	p = find_process_by_pid(pid);
	if (!p) {
		rcu_read_unlock();
		return -ESRCH;
	}

	/* Prevent p going away */
	get_task_struct(p);
	rcu_read_unlock();

	if (p->flags & PF_NO_SETAFFINITY) {
		retval = -EINVAL;
		goto out_put_task;
	}
	if (!alloc_cpumask_var(&cpus_allowed, GFP_KERNEL)) {
		retval = -ENOMEM;
		goto out_put_task;
	}
	if (!alloc_cpumask_var(&new_mask, GFP_KERNEL)) {
		retval = -ENOMEM;
		goto out_free_cpus_allowed;
	}
	retval = -EPERM;
	if (!check_same_owner(p)) {
		rcu_read_lock();
		if (!ns_capable(__task_cred(p)->user_ns, CAP_SYS_NICE)) {
			rcu_read_unlock();
			goto out_free_new_mask;
		}
		rcu_read_unlock();
	}

	retval = security_task_setscheduler(p);
	if (retval)
		goto out_free_new_mask;


	cpuset_cpus_allowed(p, cpus_allowed);
	cpumask_and(new_mask, in_mask, cpus_allowed);

	/*
	 * Since bandwidth control happens on root_domain basis,
	 * if admission test is enabled, we only admit -deadline
	 * tasks allowed to run on all the CPUs in the task's
	 * root_domain.
	 */
#ifdef CONFIG_SMP
	if (task_has_dl_policy(p) && dl_bandwidth_enabled()) {
		rcu_read_lock();
		if (!cpumask_subset(task_rq(p)->rd->span, new_mask)) {
			retval = -EBUSY;
			rcu_read_unlock();
			goto out_free_new_mask;
		}
		rcu_read_unlock();
	}
#endif
again:
	retval = __set_cpus_allowed_ptr(p, new_mask, true);

	if (!retval) {
		cpuset_cpus_allowed(p, cpus_allowed);
		if (!cpumask_subset(new_mask, cpus_allowed)) {
			/*
			 * We must have raced with a concurrent cpuset
			 * update. Just reset the cpus_allowed to the
			 * cpuset's cpus_allowed
			 */
			cpumask_copy(new_mask, cpus_allowed);
			goto again;
		}
	}
out_free_new_mask:
	free_cpumask_var(new_mask);
out_free_cpus_allowed:
	free_cpumask_var(cpus_allowed);
out_put_task:
	put_task_struct(p);
	return retval;
}

static int get_user_cpu_mask(unsigned long __user *user_mask_ptr, unsigned len,
			     struct cpumask *new_mask)
{
	if (len < cpumask_size())
		cpumask_clear(new_mask);
	else if (len > cpumask_size())
		len = cpumask_size();

	return copy_from_user(new_mask, user_mask_ptr, len) ? -EFAULT : 0;
}

/**
 * sys_sched_setaffinity - set the CPU affinity of a process
 * @pid: pid of the process
 * @len: length in bytes of the bitmask pointed to by user_mask_ptr
 * @user_mask_ptr: user-space pointer to the new CPU mask
 *
 * Return: 0 on success. An error code otherwise.
 */
SYSCALL_DEFINE3(sched_setaffinity, pid_t, pid, unsigned int, len,
		unsigned long __user *, user_mask_ptr)
{
	cpumask_var_t new_mask;
	int retval;

	if (!alloc_cpumask_var(&new_mask, GFP_KERNEL))
		return -ENOMEM;

	retval = get_user_cpu_mask(user_mask_ptr, len, new_mask);
	if (retval == 0)
		retval = sched_setaffinity(pid, new_mask);
	free_cpumask_var(new_mask);
	return retval;
}

long sched_getaffinity(pid_t pid, struct cpumask *mask)
{
	struct task_struct *p;
	unsigned long flags;
	int retval;

	rcu_read_lock();

	retval = -ESRCH;
	p = find_process_by_pid(pid);
	if (!p)
		goto out_unlock;

	retval = security_task_getscheduler(p);
	if (retval)
		goto out_unlock;

	raw_spin_lock_irqsave(&p->pi_lock, flags);
	cpumask_and(mask, &p->cpus_mask, cpu_active_mask);
	raw_spin_unlock_irqrestore(&p->pi_lock, flags);

out_unlock:
	rcu_read_unlock();

	return retval;
}

/**
 * sys_sched_getaffinity - get the CPU affinity of a process
 * @pid: pid of the process
 * @len: length in bytes of the bitmask pointed to by user_mask_ptr
 * @user_mask_ptr: user-space pointer to hold the current CPU mask
 *
 * Return: size of CPU mask copied to user_mask_ptr on success. An
 * error code otherwise.
 */
SYSCALL_DEFINE3(sched_getaffinity, pid_t, pid, unsigned int, len,
		unsigned long __user *, user_mask_ptr)
{
	int ret;
	cpumask_var_t mask;

	if ((len * BITS_PER_BYTE) < nr_cpu_ids)
		return -EINVAL;
	if (len & (sizeof(unsigned long)-1))
		return -EINVAL;

	if (!alloc_cpumask_var(&mask, GFP_KERNEL))
		return -ENOMEM;

	ret = sched_getaffinity(pid, mask);
	if (ret == 0) {
		unsigned int retlen = min(len, cpumask_size());

		if (copy_to_user(user_mask_ptr, mask, retlen))
			ret = -EFAULT;
		else
			ret = retlen;
	}
	free_cpumask_var(mask);

	return ret;
}

static void do_sched_yield(void)
{
	struct rq_flags rf;
	struct rq *rq;

	rq = this_rq_lock_irq(&rf);

	schedstat_inc(rq->yld_count);
	current->sched_class->yield_task(rq);

	preempt_disable();
	rq_unlock_irq(rq, &rf);
	sched_preempt_enable_no_resched();

	schedule();
}

/**
 * sys_sched_yield - yield the current processor to other threads.
 *
 * This function yields the current CPU to other tasks. If there are no
 * other threads running on this CPU then this function will return.
 *
 * Return: 0.
 */
SYSCALL_DEFINE0(sched_yield)
{
	do_sched_yield();
	return 0;
}

#ifndef CONFIG_PREEMPTION
int __sched _cond_resched(void)
{
	if (should_resched(0)) {
		preempt_schedule_common();
		return 1;
	}
	rcu_all_qs();
	return 0;
}
EXPORT_SYMBOL(_cond_resched);
#endif

/*
 * __cond_resched_lock() - if a reschedule is pending, drop the given lock,
 * call schedule, and on return reacquire the lock.
 *
 * This works OK both with and without CONFIG_PREEMPTION. We do strange low-level
 * operations here to prevent schedule() from being called twice (once via
 * spin_unlock(), once by hand).
 */
int __cond_resched_lock(spinlock_t *lock)
{
	int resched = should_resched(PREEMPT_LOCK_OFFSET);
	int ret = 0;

	lockdep_assert_held(lock);

	if (spin_needbreak(lock) || resched) {
		spin_unlock(lock);
		if (resched)
			preempt_schedule_common();
		else
			cpu_relax();
		ret = 1;
		spin_lock(lock);
	}
	return ret;
}
EXPORT_SYMBOL(__cond_resched_lock);

/**
 * yield - yield the current processor to other threads.
 *
 * Do not ever use this function, there's a 99% chance you're doing it wrong.
 *
 * The scheduler is at all times free to pick the calling task as the most
 * eligible task to run, if removing the yield() call from your code breaks
 * it, its already broken.
 *
 * Typical broken usage is:
 *
 * while (!event)
 *	yield();
 *
 * where one assumes that yield() will let 'the other' process run that will
 * make event true. If the current task is a SCHED_FIFO task that will never
 * happen. Never use yield() as a progress guarantee!!
 *
 * If you want to use yield() to wait for something, use wait_event().
 * If you want to use yield() to be 'nice' for others, use cond_resched().
 * If you still want to use yield(), do not!
 */
void __sched yield(void)
{
	set_current_state(TASK_RUNNING);
	do_sched_yield();
}
EXPORT_SYMBOL(yield);

/**
 * yield_to - yield the current processor to another thread in
 * your thread group, or accelerate that thread toward the
 * processor it's on.
 * @p: target task
 * @preempt: whether task preemption is allowed or not
 *
 * It's the caller's job to ensure that the target task struct
 * can't go away on us before we can do any checks.
 *
 * Return:
 *	true (>0) if we indeed boosted the target task.
 *	false (0) if we failed to boost the target.
 *	-ESRCH if there's no task to yield to.
 */
int __sched yield_to(struct task_struct *p, bool preempt)
{
	struct task_struct *curr = current;
	struct rq *rq, *p_rq;
	unsigned long flags;
	int yielded = 0;

	local_irq_save(flags);
	rq = this_rq();

again:
	p_rq = task_rq(p);
	/*
	 * If we're the only runnable task on the rq and target rq also
	 * has only one task, there's absolutely no point in yielding.
	 */
	if (rq->nr_running == 1 && p_rq->nr_running == 1) {
		yielded = -ESRCH;
		goto out_irq;
	}

	double_rq_lock(rq, p_rq);
	if (task_rq(p) != p_rq) {
		double_rq_unlock(rq, p_rq);
		goto again;
	}

	if (!curr->sched_class->yield_to_task)
		goto out_unlock;

	if (curr->sched_class != p->sched_class)
		goto out_unlock;

	if (task_running(p_rq, p) || p->state)
		goto out_unlock;

	yielded = curr->sched_class->yield_to_task(rq, p);
	if (yielded) {
		schedstat_inc(rq->yld_count);
		/*
		 * Make p's CPU reschedule; pick_next_entity takes care of
		 * fairness.
		 */
		if (preempt && rq != p_rq)
			resched_curr(p_rq);
	}

out_unlock:
	double_rq_unlock(rq, p_rq);
out_irq:
	local_irq_restore(flags);

	if (yielded > 0)
		schedule();

	return yielded;
}
EXPORT_SYMBOL_GPL(yield_to);

int io_schedule_prepare(void)
{
	int old_iowait = current->in_iowait;

	current->in_iowait = 1;
	blk_schedule_flush_plug(current);

	return old_iowait;
}

void io_schedule_finish(int token)
{
	current->in_iowait = token;
}

/*
 * This task is about to go to sleep on IO. Increment rq->nr_iowait so
 * that process accounting knows that this is a task in IO wait state.
 */
long __sched io_schedule_timeout(long timeout)
{
	int token;
	long ret;

	token = io_schedule_prepare();
	ret = schedule_timeout(timeout);
	io_schedule_finish(token);

	return ret;
}
EXPORT_SYMBOL(io_schedule_timeout);

void __sched io_schedule(void)
{
	int token;

	token = io_schedule_prepare();
	schedule();
	io_schedule_finish(token);
}
EXPORT_SYMBOL(io_schedule);

/**
 * sys_sched_get_priority_max - return maximum RT priority.
 * @policy: scheduling class.
 *
 * Return: On success, this syscall returns the maximum
 * rt_priority that can be used by a given scheduling class.
 * On failure, a negative error code is returned.
 */
SYSCALL_DEFINE1(sched_get_priority_max, int, policy)
{
	int ret = -EINVAL;

	switch (policy) {
	case SCHED_FIFO:
	case SCHED_RR:
		ret = MAX_USER_RT_PRIO-1;
		break;
	case SCHED_DEADLINE:
	case SCHED_NORMAL:
	case SCHED_BATCH:
	case SCHED_IDLE:
		ret = 0;
		break;
	}
	return ret;
}

/**
 * sys_sched_get_priority_min - return minimum RT priority.
 * @policy: scheduling class.
 *
 * Return: On success, this syscall returns the minimum
 * rt_priority that can be used by a given scheduling class.
 * On failure, a negative error code is returned.
 */
SYSCALL_DEFINE1(sched_get_priority_min, int, policy)
{
	int ret = -EINVAL;

	switch (policy) {
	case SCHED_FIFO:
	case SCHED_RR:
		ret = 1;
		break;
	case SCHED_DEADLINE:
	case SCHED_NORMAL:
	case SCHED_BATCH:
	case SCHED_IDLE:
		ret = 0;
	}
	return ret;
}

static int sched_rr_get_interval(pid_t pid, struct timespec64 *t)
{
	struct task_struct *p;
	unsigned int time_slice;
	struct rq_flags rf;
	struct rq *rq;
	int retval;

	if (pid < 0)
		return -EINVAL;

	retval = -ESRCH;
	rcu_read_lock();
	p = find_process_by_pid(pid);
	if (!p)
		goto out_unlock;

	retval = security_task_getscheduler(p);
	if (retval)
		goto out_unlock;

	rq = task_rq_lock(p, &rf);
	time_slice = 0;
	if (p->sched_class->get_rr_interval)
		time_slice = p->sched_class->get_rr_interval(rq, p);
	task_rq_unlock(rq, p, &rf);

	rcu_read_unlock();
	jiffies_to_timespec64(time_slice, t);
	return 0;

out_unlock:
	rcu_read_unlock();
	return retval;
}

/**
 * sys_sched_rr_get_interval - return the default timeslice of a process.
 * @pid: pid of the process.
 * @interval: userspace pointer to the timeslice value.
 *
 * this syscall writes the default timeslice value of a given process
 * into the user-space timespec buffer. A value of '0' means infinity.
 *
 * Return: On success, 0 and the timeslice is in @interval. Otherwise,
 * an error code.
 */
SYSCALL_DEFINE2(sched_rr_get_interval, pid_t, pid,
		struct __kernel_timespec __user *, interval)
{
	struct timespec64 t;
	int retval = sched_rr_get_interval(pid, &t);

	if (retval == 0)
		retval = put_timespec64(&t, interval);

	return retval;
}

#ifdef CONFIG_COMPAT_32BIT_TIME
SYSCALL_DEFINE2(sched_rr_get_interval_time32, pid_t, pid,
		struct old_timespec32 __user *, interval)
{
	struct timespec64 t;
	int retval = sched_rr_get_interval(pid, &t);

	if (retval == 0)
		retval = put_old_timespec32(&t, interval);
	return retval;
}
#endif

void sched_show_task(struct task_struct *p)
{
	unsigned long free = 0;
	int ppid;

	if (!try_get_task_stack(p))
		return;

	pr_info("task:%-15.15s state:%c", p->comm, task_state_to_char(p));

	if (p->state == TASK_RUNNING)
		pr_cont("  running task    ");
#ifdef CONFIG_DEBUG_STACK_USAGE
	free = stack_not_used(p);
#endif
	ppid = 0;
	rcu_read_lock();
	if (pid_alive(p))
		ppid = task_pid_nr(rcu_dereference(p->real_parent));
	rcu_read_unlock();
	pr_cont(" stack:%5lu pid:%5d ppid:%6d flags:0x%08lx\n",
		free, task_pid_nr(p), ppid,
		read_task_thread_flags(p));

	print_worker_info(KERN_INFO, p);
	trace_android_vh_sched_show_task(p);
	show_stack(p, NULL);
	put_task_stack(p);
}
EXPORT_SYMBOL_GPL(sched_show_task);

static inline bool
state_filter_match(unsigned long state_filter, struct task_struct *p)
{
	/* no filter, everything matches */
	if (!state_filter)
		return true;

	/* filter, but doesn't match */
	if (!(p->state & state_filter))
		return false;

	/*
	 * When looking for TASK_UNINTERRUPTIBLE skip TASK_IDLE (allows
	 * TASK_KILLABLE).
	 */
	if (state_filter == TASK_UNINTERRUPTIBLE && p->state == TASK_IDLE)
		return false;

	return true;
}


void show_state_filter(unsigned long state_filter)
{
	struct task_struct *g, *p;

	rcu_read_lock();
	for_each_process_thread(g, p) {
		/*
		 * reset the NMI-timeout, listing all files on a slow
		 * console might take a lot of time:
		 * Also, reset softlockup watchdogs on all CPUs, because
		 * another CPU might be blocked waiting for us to process
		 * an IPI.
		 */
		touch_nmi_watchdog();
		touch_all_softlockup_watchdogs();
		if (state_filter_match(state_filter, p))
			sched_show_task(p);
	}

#ifdef CONFIG_SCHED_DEBUG
	if (!state_filter)
		sysrq_sched_debug_show();
#endif
	rcu_read_unlock();
	/*
	 * Only show locks if all tasks are dumped:
	 */
	if (!state_filter)
		debug_show_all_locks();
}

/**
 * init_idle - set up an idle thread for a given CPU
 * @idle: task in question
 * @cpu: CPU the idle task belongs to
 *
 * NOTE: this function does not set the idle thread's NEED_RESCHED
 * flag, to make booting more robust.
 */
void __init init_idle(struct task_struct *idle, int cpu)
{
	struct rq *rq = cpu_rq(cpu);
	unsigned long flags;

	__sched_fork(0, idle);

	raw_spin_lock_irqsave(&idle->pi_lock, flags);
	raw_spin_rq_lock(rq);

	idle->state = TASK_RUNNING;
	idle->se.exec_start = sched_clock();
	idle->flags |= PF_IDLE;

	scs_task_reset(idle);
	kasan_unpoison_task_stack(idle);

#ifdef CONFIG_SMP
	/*
	 * Its possible that init_idle() gets called multiple times on a task,
	 * in that case do_set_cpus_allowed() will not do the right thing.
	 *
	 * And since this is boot we can forgo the serialization.
	 */
	set_cpus_allowed_common(idle, cpumask_of(cpu));
#endif
	/*
	 * We're having a chicken and egg problem, even though we are
	 * holding rq->lock, the CPU isn't yet set to this CPU so the
	 * lockdep check in task_group() will fail.
	 *
	 * Similar case to sched_fork(). / Alternatively we could
	 * use task_rq_lock() here and obtain the other rq->lock.
	 *
	 * Silence PROVE_RCU
	 */
	rcu_read_lock();
	__set_task_cpu(idle, cpu);
	rcu_read_unlock();

	rq->idle = idle;
	rcu_assign_pointer(rq->curr, idle);
	idle->on_rq = TASK_ON_RQ_QUEUED;
#ifdef CONFIG_SMP
	idle->on_cpu = 1;
#endif
	raw_spin_rq_unlock(rq);
	raw_spin_unlock_irqrestore(&idle->pi_lock, flags);

	/* Set the preempt count _outside_ the spinlocks! */
	init_idle_preempt_count(idle, cpu);

	/*
	 * The idle tasks have their own, simple scheduling class:
	 */
	idle->sched_class = &idle_sched_class;
	ftrace_graph_init_idle_task(idle, cpu);
	vtime_init_idle(idle, cpu);
#ifdef CONFIG_SMP
	sprintf(idle->comm, "%s/%d", INIT_TASK_COMM, cpu);
#endif
}

#ifdef CONFIG_SMP

int cpuset_cpumask_can_shrink(const struct cpumask *cur,
			      const struct cpumask *trial)
{
	int ret = 1;

	if (cpumask_empty(cur))
		return ret;

	ret = dl_cpuset_cpumask_can_shrink(cur, trial);

	return ret;
}

int task_can_attach(struct task_struct *p,
		    const struct cpumask *cs_effective_cpus)
{
	int ret = 0;

	/*
	 * Kthreads which disallow setaffinity shouldn't be moved
	 * to a new cpuset; we don't want to change their CPU
	 * affinity and isolating such threads by their set of
	 * allowed nodes is unnecessary.  Thus, cpusets are not
	 * applicable for such threads.  This prevents checking for
	 * success of set_cpus_allowed_ptr() on all attached tasks
	 * before cpus_mask may be changed.
	 */
	if (p->flags & PF_NO_SETAFFINITY) {
		ret = -EINVAL;
		goto out;
	}

	if (dl_task(p) && !cpumask_intersects(task_rq(p)->rd->span,
					      cs_effective_cpus)) {
		int cpu = cpumask_any_and(cpu_active_mask, cs_effective_cpus);

		if (unlikely(cpu >= nr_cpu_ids))
			return -EINVAL;
		ret = dl_cpu_busy(cpu, p);
	}

out:
	return ret;
}

bool sched_smp_initialized __read_mostly;

#ifdef CONFIG_NUMA_BALANCING
/* Migrate current task p to target_cpu */
int migrate_task_to(struct task_struct *p, int target_cpu)
{
	struct migration_arg arg = { p, target_cpu };
	int curr_cpu = task_cpu(p);

	if (curr_cpu == target_cpu)
		return 0;

	if (!cpumask_test_cpu(target_cpu, p->cpus_ptr))
		return -EINVAL;

	/* TODO: This is not properly updating schedstats */

	trace_sched_move_numa(p, curr_cpu, target_cpu);
	return stop_one_cpu(curr_cpu, migration_cpu_stop, &arg);
}

/*
 * Requeue a task on a given node and accurately track the number of NUMA
 * tasks on the runqueues
 */
void sched_setnuma(struct task_struct *p, int nid)
{
	bool queued, running;
	struct rq_flags rf;
	struct rq *rq;

	rq = task_rq_lock(p, &rf);
	queued = task_on_rq_queued(p);
	running = task_current(rq, p);

	if (queued)
		dequeue_task(rq, p, DEQUEUE_SAVE);
	if (running)
		put_prev_task(rq, p);

	p->numa_preferred_nid = nid;

	if (queued)
		enqueue_task(rq, p, ENQUEUE_RESTORE | ENQUEUE_NOCLOCK);
	if (running)
		set_next_task(rq, p);
	task_rq_unlock(rq, p, &rf);
}
#endif /* CONFIG_NUMA_BALANCING */

#ifdef CONFIG_HOTPLUG_CPU
/*
 * Ensure that the idle task is using init_mm right before its CPU goes
 * offline.
 */
void idle_task_exit(void)
{
	struct mm_struct *mm = current->active_mm;

	BUG_ON(cpu_online(smp_processor_id()));
	BUG_ON(current != this_rq()->idle);

	if (mm != &init_mm) {
		switch_mm(mm, &init_mm, current);
		finish_arch_post_lock_switch();
	}

	/* finish_cpu(), as ran on the BP, will clean up the active_mm state */
}

/*
 * Since this CPU is going 'away' for a while, fold any nr_active delta
 * we might have. Assumes we're called after migrate_tasks() so that the
 * nr_active count is stable. We need to take the teardown thread which
 * is calling this into account, so we hand in adjust = 1 to the load
 * calculation.
 *
 * Also see the comment "Global load-average calculations".
 */
static void calc_load_migrate(struct rq *rq)
{
	long delta = calc_load_fold_active(rq, 1);
	if (delta)
		atomic_long_add(delta, &calc_load_tasks);
}

static struct task_struct *__pick_migrate_task(struct rq *rq)
{
	const struct sched_class *class;
	struct task_struct *next;

	for_each_class(class) {
		next = class->pick_next_task(rq);
		if (next) {
			next->sched_class->put_prev_task(rq, next);
			return next;
		}
	}

	/* The idle class should always have a runnable task */
	BUG();
}

/*
 * Migrate all tasks from the rq, sleeping tasks will be migrated by
 * try_to_wake_up()->select_task_rq().
 *
 * Called with rq->lock held even though we'er in stop_machine() and
 * there's no concurrency possible, we hold the required locks anyway
 * because of lock validation efforts.
 *
 * force: if false, the function will skip CPU pinned kthreads.
 */
static void migrate_tasks(struct rq *dead_rq, struct rq_flags *rf, bool force)
{
	struct rq *rq = dead_rq;
	struct task_struct *next, *tmp, *stop = rq->stop;
	LIST_HEAD(percpu_kthreads);
	struct rq_flags orf = *rf;
	int dest_cpu;

	/*
	 * Fudge the rq selection such that the below task selection loop
	 * doesn't get stuck on the currently eligible stop task.
	 *
	 * We're currently inside stop_machine() and the rq is either stuck
	 * in the stop_machine_cpu_stop() loop, or we're executing this code,
	 * either way we should never end up calling schedule() until we're
	 * done here.
	 */
	rq->stop = NULL;

	/*
	 * put_prev_task() and pick_next_task() sched
	 * class method both need to have an up-to-date
	 * value of rq->clock[_task]
	 */
	update_rq_clock(rq);

#ifdef CONFIG_SCHED_DEBUG
	/* note the clock update in orf */
	orf.clock_update_flags |= RQCF_UPDATED;
#endif

	for (;;) {
		/*
		 * There's this thread running, bail when that's the only
		 * remaining thread:
		 */
		if (rq->nr_running == 1)
			break;

		next = __pick_migrate_task(rq);

		/*
		 * Argh ... no iterator for tasks, we need to remove the
		 * kthread from the run-queue to continue.
		 */
		if (!force && is_per_cpu_kthread(next)) {
			INIT_LIST_HEAD(&next->percpu_kthread_node);
			list_add(&next->percpu_kthread_node, &percpu_kthreads);
			deactivate_task(rq, next,
					DEQUEUE_NOCLOCK | DEQUEUE_SAVE);
			continue;
		}

		/*
		 * Rules for changing task_struct::cpus_mask are holding
		 * both pi_lock and rq->lock, such that holding either
		 * stabilizes the mask.
		 *
		 * Drop rq->lock is not quite as disastrous as it usually is
		 * because !cpu_active at this point, which means load-balance
		 * will not interfere. Also, stop-machine.
		 */
		rq_unlock(rq, rf);
		raw_spin_lock(&next->pi_lock);
		rq_relock(rq, rf);

		/*
		 * Since we're inside stop-machine, _nothing_ should have
		 * changed the task, WARN if weird stuff happened, because in
		 * that case the above rq->lock drop is a fail too.
		 */
		if (task_rq(next) != rq || !task_on_rq_queued(next)) {
			/*
			 * In the !force case, there is a hole between
			 * rq_unlock() and rq_relock(), where another CPU might
			 * not observe an up to date cpu_active_mask and try to
			 * move tasks around.
			 */
			WARN_ON(force);
			raw_spin_unlock(&next->pi_lock);
			continue;
		}

		/* Find suitable destination for @next, with force if needed. */
		dest_cpu = select_fallback_rq(dead_rq->cpu, next);
		rq = __migrate_task(rq, rf, next, dest_cpu);
		if (rq != dead_rq) {
			rq_unlock(rq, rf);
			rq = dead_rq;
			*rf = orf;
			rq_relock(rq, rf);
		}
		raw_spin_unlock(&next->pi_lock);
	}

	list_for_each_entry_safe(next, tmp, &percpu_kthreads,
				 percpu_kthread_node) {
		activate_task(rq, next, ENQUEUE_NOCLOCK | ENQUEUE_RESTORE);
		list_del(&next->percpu_kthread_node);
	}

	rq->stop = stop;
}
#endif /* CONFIG_HOTPLUG_CPU */

void set_rq_online(struct rq *rq)
{
	if (!rq->online) {
		const struct sched_class *class;

		cpumask_set_cpu(rq->cpu, rq->rd->online);
		rq->online = 1;

		for_each_class(class) {
			if (class->rq_online)
				class->rq_online(rq);
		}
	}
}

void set_rq_offline(struct rq *rq)
{
	if (rq->online) {
		const struct sched_class *class;

		for_each_class(class) {
			if (class->rq_offline)
				class->rq_offline(rq);
		}

		cpumask_clear_cpu(rq->cpu, rq->rd->online);
		rq->online = 0;
	}
}

/*
 * used to mark begin/end of suspend/resume:
 */
static int num_cpus_frozen;

/*
 * Update cpusets according to cpu_active mask.  If cpusets are
 * disabled, cpuset_update_active_cpus() becomes a simple wrapper
 * around partition_sched_domains().
 *
 * If we come here as part of a suspend/resume, don't touch cpusets because we
 * want to restore it back to its original state upon resume anyway.
 */
static void cpuset_cpu_active(void)
{
	if (cpuhp_tasks_frozen) {
		/*
		 * num_cpus_frozen tracks how many CPUs are involved in suspend
		 * resume sequence. As long as this is not the last online
		 * operation in the resume sequence, just build a single sched
		 * domain, ignoring cpusets.
		 */
		partition_sched_domains(1, NULL, NULL);
		if (--num_cpus_frozen)
			return;
		/*
		 * This is the last CPU online operation. So fall through and
		 * restore the original sched domains by considering the
		 * cpuset configurations.
		 */
		cpuset_force_rebuild();
	}
	cpuset_update_active_cpus();
}

static int cpuset_cpu_inactive(unsigned int cpu)
{
	if (!cpuhp_tasks_frozen) {
		int ret = dl_cpu_busy(cpu, NULL);

		if (ret)
			return ret;
		cpuset_update_active_cpus();
	} else {
		num_cpus_frozen++;
		partition_sched_domains(1, NULL, NULL);
	}
	return 0;
}

static int drain_rq_cpu_stop(void *data)
{
	struct rq *rq = this_rq();
	struct rq_flags rf;

	rq_lock_irqsave(rq, &rf);
	migrate_tasks(rq, &rf, false);
	rq_unlock_irqrestore(rq, &rf);

	return 0;
}

int sched_cpu_drain_rq(unsigned int cpu)
{
	struct cpu_stop_work *rq_drain = &(cpu_rq(cpu)->drain);
	struct cpu_stop_done *rq_drain_done = &(cpu_rq(cpu)->drain_done);

	if (idle_cpu(cpu)) {
		rq_drain->done = NULL;
		return 0;
	}

	return stop_one_cpu_async(cpu, drain_rq_cpu_stop, NULL, rq_drain,
				  rq_drain_done);
}

void sched_cpu_drain_rq_wait(unsigned int cpu)
{
	struct cpu_stop_work *rq_drain = &(cpu_rq(cpu)->drain);

	if (rq_drain->done)
		cpu_stop_work_wait(rq_drain);
}

int sched_cpu_activate(unsigned int cpu)
{
	struct rq *rq = cpu_rq(cpu);
	struct rq_flags rf;

#ifdef CONFIG_SCHED_SMT
	/*
	 * When going up, increment the number of cores with SMT present.
	 */
	if (cpumask_weight(cpu_smt_mask(cpu)) == 2)
		static_branch_inc_cpuslocked(&sched_smt_present);
#endif
	set_cpu_active(cpu, true);

	if (sched_smp_initialized) {
		sched_update_numa(cpu, true);
		sched_domains_numa_masks_set(cpu);
		cpuset_cpu_active();
	}

	/*
	 * Put the rq online, if not already. This happens:
	 *
	 * 1) In the early boot process, because we build the real domains
	 *    after all CPUs have been brought up.
	 *
	 * 2) At runtime, if cpuset_cpu_active() fails to rebuild the
	 *    domains.
	 */
	rq_lock_irqsave(rq, &rf);
	if (rq->rd) {
		BUG_ON(!cpumask_test_cpu(cpu, rq->rd->span));
		set_rq_online(rq);
	}
	rq_unlock_irqrestore(rq, &rf);

	update_max_interval();

	return 0;
}

int sched_cpus_activate(struct cpumask *cpus)
{
	unsigned int cpu;

	for_each_cpu(cpu, cpus) {
		if (sched_cpu_activate(cpu)) {
			for_each_cpu_and(cpu, cpus, cpu_active_mask)
				sched_cpu_deactivate(cpu);

			return -EBUSY;
		}
	}

	return 0;
}

int _sched_cpu_deactivate(unsigned int cpu)
{
	int ret;

	set_cpu_active(cpu, false);

#ifdef CONFIG_SCHED_SMT
	/*
	 * When going down, decrement the number of cores with SMT present.
	 */
	if (cpumask_weight(cpu_smt_mask(cpu)) == 2)
		static_branch_dec_cpuslocked(&sched_smt_present);

	sched_core_cpu_deactivate(cpu);
#endif

	if (!sched_smp_initialized)
		return 0;

	sched_update_numa(cpu, false);
	ret = cpuset_cpu_inactive(cpu);
	if (ret) {
		set_cpu_active(cpu, true);
		sched_update_numa(cpu, true);
		return ret;
	}
	sched_domains_numa_masks_clear(cpu);

	update_max_interval();

	return 0;
}

int sched_cpu_deactivate(unsigned int cpu)
{
	int ret = _sched_cpu_deactivate(cpu);

	if (ret)
		return ret;

	/*
	 * We've cleared cpu_active_mask, wait for all preempt-disabled and RCU
	 * users of this state to go away such that all new such users will
	 * observe it.
	 *
	 * Do sync before park smpboot threads to take care the rcu boost case.
	 */
	synchronize_rcu();

	return 0;
}

int sched_cpus_deactivate_nosync(struct cpumask *cpus)
{
	unsigned int cpu;

	for_each_cpu(cpu, cpus) {
		if (_sched_cpu_deactivate(cpu)) {
			for_each_cpu(cpu, cpus) {
				if (!cpu_active(cpu))
					sched_cpu_activate(cpu);
			}

			return -EBUSY;
		}
	}

	return 0;
}

static void sched_rq_cpu_starting(unsigned int cpu)
{
	struct rq *rq = cpu_rq(cpu);

	rq->calc_load_update = calc_load_update;
}

int sched_cpu_starting(unsigned int cpu)
{
	sched_core_cpu_starting(cpu);
	sched_rq_cpu_starting(cpu);
	sched_tick_start(cpu);
	return 0;
}

#ifdef CONFIG_HOTPLUG_CPU
int sched_cpu_dying(unsigned int cpu)
{
	struct rq *rq = cpu_rq(cpu);
	struct rq_flags rf;

	/* Handle pending wakeups and then migrate everything off */
	sched_tick_stop(cpu);

	rq_lock_irqsave(rq, &rf);
	if (rq->rd) {
		BUG_ON(!cpumask_test_cpu(cpu, rq->rd->span));
		set_rq_offline(rq);
	}
	migrate_tasks(rq, &rf, true);
	BUG_ON(rq->nr_running != 1);
	rq_unlock_irqrestore(rq, &rf);

	calc_load_migrate(rq);
	nohz_balance_exit_idle(rq);
	hrtick_clear(rq);
	sched_core_cpu_dying(cpu);
	return 0;
}
#endif

void __init sched_init_smp(void)
{
	sched_init_numa(NUMA_NO_NODE);

	/*
	 * There's no userspace yet to cause hotplug operations; hence all the
	 * CPU masks are stable and all blatant races in the below code cannot
	 * happen.
	 */
	mutex_lock(&sched_domains_mutex);
	sched_init_domains(cpu_active_mask);
	mutex_unlock(&sched_domains_mutex);

	/* Move init over to a non-isolated CPU */
	if (set_cpus_allowed_ptr(current, housekeeping_cpumask(HK_FLAG_DOMAIN)) < 0)
		BUG();
	sched_init_granularity();

	init_sched_rt_class();
	init_sched_dl_class();

	sched_smp_initialized = true;
}

static int __init migration_init(void)
{
	sched_cpu_starting(smp_processor_id());
	return 0;
}
early_initcall(migration_init);

#else
void __init sched_init_smp(void)
{
	sched_init_granularity();
}
#endif /* CONFIG_SMP */

int in_sched_functions(unsigned long addr)
{
	return in_lock_functions(addr) ||
		(addr >= (unsigned long)__sched_text_start
		&& addr < (unsigned long)__sched_text_end);
}

#ifdef CONFIG_CGROUP_SCHED
/*
 * Default task group.
 * Every task in system belongs to this group at bootup.
 */
struct task_group root_task_group;
LIST_HEAD(task_groups);

/* Cacheline aligned slab cache for task_group */
static struct kmem_cache *task_group_cache __read_mostly;
#endif

DECLARE_PER_CPU(cpumask_var_t, load_balance_mask);
DECLARE_PER_CPU(cpumask_var_t, select_idle_mask);

void __init sched_init(void)
{
	unsigned long ptr = 0;
	int i;

	/* Make sure the linker didn't screw up */
	BUG_ON(&idle_sched_class + 1 != &fair_sched_class ||
	       &fair_sched_class + 1 != &rt_sched_class ||
	       &rt_sched_class + 1   != &dl_sched_class);
#ifdef CONFIG_SMP
	BUG_ON(&dl_sched_class + 1 != &stop_sched_class);
#endif

	wait_bit_init();

#ifdef CONFIG_FAIR_GROUP_SCHED
	ptr += 2 * nr_cpu_ids * sizeof(void **);
#endif
#ifdef CONFIG_RT_GROUP_SCHED
	ptr += 2 * nr_cpu_ids * sizeof(void **);
#endif
	if (ptr) {
		ptr = (unsigned long)kzalloc(ptr, GFP_NOWAIT);

#ifdef CONFIG_FAIR_GROUP_SCHED
		root_task_group.se = (struct sched_entity **)ptr;
		ptr += nr_cpu_ids * sizeof(void **);

		root_task_group.cfs_rq = (struct cfs_rq **)ptr;
		ptr += nr_cpu_ids * sizeof(void **);

		root_task_group.shares = ROOT_TASK_GROUP_LOAD;
		init_cfs_bandwidth(&root_task_group.cfs_bandwidth);
#endif /* CONFIG_FAIR_GROUP_SCHED */
#ifdef CONFIG_RT_GROUP_SCHED
		root_task_group.rt_se = (struct sched_rt_entity **)ptr;
		ptr += nr_cpu_ids * sizeof(void **);

		root_task_group.rt_rq = (struct rt_rq **)ptr;
		ptr += nr_cpu_ids * sizeof(void **);

#endif /* CONFIG_RT_GROUP_SCHED */
	}
#ifdef CONFIG_CPUMASK_OFFSTACK
	for_each_possible_cpu(i) {
		per_cpu(load_balance_mask, i) = (cpumask_var_t)kzalloc_node(
			cpumask_size(), GFP_KERNEL, cpu_to_node(i));
		per_cpu(select_idle_mask, i) = (cpumask_var_t)kzalloc_node(
			cpumask_size(), GFP_KERNEL, cpu_to_node(i));
	}
#endif /* CONFIG_CPUMASK_OFFSTACK */

	init_rt_bandwidth(&def_rt_bandwidth, global_rt_period(), global_rt_runtime());

#ifdef CONFIG_SMP
	init_defrootdomain();
#endif

#ifdef CONFIG_RT_GROUP_SCHED
	init_rt_bandwidth(&root_task_group.rt_bandwidth,
			global_rt_period(), global_rt_runtime());
#endif /* CONFIG_RT_GROUP_SCHED */

#ifdef CONFIG_CGROUP_SCHED
	task_group_cache = KMEM_CACHE(task_group, 0);

	list_add(&root_task_group.list, &task_groups);
	INIT_LIST_HEAD(&root_task_group.children);
	INIT_LIST_HEAD(&root_task_group.siblings);
	autogroup_init(&init_task);
#endif /* CONFIG_CGROUP_SCHED */

	for_each_possible_cpu(i) {
		struct rq *rq;

		rq = cpu_rq(i);
		raw_spin_lock_init(&rq->__lock);
		rq->nr_running = 0;
		rq->calc_load_active = 0;
		rq->calc_load_update = jiffies + LOAD_FREQ;
		init_cfs_rq(&rq->cfs);
		init_rt_rq(&rq->rt);
		init_dl_rq(&rq->dl);
#ifdef CONFIG_FAIR_GROUP_SCHED
		INIT_LIST_HEAD(&rq->leaf_cfs_rq_list);
		rq->tmp_alone_branch = &rq->leaf_cfs_rq_list;
		/*
		 * How much CPU bandwidth does root_task_group get?
		 *
		 * In case of task-groups formed thr' the cgroup filesystem, it
		 * gets 100% of the CPU resources in the system. This overall
		 * system CPU resource is divided among the tasks of
		 * root_task_group and its child task-groups in a fair manner,
		 * based on each entity's (task or task-group's) weight
		 * (se->load.weight).
		 *
		 * In other words, if root_task_group has 10 tasks of weight
		 * 1024) and two child groups A0 and A1 (of weight 1024 each),
		 * then A0's share of the CPU resource is:
		 *
		 *	A0's bandwidth = 1024 / (10*1024 + 1024 + 1024) = 8.33%
		 *
		 * We achieve this by letting root_task_group's tasks sit
		 * directly in rq->cfs (i.e root_task_group->se[] = NULL).
		 */
		init_tg_cfs_entry(&root_task_group, &rq->cfs, NULL, i, NULL);
#endif /* CONFIG_FAIR_GROUP_SCHED */

		rq->rt.rt_runtime = def_rt_bandwidth.rt_runtime;
#ifdef CONFIG_RT_GROUP_SCHED
		init_tg_rt_entry(&root_task_group, &rq->rt, NULL, i, NULL);
#endif
#ifdef CONFIG_SMP
		rq->sd = NULL;
		rq->rd = NULL;
		rq->cpu_capacity = rq->cpu_capacity_orig = SCHED_CAPACITY_SCALE;
		rq->balance_callback = NULL;
		rq->active_balance = 0;
		rq->next_balance = jiffies;
		rq->push_cpu = 0;
		rq->cpu = i;
		rq->online = 0;
		rq->idle_stamp = 0;
		rq->avg_idle = 2*sysctl_sched_migration_cost;
		rq->wake_stamp = jiffies;
		rq->wake_avg_idle = rq->avg_idle;
		rq->max_idle_balance_cost = sysctl_sched_migration_cost;

		INIT_LIST_HEAD(&rq->cfs_tasks);

		rq_attach_root(rq, &def_root_domain);
#ifdef CONFIG_NO_HZ_COMMON
		rq->last_blocked_load_update_tick = jiffies;
		atomic_set(&rq->nohz_flags, 0);

		rq_csd_init(rq, &rq->nohz_csd, nohz_csd_func);
#endif
#endif /* CONFIG_SMP */
		hrtick_rq_init(rq);
		atomic_set(&rq->nr_iowait, 0);

#ifdef CONFIG_SCHED_CORE
		rq->core = rq;
		rq->core_pick = NULL;
		rq->core_enabled = 0;
		rq->core_tree = RB_ROOT;
		rq->core_forceidle_count = 0;
		rq->core_forceidle_occupation = 0;
		rq->core_forceidle_start = 0;

		rq->core_cookie = 0UL;
#endif
	}

	set_load_weight(&init_task);

	/*
	 * The boot idle thread does lazy MMU switching as well:
	 */
	mmgrab(&init_mm);
	enter_lazy_tlb(&init_mm, current);

	/*
	 * Make us the idle thread. Technically, schedule() should not be
	 * called from this thread, however somewhere below it might be,
	 * but because we are the idle thread, we just pick up running again
	 * when this runqueue becomes "idle".
	 */
	init_idle(current, smp_processor_id());

	calc_load_update = jiffies + LOAD_FREQ;

#ifdef CONFIG_SMP
	idle_thread_set_boot_cpu();
#endif
	init_sched_fair_class();

	init_schedstats();

	psi_init();

	init_uclamp();

	scheduler_running = 1;
}

#ifdef CONFIG_DEBUG_ATOMIC_SLEEP
static inline int preempt_count_equals(int preempt_offset)
{
	int nested = preempt_count() + rcu_preempt_depth();

	return (nested == preempt_offset);
}

void __might_sleep(const char *file, int line, int preempt_offset)
{
	/*
	 * Blocking primitives will set (and therefore destroy) current->state,
	 * since we will exit with TASK_RUNNING make sure we enter with it,
	 * otherwise we will destroy state.
	 */
	WARN_ONCE(current->state != TASK_RUNNING && current->task_state_change,
			"do not call blocking ops when !TASK_RUNNING; "
			"state=%lx set at [<%p>] %pS\n",
			current->state,
			(void *)current->task_state_change,
			(void *)current->task_state_change);

	___might_sleep(file, line, preempt_offset);
}
EXPORT_SYMBOL(__might_sleep);

void ___might_sleep(const char *file, int line, int preempt_offset)
{
	/* Ratelimiting timestamp: */
	static unsigned long prev_jiffy;

	unsigned long preempt_disable_ip;

	/* WARN_ON_ONCE() by default, no rate limit required: */
	rcu_sleep_check();

	if ((preempt_count_equals(preempt_offset) && !irqs_disabled() &&
	     !is_idle_task(current) && !current->non_block_count) ||
	    system_state == SYSTEM_BOOTING || system_state > SYSTEM_RUNNING ||
	    oops_in_progress)
		return;

	if (time_before(jiffies, prev_jiffy + HZ) && prev_jiffy)
		return;
	prev_jiffy = jiffies;

	/* Save this before calling printk(), since that will clobber it: */
	preempt_disable_ip = get_preempt_disable_ip(current);

	printk(KERN_ERR
		"BUG: sleeping function called from invalid context at %s:%d\n",
			file, line);
	printk(KERN_ERR
		"in_atomic(): %d, irqs_disabled(): %d, non_block: %d, pid: %d, name: %s\n",
			in_atomic(), irqs_disabled(), current->non_block_count,
			current->pid, current->comm);

	if (task_stack_end_corrupted(current))
		printk(KERN_EMERG "Thread overran stack, or stack corrupted\n");

	debug_show_held_locks(current);
	if (irqs_disabled())
		print_irqtrace_events(current);
	if (IS_ENABLED(CONFIG_DEBUG_PREEMPT)
	    && !preempt_count_equals(preempt_offset)) {
		pr_err("Preemption disabled at:");
		print_ip_sym(preempt_disable_ip);
		pr_cont("\n");
	}
	dump_stack();
	add_taint(TAINT_WARN, LOCKDEP_STILL_OK);
}
EXPORT_SYMBOL(___might_sleep);

void __cant_sleep(const char *file, int line, int preempt_offset)
{
	static unsigned long prev_jiffy;

	if (irqs_disabled())
		return;

	if (!IS_ENABLED(CONFIG_PREEMPT_COUNT))
		return;

	if (preempt_count() > preempt_offset)
		return;

	if (time_before(jiffies, prev_jiffy + HZ) && prev_jiffy)
		return;
	prev_jiffy = jiffies;

	printk(KERN_ERR "BUG: assuming atomic context at %s:%d\n", file, line);
	printk(KERN_ERR "in_atomic(): %d, irqs_disabled(): %d, pid: %d, name: %s\n",
			in_atomic(), irqs_disabled(),
			current->pid, current->comm);

	debug_show_held_locks(current);
	dump_stack();
	add_taint(TAINT_WARN, LOCKDEP_STILL_OK);
}
EXPORT_SYMBOL_GPL(__cant_sleep);
#endif

#ifdef CONFIG_MAGIC_SYSRQ
void normalize_rt_tasks(void)
{
	struct task_struct *g, *p;
	struct sched_attr attr = {
		.sched_policy = SCHED_NORMAL,
	};

	read_lock(&tasklist_lock);
	for_each_process_thread(g, p) {
		/*
		 * Only normalize user tasks:
		 */
		if (p->flags & PF_KTHREAD)
			continue;

		p->se.exec_start = 0;
		schedstat_set(p->stats.wait_start,  0);
		schedstat_set(p->stats.sleep_start, 0);
		schedstat_set(p->stats.block_start, 0);

		if (!dl_task(p) && !rt_task(p)) {
			/*
			 * Renice negative nice level userspace
			 * tasks back to 0:
			 */
			if (task_nice(p) < 0)
				set_user_nice(p, 0);
			continue;
		}

		__sched_setscheduler(p, &attr, false, false);
	}
	read_unlock(&tasklist_lock);
}

#endif /* CONFIG_MAGIC_SYSRQ */

#if defined(CONFIG_IA64) || defined(CONFIG_KGDB_KDB)
/*
 * These functions are only useful for the IA64 MCA handling, or kdb.
 *
 * They can only be called when the whole system has been
 * stopped - every CPU needs to be quiescent, and no scheduling
 * activity can take place. Using them for anything else would
 * be a serious bug, and as a result, they aren't even visible
 * under any other configuration.
 */

/**
 * curr_task - return the current task for a given CPU.
 * @cpu: the processor in question.
 *
 * ONLY VALID WHEN THE WHOLE SYSTEM IS STOPPED!
 *
 * Return: The current task for @cpu.
 */
struct task_struct *curr_task(int cpu)
{
	return cpu_curr(cpu);
}

#endif /* defined(CONFIG_IA64) || defined(CONFIG_KGDB_KDB) */

#ifdef CONFIG_IA64
/**
 * ia64_set_curr_task - set the current task for a given CPU.
 * @cpu: the processor in question.
 * @p: the task pointer to set.
 *
 * Description: This function must only be used when non-maskable interrupts
 * are serviced on a separate stack. It allows the architecture to switch the
 * notion of the current task on a CPU in a non-blocking manner. This function
 * must be called with all CPU's synchronized, and interrupts disabled, the
 * and caller must save the original value of the current task (see
 * curr_task() above) and restore that value before reenabling interrupts and
 * re-starting the system.
 *
 * ONLY VALID WHEN THE WHOLE SYSTEM IS STOPPED!
 */
void ia64_set_curr_task(int cpu, struct task_struct *p)
{
	cpu_curr(cpu) = p;
}

#endif

#ifdef CONFIG_CGROUP_SCHED
/* task_group_lock serializes the addition/removal of task groups */
static DEFINE_SPINLOCK(task_group_lock);

static inline void alloc_uclamp_sched_group(struct task_group *tg,
					    struct task_group *parent)
{
#ifdef CONFIG_UCLAMP_TASK_GROUP
	enum uclamp_id clamp_id;

	for_each_clamp_id(clamp_id) {
		uclamp_se_set(&tg->uclamp_req[clamp_id],
			      uclamp_none(clamp_id), false);
		tg->uclamp[clamp_id] = parent->uclamp[clamp_id];
	}
#endif
}

static void sched_free_group(struct task_group *tg)
{
	free_fair_sched_group(tg);
	free_rt_sched_group(tg);
	autogroup_free(tg);
	kmem_cache_free(task_group_cache, tg);
}

static void sched_free_group_rcu(struct rcu_head *rcu)
{
	sched_free_group(container_of(rcu, struct task_group, rcu));
}

static void sched_unregister_group(struct task_group *tg)
{
	unregister_fair_sched_group(tg);
	unregister_rt_sched_group(tg);
	/*
	 * We have to wait for yet another RCU grace period to expire, as
	 * print_cfs_stats() might run concurrently.
	 */
	call_rcu(&tg->rcu, sched_free_group_rcu);
}

/* allocate runqueue etc for a new task group */
struct task_group *sched_create_group(struct task_group *parent)
{
	struct task_group *tg;

	tg = kmem_cache_alloc(task_group_cache, GFP_KERNEL | __GFP_ZERO);
	if (!tg)
		return ERR_PTR(-ENOMEM);

	if (!alloc_fair_sched_group(tg, parent))
		goto err;

	if (!alloc_rt_sched_group(tg, parent))
		goto err;

	alloc_uclamp_sched_group(tg, parent);

	return tg;

err:
	sched_free_group(tg);
	return ERR_PTR(-ENOMEM);
}

void sched_online_group(struct task_group *tg, struct task_group *parent)
{
	unsigned long flags;

	spin_lock_irqsave(&task_group_lock, flags);
	list_add_rcu(&tg->list, &task_groups);

	/* Root should already exist: */
	WARN_ON(!parent);

	tg->parent = parent;
	INIT_LIST_HEAD(&tg->children);
	list_add_rcu(&tg->siblings, &parent->children);
	spin_unlock_irqrestore(&task_group_lock, flags);

	online_fair_sched_group(tg);
}

/* rcu callback to free various structures associated with a task group */
static void sched_unregister_group_rcu(struct rcu_head *rhp)
{
	/* Now it should be safe to free those cfs_rqs: */
	sched_unregister_group(container_of(rhp, struct task_group, rcu));
}

void sched_destroy_group(struct task_group *tg)
{
	/* Wait for possible concurrent references to cfs_rqs complete: */
	call_rcu(&tg->rcu, sched_unregister_group_rcu);
}

void sched_release_group(struct task_group *tg)
{
	unsigned long flags;

	/*
	 * Unlink first, to avoid walk_tg_tree_from() from finding us (via
	 * sched_cfs_period_timer()).
	 *
	 * For this to be effective, we have to wait for all pending users of
	 * this task group to leave their RCU critical section to ensure no new
	 * user will see our dying task group any more. Specifically ensure
	 * that tg_unthrottle_up() won't add decayed cfs_rq's to it.
	 *
	 * We therefore defer calling unregister_fair_sched_group() to
	 * sched_unregister_group() which is guarantied to get called only after the
	 * current RCU grace period has expired.
	 */
	spin_lock_irqsave(&task_group_lock, flags);
	list_del_rcu(&tg->list);
	list_del_rcu(&tg->siblings);
	spin_unlock_irqrestore(&task_group_lock, flags);
}

static void sched_change_group(struct task_struct *tsk, int type)
{
	struct task_group *tg;

	/*
	 * All callers are synchronized by task_rq_lock(); we do not use RCU
	 * which is pointless here. Thus, we pass "true" to task_css_check()
	 * to prevent lockdep warnings.
	 */
	tg = container_of(task_css_check(tsk, cpu_cgrp_id, true),
			  struct task_group, css);
	tg = autogroup_task_group(tsk, tg);
	tsk->sched_task_group = tg;

#ifdef CONFIG_FAIR_GROUP_SCHED
	if (tsk->sched_class->task_change_group)
		tsk->sched_class->task_change_group(tsk, type);
	else
#endif
		set_task_rq(tsk, task_cpu(tsk));
}

/*
 * Change task's runqueue when it moves between groups.
 *
 * The caller of this function should have put the task in its new group by
 * now. This function just updates tsk->se.cfs_rq and tsk->se.parent to reflect
 * its new group.
 */
void sched_move_task(struct task_struct *tsk)
{
	int queued, running, queue_flags =
		DEQUEUE_SAVE | DEQUEUE_MOVE | DEQUEUE_NOCLOCK;
	struct rq_flags rf;
	struct rq *rq;

	rq = task_rq_lock(tsk, &rf);
	update_rq_clock(rq);

	running = task_current(rq, tsk);
	queued = task_on_rq_queued(tsk);

	if (queued)
		dequeue_task(rq, tsk, queue_flags);
	if (running)
		put_prev_task(rq, tsk);

	sched_change_group(tsk, TASK_MOVE_GROUP);

	if (queued)
		enqueue_task(rq, tsk, queue_flags);
	if (running) {
		set_next_task(rq, tsk);
		/*
		 * After changing group, the running task may have joined a
		 * throttled one but it's still the running task. Trigger a
		 * resched to make sure that task can still run.
		 */
		resched_curr(rq);
	}

	task_rq_unlock(rq, tsk, &rf);
}

static inline struct task_group *css_tg(struct cgroup_subsys_state *css)
{
	return css ? container_of(css, struct task_group, css) : NULL;
}

static struct cgroup_subsys_state *
cpu_cgroup_css_alloc(struct cgroup_subsys_state *parent_css)
{
	struct task_group *parent = css_tg(parent_css);
	struct task_group *tg;

	if (!parent) {
		/* This is early initialization for the top cgroup */
		return &root_task_group.css;
	}

	tg = sched_create_group(parent);
	if (IS_ERR(tg))
		return ERR_PTR(-ENOMEM);

	return &tg->css;
}

/* Expose task group only after completing cgroup initialization */
static int cpu_cgroup_css_online(struct cgroup_subsys_state *css)
{
	struct task_group *tg = css_tg(css);
	struct task_group *parent = css_tg(css->parent);

	if (parent)
		sched_online_group(tg, parent);

#ifdef CONFIG_UCLAMP_TASK_GROUP
	/* Propagate the effective uclamp value for the new group */
	mutex_lock(&uclamp_mutex);
	rcu_read_lock();
	cpu_util_update_eff(css);
	rcu_read_unlock();
	mutex_unlock(&uclamp_mutex);
#endif

	trace_android_rvh_cpu_cgroup_online(css);

	return 0;
}

static void cpu_cgroup_css_released(struct cgroup_subsys_state *css)
{
	struct task_group *tg = css_tg(css);

	sched_release_group(tg);
}

static void cpu_cgroup_css_free(struct cgroup_subsys_state *css)
{
	struct task_group *tg = css_tg(css);

	/*
	 * Relies on the RCU grace period between css_released() and this.
	 */
	sched_unregister_group(tg);
}

/*
 * This is called before wake_up_new_task(), therefore we really only
 * have to set its group bits, all the other stuff does not apply.
 */
static void cpu_cgroup_fork(struct task_struct *task)
{
	struct rq_flags rf;
	struct rq *rq;

	rq = task_rq_lock(task, &rf);

	update_rq_clock(rq);
	sched_change_group(task, TASK_SET_GROUP);

	task_rq_unlock(rq, task, &rf);
}

static int cpu_cgroup_can_attach(struct cgroup_taskset *tset)
{
	struct task_struct *task;
	struct cgroup_subsys_state *css;
	int ret = 0;

	cgroup_taskset_for_each(task, css, tset) {
#ifdef CONFIG_RT_GROUP_SCHED
		if (!sched_rt_can_attach(css_tg(css), task))
			return -EINVAL;
#endif
		/*
		 * Serialize against wake_up_new_task() such that if its
		 * running, we're sure to observe its full state.
		 */
		raw_spin_lock_irq(&task->pi_lock);
		/*
		 * Avoid calling sched_move_task() before wake_up_new_task()
		 * has happened. This would lead to problems with PELT, due to
		 * move wanting to detach+attach while we're not attached yet.
		 */
		if (task->state == TASK_NEW)
			ret = -EINVAL;
		raw_spin_unlock_irq(&task->pi_lock);

		if (ret)
			break;
	}
	return ret;
}

static void cpu_cgroup_attach(struct cgroup_taskset *tset)
{
	struct task_struct *task;
	struct cgroup_subsys_state *css;

	cgroup_taskset_for_each(task, css, tset)
		sched_move_task(task);
}

#ifdef CONFIG_UCLAMP_TASK_GROUP
static void cpu_util_update_eff(struct cgroup_subsys_state *css)
{
	struct cgroup_subsys_state *top_css = css;
	struct uclamp_se *uc_parent = NULL;
	struct uclamp_se *uc_se = NULL;
	unsigned int eff[UCLAMP_CNT];
	enum uclamp_id clamp_id;
	unsigned int clamps;

	lockdep_assert_held(&uclamp_mutex);
	SCHED_WARN_ON(!rcu_read_lock_held());

	css_for_each_descendant_pre(css, top_css) {
		uc_parent = css_tg(css)->parent
			? css_tg(css)->parent->uclamp : NULL;

		for_each_clamp_id(clamp_id) {
			/* Assume effective clamps matches requested clamps */
			eff[clamp_id] = css_tg(css)->uclamp_req[clamp_id].value;
			/* Cap effective clamps with parent's effective clamps */
			if (uc_parent &&
			    eff[clamp_id] > uc_parent[clamp_id].value) {
				eff[clamp_id] = uc_parent[clamp_id].value;
			}
		}
		/* Ensure protection is always capped by limit */
		eff[UCLAMP_MIN] = min(eff[UCLAMP_MIN], eff[UCLAMP_MAX]);

		/* Propagate most restrictive effective clamps */
		clamps = 0x0;
		uc_se = css_tg(css)->uclamp;
		for_each_clamp_id(clamp_id) {
			if (eff[clamp_id] == uc_se[clamp_id].value)
				continue;
			uc_se[clamp_id].value = eff[clamp_id];
			uc_se[clamp_id].bucket_id = uclamp_bucket_id(eff[clamp_id]);
			clamps |= (0x1 << clamp_id);
		}
		if (!clamps) {
			css = css_rightmost_descendant(css);
			continue;
		}

		/* Immediately update descendants RUNNABLE tasks */
		uclamp_update_active_tasks(css);
	}
}

/*
 * Integer 10^N with a given N exponent by casting to integer the literal "1eN"
 * C expression. Since there is no way to convert a macro argument (N) into a
 * character constant, use two levels of macros.
 */
#define _POW10(exp) ((unsigned int)1e##exp)
#define POW10(exp) _POW10(exp)

struct uclamp_request {
#define UCLAMP_PERCENT_SHIFT	2
#define UCLAMP_PERCENT_SCALE	(100 * POW10(UCLAMP_PERCENT_SHIFT))
	s64 percent;
	u64 util;
	int ret;
};

static inline struct uclamp_request
capacity_from_percent(char *buf)
{
	struct uclamp_request req = {
		.percent = UCLAMP_PERCENT_SCALE,
		.util = SCHED_CAPACITY_SCALE,
		.ret = 0,
	};

	buf = strim(buf);
	if (strcmp(buf, "max")) {
		req.ret = cgroup_parse_float(buf, UCLAMP_PERCENT_SHIFT,
					     &req.percent);
		if (req.ret)
			return req;
		if ((u64)req.percent > UCLAMP_PERCENT_SCALE) {
			req.ret = -ERANGE;
			return req;
		}

		req.util = req.percent << SCHED_CAPACITY_SHIFT;
		req.util = DIV_ROUND_CLOSEST_ULL(req.util, UCLAMP_PERCENT_SCALE);
	}

	return req;
}

static ssize_t cpu_uclamp_write(struct kernfs_open_file *of, char *buf,
				size_t nbytes, loff_t off,
				enum uclamp_id clamp_id)
{
	struct uclamp_request req;
	struct task_group *tg;

	req = capacity_from_percent(buf);
	if (req.ret)
		return req.ret;

	static_branch_enable(&sched_uclamp_used);

	mutex_lock(&uclamp_mutex);
	rcu_read_lock();

	tg = css_tg(of_css(of));
	if (tg->uclamp_req[clamp_id].value != req.util)
		uclamp_se_set(&tg->uclamp_req[clamp_id], req.util, false);

	/*
	 * Because of not recoverable conversion rounding we keep track of the
	 * exact requested value
	 */
	tg->uclamp_pct[clamp_id] = req.percent;

	/* Update effective clamps to track the most restrictive value */
	cpu_util_update_eff(of_css(of));

	rcu_read_unlock();
	mutex_unlock(&uclamp_mutex);

	return nbytes;
}

static ssize_t cpu_uclamp_min_write(struct kernfs_open_file *of,
				    char *buf, size_t nbytes,
				    loff_t off)
{
	return cpu_uclamp_write(of, buf, nbytes, off, UCLAMP_MIN);
}

static ssize_t cpu_uclamp_max_write(struct kernfs_open_file *of,
				    char *buf, size_t nbytes,
				    loff_t off)
{
	return cpu_uclamp_write(of, buf, nbytes, off, UCLAMP_MAX);
}

static inline void cpu_uclamp_print(struct seq_file *sf,
				    enum uclamp_id clamp_id)
{
	struct task_group *tg;
	u64 util_clamp;
	u64 percent;
	u32 rem;

	rcu_read_lock();
	tg = css_tg(seq_css(sf));
	util_clamp = tg->uclamp_req[clamp_id].value;
	rcu_read_unlock();

	if (util_clamp == SCHED_CAPACITY_SCALE) {
		seq_puts(sf, "max\n");
		return;
	}

	percent = tg->uclamp_pct[clamp_id];
	percent = div_u64_rem(percent, POW10(UCLAMP_PERCENT_SHIFT), &rem);
	seq_printf(sf, "%llu.%0*u\n", percent, UCLAMP_PERCENT_SHIFT, rem);
}

static int cpu_uclamp_min_show(struct seq_file *sf, void *v)
{
	cpu_uclamp_print(sf, UCLAMP_MIN);
	return 0;
}

static int cpu_uclamp_max_show(struct seq_file *sf, void *v)
{
	cpu_uclamp_print(sf, UCLAMP_MAX);
	return 0;
}

static int cpu_uclamp_ls_write_u64(struct cgroup_subsys_state *css,
				   struct cftype *cftype, u64 ls)
{
	struct task_group *tg;

	if (ls > 1)
		return -EINVAL;
	tg = css_tg(css);
	tg->latency_sensitive = (unsigned int) ls;

	return 0;
}

static u64 cpu_uclamp_ls_read_u64(struct cgroup_subsys_state *css,
				  struct cftype *cft)
{
	struct task_group *tg = css_tg(css);

	return (u64) tg->latency_sensitive;
}
#endif /* CONFIG_UCLAMP_TASK_GROUP */

#ifdef CONFIG_FAIR_GROUP_SCHED
static int cpu_shares_write_u64(struct cgroup_subsys_state *css,
				struct cftype *cftype, u64 shareval)
{
	if (shareval > scale_load_down(ULONG_MAX))
		shareval = MAX_SHARES;
	return sched_group_set_shares(css_tg(css), scale_load(shareval));
}

static u64 cpu_shares_read_u64(struct cgroup_subsys_state *css,
			       struct cftype *cft)
{
	struct task_group *tg = css_tg(css);

	return (u64) scale_load_down(tg->shares);
}

#ifdef CONFIG_CFS_BANDWIDTH
static DEFINE_MUTEX(cfs_constraints_mutex);

const u64 max_cfs_quota_period = 1 * NSEC_PER_SEC; /* 1s */
static const u64 min_cfs_quota_period = 1 * NSEC_PER_MSEC; /* 1ms */
/* More than 203 days if BW_SHIFT equals 20. */
static const u64 max_cfs_runtime = MAX_BW * NSEC_PER_USEC;

static int __cfs_schedulable(struct task_group *tg, u64 period, u64 runtime);

static int tg_set_cfs_bandwidth(struct task_group *tg, u64 period, u64 quota,
				u64 burst)
{
	int i, ret = 0, runtime_enabled, runtime_was_enabled;
	struct cfs_bandwidth *cfs_b = &tg->cfs_bandwidth;

	if (tg == &root_task_group)
		return -EINVAL;

	/*
	 * Ensure we have at some amount of bandwidth every period.  This is
	 * to prevent reaching a state of large arrears when throttled via
	 * entity_tick() resulting in prolonged exit starvation.
	 */
	if (quota < min_cfs_quota_period || period < min_cfs_quota_period)
		return -EINVAL;

	/*
	 * Likewise, bound things on the otherside by preventing insane quota
	 * periods.  This also allows us to normalize in computing quota
	 * feasibility.
	 */
	if (period > max_cfs_quota_period)
		return -EINVAL;

	/*
	 * Bound quota to defend quota against overflow during bandwidth shift.
	 */
	if (quota != RUNTIME_INF && quota > max_cfs_runtime)
		return -EINVAL;

	if (quota != RUNTIME_INF && (burst > quota ||
				     burst + quota > max_cfs_runtime))
		return -EINVAL;

	/*
	 * Prevent race between setting of cfs_rq->runtime_enabled and
	 * unthrottle_offline_cfs_rqs().
	 */
	get_online_cpus();
	mutex_lock(&cfs_constraints_mutex);
	ret = __cfs_schedulable(tg, period, quota);
	if (ret)
		goto out_unlock;

	runtime_enabled = quota != RUNTIME_INF;
	runtime_was_enabled = cfs_b->quota != RUNTIME_INF;
	/*
	 * If we need to toggle cfs_bandwidth_used, off->on must occur
	 * before making related changes, and on->off must occur afterwards
	 */
	if (runtime_enabled && !runtime_was_enabled)
		cfs_bandwidth_usage_inc();
	raw_spin_lock_irq(&cfs_b->lock);
	cfs_b->period = ns_to_ktime(period);
	cfs_b->quota = quota;
	cfs_b->burst = burst;

	__refill_cfs_bandwidth_runtime(cfs_b);

	/* Restart the period timer (if active) to handle new period expiry: */
	if (runtime_enabled)
		start_cfs_bandwidth(cfs_b);

	raw_spin_unlock_irq(&cfs_b->lock);

	for_each_online_cpu(i) {
		struct cfs_rq *cfs_rq = tg->cfs_rq[i];
		struct rq *rq = cfs_rq->rq;
		struct rq_flags rf;

		rq_lock_irq(rq, &rf);
		cfs_rq->runtime_enabled = runtime_enabled;
		cfs_rq->runtime_remaining = 0;

		if (cfs_rq->throttled)
			unthrottle_cfs_rq(cfs_rq);
		rq_unlock_irq(rq, &rf);
	}
	if (runtime_was_enabled && !runtime_enabled)
		cfs_bandwidth_usage_dec();
out_unlock:
	mutex_unlock(&cfs_constraints_mutex);
	put_online_cpus();

	return ret;
}

static int tg_set_cfs_quota(struct task_group *tg, long cfs_quota_us)
{
	u64 quota, period, burst;

	period = ktime_to_ns(tg->cfs_bandwidth.period);
	burst = tg->cfs_bandwidth.burst;
	if (cfs_quota_us < 0)
		quota = RUNTIME_INF;
	else if ((u64)cfs_quota_us <= U64_MAX / NSEC_PER_USEC)
		quota = (u64)cfs_quota_us * NSEC_PER_USEC;
	else
		return -EINVAL;

	return tg_set_cfs_bandwidth(tg, period, quota, burst);
}

static long tg_get_cfs_quota(struct task_group *tg)
{
	u64 quota_us;

	if (tg->cfs_bandwidth.quota == RUNTIME_INF)
		return -1;

	quota_us = tg->cfs_bandwidth.quota;
	do_div(quota_us, NSEC_PER_USEC);

	return quota_us;
}

static int tg_set_cfs_period(struct task_group *tg, long cfs_period_us)
{
	u64 quota, period, burst;

	if ((u64)cfs_period_us > U64_MAX / NSEC_PER_USEC)
		return -EINVAL;

	period = (u64)cfs_period_us * NSEC_PER_USEC;
	quota = tg->cfs_bandwidth.quota;
	burst = tg->cfs_bandwidth.burst;

	return tg_set_cfs_bandwidth(tg, period, quota, burst);
}

static long tg_get_cfs_period(struct task_group *tg)
{
	u64 cfs_period_us;

	cfs_period_us = ktime_to_ns(tg->cfs_bandwidth.period);
	do_div(cfs_period_us, NSEC_PER_USEC);

	return cfs_period_us;
}

static int tg_set_cfs_burst(struct task_group *tg, long cfs_burst_us)
{
	u64 quota, period, burst;

	if ((u64)cfs_burst_us > U64_MAX / NSEC_PER_USEC)
		return -EINVAL;

	burst = (u64)cfs_burst_us * NSEC_PER_USEC;
	period = ktime_to_ns(tg->cfs_bandwidth.period);
	quota = tg->cfs_bandwidth.quota;

	return tg_set_cfs_bandwidth(tg, period, quota, burst);
}

static long tg_get_cfs_burst(struct task_group *tg)
{
	u64 burst_us;

	burst_us = tg->cfs_bandwidth.burst;
	do_div(burst_us, NSEC_PER_USEC);

	return burst_us;
}

static s64 cpu_cfs_quota_read_s64(struct cgroup_subsys_state *css,
				  struct cftype *cft)
{
	return tg_get_cfs_quota(css_tg(css));
}

static int cpu_cfs_quota_write_s64(struct cgroup_subsys_state *css,
				   struct cftype *cftype, s64 cfs_quota_us)
{
	return tg_set_cfs_quota(css_tg(css), cfs_quota_us);
}

static u64 cpu_cfs_period_read_u64(struct cgroup_subsys_state *css,
				   struct cftype *cft)
{
	return tg_get_cfs_period(css_tg(css));
}

static int cpu_cfs_period_write_u64(struct cgroup_subsys_state *css,
				    struct cftype *cftype, u64 cfs_period_us)
{
	return tg_set_cfs_period(css_tg(css), cfs_period_us);
}

static u64 cpu_cfs_burst_read_u64(struct cgroup_subsys_state *css,
				  struct cftype *cft)
{
	return tg_get_cfs_burst(css_tg(css));
}

static int cpu_cfs_burst_write_u64(struct cgroup_subsys_state *css,
				   struct cftype *cftype, u64 cfs_burst_us)
{
	return tg_set_cfs_burst(css_tg(css), cfs_burst_us);
}

struct cfs_schedulable_data {
	struct task_group *tg;
	u64 period, quota;
};

/*
 * normalize group quota/period to be quota/max_period
 * note: units are usecs
 */
static u64 normalize_cfs_quota(struct task_group *tg,
			       struct cfs_schedulable_data *d)
{
	u64 quota, period;

	if (tg == d->tg) {
		period = d->period;
		quota = d->quota;
	} else {
		period = tg_get_cfs_period(tg);
		quota = tg_get_cfs_quota(tg);
	}

	/* note: these should typically be equivalent */
	if (quota == RUNTIME_INF || quota == -1)
		return RUNTIME_INF;

	return to_ratio(period, quota);
}

static int tg_cfs_schedulable_down(struct task_group *tg, void *data)
{
	struct cfs_schedulable_data *d = data;
	struct cfs_bandwidth *cfs_b = &tg->cfs_bandwidth;
	s64 quota = 0, parent_quota = -1;

	if (!tg->parent) {
		quota = RUNTIME_INF;
	} else {
		struct cfs_bandwidth *parent_b = &tg->parent->cfs_bandwidth;

		quota = normalize_cfs_quota(tg, d);
		parent_quota = parent_b->hierarchical_quota;

		/*
		 * Ensure max(child_quota) <= parent_quota.  On cgroup2,
		 * always take the min.  On cgroup1, only inherit when no
		 * limit is set:
		 */
		if (cgroup_subsys_on_dfl(cpu_cgrp_subsys)) {
			quota = min(quota, parent_quota);
		} else {
			if (quota == RUNTIME_INF)
				quota = parent_quota;
			else if (parent_quota != RUNTIME_INF && quota > parent_quota)
				return -EINVAL;
		}
	}
	cfs_b->hierarchical_quota = quota;

	return 0;
}

static int __cfs_schedulable(struct task_group *tg, u64 period, u64 quota)
{
	int ret;
	struct cfs_schedulable_data data = {
		.tg = tg,
		.period = period,
		.quota = quota,
	};

	if (quota != RUNTIME_INF) {
		do_div(data.period, NSEC_PER_USEC);
		do_div(data.quota, NSEC_PER_USEC);
	}

	rcu_read_lock();
	ret = walk_tg_tree(tg_cfs_schedulable_down, tg_nop, &data);
	rcu_read_unlock();

	return ret;
}

static int cpu_cfs_stat_show(struct seq_file *sf, void *v)
{
	struct task_group *tg = css_tg(seq_css(sf));
	struct cfs_bandwidth *cfs_b = &tg->cfs_bandwidth;

	seq_printf(sf, "nr_periods %d\n", cfs_b->nr_periods);
	seq_printf(sf, "nr_throttled %d\n", cfs_b->nr_throttled);
	seq_printf(sf, "throttled_time %llu\n", cfs_b->throttled_time);

	if (schedstat_enabled() && tg != &root_task_group) {
		struct sched_statistics *stats;
		u64 ws = 0;
		int i;

		for_each_possible_cpu(i) {
			stats = __schedstats_from_se(tg->se[i]);
			ws += schedstat_val(stats->wait_sum);
		}

		seq_printf(sf, "wait_sum %llu\n", ws);
	}

	seq_printf(sf, "nr_bursts %d\n", cfs_b->nr_burst);
	seq_printf(sf, "burst_time %llu\n", cfs_b->burst_time);

	return 0;
}
#endif /* CONFIG_CFS_BANDWIDTH */
#endif /* CONFIG_FAIR_GROUP_SCHED */

#ifdef CONFIG_RT_GROUP_SCHED
static int cpu_rt_runtime_write(struct cgroup_subsys_state *css,
				struct cftype *cft, s64 val)
{
	return sched_group_set_rt_runtime(css_tg(css), val);
}

static s64 cpu_rt_runtime_read(struct cgroup_subsys_state *css,
			       struct cftype *cft)
{
	return sched_group_rt_runtime(css_tg(css));
}

static int cpu_rt_period_write_uint(struct cgroup_subsys_state *css,
				    struct cftype *cftype, u64 rt_period_us)
{
	return sched_group_set_rt_period(css_tg(css), rt_period_us);
}

static u64 cpu_rt_period_read_uint(struct cgroup_subsys_state *css,
				   struct cftype *cft)
{
	return sched_group_rt_period(css_tg(css));
}
#endif /* CONFIG_RT_GROUP_SCHED */

static struct cftype cpu_legacy_files[] = {
#ifdef CONFIG_FAIR_GROUP_SCHED
	{
		.name = "shares",
		.read_u64 = cpu_shares_read_u64,
		.write_u64 = cpu_shares_write_u64,
	},
#endif
#ifdef CONFIG_CFS_BANDWIDTH
	{
		.name = "cfs_quota_us",
		.read_s64 = cpu_cfs_quota_read_s64,
		.write_s64 = cpu_cfs_quota_write_s64,
	},
	{
		.name = "cfs_period_us",
		.read_u64 = cpu_cfs_period_read_u64,
		.write_u64 = cpu_cfs_period_write_u64,
	},
	{
		.name = "cfs_burst_us",
		.read_u64 = cpu_cfs_burst_read_u64,
		.write_u64 = cpu_cfs_burst_write_u64,
	},
	{
		.name = "stat",
		.seq_show = cpu_cfs_stat_show,
	},
#endif
#ifdef CONFIG_RT_GROUP_SCHED
	{
		.name = "rt_runtime_us",
		.read_s64 = cpu_rt_runtime_read,
		.write_s64 = cpu_rt_runtime_write,
	},
	{
		.name = "rt_period_us",
		.read_u64 = cpu_rt_period_read_uint,
		.write_u64 = cpu_rt_period_write_uint,
	},
#endif
#ifdef CONFIG_UCLAMP_TASK_GROUP
	{
		.name = "uclamp.min",
		.flags = CFTYPE_NOT_ON_ROOT,
		.seq_show = cpu_uclamp_min_show,
		.write = cpu_uclamp_min_write,
	},
	{
		.name = "uclamp.max",
		.flags = CFTYPE_NOT_ON_ROOT,
		.seq_show = cpu_uclamp_max_show,
		.write = cpu_uclamp_max_write,
	},
	{
		.name = "uclamp.latency_sensitive",
		.flags = CFTYPE_NOT_ON_ROOT,
		.read_u64 = cpu_uclamp_ls_read_u64,
		.write_u64 = cpu_uclamp_ls_write_u64,
	},
#endif
	{ }	/* Terminate */
};

static int cpu_extra_stat_show(struct seq_file *sf,
			       struct cgroup_subsys_state *css)
{
#ifdef CONFIG_CFS_BANDWIDTH
	{
		struct task_group *tg = css_tg(css);
		struct cfs_bandwidth *cfs_b = &tg->cfs_bandwidth;
		u64 throttled_usec, burst_usec;

		throttled_usec = cfs_b->throttled_time;
		do_div(throttled_usec, NSEC_PER_USEC);
		burst_usec = cfs_b->burst_time;
		do_div(burst_usec, NSEC_PER_USEC);

		seq_printf(sf, "nr_periods %d\n"
			   "nr_throttled %d\n"
			   "throttled_usec %llu\n"
			   "nr_bursts %d\n"
			   "burst_usec %llu\n",
			   cfs_b->nr_periods, cfs_b->nr_throttled,
			   throttled_usec, cfs_b->nr_burst, burst_usec);
	}
#endif
	return 0;
}

#ifdef CONFIG_FAIR_GROUP_SCHED
static u64 cpu_weight_read_u64(struct cgroup_subsys_state *css,
			       struct cftype *cft)
{
	struct task_group *tg = css_tg(css);
	u64 weight = scale_load_down(tg->shares);

	return DIV_ROUND_CLOSEST_ULL(weight * CGROUP_WEIGHT_DFL, 1024);
}

static int cpu_weight_write_u64(struct cgroup_subsys_state *css,
				struct cftype *cft, u64 weight)
{
	/*
	 * cgroup weight knobs should use the common MIN, DFL and MAX
	 * values which are 1, 100 and 10000 respectively.  While it loses
	 * a bit of range on both ends, it maps pretty well onto the shares
	 * value used by scheduler and the round-trip conversions preserve
	 * the original value over the entire range.
	 */
	if (weight < CGROUP_WEIGHT_MIN || weight > CGROUP_WEIGHT_MAX)
		return -ERANGE;

	weight = DIV_ROUND_CLOSEST_ULL(weight * 1024, CGROUP_WEIGHT_DFL);

	return sched_group_set_shares(css_tg(css), scale_load(weight));
}

static s64 cpu_weight_nice_read_s64(struct cgroup_subsys_state *css,
				    struct cftype *cft)
{
	unsigned long weight = scale_load_down(css_tg(css)->shares);
	int last_delta = INT_MAX;
	int prio, delta;

	/* find the closest nice value to the current weight */
	for (prio = 0; prio < ARRAY_SIZE(sched_prio_to_weight); prio++) {
		delta = abs(sched_prio_to_weight[prio] - weight);
		if (delta >= last_delta)
			break;
		last_delta = delta;
	}

	return PRIO_TO_NICE(prio - 1 + MAX_RT_PRIO);
}

static int cpu_weight_nice_write_s64(struct cgroup_subsys_state *css,
				     struct cftype *cft, s64 nice)
{
	unsigned long weight;
	int idx;

	if (nice < MIN_NICE || nice > MAX_NICE)
		return -ERANGE;

	idx = NICE_TO_PRIO(nice) - MAX_RT_PRIO;
	idx = array_index_nospec(idx, 40);
	weight = sched_prio_to_weight[idx];

	return sched_group_set_shares(css_tg(css), scale_load(weight));
}
#endif

static void __maybe_unused cpu_period_quota_print(struct seq_file *sf,
						  long period, long quota)
{
	if (quota < 0)
		seq_puts(sf, "max");
	else
		seq_printf(sf, "%ld", quota);

	seq_printf(sf, " %ld\n", period);
}

/* caller should put the current value in *@periodp before calling */
static int __maybe_unused cpu_period_quota_parse(char *buf,
						 u64 *periodp, u64 *quotap)
{
	char tok[21];	/* U64_MAX */

	if (sscanf(buf, "%20s %llu", tok, periodp) < 1)
		return -EINVAL;

	*periodp *= NSEC_PER_USEC;

	if (sscanf(tok, "%llu", quotap))
		*quotap *= NSEC_PER_USEC;
	else if (!strcmp(tok, "max"))
		*quotap = RUNTIME_INF;
	else
		return -EINVAL;

	return 0;
}

#ifdef CONFIG_CFS_BANDWIDTH
static int cpu_max_show(struct seq_file *sf, void *v)
{
	struct task_group *tg = css_tg(seq_css(sf));

	cpu_period_quota_print(sf, tg_get_cfs_period(tg), tg_get_cfs_quota(tg));
	return 0;
}

static ssize_t cpu_max_write(struct kernfs_open_file *of,
			     char *buf, size_t nbytes, loff_t off)
{
	struct task_group *tg = css_tg(of_css(of));
	u64 period = tg_get_cfs_period(tg);
	u64 burst = tg_get_cfs_burst(tg);
	u64 quota;
	int ret;

	ret = cpu_period_quota_parse(buf, &period, &quota);
	if (!ret)
		ret = tg_set_cfs_bandwidth(tg, period, quota, burst);
	return ret ?: nbytes;
}
#endif

static struct cftype cpu_files[] = {
#ifdef CONFIG_FAIR_GROUP_SCHED
	{
		.name = "weight",
		.flags = CFTYPE_NOT_ON_ROOT,
		.read_u64 = cpu_weight_read_u64,
		.write_u64 = cpu_weight_write_u64,
	},
	{
		.name = "weight.nice",
		.flags = CFTYPE_NOT_ON_ROOT,
		.read_s64 = cpu_weight_nice_read_s64,
		.write_s64 = cpu_weight_nice_write_s64,
	},
#endif
#ifdef CONFIG_CFS_BANDWIDTH
	{
		.name = "max",
		.flags = CFTYPE_NOT_ON_ROOT,
		.seq_show = cpu_max_show,
		.write = cpu_max_write,
	},
	{
		.name = "max.burst",
		.flags = CFTYPE_NOT_ON_ROOT,
		.read_u64 = cpu_cfs_burst_read_u64,
		.write_u64 = cpu_cfs_burst_write_u64,
	},
#endif
#ifdef CONFIG_UCLAMP_TASK_GROUP
	{
		.name = "uclamp.min",
		.flags = CFTYPE_NOT_ON_ROOT,
		.seq_show = cpu_uclamp_min_show,
		.write = cpu_uclamp_min_write,
	},
	{
		.name = "uclamp.max",
		.flags = CFTYPE_NOT_ON_ROOT,
		.seq_show = cpu_uclamp_max_show,
		.write = cpu_uclamp_max_write,
	},
	{
		.name = "uclamp.latency_sensitive",
		.flags = CFTYPE_NOT_ON_ROOT,
		.read_u64 = cpu_uclamp_ls_read_u64,
		.write_u64 = cpu_uclamp_ls_write_u64,
	},
#endif
	{ }	/* terminate */
};

struct cgroup_subsys cpu_cgrp_subsys = {
	.css_alloc	= cpu_cgroup_css_alloc,
	.css_online	= cpu_cgroup_css_online,
	.css_released	= cpu_cgroup_css_released,
	.css_free	= cpu_cgroup_css_free,
	.css_extra_stat_show = cpu_extra_stat_show,
	.fork		= cpu_cgroup_fork,
	.can_attach	= cpu_cgroup_can_attach,
	.attach		= cpu_cgroup_attach,
	.legacy_cftypes	= cpu_legacy_files,
	.dfl_cftypes	= cpu_files,
	.early_init	= true,
	.threaded	= true,
};

#endif	/* CONFIG_CGROUP_SCHED */

void dump_cpu_task(int cpu)
{
	pr_info("Task dump for CPU %d:\n", cpu);
	sched_show_task(cpu_curr(cpu));
}

/*
 * Nice levels are multiplicative, with a gentle 10% change for every
 * nice level changed. I.e. when a CPU-bound task goes from nice 0 to
 * nice 1, it will get ~10% less CPU time than another CPU-bound task
 * that remained on nice 0.
 *
 * The "10% effect" is relative and cumulative: from _any_ nice level,
 * if you go up 1 level, it's -10% CPU usage, if you go down 1 level
 * it's +10% CPU usage. (to achieve that we use a multiplier of 1.25.
 * If a task goes up by ~10% and another task goes down by ~10% then
 * the relative distance between them is ~25%.)
 */
const int sched_prio_to_weight[40] = {
 /* -20 */     88761,     71755,     56483,     46273,     36291,
 /* -15 */     29154,     23254,     18705,     14949,     11916,
 /* -10 */      9548,      7620,      6100,      4904,      3906,
 /*  -5 */      3121,      2501,      1991,      1586,      1277,
 /*   0 */      1024,       820,       655,       526,       423,
 /*   5 */       335,       272,       215,       172,       137,
 /*  10 */       110,        87,        70,        56,        45,
 /*  15 */        36,        29,        23,        18,        15,
};

/*
 * Inverse (2^32/x) values of the sched_prio_to_weight[] array, precalculated.
 *
 * In cases where the weight does not change often, we can use the
 * precalculated inverse to speed up arithmetics by turning divisions
 * into multiplications:
 */
const u32 sched_prio_to_wmult[40] = {
 /* -20 */     48388,     59856,     76040,     92818,    118348,
 /* -15 */    147320,    184698,    229616,    287308,    360437,
 /* -10 */    449829,    563644,    704093,    875809,   1099582,
 /*  -5 */   1376151,   1717300,   2157191,   2708050,   3363326,
 /*   0 */   4194304,   5237765,   6557202,   8165337,  10153587,
 /*   5 */  12820798,  15790321,  19976592,  24970740,  31350126,
 /*  10 */  39045157,  49367440,  61356676,  76695844,  95443717,
 /*  15 */ 119304647, 148102320, 186737708, 238609294, 286331153,
};

void call_trace_sched_update_nr_running(struct rq *rq, int count)
{
        trace_sched_update_nr_running_tp(rq, count);
}<|MERGE_RESOLUTION|>--- conflicted
+++ resolved
@@ -27,12 +27,6 @@
 
 #include "pelt.h"
 #include "smp.h"
-
-#undef CREATE_TRACE_POINTS
-#include <trace/hooks/dtask.h>
-
-#undef CREATE_TRACE_POINTS
-#include <trace/hooks/sched.h>
 
 #undef CREATE_TRACE_POINTS
 #include <trace/hooks/dtask.h>
@@ -681,11 +675,6 @@
 	 */
 	delta = max_t(s64, delay, 10000LL);
 	time = ktime_add_ns(timer->base->get_time(), delta);
-<<<<<<< HEAD
-=======
-
-	hrtimer_set_expires(timer, time);
->>>>>>> 366e92d4
 
 	hrtimer_set_expires(timer, time);
 
@@ -1935,13 +1924,9 @@
 	trace_android_rvh_enqueue_task(rq, p, flags);
 	p->sched_class->enqueue_task(rq, p, flags);
 
-<<<<<<< HEAD
 	if (sched_core_enabled(rq))
 		sched_core_enqueue(rq, p);
 
-=======
-	trace_android_rvh_enqueue_task(rq, p);
->>>>>>> 366e92d4
 }
 
 static inline void dequeue_task(struct rq *rq, struct task_struct *p, int flags)
@@ -1960,8 +1945,6 @@
 	uclamp_rq_dec(rq, p);
 	trace_android_rvh_dequeue_task(rq, p, flags);
 	p->sched_class->dequeue_task(rq, p, flags);
-
-	trace_android_rvh_dequeue_task(rq, p);
 }
 
 void activate_task(struct rq *rq, struct task_struct *p, int flags)
@@ -5816,15 +5799,8 @@
 		     dl_entity_preempt(&pi_task->dl, &p->dl))) {
 			p->dl.dl_boosted = 1;
 			queue_flag |= ENQUEUE_REPLENISH;
-<<<<<<< HEAD
-		} else {
-			p->dl.pi_se = &p->dl;
-		}
-=======
 		} else
 			p->dl.dl_boosted = 0;
-		p->sched_class = &dl_sched_class;
->>>>>>> 366e92d4
 	} else if (rt_prio(prio)) {
 		if (dl_prio(oldprio))
 			p->dl.dl_boosted = 0;
@@ -6071,42 +6047,7 @@
 	 */
 	p->rt_priority = attr->sched_priority;
 	p->normal_prio = normal_prio(p);
-<<<<<<< HEAD
 	set_load_weight(p);
-=======
-	set_load_weight(p, true);
-}
-
-/* Actually do priority change: must hold pi & rq lock. */
-static void __setscheduler(struct rq *rq, struct task_struct *p,
-			   const struct sched_attr *attr, bool keep_boost)
-{
-	/*
-	 * If params can't change scheduling class changes aren't allowed
-	 * either.
-	 */
-	if (attr->sched_flags & SCHED_FLAG_KEEP_PARAMS)
-		return;
-
-	__setscheduler_params(p, attr);
-
-	/*
-	 * Keep a potential priority boosting if called from
-	 * sched_setscheduler().
-	 */
-	p->prio = normal_prio(p);
-	if (keep_boost)
-		p->prio = rt_effective_prio(p, p->prio);
-
-	if (dl_prio(p->prio))
-		p->sched_class = &dl_sched_class;
-	else if (rt_prio(p->prio))
-		p->sched_class = &rt_sched_class;
-	else
-		p->sched_class = &fair_sched_class;
-
-	trace_android_rvh_setscheduler(p);
->>>>>>> 366e92d4
 }
 
 /*
