/******************************************************************************
 *
 * This file is provided under a dual BSD/GPLv2 license.  When using or
 * redistributing this file, you may do so under either license.
 *
 * GPL LICENSE SUMMARY
 *
 * Copyright(c) 2012 - 2014 Intel Corporation. All rights reserved.
 * Copyright(c) 2013 - 2015 Intel Mobile Communications GmbH
 * Copyright(c) 2016 - 2017 Intel Deutschland GmbH
 * Copyright(c) 2018        Intel Corporation
 *
 * This program is free software; you can redistribute it and/or modify
 * it under the terms of version 2 of the GNU General Public License as
 * published by the Free Software Foundation.
 *
 * This program is distributed in the hope that it will be useful, but
 * WITHOUT ANY WARRANTY; without even the implied warranty of
 * MERCHANTABILITY or FITNESS FOR A PARTICULAR PURPOSE.  See the GNU
 * General Public License for more details.
 *
 * The full GNU General Public License is included in this distribution
 * in the file called COPYING.
 *
 * Contact Information:
 *  Intel Linux Wireless <linuxwifi@intel.com>
 * Intel Corporation, 5200 N.E. Elam Young Parkway, Hillsboro, OR 97124-6497
 *
 * BSD LICENSE
 *
 * Copyright(c) 2012 - 2014 Intel Corporation. All rights reserved.
 * Copyright(c) 2013 - 2015 Intel Mobile Communications GmbH
 * Copyright(c) 2016 - 2017 Intel Deutschland GmbH
 * Copyright(c) 2018        Intel Corporation
 * All rights reserved.
 *
 * Redistribution and use in source and binary forms, with or without
 * modification, are permitted provided that the following conditions
 * are met:
 *
 *  * Redistributions of source code must retain the above copyright
 *    notice, this list of conditions and the following disclaimer.
 *  * Redistributions in binary form must reproduce the above copyright
 *    notice, this list of conditions and the following disclaimer in
 *    the documentation and/or other materials provided with the
 *    distribution.
 *  * Neither the name Intel Corporation nor the names of its
 *    contributors may be used to endorse or promote products derived
 *    from this software without specific prior written permission.
 *
 * THIS SOFTWARE IS PROVIDED BY THE COPYRIGHT HOLDERS AND CONTRIBUTORS
 * "AS IS" AND ANY EXPRESS OR IMPLIED WARRANTIES, INCLUDING, BUT NOT
 * LIMITED TO, THE IMPLIED WARRANTIES OF MERCHANTABILITY AND FITNESS FOR
 * A PARTICULAR PURPOSE ARE DISCLAIMED. IN NO EVENT SHALL THE COPYRIGHT
 * OWNER OR CONTRIBUTORS BE LIABLE FOR ANY DIRECT, INDIRECT, INCIDENTAL,
 * SPECIAL, EXEMPLARY, OR CONSEQUENTIAL DAMAGES (INCLUDING, BUT NOT
 * LIMITED TO, PROCUREMENT OF SUBSTITUTE GOODS OR SERVICES; LOSS OF USE,
 * DATA, OR PROFITS; OR BUSINESS INTERRUPTION) HOWEVER CAUSED AND ON ANY
 * THEORY OF LIABILITY, WHETHER IN CONTRACT, STRICT LIABILITY, OR TORT
 * (INCLUDING NEGLIGENCE OR OTHERWISE) ARISING IN ANY WAY OUT OF THE USE
 * OF THIS SOFTWARE, EVEN IF ADVISED OF THE POSSIBILITY OF SUCH DAMAGE.
 *
 *****************************************************************************/

#ifndef __IWL_MVM_H__
#define __IWL_MVM_H__

#include <linux/list.h>
#include <linux/spinlock.h>
#include <linux/leds.h>
#include <linux/in6.h>

#ifdef CONFIG_THERMAL
#include <linux/thermal.h>
#endif

#include "iwl-op-mode.h"
#include "iwl-trans.h"
#include "fw/notif-wait.h"
#include "iwl-eeprom-parse.h"
#include "fw/file.h"
#include "iwl-config.h"
#include "sta.h"
#include "fw-api.h"
#include "constants.h"
#include "fw/runtime.h"
#include "fw/dbg.h"
#include "fw/acpi.h"
#include "iwl-nvm-parse.h"

#include <linux/average.h>

#define IWL_MVM_MAX_ADDRESSES		5
/* RSSI offset for WkP */
#define IWL_RSSI_OFFSET 50
#define IWL_MVM_MISSED_BEACONS_THRESHOLD 8
#define IWL_MVM_MISSED_BEACONS_THRESHOLD_LONG 16

/* A TimeUnit is 1024 microsecond */
#define MSEC_TO_TU(_msec)	(_msec*1000/1024)

/* For GO, this value represents the number of TUs before CSA "beacon
 * 0" TBTT when the CSA time-event needs to be scheduled to start.  It
 * must be big enough to ensure that we switch in time.
 */
#define IWL_MVM_CHANNEL_SWITCH_TIME_GO		40

/* For client, this value represents the number of TUs before CSA
 * "beacon 1" TBTT, instead.  This is because we don't know when the
 * GO/AP will be in the new channel, so we switch early enough.
 */
#define IWL_MVM_CHANNEL_SWITCH_TIME_CLIENT	10

/*
 * This value (in TUs) is used to fine tune the CSA NoA end time which should
 * be just before "beacon 0" TBTT.
 */
#define IWL_MVM_CHANNEL_SWITCH_MARGIN 4

/*
 * Number of beacons to transmit on a new channel until we unblock tx to
 * the stations, even if we didn't identify them on a new channel
 */
#define IWL_MVM_CS_UNBLOCK_TX_TIMEOUT 3

/* offchannel queue towards mac80211 */
#define IWL_MVM_OFFCHANNEL_QUEUE 0

extern const struct ieee80211_ops iwl_mvm_hw_ops;

/**
 * struct iwl_mvm_mod_params - module parameters for iwlmvm
 * @init_dbg: if true, then the NIC won't be stopped if the INIT fw asserted.
 *	We will register to mac80211 to have testmode working. The NIC must not
 *	be up'ed after the INIT fw asserted. This is useful to be able to use
 *	proprietary tools over testmode to debug the INIT fw.
 * @tfd_q_hang_detect: enabled the detection of hung transmit queues
 * @power_scheme: one of enum iwl_power_scheme
 */
struct iwl_mvm_mod_params {
	bool init_dbg;
	bool tfd_q_hang_detect;
	int power_scheme;
};
extern struct iwl_mvm_mod_params iwlmvm_mod_params;

struct iwl_mvm_phy_ctxt {
	u16 id;
	u16 color;
	u32 ref;

	enum nl80211_chan_width width;

	/*
	 * TODO: This should probably be removed. Currently here only for rate
	 * scaling algorithm
	 */
	struct ieee80211_channel *channel;
};

struct iwl_mvm_time_event_data {
	struct ieee80211_vif *vif;
	struct list_head list;
	unsigned long end_jiffies;
	u32 duration;
	bool running;
	u32 uid;

	/*
	 * The access to the 'id' field must be done when the
	 * mvm->time_event_lock is held, as it value is used to indicate
	 * if the te is in the time event list or not (when id == TE_MAX)
	 */
	u32 id;
};

 /* Power management */

/**
 * enum iwl_power_scheme
 * @IWL_POWER_LEVEL_CAM - Continuously Active Mode
 * @IWL_POWER_LEVEL_BPS - Balanced Power Save (default)
 * @IWL_POWER_LEVEL_LP  - Low Power
 */
enum iwl_power_scheme {
	IWL_POWER_SCHEME_CAM = 1,
	IWL_POWER_SCHEME_BPS,
	IWL_POWER_SCHEME_LP
};

#define IWL_CONN_MAX_LISTEN_INTERVAL	10
#define IWL_UAPSD_MAX_SP		IEEE80211_WMM_IE_STA_QOSINFO_SP_ALL

#ifdef CONFIG_IWLWIFI_DEBUGFS
enum iwl_dbgfs_pm_mask {
	MVM_DEBUGFS_PM_KEEP_ALIVE = BIT(0),
	MVM_DEBUGFS_PM_SKIP_OVER_DTIM = BIT(1),
	MVM_DEBUGFS_PM_SKIP_DTIM_PERIODS = BIT(2),
	MVM_DEBUGFS_PM_RX_DATA_TIMEOUT = BIT(3),
	MVM_DEBUGFS_PM_TX_DATA_TIMEOUT = BIT(4),
	MVM_DEBUGFS_PM_LPRX_ENA = BIT(6),
	MVM_DEBUGFS_PM_LPRX_RSSI_THRESHOLD = BIT(7),
	MVM_DEBUGFS_PM_SNOOZE_ENABLE = BIT(8),
	MVM_DEBUGFS_PM_UAPSD_MISBEHAVING = BIT(9),
	MVM_DEBUGFS_PM_USE_PS_POLL = BIT(10),
};

struct iwl_dbgfs_pm {
	u16 keep_alive_seconds;
	u32 rx_data_timeout;
	u32 tx_data_timeout;
	bool skip_over_dtim;
	u8 skip_dtim_periods;
	bool lprx_ena;
	u32 lprx_rssi_threshold;
	bool snooze_ena;
	bool uapsd_misbehaving;
	bool use_ps_poll;
	int mask;
};

/* beacon filtering */

enum iwl_dbgfs_bf_mask {
	MVM_DEBUGFS_BF_ENERGY_DELTA = BIT(0),
	MVM_DEBUGFS_BF_ROAMING_ENERGY_DELTA = BIT(1),
	MVM_DEBUGFS_BF_ROAMING_STATE = BIT(2),
	MVM_DEBUGFS_BF_TEMP_THRESHOLD = BIT(3),
	MVM_DEBUGFS_BF_TEMP_FAST_FILTER = BIT(4),
	MVM_DEBUGFS_BF_TEMP_SLOW_FILTER = BIT(5),
	MVM_DEBUGFS_BF_ENABLE_BEACON_FILTER = BIT(6),
	MVM_DEBUGFS_BF_DEBUG_FLAG = BIT(7),
	MVM_DEBUGFS_BF_ESCAPE_TIMER = BIT(8),
	MVM_DEBUGFS_BA_ESCAPE_TIMER = BIT(9),
	MVM_DEBUGFS_BA_ENABLE_BEACON_ABORT = BIT(10),
};

struct iwl_dbgfs_bf {
	u32 bf_energy_delta;
	u32 bf_roaming_energy_delta;
	u32 bf_roaming_state;
	u32 bf_temp_threshold;
	u32 bf_temp_fast_filter;
	u32 bf_temp_slow_filter;
	u32 bf_enable_beacon_filter;
	u32 bf_debug_flag;
	u32 bf_escape_timer;
	u32 ba_escape_timer;
	u32 ba_enable_beacon_abort;
	int mask;
};
#endif

enum iwl_mvm_smps_type_request {
	IWL_MVM_SMPS_REQ_BT_COEX,
	IWL_MVM_SMPS_REQ_TT,
	IWL_MVM_SMPS_REQ_PROT,
	NUM_IWL_MVM_SMPS_REQ,
};

enum iwl_mvm_ref_type {
	IWL_MVM_REF_UCODE_DOWN,
	IWL_MVM_REF_SCAN,
	IWL_MVM_REF_ROC,
	IWL_MVM_REF_ROC_AUX,
	IWL_MVM_REF_P2P_CLIENT,
	IWL_MVM_REF_AP_IBSS,
	IWL_MVM_REF_USER,
	IWL_MVM_REF_TX,
	IWL_MVM_REF_TX_AGG,
	IWL_MVM_REF_ADD_IF,
	IWL_MVM_REF_START_AP,
	IWL_MVM_REF_BSS_CHANGED,
	IWL_MVM_REF_PREPARE_TX,
	IWL_MVM_REF_PROTECT_TDLS,
	IWL_MVM_REF_CHECK_CTKILL,
	IWL_MVM_REF_PRPH_READ,
	IWL_MVM_REF_PRPH_WRITE,
	IWL_MVM_REF_NMI,
	IWL_MVM_REF_TM_CMD,
	IWL_MVM_REF_EXIT_WORK,
	IWL_MVM_REF_PROTECT_CSA,
	IWL_MVM_REF_FW_DBG_COLLECT,
	IWL_MVM_REF_INIT_UCODE,
	IWL_MVM_REF_SENDING_CMD,
	IWL_MVM_REF_RX,

	/* update debugfs.c when changing this */

	IWL_MVM_REF_COUNT,
};

enum iwl_bt_force_ant_mode {
	BT_FORCE_ANT_DIS = 0,
	BT_FORCE_ANT_AUTO,
	BT_FORCE_ANT_BT,
	BT_FORCE_ANT_WIFI,

	BT_FORCE_ANT_MAX,
};

/**
 * struct iwl_mvm_low_latency_force - low latency force mode set by debugfs
 * @LOW_LATENCY_FORCE_UNSET: unset force mode
 * @LOW_LATENCY_FORCE_ON: for low latency on
 * @LOW_LATENCY_FORCE_OFF: for low latency off
 * @NUM_LOW_LATENCY_FORCE: max num of modes
 */
enum iwl_mvm_low_latency_force {
	LOW_LATENCY_FORCE_UNSET,
	LOW_LATENCY_FORCE_ON,
	LOW_LATENCY_FORCE_OFF,
	NUM_LOW_LATENCY_FORCE
};

/**
* struct iwl_mvm_low_latency_cause - low latency set causes
* @LOW_LATENCY_TRAFFIC: indicates low latency traffic was detected
* @LOW_LATENCY_DEBUGFS: low latency mode set from debugfs
* @LOW_LATENCY_VCMD: low latency mode set from vendor command
* @LOW_LATENCY_VIF_TYPE: low latency mode set because of vif type (ap)
* @LOW_LATENCY_DEBUGFS_FORCE_ENABLE: indicate that force mode is enabled
*	the actual set/unset is done with LOW_LATENCY_DEBUGFS_FORCE
* @LOW_LATENCY_DEBUGFS_FORCE: low latency force mode from debugfs
*	set this with LOW_LATENCY_DEBUGFS_FORCE_ENABLE flag
*	in low_latency.
*/
enum iwl_mvm_low_latency_cause {
	LOW_LATENCY_TRAFFIC = BIT(0),
	LOW_LATENCY_DEBUGFS = BIT(1),
	LOW_LATENCY_VCMD = BIT(2),
	LOW_LATENCY_VIF_TYPE = BIT(3),
	LOW_LATENCY_DEBUGFS_FORCE_ENABLE = BIT(4),
	LOW_LATENCY_DEBUGFS_FORCE = BIT(5),
};

/**
* struct iwl_mvm_vif_bf_data - beacon filtering related data
* @bf_enabled: indicates if beacon filtering is enabled
* @ba_enabled: indicated if beacon abort is enabled
* @ave_beacon_signal: average beacon signal
* @last_cqm_event: rssi of the last cqm event
* @bt_coex_min_thold: minimum threshold for BT coex
* @bt_coex_max_thold: maximum threshold for BT coex
* @last_bt_coex_event: rssi of the last BT coex event
*/
struct iwl_mvm_vif_bf_data {
	bool bf_enabled;
	bool ba_enabled;
	int ave_beacon_signal;
	int last_cqm_event;
	int bt_coex_min_thold;
	int bt_coex_max_thold;
	int last_bt_coex_event;
};

/**
 * struct iwl_probe_resp_data - data for NoA/CSA updates
 * @rcu_head: used for freeing the data on update
 * @notif: notification data
 * @noa_len: length of NoA attribute, calculated from the notification
 */
struct iwl_probe_resp_data {
	struct rcu_head rcu_head;
	struct iwl_probe_resp_data_notif notif;
	int noa_len;
};

/**
 * struct iwl_mvm_vif - data per Virtual Interface, it is a MAC context
 * @id: between 0 and 3
 * @color: to solve races upon MAC addition and removal
 * @ap_sta_id: the sta_id of the AP - valid only if VIF type is STA
 * @bssid: BSSID for this (client) interface
 * @associated: indicates that we're currently associated, used only for
 *	managing the firmware state in iwl_mvm_bss_info_changed_station()
 * @ap_assoc_sta_count: count of stations associated to us - valid only
 *	if VIF type is AP
 * @uploaded: indicates the MAC context has been added to the device
 * @ap_ibss_active: indicates that AP/IBSS is configured and that the interface
 *	should get quota etc.
 * @pm_enabled - Indicate if MAC power management is allowed
 * @monitor_active: indicates that monitor context is configured, and that the
 *	interface should get quota etc.
 * @low_latency: bit flags for low latency
 *	see enum &iwl_mvm_low_latency_cause for causes.
 * @low_latency_actual: boolean, indicates low latency is set,
 *	as a result from low_latency bit flags and takes force into account.
 * @ps_disabled: indicates that this interface requires PS to be disabled
 * @queue_params: QoS params for this MAC
 * @bcast_sta: station used for broadcast packets. Used by the following
 *  vifs: P2P_DEVICE, GO and AP.
 * @beacon_skb: the skb used to hold the AP/GO beacon template
 * @smps_requests: the SMPS requests of different parts of the driver,
 *	combined on update to yield the overall request to mac80211.
 * @beacon_stats: beacon statistics, containing the # of received beacons,
 *	# of received beacons accumulated over FW restart, and the current
 *	average signal of beacons retrieved from the firmware
 * @csa_failed: CSA failed to schedule time event, report an error later
 * @features: hw features active for this vif
 * @probe_resp_data: data from FW notification to store NOA and CSA related
 *	data to be inserted into probe response.
 */
struct iwl_mvm_vif {
	struct iwl_mvm *mvm;
	u16 id;
	u16 color;
	u8 ap_sta_id;

	u8 bssid[ETH_ALEN];
	bool associated;
	u8 ap_assoc_sta_count;

	u16 cab_queue;

	bool uploaded;
	bool ap_ibss_active;
	bool pm_enabled;
	bool monitor_active;
	u8 low_latency: 6;
	u8 low_latency_actual: 1;
	bool ps_disabled;
	struct iwl_mvm_vif_bf_data bf_data;

	struct {
		u32 num_beacons, accu_num_beacons;
		u8 avg_signal;
	} beacon_stats;

	u32 ap_beacon_time;

	enum iwl_tsf_id tsf_id;

	/*
	 * QoS data from mac80211, need to store this here
	 * as mac80211 has a separate callback but we need
	 * to have the data for the MAC context
	 */
	struct ieee80211_tx_queue_params queue_params[IEEE80211_NUM_ACS];
	struct iwl_mvm_time_event_data time_event_data;
	struct iwl_mvm_time_event_data hs_time_event_data;

	struct iwl_mvm_int_sta bcast_sta;
	struct iwl_mvm_int_sta mcast_sta;

	/*
	 * Assigned while mac80211 has the interface in a channel context,
	 * or, for P2P Device, while it exists.
	 */
	struct iwl_mvm_phy_ctxt *phy_ctxt;

#ifdef CONFIG_PM
	/* WoWLAN GTK rekey data */
	struct {
		u8 kck[NL80211_KCK_LEN], kek[NL80211_KEK_LEN];
		__le64 replay_ctr;
		bool valid;
	} rekey_data;

	int tx_key_idx;

	bool seqno_valid;
	u16 seqno;
#endif

#if IS_ENABLED(CONFIG_IPV6)
	/* IPv6 addresses for WoWLAN */
	struct in6_addr target_ipv6_addrs[IWL_PROTO_OFFLOAD_NUM_IPV6_ADDRS_MAX];
	unsigned long tentative_addrs[BITS_TO_LONGS(IWL_PROTO_OFFLOAD_NUM_IPV6_ADDRS_MAX)];
	int num_target_ipv6_addrs;
#endif

#ifdef CONFIG_IWLWIFI_DEBUGFS
	struct dentry *dbgfs_dir;
	struct dentry *dbgfs_slink;
	struct iwl_dbgfs_pm dbgfs_pm;
	struct iwl_dbgfs_bf dbgfs_bf;
	struct iwl_mac_power_cmd mac_pwr_cmd;
	int dbgfs_quota_min;
#endif

	enum ieee80211_smps_mode smps_requests[NUM_IWL_MVM_SMPS_REQ];

	/* FW identified misbehaving AP */
	u8 uapsd_misbehaving_bssid[ETH_ALEN];

	struct delayed_work uapsd_nonagg_detected_wk;

	/* Indicates that CSA countdown may be started */
	bool csa_countdown;
	bool csa_failed;
	u16 csa_target_freq;

	/* Indicates that we are waiting for a beacon on a new channel */
	bool csa_bcn_pending;

	/* TCP Checksum Offload */
	netdev_features_t features;

	struct iwl_probe_resp_data __rcu *probe_resp_data;
	struct ieee80211_key_conf *ap_wep_key;
};

static inline struct iwl_mvm_vif *
iwl_mvm_vif_from_mac80211(struct ieee80211_vif *vif)
{
	if (!vif)
		return NULL;
	return (void *)vif->drv_priv;
}

extern const u8 tid_to_mac80211_ac[];

#define IWL_MVM_SCAN_STOPPING_SHIFT	8

enum iwl_scan_status {
	IWL_MVM_SCAN_REGULAR		= BIT(0),
	IWL_MVM_SCAN_SCHED		= BIT(1),
	IWL_MVM_SCAN_NETDETECT		= BIT(2),

	IWL_MVM_SCAN_STOPPING_REGULAR	= BIT(8),
	IWL_MVM_SCAN_STOPPING_SCHED	= BIT(9),
	IWL_MVM_SCAN_STOPPING_NETDETECT	= BIT(10),

	IWL_MVM_SCAN_REGULAR_MASK	= IWL_MVM_SCAN_REGULAR |
					  IWL_MVM_SCAN_STOPPING_REGULAR,
	IWL_MVM_SCAN_SCHED_MASK		= IWL_MVM_SCAN_SCHED |
					  IWL_MVM_SCAN_STOPPING_SCHED,
	IWL_MVM_SCAN_NETDETECT_MASK	= IWL_MVM_SCAN_NETDETECT |
					  IWL_MVM_SCAN_STOPPING_NETDETECT,

	IWL_MVM_SCAN_STOPPING_MASK	= 0xff << IWL_MVM_SCAN_STOPPING_SHIFT,
	IWL_MVM_SCAN_MASK		= 0xff,
};

enum iwl_mvm_scan_type {
	IWL_SCAN_TYPE_NOT_SET,
	IWL_SCAN_TYPE_UNASSOC,
	IWL_SCAN_TYPE_WILD,
	IWL_SCAN_TYPE_MILD,
	IWL_SCAN_TYPE_FRAGMENTED,
	IWL_SCAN_TYPE_FAST_BALANCE,
};

enum iwl_mvm_sched_scan_pass_all_states {
	SCHED_SCAN_PASS_ALL_DISABLED,
	SCHED_SCAN_PASS_ALL_ENABLED,
	SCHED_SCAN_PASS_ALL_FOUND,
};

/**
 * struct iwl_mvm_tt_mgnt - Thermal Throttling Management structure
 * @ct_kill_exit: worker to exit thermal kill
 * @dynamic_smps: Is thermal throttling enabled dynamic_smps?
 * @tx_backoff: The current thremal throttling tx backoff in uSec.
 * @min_backoff: The minimal tx backoff due to power restrictions
 * @params: Parameters to configure the thermal throttling algorithm.
 * @throttle: Is thermal throttling is active?
 */
struct iwl_mvm_tt_mgmt {
	struct delayed_work ct_kill_exit;
	bool dynamic_smps;
	u32 tx_backoff;
	u32 min_backoff;
	struct iwl_tt_params params;
	bool throttle;
};

#ifdef CONFIG_THERMAL
/**
 *struct iwl_mvm_thermal_device - thermal zone related data
 * @temp_trips: temperature thresholds for report
 * @fw_trips_index: keep indexes to original array - temp_trips
 * @tzone: thermal zone device data
*/
struct iwl_mvm_thermal_device {
	s16 temp_trips[IWL_MAX_DTS_TRIPS];
	u8 fw_trips_index[IWL_MAX_DTS_TRIPS];
	struct thermal_zone_device *tzone;
};

/*
 * struct iwl_mvm_cooling_device
 * @cur_state: current state
 * @cdev: struct thermal cooling device
 */
struct iwl_mvm_cooling_device {
	u32 cur_state;
	struct thermal_cooling_device *cdev;
};
#endif

#define IWL_MVM_NUM_LAST_FRAMES_UCODE_RATES 8

struct iwl_mvm_frame_stats {
	u32 legacy_frames;
	u32 ht_frames;
	u32 vht_frames;
	u32 bw_20_frames;
	u32 bw_40_frames;
	u32 bw_80_frames;
	u32 bw_160_frames;
	u32 sgi_frames;
	u32 ngi_frames;
	u32 siso_frames;
	u32 mimo2_frames;
	u32 agg_frames;
	u32 ampdu_count;
	u32 success_frames;
	u32 fail_frames;
	u32 last_rates[IWL_MVM_NUM_LAST_FRAMES_UCODE_RATES];
	int last_frame_idx;
};

enum {
	D0I3_DEFER_WAKEUP,
	D0I3_PENDING_WAKEUP,
};

#define IWL_MVM_DEBUG_SET_TEMPERATURE_DISABLE 0xff
#define IWL_MVM_DEBUG_SET_TEMPERATURE_MIN -100
#define IWL_MVM_DEBUG_SET_TEMPERATURE_MAX 200

enum iwl_mvm_tdls_cs_state {
	IWL_MVM_TDLS_SW_IDLE = 0,
	IWL_MVM_TDLS_SW_REQ_SENT,
	IWL_MVM_TDLS_SW_RESP_RCVD,
	IWL_MVM_TDLS_SW_REQ_RCVD,
	IWL_MVM_TDLS_SW_ACTIVE,
};

enum iwl_mvm_traffic_load {
	IWL_MVM_TRAFFIC_LOW,
	IWL_MVM_TRAFFIC_MEDIUM,
	IWL_MVM_TRAFFIC_HIGH,
};

DECLARE_EWMA(rate, 16, 16)

struct iwl_mvm_tcm_mac {
	struct {
		u32 pkts[IEEE80211_NUM_ACS];
		u32 airtime;
	} tx;
	struct {
		u32 pkts[IEEE80211_NUM_ACS];
		u32 airtime;
		u32 last_ampdu_ref;
	} rx;
	struct {
		/* track AP's transfer in client mode */
		u64 rx_bytes;
		struct ewma_rate rate;
		bool detected;
	} uapsd_nonagg_detect;
	bool opened_rx_ba_sessions;
};

struct iwl_mvm_tcm {
	struct delayed_work work;
	spinlock_t lock; /* used when time elapsed */
	unsigned long ts; /* timestamp when period ends */
	unsigned long ll_ts;
	unsigned long uapsd_nonagg_ts;
	bool paused;
	struct iwl_mvm_tcm_mac data[NUM_MAC_INDEX_DRIVER];
	struct {
		u32 elapsed; /* milliseconds for this TCM period */
		u32 airtime[NUM_MAC_INDEX_DRIVER];
		enum iwl_mvm_traffic_load load[NUM_MAC_INDEX_DRIVER];
		enum iwl_mvm_traffic_load band_load[NUM_NL80211_BANDS];
		enum iwl_mvm_traffic_load global_load;
		bool low_latency[NUM_MAC_INDEX_DRIVER];
		bool change[NUM_MAC_INDEX_DRIVER];
		bool global_change;
	} result;
};

/**
 * struct iwl_mvm_reorder_buffer - per ra/tid/queue reorder buffer
 * @head_sn: reorder window head sn
 * @num_stored: number of mpdus stored in the buffer
 * @buf_size: the reorder buffer size as set by the last addba request
 * @queue: queue of this reorder buffer
 * @last_amsdu: track last ASMDU SN for duplication detection
 * @last_sub_index: track ASMDU sub frame index for duplication detection
 * @reorder_timer: timer for frames are in the reorder buffer. For AMSDU
 *	it is the time of last received sub-frame
 * @removed: prevent timer re-arming
 * @valid: reordering is valid for this queue
 * @lock: protect reorder buffer internal state
 * @mvm: mvm pointer, needed for frame timer context
 */
struct iwl_mvm_reorder_buffer {
	u16 head_sn;
	u16 num_stored;
	u16 buf_size;
	int queue;
	u16 last_amsdu;
	u8 last_sub_index;
	struct timer_list reorder_timer;
	bool removed;
	bool valid;
	spinlock_t lock;
	struct iwl_mvm *mvm;
} ____cacheline_aligned_in_smp;

/**
 * struct _iwl_mvm_reorder_buf_entry - reorder buffer entry per-queue/per-seqno
 * @frames: list of skbs stored
 * @reorder_time: time the packet was stored in the reorder buffer
 */
struct _iwl_mvm_reorder_buf_entry {
	struct sk_buff_head frames;
	unsigned long reorder_time;
};

/* make this indirection to get the aligned thing */
struct iwl_mvm_reorder_buf_entry {
	struct _iwl_mvm_reorder_buf_entry e;
}
#ifndef __CHECKER__
/* sparse doesn't like this construct: "bad integer constant expression" */
__aligned(roundup_pow_of_two(sizeof(struct _iwl_mvm_reorder_buf_entry)))
#endif
;

/**
 * struct iwl_mvm_baid_data - BA session data
 * @sta_id: station id
 * @tid: tid of the session
 * @baid baid of the session
 * @timeout: the timeout set in the addba request
 * @entries_per_queue: # of buffers per queue, this actually gets
 *	aligned up to avoid cache line sharing between queues
 * @last_rx: last rx jiffies, updated only if timeout passed from last update
 * @session_timer: timer to check if BA session expired, runs at 2 * timeout
 * @mvm: mvm pointer, needed for timer context
 * @reorder_buf: reorder buffer, allocated per queue
 * @reorder_buf_data: data
 */
struct iwl_mvm_baid_data {
	struct rcu_head rcu_head;
	u8 sta_id;
	u8 tid;
	u8 baid;
	u16 timeout;
	u16 entries_per_queue;
	unsigned long last_rx;
	struct timer_list session_timer;
	struct iwl_mvm_baid_data __rcu **rcu_ptr;
	struct iwl_mvm *mvm;
	struct iwl_mvm_reorder_buffer reorder_buf[IWL_MAX_RX_HW_QUEUES];
	struct iwl_mvm_reorder_buf_entry entries[];
};

static inline struct iwl_mvm_baid_data *
iwl_mvm_baid_data_from_reorder_buf(struct iwl_mvm_reorder_buffer *buf)
{
	return (void *)((u8 *)buf -
			offsetof(struct iwl_mvm_baid_data, reorder_buf) -
			sizeof(*buf) * buf->queue);
}

/*
 * enum iwl_mvm_queue_status - queue status
 * @IWL_MVM_QUEUE_FREE: the queue is not allocated nor reserved
 *	Basically, this means that this queue can be used for any purpose
 * @IWL_MVM_QUEUE_RESERVED: queue is reserved but not yet in use
 *	This is the state of a queue that has been dedicated for some RATID
 *	(agg'd or not), but that hasn't yet gone through the actual enablement
 *	of iwl_mvm_enable_txq(), and therefore no traffic can go through it yet.
 *	Note that in this state there is no requirement to already know what TID
 *	should be used with this queue, it is just marked as a queue that will
 *	be used, and shouldn't be allocated to anyone else.
 * @IWL_MVM_QUEUE_READY: queue is ready to be used
 *	This is the state of a queue that has been fully configured (including
 *	SCD pointers, etc), has a specific RA/TID assigned to it, and can be
 *	used to send traffic.
 * @IWL_MVM_QUEUE_SHARED: queue is shared, or in a process of becoming shared
 *	This is a state in which a single queue serves more than one TID, all of
 *	which are not aggregated. Note that the queue is only associated to one
 *	RA.
 */
enum iwl_mvm_queue_status {
	IWL_MVM_QUEUE_FREE,
	IWL_MVM_QUEUE_RESERVED,
	IWL_MVM_QUEUE_READY,
	IWL_MVM_QUEUE_SHARED,
};

#define IWL_MVM_DQA_QUEUE_TIMEOUT	(5 * HZ)
#define IWL_MVM_INVALID_QUEUE		0xFFFF

#define IWL_MVM_NUM_CIPHERS             10

struct iwl_mvm_sar_profile {
	bool enabled;
	u8 table[ACPI_SAR_TABLE_SIZE];
};

struct iwl_mvm_geo_profile {
	u8 values[ACPI_GEO_TABLE_SIZE];
};

struct iwl_mvm_txq {
	struct list_head list;
	u16 txq_id;
	atomic_t tx_request;
	bool stopped;
};

static inline struct iwl_mvm_txq *
iwl_mvm_txq_from_mac80211(struct ieee80211_txq *txq)
{
	return (void *)txq->drv_priv;
}

static inline struct iwl_mvm_txq *
iwl_mvm_txq_from_tid(struct ieee80211_sta *sta, u8 tid)
{
	if (tid == IWL_MAX_TID_COUNT)
		tid = IEEE80211_NUM_TIDS;

	return (void *)sta->txq[tid]->drv_priv;
}

/**
 * struct iwl_mvm_tvqm_txq_info - maps TVQM hw queue to tid
 *
 * @sta_id: sta id
 * @txq_tid: txq tid
 */
struct iwl_mvm_tvqm_txq_info {
	u8 sta_id;
	u8 txq_tid;
};

struct iwl_mvm_dqa_txq_info {
	u8 ra_sta_id; /* The RA this queue is mapped to, if exists */
	bool reserved; /* Is this the TXQ reserved for a STA */
	u8 mac80211_ac; /* The mac80211 AC this queue is mapped to */
	u8 txq_tid; /* The TID "owner" of this queue*/
	u16 tid_bitmap; /* Bitmap of the TIDs mapped to this queue */
	/* Timestamp for inactivation per TID of this queue */
	unsigned long last_frame_time[IWL_MAX_TID_COUNT + 1];
	enum iwl_mvm_queue_status status;
};

struct iwl_mvm {
	/* for logger access */
	struct device *dev;

	struct iwl_trans *trans;
	const struct iwl_fw *fw;
	const struct iwl_cfg *cfg;
	struct iwl_phy_db *phy_db;
	struct ieee80211_hw *hw;

	/* for protecting access to iwl_mvm */
	struct mutex mutex;
	struct list_head async_handlers_list;
	spinlock_t async_handlers_lock;
	struct work_struct async_handlers_wk;

	struct work_struct roc_done_wk;

	unsigned long init_status;

	unsigned long status;

	u32 queue_sync_cookie;
	atomic_t queue_sync_counter;
	/*
	 * for beacon filtering -
	 * currently only one interface can be supported
	 */
	struct iwl_mvm_vif *bf_allowed_vif;

	bool hw_registered;
	bool calibrating;
	bool support_umac_log;

	u32 ampdu_ref;
	bool ampdu_toggle;

	struct iwl_notif_wait_data notif_wait;

	union {
		struct mvm_statistics_rx_v3 rx_stats_v3;
		struct mvm_statistics_rx rx_stats;
	};

	struct {
		u64 rx_time;
		u64 tx_time;
		u64 on_time_rf;
		u64 on_time_scan;
	} radio_stats, accu_radio_stats;

	struct list_head add_stream_txqs;
	union {
		struct iwl_mvm_dqa_txq_info queue_info[IWL_MAX_HW_QUEUES];
		struct iwl_mvm_tvqm_txq_info tvqm_info[IWL_MAX_TVQM_QUEUES];
	};
	struct work_struct add_stream_wk; /* To add streams to queues */

	const char *nvm_file_name;
	struct iwl_nvm_data *nvm_data;
	/* NVM sections */
	struct iwl_nvm_section nvm_sections[NVM_MAX_NUM_SECTIONS];

	struct iwl_fw_runtime fwrt;

	/* EEPROM MAC addresses */
	struct mac_address addresses[IWL_MVM_MAX_ADDRESSES];

	/* data related to data path */
	struct iwl_rx_phy_info last_phy_info;
	struct ieee80211_sta __rcu *fw_id_to_mac_id[IWL_MVM_STATION_COUNT];
	u8 rx_ba_sessions;

	/* configured by mac80211 */
	u32 rts_threshold;

	/* Scan status, cmd (pre-allocated) and auxiliary station */
	unsigned int scan_status;
	void *scan_cmd;
	struct iwl_mcast_filter_cmd *mcast_filter_cmd;
	/* For CDB this is low band scan type, for non-CDB - type. */
	enum iwl_mvm_scan_type scan_type;
	enum iwl_mvm_scan_type hb_scan_type;

	enum iwl_mvm_sched_scan_pass_all_states sched_scan_pass_all;
	struct delayed_work scan_timeout_dwork;

	/* max number of simultaneous scans the FW supports */
	unsigned int max_scans;

	/* UMAC scan tracking */
	u32 scan_uid_status[IWL_MVM_MAX_UMAC_SCANS];

	/* start time of last scan in TSF of the mac that requested the scan */
	u64 scan_start;

	/* the vif that requested the current scan */
	struct iwl_mvm_vif *scan_vif;

	/* rx chain antennas set through debugfs for the scan command */
	u8 scan_rx_ant;

#ifdef CONFIG_IWLWIFI_BCAST_FILTERING
	/* broadcast filters to configure for each associated station */
	const struct iwl_fw_bcast_filter *bcast_filters;
#ifdef CONFIG_IWLWIFI_DEBUGFS
	struct {
		bool override;
		struct iwl_bcast_filter_cmd cmd;
	} dbgfs_bcast_filtering;
#endif
#endif

	/* Internal station */
	struct iwl_mvm_int_sta aux_sta;
	struct iwl_mvm_int_sta snif_sta;

	bool last_ebs_successful;

	u8 scan_last_antenna_idx; /* to toggle TX between antennas */
	u8 mgmt_last_antenna_idx;

	/* last smart fifo state that was successfully sent to firmware */
	enum iwl_sf_state sf_state;

#ifdef CONFIG_IWLWIFI_DEBUGFS
	struct dentry *debugfs_dir;
	u32 dbgfs_sram_offset, dbgfs_sram_len;
	u32 dbgfs_prph_reg_addr;
	bool disable_power_off;
	bool disable_power_off_d3;
	bool beacon_inject_active;

	bool scan_iter_notif_enabled;

	struct debugfs_blob_wrapper nvm_hw_blob;
	struct debugfs_blob_wrapper nvm_sw_blob;
	struct debugfs_blob_wrapper nvm_calib_blob;
	struct debugfs_blob_wrapper nvm_prod_blob;
	struct debugfs_blob_wrapper nvm_phy_sku_blob;
	struct debugfs_blob_wrapper nvm_reg_blob;

	struct iwl_mvm_frame_stats drv_rx_stats;
	spinlock_t drv_stats_lock;
	u16 dbgfs_rx_phyinfo;
#endif

	struct iwl_mvm_phy_ctxt phy_ctxts[NUM_PHY_CTX];

	struct list_head time_event_list;
	spinlock_t time_event_lock;

	/*
	 * A bitmap indicating the index of the key in use. The firmware
	 * can hold 16 keys at most. Reflect this fact.
	 */
	unsigned long fw_key_table[BITS_TO_LONGS(STA_KEY_MAX_NUM)];
	u8 fw_key_deleted[STA_KEY_MAX_NUM];

	/* references taken by the driver and spinlock protecting them */
	spinlock_t refs_lock;
	u8 refs[IWL_MVM_REF_COUNT];

	u8 vif_count;
	struct ieee80211_vif __rcu *vif_id_to_mac[NUM_MAC_INDEX_DRIVER];

	/* -1 for always, 0 for never, >0 for that many times */
	s8 fw_restart;
	u8 *error_recovery_buf;

#ifdef CONFIG_IWLWIFI_LEDS
	struct led_classdev led;
#endif

	struct ieee80211_vif *p2p_device_vif;

#ifdef CONFIG_PM
	struct wiphy_wowlan_support wowlan;
	int gtk_ivlen, gtk_icvlen, ptk_ivlen, ptk_icvlen;

	/* sched scan settings for net detect */
	struct ieee80211_scan_ies nd_ies;
	struct cfg80211_match_set *nd_match_sets;
	int n_nd_match_sets;
	struct ieee80211_channel **nd_channels;
	int n_nd_channels;
	bool net_detect;
#ifdef CONFIG_IWLWIFI_DEBUGFS
	bool d3_wake_sysassert;
	bool d3_test_active;
	bool store_d3_resume_sram;
	void *d3_resume_sram;
	u32 d3_test_pme_ptr;
	struct ieee80211_vif *keep_vif;
	u32 last_netdetect_scans; /* no. of scans in the last net-detect wake */
#endif
#endif

	/* d0i3 */
	u8 d0i3_ap_sta_id;
	bool d0i3_offloading;
	struct work_struct d0i3_exit_work;
	struct sk_buff_head d0i3_tx;
	/* protect d0i3_suspend_flags */
	struct mutex d0i3_suspend_mutex;
	unsigned long d0i3_suspend_flags;
	/* sync d0i3_tx queue and IWL_MVM_STATUS_IN_D0I3 status flag */
	spinlock_t d0i3_tx_lock;
	wait_queue_head_t d0i3_exit_waitq;
	wait_queue_head_t rx_sync_waitq;

	/* BT-Coex */
	struct iwl_bt_coex_profile_notif last_bt_notif;
	struct iwl_bt_coex_ci_cmd last_bt_ci_cmd;

	u8 bt_tx_prio;
	enum iwl_bt_force_ant_mode bt_force_ant_mode;

	/* Aux ROC */
	struct list_head aux_roc_te_list;

	/* Thermal Throttling and CTkill */
	struct iwl_mvm_tt_mgmt thermal_throttle;
#ifdef CONFIG_THERMAL
	struct iwl_mvm_thermal_device tz_device;
	struct iwl_mvm_cooling_device cooling_dev;
#endif

	s32 temperature;	/* Celsius */
	/*
	 * Debug option to set the NIC temperature. This option makes the
	 * driver think this is the actual NIC temperature, and ignore the
	 * real temperature that is received from the fw
	 */
	bool temperature_test;  /* Debug test temperature is enabled */

	unsigned long bt_coex_last_tcm_ts;
	struct iwl_mvm_tcm tcm;

	u8 uapsd_noagg_bssid_write_idx;
	struct mac_address uapsd_noagg_bssids[IWL_MVM_UAPSD_NOAGG_BSSIDS_NUM]
		__aligned(2);

	struct iwl_time_quota_cmd last_quota_cmd;

#ifdef CONFIG_NL80211_TESTMODE
	u32 noa_duration;
	struct ieee80211_vif *noa_vif;
#endif

	/* Tx queues */
	u16 aux_queue;
	u16 snif_queue;
	u16 probe_queue;
	u16 p2p_dev_queue;

	/* Indicate if device power save is allowed */
	u8 ps_disabled; /* u8 instead of bool to ease debugfs_create_* usage */
	/* Indicate if 32Khz external clock is valid */
	u32 ext_clock_valid;
	unsigned int max_amsdu_len; /* used for debugfs only */

	struct ieee80211_vif __rcu *csa_vif;
	struct ieee80211_vif __rcu *csa_tx_blocked_vif;
	u8 csa_tx_block_bcn_timeout;

	/* system time of last beacon (for AP/GO interface) */
	u32 ap_last_beacon_gp2;

	/* indicates that we transmitted the last beacon */
	bool ibss_manager;

	bool lar_regdom_set;
	enum iwl_mcc_source mcc_src;

	/* TDLS channel switch data */
	struct {
		struct delayed_work dwork;
		enum iwl_mvm_tdls_cs_state state;

		/*
		 * Current cs sta - might be different from periodic cs peer
		 * station. Value is meaningless when the cs-state is idle.
		 */
		u8 cur_sta_id;

		/* TDLS periodic channel-switch peer */
		struct {
			u8 sta_id;
			u8 op_class;
			bool initiator; /* are we the link initiator */
			struct cfg80211_chan_def chandef;
			struct sk_buff *skb; /* ch sw template */
			u32 ch_sw_tm_ie;

			/* timestamp of last ch-sw request sent (GP2 time) */
			u32 sent_timestamp;
		} peer;
	} tdls_cs;


	u32 ciphers[IWL_MVM_NUM_CIPHERS];
	struct ieee80211_cipher_scheme cs[IWL_UCODE_MAX_CS];
<<<<<<< HEAD
=======

	struct cfg80211_ftm_responder_stats ftm_resp_stats;
	struct {
		struct cfg80211_pmsr_request *req;
		struct wireless_dev *req_wdev;
		struct list_head loc_list;
		int responses[IWL_MVM_TOF_MAX_APS];
	} ftm_initiator;
>>>>>>> 5c0c4c85

	struct ieee80211_vif *nan_vif;
#define IWL_MAX_BAID	32
	struct iwl_mvm_baid_data __rcu *baid_map[IWL_MAX_BAID];

	/*
	 * Drop beacons from other APs in AP mode when there are no connected
	 * clients.
	 */
	bool drop_bcn_ap_mode;

	struct delayed_work cs_tx_unblock_dwork;

	/* does a monitor vif exist (only one can exist hence bool) */
	bool monitor_on;

	/* sniffer data to include in radiotap */
	__le16 cur_aid;
<<<<<<< HEAD
=======
	u8 cur_bssid[ETH_ALEN];
>>>>>>> 5c0c4c85

#ifdef CONFIG_ACPI
	struct iwl_mvm_sar_profile sar_profiles[ACPI_SAR_PROFILE_NUM];
	struct iwl_mvm_geo_profile geo_profiles[ACPI_NUM_GEO_PROFILES];
#endif
};

/* Extract MVM priv from op_mode and _hw */
#define IWL_OP_MODE_GET_MVM(_iwl_op_mode)		\
	((struct iwl_mvm *)(_iwl_op_mode)->op_mode_specific)

#define IWL_MAC80211_GET_MVM(_hw)			\
	IWL_OP_MODE_GET_MVM((struct iwl_op_mode *)((_hw)->priv))

/**
 * enum iwl_mvm_status - MVM status bits
 * @IWL_MVM_STATUS_HW_RFKILL: HW RF-kill is asserted
 * @IWL_MVM_STATUS_HW_CTKILL: CT-kill is active
 * @IWL_MVM_STATUS_ROC_RUNNING: remain-on-channel is running
 * @IWL_MVM_STATUS_HW_RESTART_REQUESTED: HW restart was requested
 * @IWL_MVM_STATUS_IN_HW_RESTART: HW restart is active
 * @IWL_MVM_STATUS_IN_D0I3: NIC is in D0i3
 * @IWL_MVM_STATUS_ROC_AUX_RUNNING: AUX remain-on-channel is running
 * @IWL_MVM_STATUS_D3_RECONFIG: D3 reconfiguration is being done
 * @IWL_MVM_STATUS_FIRMWARE_RUNNING: firmware is running
 * @IWL_MVM_STATUS_NEED_FLUSH_P2P: need to flush P2P bcast STA
 */
enum iwl_mvm_status {
	IWL_MVM_STATUS_HW_RFKILL,
	IWL_MVM_STATUS_HW_CTKILL,
	IWL_MVM_STATUS_ROC_RUNNING,
	IWL_MVM_STATUS_HW_RESTART_REQUESTED,
	IWL_MVM_STATUS_IN_HW_RESTART,
	IWL_MVM_STATUS_IN_D0I3,
	IWL_MVM_STATUS_ROC_AUX_RUNNING,
	IWL_MVM_STATUS_D3_RECONFIG,
	IWL_MVM_STATUS_FIRMWARE_RUNNING,
	IWL_MVM_STATUS_NEED_FLUSH_P2P,
};

/* Keep track of completed init configuration */
enum iwl_mvm_init_status {
	IWL_MVM_INIT_STATUS_THERMAL_INIT_COMPLETE = BIT(0),
	IWL_MVM_INIT_STATUS_LEDS_INIT_COMPLETE = BIT(1),
<<<<<<< HEAD
	IWL_MVM_INIT_STATUS_REG_HW_INIT_COMPLETE = BIT(2),
=======
>>>>>>> 5c0c4c85
};

static inline bool iwl_mvm_is_radio_killed(struct iwl_mvm *mvm)
{
	return test_bit(IWL_MVM_STATUS_HW_RFKILL, &mvm->status) ||
	       test_bit(IWL_MVM_STATUS_HW_CTKILL, &mvm->status);
}

static inline bool iwl_mvm_is_radio_hw_killed(struct iwl_mvm *mvm)
{
	return test_bit(IWL_MVM_STATUS_HW_RFKILL, &mvm->status);
}

static inline bool iwl_mvm_firmware_running(struct iwl_mvm *mvm)
{
	return test_bit(IWL_MVM_STATUS_FIRMWARE_RUNNING, &mvm->status);
}

/* Must be called with rcu_read_lock() held and it can only be
 * released when mvmsta is not needed anymore.
 */
static inline struct iwl_mvm_sta *
iwl_mvm_sta_from_staid_rcu(struct iwl_mvm *mvm, u8 sta_id)
{
	struct ieee80211_sta *sta;

	if (sta_id >= ARRAY_SIZE(mvm->fw_id_to_mac_id))
		return NULL;

	sta = rcu_dereference(mvm->fw_id_to_mac_id[sta_id]);

	/* This can happen if the station has been removed right now */
	if (IS_ERR_OR_NULL(sta))
		return NULL;

	return iwl_mvm_sta_from_mac80211(sta);
}

static inline struct iwl_mvm_sta *
iwl_mvm_sta_from_staid_protected(struct iwl_mvm *mvm, u8 sta_id)
{
	struct ieee80211_sta *sta;

	if (sta_id >= ARRAY_SIZE(mvm->fw_id_to_mac_id))
		return NULL;

	sta = rcu_dereference_protected(mvm->fw_id_to_mac_id[sta_id],
					lockdep_is_held(&mvm->mutex));

	/* This can happen if the station has been removed right now */
	if (IS_ERR_OR_NULL(sta))
		return NULL;

	return iwl_mvm_sta_from_mac80211(sta);
}

static inline struct ieee80211_vif *
iwl_mvm_rcu_dereference_vif_id(struct iwl_mvm *mvm, u8 vif_id, bool rcu)
{
	if (WARN_ON(vif_id >= ARRAY_SIZE(mvm->vif_id_to_mac)))
		return NULL;

	if (rcu)
		return rcu_dereference(mvm->vif_id_to_mac[vif_id]);

	return rcu_dereference_protected(mvm->vif_id_to_mac[vif_id],
					 lockdep_is_held(&mvm->mutex));
}

static inline bool iwl_mvm_is_d0i3_supported(struct iwl_mvm *mvm)
{
	return !iwlwifi_mod_params.d0i3_disable &&
		fw_has_capa(&mvm->fw->ucode_capa,
			    IWL_UCODE_TLV_CAPA_D0I3_SUPPORT);
}

static inline bool iwl_mvm_is_adaptive_dwell_supported(struct iwl_mvm *mvm)
{
	return fw_has_api(&mvm->fw->ucode_capa,
			  IWL_UCODE_TLV_API_ADAPTIVE_DWELL);
}

static inline bool iwl_mvm_is_adaptive_dwell_v2_supported(struct iwl_mvm *mvm)
{
	return fw_has_api(&mvm->fw->ucode_capa,
			  IWL_UCODE_TLV_API_ADAPTIVE_DWELL_V2);
}

static inline bool iwl_mvm_is_oce_supported(struct iwl_mvm *mvm)
{
	/* OCE should never be enabled for LMAC scan FWs */
	return fw_has_api(&mvm->fw->ucode_capa, IWL_UCODE_TLV_API_OCE);
}

static inline bool iwl_mvm_is_frag_ebs_supported(struct iwl_mvm *mvm)
{
	return fw_has_api(&mvm->fw->ucode_capa, IWL_UCODE_TLV_API_FRAG_EBS);
}

static inline bool iwl_mvm_is_short_beacon_notif_supported(struct iwl_mvm *mvm)
{
	return fw_has_api(&mvm->fw->ucode_capa,
			  IWL_UCODE_TLV_API_SHORT_BEACON_NOTIF);
}

static inline bool iwl_mvm_enter_d0i3_on_suspend(struct iwl_mvm *mvm)
{
	/* For now we only use this mode to differentiate between
	 * slave transports, which handle D0i3 entry in suspend by
	 * themselves in conjunction with runtime PM D0i3.  So, this
	 * function is used to check whether we need to do anything
	 * when entering suspend or if the transport layer has already
	 * done it.
	 */
	return (mvm->trans->system_pm_mode == IWL_PLAT_PM_MODE_D0I3) &&
		(mvm->trans->runtime_pm_mode != IWL_PLAT_PM_MODE_D0I3);
}

static inline bool iwl_mvm_is_dqa_data_queue(struct iwl_mvm *mvm, u8 queue)
{
	return (queue >= IWL_MVM_DQA_MIN_DATA_QUEUE) &&
	       (queue <= IWL_MVM_DQA_MAX_DATA_QUEUE);
}

static inline bool iwl_mvm_is_dqa_mgmt_queue(struct iwl_mvm *mvm, u8 queue)
{
	return (queue >= IWL_MVM_DQA_MIN_MGMT_QUEUE) &&
	       (queue <= IWL_MVM_DQA_MAX_MGMT_QUEUE);
}

static inline bool iwl_mvm_is_lar_supported(struct iwl_mvm *mvm)
{
	bool nvm_lar = mvm->nvm_data->lar_enabled;
	bool tlv_lar = fw_has_capa(&mvm->fw->ucode_capa,
				   IWL_UCODE_TLV_CAPA_LAR_SUPPORT);

	if (iwlwifi_mod_params.lar_disable)
		return false;

	/*
	 * Enable LAR only if it is supported by the FW (TLV) &&
	 * enabled in the NVM
	 */
	if (mvm->cfg->nvm_type == IWL_NVM_EXT)
		return nvm_lar && tlv_lar;
	else
		return tlv_lar;
}

static inline bool iwl_mvm_is_wifi_mcc_supported(struct iwl_mvm *mvm)
{
	return fw_has_api(&mvm->fw->ucode_capa,
			  IWL_UCODE_TLV_API_WIFI_MCC_UPDATE) ||
	       fw_has_capa(&mvm->fw->ucode_capa,
			   IWL_UCODE_TLV_CAPA_LAR_MULTI_MCC);
}

static inline bool iwl_mvm_bt_is_rrc_supported(struct iwl_mvm *mvm)
{
	return fw_has_capa(&mvm->fw->ucode_capa,
			   IWL_UCODE_TLV_CAPA_BT_COEX_RRC) &&
		IWL_MVM_BT_COEX_RRC;
}

static inline bool iwl_mvm_is_csum_supported(struct iwl_mvm *mvm)
{
	return fw_has_capa(&mvm->fw->ucode_capa,
			   IWL_UCODE_TLV_CAPA_CSUM_SUPPORT) &&
               !IWL_MVM_HW_CSUM_DISABLE;
}

static inline bool iwl_mvm_is_mplut_supported(struct iwl_mvm *mvm)
{
	return fw_has_capa(&mvm->fw->ucode_capa,
			   IWL_UCODE_TLV_CAPA_BT_MPLUT_SUPPORT) &&
		IWL_MVM_BT_COEX_MPLUT;
}

static inline
bool iwl_mvm_is_p2p_scm_uapsd_supported(struct iwl_mvm *mvm)
{
	return fw_has_capa(&mvm->fw->ucode_capa,
			   IWL_UCODE_TLV_CAPA_P2P_SCM_UAPSD) &&
		!(iwlwifi_mod_params.uapsd_disable &
		  IWL_DISABLE_UAPSD_P2P_CLIENT);
}

static inline bool iwl_mvm_has_new_rx_api(struct iwl_mvm *mvm)
{
	return fw_has_capa(&mvm->fw->ucode_capa,
			   IWL_UCODE_TLV_CAPA_MULTI_QUEUE_RX_SUPPORT);
}

static inline bool iwl_mvm_has_new_tx_api(struct iwl_mvm *mvm)
{
	/* TODO - replace with TLV once defined */
	return mvm->trans->cfg->use_tfh;
}

static inline bool iwl_mvm_has_unified_ucode(struct iwl_mvm *mvm)
{
	/* TODO - better define this */
	return mvm->trans->cfg->device_family >= IWL_DEVICE_FAMILY_22000;
}

static inline bool iwl_mvm_is_cdb_supported(struct iwl_mvm *mvm)
{
	/*
	 * TODO:
	 * The issue of how to determine CDB APIs and usage is still not fully
	 * defined.
	 * There is a compilation for CDB and non-CDB FW, but there may
	 * be also runtime check.
	 * For now there is a TLV for checking compilation mode, but a
	 * runtime check will also have to be here - once defined.
	 */
	return fw_has_capa(&mvm->fw->ucode_capa,
			   IWL_UCODE_TLV_CAPA_CDB_SUPPORT);
}

static inline bool iwl_mvm_cdb_scan_api(struct iwl_mvm *mvm)
{
	/*
	 * TODO: should this be the same as iwl_mvm_is_cdb_supported()?
	 * but then there's a little bit of code in scan that won't make
	 * any sense...
	 */
	return mvm->trans->cfg->device_family >= IWL_DEVICE_FAMILY_22000;
}

static inline bool iwl_mvm_has_new_rx_stats_api(struct iwl_mvm *mvm)
{
	return fw_has_api(&mvm->fw->ucode_capa,
			  IWL_UCODE_TLV_API_NEW_RX_STATS);
}

static inline bool iwl_mvm_has_quota_low_latency(struct iwl_mvm *mvm)
{
	return fw_has_api(&mvm->fw->ucode_capa,
			  IWL_UCODE_TLV_API_QUOTA_LOW_LATENCY);
}

static inline bool iwl_mvm_has_tlc_offload(const struct iwl_mvm *mvm)
{
	return fw_has_capa(&mvm->fw->ucode_capa,
			   IWL_UCODE_TLV_CAPA_TLC_OFFLOAD);
}

static inline struct agg_tx_status *
iwl_mvm_get_agg_status(struct iwl_mvm *mvm, void *tx_resp)
{
	if (iwl_mvm_has_new_tx_api(mvm))
		return &((struct iwl_mvm_tx_resp *)tx_resp)->status;
	else
		return ((struct iwl_mvm_tx_resp_v3 *)tx_resp)->status;
}

static inline bool iwl_mvm_is_tt_in_fw(struct iwl_mvm *mvm)
{
#ifdef CONFIG_THERMAL
	/* these two TLV are redundant since the responsibility to CT-kill by
	 * FW happens only after we send at least one command of
	 * temperature THs report.
	 */
	return fw_has_capa(&mvm->fw->ucode_capa,
			   IWL_UCODE_TLV_CAPA_CT_KILL_BY_FW) &&
	       fw_has_capa(&mvm->fw->ucode_capa,
			   IWL_UCODE_TLV_CAPA_TEMP_THS_REPORT_SUPPORT);
#else /* CONFIG_THERMAL */
	return false;
#endif /* CONFIG_THERMAL */
}

static inline bool iwl_mvm_is_ctdp_supported(struct iwl_mvm *mvm)
{
	return fw_has_capa(&mvm->fw->ucode_capa,
			   IWL_UCODE_TLV_CAPA_CTDP_SUPPORT);
}

extern const u8 iwl_mvm_ac_to_tx_fifo[];
extern const u8 iwl_mvm_ac_to_gen2_tx_fifo[];

static inline u8 iwl_mvm_mac_ac_to_tx_fifo(struct iwl_mvm *mvm,
					   enum ieee80211_ac_numbers ac)
{
	return iwl_mvm_has_new_tx_api(mvm) ?
		iwl_mvm_ac_to_gen2_tx_fifo[ac] : iwl_mvm_ac_to_tx_fifo[ac];
}

struct iwl_rate_info {
	u8 plcp;	/* uCode API:  IWL_RATE_6M_PLCP, etc. */
	u8 plcp_siso;	/* uCode API:  IWL_RATE_SISO_6M_PLCP, etc. */
	u8 plcp_mimo2;	/* uCode API:  IWL_RATE_MIMO2_6M_PLCP, etc. */
	u8 plcp_mimo3;  /* uCode API:  IWL_RATE_MIMO3_6M_PLCP, etc. */
	u8 ieee;	/* MAC header:  IWL_RATE_6M_IEEE, etc. */
};

void __iwl_mvm_mac_stop(struct iwl_mvm *mvm);
int __iwl_mvm_mac_start(struct iwl_mvm *mvm);

/******************
 * MVM Methods
 ******************/
/* uCode */
int iwl_run_init_mvm_ucode(struct iwl_mvm *mvm, bool read_nvm);

/* Utils */
int iwl_mvm_legacy_rate_to_mac80211_idx(u32 rate_n_flags,
					enum nl80211_band band);
void iwl_mvm_hwrate_to_tx_rate(u32 rate_n_flags,
			       enum nl80211_band band,
			       struct ieee80211_tx_rate *r);
u8 iwl_mvm_mac80211_idx_to_hwrate(int rate_idx);
void iwl_mvm_dump_nic_error_log(struct iwl_mvm *mvm);
u8 first_antenna(u8 mask);
u8 iwl_mvm_next_antenna(struct iwl_mvm *mvm, u8 valid, u8 last_idx);
void iwl_mvm_get_sync_time(struct iwl_mvm *mvm, u32 *gp2, u64 *boottime);

/* Tx / Host Commands */
int __must_check iwl_mvm_send_cmd(struct iwl_mvm *mvm,
				  struct iwl_host_cmd *cmd);
int __must_check iwl_mvm_send_cmd_pdu(struct iwl_mvm *mvm, u32 id,
				      u32 flags, u16 len, const void *data);
int __must_check iwl_mvm_send_cmd_status(struct iwl_mvm *mvm,
					 struct iwl_host_cmd *cmd,
					 u32 *status);
int __must_check iwl_mvm_send_cmd_pdu_status(struct iwl_mvm *mvm, u32 id,
					     u16 len, const void *data,
					     u32 *status);
int iwl_mvm_tx_skb(struct iwl_mvm *mvm, struct sk_buff *skb,
		   struct ieee80211_sta *sta);
int iwl_mvm_tx_skb_non_sta(struct iwl_mvm *mvm, struct sk_buff *skb);
void iwl_mvm_set_tx_cmd(struct iwl_mvm *mvm, struct sk_buff *skb,
			struct iwl_tx_cmd *tx_cmd,
			struct ieee80211_tx_info *info, u8 sta_id);
void iwl_mvm_set_tx_cmd_rate(struct iwl_mvm *mvm, struct iwl_tx_cmd *tx_cmd,
			    struct ieee80211_tx_info *info,
			    struct ieee80211_sta *sta, __le16 fc);
void iwl_mvm_mac_itxq_xmit(struct ieee80211_hw *hw, struct ieee80211_txq *txq);
unsigned int iwl_mvm_max_amsdu_size(struct iwl_mvm *mvm,
				    struct ieee80211_sta *sta,
				    unsigned int tid);

#ifdef CONFIG_IWLWIFI_DEBUG
const char *iwl_mvm_get_tx_fail_reason(u32 status);
#else
static inline const char *iwl_mvm_get_tx_fail_reason(u32 status) { return ""; }
#endif
int iwl_mvm_flush_tx_path(struct iwl_mvm *mvm, u32 tfd_msk, u32 flags);
int iwl_mvm_flush_sta(struct iwl_mvm *mvm, void *sta, bool internal, u32 flags);
int iwl_mvm_flush_sta_tids(struct iwl_mvm *mvm, u32 sta_id,
			   u16 tids, u32 flags);

void iwl_mvm_async_handlers_purge(struct iwl_mvm *mvm);

static inline void iwl_mvm_set_tx_cmd_ccmp(struct ieee80211_tx_info *info,
					   struct iwl_tx_cmd *tx_cmd)
{
	struct ieee80211_key_conf *keyconf = info->control.hw_key;

	tx_cmd->sec_ctl = TX_CMD_SEC_CCM;
	memcpy(tx_cmd->key, keyconf->key, keyconf->keylen);
}

static inline void iwl_mvm_wait_for_async_handlers(struct iwl_mvm *mvm)
{
	flush_work(&mvm->async_handlers_wk);
}

/* Statistics */
void iwl_mvm_handle_rx_statistics(struct iwl_mvm *mvm,
				  struct iwl_rx_packet *pkt);
void iwl_mvm_rx_statistics(struct iwl_mvm *mvm,
			   struct iwl_rx_cmd_buffer *rxb);
int iwl_mvm_request_statistics(struct iwl_mvm *mvm, bool clear);
void iwl_mvm_accu_radio_stats(struct iwl_mvm *mvm);

/* NVM */
int iwl_nvm_init(struct iwl_mvm *mvm);
int iwl_mvm_load_nvm_to_nic(struct iwl_mvm *mvm);

static inline u8 iwl_mvm_get_valid_tx_ant(struct iwl_mvm *mvm)
{
	return mvm->nvm_data && mvm->nvm_data->valid_tx_ant ?
	       mvm->fw->valid_tx_ant & mvm->nvm_data->valid_tx_ant :
	       mvm->fw->valid_tx_ant;
}

static inline u8 iwl_mvm_get_valid_rx_ant(struct iwl_mvm *mvm)
{
	return mvm->nvm_data && mvm->nvm_data->valid_rx_ant ?
	       mvm->fw->valid_rx_ant & mvm->nvm_data->valid_rx_ant :
	       mvm->fw->valid_rx_ant;
}

static inline void iwl_mvm_toggle_tx_ant(struct iwl_mvm *mvm, u8 *ant)
{
	*ant = iwl_mvm_next_antenna(mvm, iwl_mvm_get_valid_tx_ant(mvm), *ant);
}

static inline u32 iwl_mvm_get_phy_config(struct iwl_mvm *mvm)
{
	u32 phy_config = ~(FW_PHY_CFG_TX_CHAIN |
			   FW_PHY_CFG_RX_CHAIN);
	u32 valid_rx_ant = iwl_mvm_get_valid_rx_ant(mvm);
	u32 valid_tx_ant = iwl_mvm_get_valid_tx_ant(mvm);

	phy_config |= valid_tx_ant << FW_PHY_CFG_TX_CHAIN_POS |
		      valid_rx_ant << FW_PHY_CFG_RX_CHAIN_POS;

	return mvm->fw->phy_config & phy_config;
}

int iwl_mvm_up(struct iwl_mvm *mvm);
int iwl_mvm_load_d3_fw(struct iwl_mvm *mvm);

int iwl_mvm_mac_setup_register(struct iwl_mvm *mvm);
bool iwl_mvm_bcast_filter_build_cmd(struct iwl_mvm *mvm,
				    struct iwl_bcast_filter_cmd *cmd);

/*
 * FW notifications / CMD responses handlers
 * Convention: iwl_mvm_rx_<NAME OF THE CMD>
 */
void iwl_mvm_rx_rx_phy_cmd(struct iwl_mvm *mvm, struct iwl_rx_cmd_buffer *rxb);
void iwl_mvm_rx_rx_mpdu(struct iwl_mvm *mvm, struct napi_struct *napi,
			struct iwl_rx_cmd_buffer *rxb);
void iwl_mvm_rx_mpdu_mq(struct iwl_mvm *mvm, struct napi_struct *napi,
			struct iwl_rx_cmd_buffer *rxb, int queue);
void iwl_mvm_rx_monitor_ndp(struct iwl_mvm *mvm, struct napi_struct *napi,
			    struct iwl_rx_cmd_buffer *rxb, int queue);
void iwl_mvm_rx_frame_release(struct iwl_mvm *mvm, struct napi_struct *napi,
			      struct iwl_rx_cmd_buffer *rxb, int queue);
int iwl_mvm_notify_rx_queue(struct iwl_mvm *mvm, u32 rxq_mask,
			    const u8 *data, u32 count);
void iwl_mvm_rx_queue_notif(struct iwl_mvm *mvm, struct iwl_rx_cmd_buffer *rxb,
			    int queue);
void iwl_mvm_rx_tx_cmd(struct iwl_mvm *mvm, struct iwl_rx_cmd_buffer *rxb);
void iwl_mvm_mfu_assert_dump_notif(struct iwl_mvm *mvm,
				   struct iwl_rx_cmd_buffer *rxb);
void iwl_mvm_send_recovery_cmd(struct iwl_mvm *mvm, u32 flags);
void iwl_mvm_rx_ba_notif(struct iwl_mvm *mvm, struct iwl_rx_cmd_buffer *rxb);
void iwl_mvm_rx_ant_coupling_notif(struct iwl_mvm *mvm,
				   struct iwl_rx_cmd_buffer *rxb);
void iwl_mvm_rx_fw_error(struct iwl_mvm *mvm, struct iwl_rx_cmd_buffer *rxb);
void iwl_mvm_rx_card_state_notif(struct iwl_mvm *mvm,
				 struct iwl_rx_cmd_buffer *rxb);
void iwl_mvm_rx_mfuart_notif(struct iwl_mvm *mvm,
			     struct iwl_rx_cmd_buffer *rxb);
void iwl_mvm_rx_shared_mem_cfg_notif(struct iwl_mvm *mvm,
				     struct iwl_rx_cmd_buffer *rxb);

/* MVM PHY */
int iwl_mvm_phy_ctxt_add(struct iwl_mvm *mvm, struct iwl_mvm_phy_ctxt *ctxt,
			 struct cfg80211_chan_def *chandef,
			 u8 chains_static, u8 chains_dynamic);
int iwl_mvm_phy_ctxt_changed(struct iwl_mvm *mvm, struct iwl_mvm_phy_ctxt *ctxt,
			     struct cfg80211_chan_def *chandef,
			     u8 chains_static, u8 chains_dynamic);
void iwl_mvm_phy_ctxt_ref(struct iwl_mvm *mvm,
			  struct iwl_mvm_phy_ctxt *ctxt);
void iwl_mvm_phy_ctxt_unref(struct iwl_mvm *mvm,
			    struct iwl_mvm_phy_ctxt *ctxt);
int iwl_mvm_phy_ctx_count(struct iwl_mvm *mvm);
u8 iwl_mvm_get_channel_width(struct cfg80211_chan_def *chandef);
u8 iwl_mvm_get_ctrl_pos(struct cfg80211_chan_def *chandef);

/* MAC (virtual interface) programming */
int iwl_mvm_mac_ctxt_init(struct iwl_mvm *mvm, struct ieee80211_vif *vif);
int iwl_mvm_mac_ctxt_add(struct iwl_mvm *mvm, struct ieee80211_vif *vif);
int iwl_mvm_mac_ctxt_changed(struct iwl_mvm *mvm, struct ieee80211_vif *vif,
			     bool force_assoc_off, const u8 *bssid_override);
int iwl_mvm_mac_ctxt_remove(struct iwl_mvm *mvm, struct ieee80211_vif *vif);
int iwl_mvm_mac_ctxt_beacon_changed(struct iwl_mvm *mvm,
				    struct ieee80211_vif *vif);
int iwl_mvm_mac_ctxt_send_beacon(struct iwl_mvm *mvm,
				 struct ieee80211_vif *vif,
				 struct sk_buff *beacon);
int iwl_mvm_mac_ctxt_send_beacon_cmd(struct iwl_mvm *mvm,
				     struct sk_buff *beacon,
				     void *data, int len);
u8 iwl_mvm_mac_ctxt_get_lowest_rate(struct ieee80211_tx_info *info,
				    struct ieee80211_vif *vif);
void iwl_mvm_mac_ctxt_set_tim(struct iwl_mvm *mvm,
			      __le32 *tim_index, __le32 *tim_size,
			      u8 *beacon, u32 frame_size);
void iwl_mvm_rx_beacon_notif(struct iwl_mvm *mvm,
			     struct iwl_rx_cmd_buffer *rxb);
void iwl_mvm_rx_missed_beacons_notif(struct iwl_mvm *mvm,
				     struct iwl_rx_cmd_buffer *rxb);
void iwl_mvm_rx_stored_beacon_notif(struct iwl_mvm *mvm,
				    struct iwl_rx_cmd_buffer *rxb);
void iwl_mvm_mu_mimo_grp_notif(struct iwl_mvm *mvm,
			       struct iwl_rx_cmd_buffer *rxb);
void iwl_mvm_sta_pm_notif(struct iwl_mvm *mvm, struct iwl_rx_cmd_buffer *rxb);
void iwl_mvm_window_status_notif(struct iwl_mvm *mvm,
				 struct iwl_rx_cmd_buffer *rxb);
void iwl_mvm_mac_ctxt_recalc_tsf_id(struct iwl_mvm *mvm,
				    struct ieee80211_vif *vif);
void iwl_mvm_probe_resp_data_notif(struct iwl_mvm *mvm,
				   struct iwl_rx_cmd_buffer *rxb);
void iwl_mvm_channel_switch_noa_notif(struct iwl_mvm *mvm,
				      struct iwl_rx_cmd_buffer *rxb);
/* Bindings */
int iwl_mvm_binding_add_vif(struct iwl_mvm *mvm, struct ieee80211_vif *vif);
int iwl_mvm_binding_remove_vif(struct iwl_mvm *mvm, struct ieee80211_vif *vif);

/* Quota management */
static inline size_t iwl_mvm_quota_cmd_size(struct iwl_mvm *mvm)
{
	return iwl_mvm_has_quota_low_latency(mvm) ?
		sizeof(struct iwl_time_quota_cmd) :
		sizeof(struct iwl_time_quota_cmd_v1);
}

static inline struct iwl_time_quota_data
*iwl_mvm_quota_cmd_get_quota(struct iwl_mvm *mvm,
			     struct iwl_time_quota_cmd *cmd,
			     int i)
{
	struct iwl_time_quota_data_v1 *quotas;

	if (iwl_mvm_has_quota_low_latency(mvm))
		return &cmd->quotas[i];

	quotas = (struct iwl_time_quota_data_v1 *)cmd->quotas;
	return (struct iwl_time_quota_data *)&quotas[i];
}

int iwl_mvm_update_quotas(struct iwl_mvm *mvm, bool force_upload,
			  struct ieee80211_vif *disabled_vif);

/* Scanning */
int iwl_mvm_reg_scan_start(struct iwl_mvm *mvm, struct ieee80211_vif *vif,
			   struct cfg80211_scan_request *req,
			   struct ieee80211_scan_ies *ies);
int iwl_mvm_scan_size(struct iwl_mvm *mvm);
int iwl_mvm_scan_stop(struct iwl_mvm *mvm, int type, bool notify);
int iwl_mvm_max_scan_ie_len(struct iwl_mvm *mvm);
void iwl_mvm_report_scan_aborted(struct iwl_mvm *mvm);
void iwl_mvm_scan_timeout_wk(struct work_struct *work);

/* Scheduled scan */
void iwl_mvm_rx_lmac_scan_complete_notif(struct iwl_mvm *mvm,
					 struct iwl_rx_cmd_buffer *rxb);
void iwl_mvm_rx_lmac_scan_iter_complete_notif(struct iwl_mvm *mvm,
					      struct iwl_rx_cmd_buffer *rxb);
int iwl_mvm_sched_scan_start(struct iwl_mvm *mvm,
			     struct ieee80211_vif *vif,
			     struct cfg80211_sched_scan_request *req,
			     struct ieee80211_scan_ies *ies,
			     int type);
void iwl_mvm_rx_scan_match_found(struct iwl_mvm *mvm,
				 struct iwl_rx_cmd_buffer *rxb);

/* UMAC scan */
int iwl_mvm_config_scan(struct iwl_mvm *mvm);
void iwl_mvm_rx_umac_scan_complete_notif(struct iwl_mvm *mvm,
					 struct iwl_rx_cmd_buffer *rxb);
void iwl_mvm_rx_umac_scan_iter_complete_notif(struct iwl_mvm *mvm,
					      struct iwl_rx_cmd_buffer *rxb);

/* MVM debugfs */
#ifdef CONFIG_IWLWIFI_DEBUGFS
int iwl_mvm_dbgfs_register(struct iwl_mvm *mvm, struct dentry *dbgfs_dir);
void iwl_mvm_vif_dbgfs_register(struct iwl_mvm *mvm, struct ieee80211_vif *vif);
void iwl_mvm_vif_dbgfs_clean(struct iwl_mvm *mvm, struct ieee80211_vif *vif);
#else
static inline int iwl_mvm_dbgfs_register(struct iwl_mvm *mvm,
					 struct dentry *dbgfs_dir)
{
	return 0;
}
static inline void
iwl_mvm_vif_dbgfs_register(struct iwl_mvm *mvm, struct ieee80211_vif *vif)
{
}
static inline void
iwl_mvm_vif_dbgfs_clean(struct iwl_mvm *mvm, struct ieee80211_vif *vif)
{
}
#endif /* CONFIG_IWLWIFI_DEBUGFS */

/* rate scaling */
int iwl_mvm_send_lq_cmd(struct iwl_mvm *mvm, struct iwl_lq_cmd *lq, bool sync);
void iwl_mvm_update_frame_stats(struct iwl_mvm *mvm, u32 rate, bool agg);
int rs_pretty_print_rate(char *buf, int bufsz, const u32 rate);
void rs_update_last_rssi(struct iwl_mvm *mvm,
			 struct iwl_mvm_sta *mvmsta,
			 struct ieee80211_rx_status *rx_status);

/* power management */
int iwl_mvm_power_update_device(struct iwl_mvm *mvm);
int iwl_mvm_power_update_mac(struct iwl_mvm *mvm);
int iwl_mvm_power_update_ps(struct iwl_mvm *mvm);
int iwl_mvm_power_mac_dbgfs_read(struct iwl_mvm *mvm, struct ieee80211_vif *vif,
				 char *buf, int bufsz);

void iwl_mvm_power_vif_assoc(struct iwl_mvm *mvm, struct ieee80211_vif *vif);
void iwl_mvm_power_uapsd_misbehaving_ap_notif(struct iwl_mvm *mvm,
					      struct iwl_rx_cmd_buffer *rxb);

#ifdef CONFIG_IWLWIFI_LEDS
int iwl_mvm_leds_init(struct iwl_mvm *mvm);
void iwl_mvm_leds_exit(struct iwl_mvm *mvm);
void iwl_mvm_leds_sync(struct iwl_mvm *mvm);
#else
static inline int iwl_mvm_leds_init(struct iwl_mvm *mvm)
{
	return 0;
}
static inline void iwl_mvm_leds_exit(struct iwl_mvm *mvm)
{
}
static inline void iwl_mvm_leds_sync(struct iwl_mvm *mvm)
{
}
#endif

/* D3 (WoWLAN, NetDetect) */
int iwl_mvm_suspend(struct ieee80211_hw *hw, struct cfg80211_wowlan *wowlan);
int iwl_mvm_resume(struct ieee80211_hw *hw);
void iwl_mvm_set_wakeup(struct ieee80211_hw *hw, bool enabled);
void iwl_mvm_set_rekey_data(struct ieee80211_hw *hw,
			    struct ieee80211_vif *vif,
			    struct cfg80211_gtk_rekey_data *data);
void iwl_mvm_ipv6_addr_change(struct ieee80211_hw *hw,
			      struct ieee80211_vif *vif,
			      struct inet6_dev *idev);
void iwl_mvm_set_default_unicast_key(struct ieee80211_hw *hw,
				     struct ieee80211_vif *vif, int idx);
extern const struct file_operations iwl_dbgfs_d3_test_ops;
struct iwl_wowlan_status *iwl_mvm_send_wowlan_get_status(struct iwl_mvm *mvm);
#ifdef CONFIG_PM
int iwl_mvm_wowlan_config_key_params(struct iwl_mvm *mvm,
				     struct ieee80211_vif *vif,
				     bool host_awake,
				     u32 cmd_flags);
void iwl_mvm_d0i3_update_keys(struct iwl_mvm *mvm,
			      struct ieee80211_vif *vif,
			      struct iwl_wowlan_status *status);
void iwl_mvm_set_last_nonqos_seq(struct iwl_mvm *mvm,
				 struct ieee80211_vif *vif);
#else
static inline int iwl_mvm_wowlan_config_key_params(struct iwl_mvm *mvm,
						   struct ieee80211_vif *vif,
						   bool host_awake,
						   u32 cmd_flags)
{
	return 0;
}

static inline void iwl_mvm_d0i3_update_keys(struct iwl_mvm *mvm,
					    struct ieee80211_vif *vif,
					    struct iwl_wowlan_status *status)
{
}

static inline void
iwl_mvm_set_last_nonqos_seq(struct iwl_mvm *mvm, struct ieee80211_vif *vif)
{
}
#endif
void iwl_mvm_set_wowlan_qos_seq(struct iwl_mvm_sta *mvm_ap_sta,
				struct iwl_wowlan_config_cmd *cmd);
int iwl_mvm_send_proto_offload(struct iwl_mvm *mvm,
			       struct ieee80211_vif *vif,
			       bool disable_offloading,
			       bool offload_ns,
			       u32 cmd_flags);

/* D0i3 */
void iwl_mvm_ref(struct iwl_mvm *mvm, enum iwl_mvm_ref_type ref_type);
void iwl_mvm_unref(struct iwl_mvm *mvm, enum iwl_mvm_ref_type ref_type);
int iwl_mvm_ref_sync(struct iwl_mvm *mvm, enum iwl_mvm_ref_type ref_type);
bool iwl_mvm_ref_taken(struct iwl_mvm *mvm);

#ifdef CONFIG_PM
void iwl_mvm_d0i3_enable_tx(struct iwl_mvm *mvm, __le16 *qos_seq);
int iwl_mvm_enter_d0i3(struct iwl_op_mode *op_mode);
int iwl_mvm_exit_d0i3(struct iwl_op_mode *op_mode);
int _iwl_mvm_exit_d0i3(struct iwl_mvm *mvm);
#endif

/* BT Coex */
int iwl_mvm_send_bt_init_conf(struct iwl_mvm *mvm);
void iwl_mvm_rx_bt_coex_notif(struct iwl_mvm *mvm,
			      struct iwl_rx_cmd_buffer *rxb);
void iwl_mvm_bt_rssi_event(struct iwl_mvm *mvm, struct ieee80211_vif *vif,
			   enum ieee80211_rssi_event_data);
void iwl_mvm_bt_coex_vif_change(struct iwl_mvm *mvm);
u16 iwl_mvm_coex_agg_time_limit(struct iwl_mvm *mvm,
				struct ieee80211_sta *sta);
bool iwl_mvm_bt_coex_is_mimo_allowed(struct iwl_mvm *mvm,
				     struct ieee80211_sta *sta);
bool iwl_mvm_bt_coex_is_ant_avail(struct iwl_mvm *mvm, u8 ant);
bool iwl_mvm_bt_coex_is_shared_ant_avail(struct iwl_mvm *mvm);
bool iwl_mvm_bt_coex_is_tpc_allowed(struct iwl_mvm *mvm,
				    enum nl80211_band band);
u8 iwl_mvm_bt_coex_get_single_ant_msk(struct iwl_mvm *mvm, u8 enabled_ants);
u8 iwl_mvm_bt_coex_tx_prio(struct iwl_mvm *mvm, struct ieee80211_hdr *hdr,
			   struct ieee80211_tx_info *info, u8 ac);

/* beacon filtering */
#ifdef CONFIG_IWLWIFI_DEBUGFS
void
iwl_mvm_beacon_filter_debugfs_parameters(struct ieee80211_vif *vif,
					 struct iwl_beacon_filter_cmd *cmd);
#else
static inline void
iwl_mvm_beacon_filter_debugfs_parameters(struct ieee80211_vif *vif,
					 struct iwl_beacon_filter_cmd *cmd)
{}
#endif
int iwl_mvm_update_d0i3_power_mode(struct iwl_mvm *mvm,
				   struct ieee80211_vif *vif,
				   bool enable, u32 flags);
int iwl_mvm_enable_beacon_filter(struct iwl_mvm *mvm,
				 struct ieee80211_vif *vif,
				 u32 flags);
int iwl_mvm_disable_beacon_filter(struct iwl_mvm *mvm,
				  struct ieee80211_vif *vif,
				  u32 flags);
/* SMPS */
void iwl_mvm_update_smps(struct iwl_mvm *mvm, struct ieee80211_vif *vif,
				enum iwl_mvm_smps_type_request req_type,
				enum ieee80211_smps_mode smps_request);
bool iwl_mvm_rx_diversity_allowed(struct iwl_mvm *mvm);

/* Low latency */
int iwl_mvm_update_low_latency(struct iwl_mvm *mvm, struct ieee80211_vif *vif,
			      bool low_latency,
			      enum iwl_mvm_low_latency_cause cause);
/* get SystemLowLatencyMode - only needed for beacon threshold? */
bool iwl_mvm_low_latency(struct iwl_mvm *mvm);
bool iwl_mvm_low_latency_band(struct iwl_mvm *mvm, enum nl80211_band band);
void iwl_mvm_send_low_latency_cmd(struct iwl_mvm *mvm, bool low_latency,
				  u16 mac_id);

/* get VMACLowLatencyMode */
static inline bool iwl_mvm_vif_low_latency(struct iwl_mvm_vif *mvmvif)
{
	/*
	 * should this consider associated/active/... state?
	 *
	 * Normally low-latency should only be active on interfaces
	 * that are active, but at least with debugfs it can also be
	 * enabled on interfaces that aren't active. However, when
	 * interface aren't active then they aren't added into the
	 * binding, so this has no real impact. For now, just return
	 * the current desired low-latency state.
	 */
	return mvmvif->low_latency_actual;
}

static inline
void iwl_mvm_vif_set_low_latency(struct iwl_mvm_vif *mvmvif, bool set,
				 enum iwl_mvm_low_latency_cause cause)
{
	u8 new_state;

	if (set)
		mvmvif->low_latency |= cause;
	else
		mvmvif->low_latency &= ~cause;

	/*
	 * if LOW_LATENCY_DEBUGFS_FORCE_ENABLE is enabled no changes are
	 * allowed to actual mode.
	 */
	if (mvmvif->low_latency & LOW_LATENCY_DEBUGFS_FORCE_ENABLE &&
	    cause != LOW_LATENCY_DEBUGFS_FORCE_ENABLE)
		return;

	if (cause == LOW_LATENCY_DEBUGFS_FORCE_ENABLE && set)
		/*
		 * We enter force state
		 */
		new_state = !!(mvmvif->low_latency &
			       LOW_LATENCY_DEBUGFS_FORCE);
	else
		/*
		 * Check if any other one set low latency
		 */
		new_state = !!(mvmvif->low_latency &
				  ~(LOW_LATENCY_DEBUGFS_FORCE_ENABLE |
				    LOW_LATENCY_DEBUGFS_FORCE));

	mvmvif->low_latency_actual = new_state;
}

/* Return a bitmask with all the hw supported queues, except for the
 * command queue, which can't be flushed.
 */
static inline u32 iwl_mvm_flushable_queues(struct iwl_mvm *mvm)
{
	return ((BIT(mvm->cfg->base_params->num_of_queues) - 1) &
		~BIT(IWL_MVM_DQA_CMD_QUEUE));
}

static inline void iwl_mvm_stop_device(struct iwl_mvm *mvm)
{
	lockdep_assert_held(&mvm->mutex);
	/* If IWL_MVM_STATUS_HW_RESTART_REQUESTED bit is set then we received
	 * an assert. Since we failed to bring the interface up, mac80211
	 * will not attempt to reconfig the device,
	 * which handles the dump collection in assert flow,
	 * so trigger dump collection here.
<<<<<<< HEAD
	 */
	if (test_and_clear_bit(IWL_MVM_STATUS_HW_RESTART_REQUESTED,
			       &mvm->status))
		iwl_fw_dbg_collect_desc(&mvm->fwrt, &iwl_dump_desc_assert,
					false, 0);
	/* calling this function without using dump_start/end since at this
	 * point we already hold the op mode mutex
=======
>>>>>>> 5c0c4c85
	 */
	if (test_and_clear_bit(IWL_MVM_STATUS_HW_RESTART_REQUESTED,
			       &mvm->status))
		iwl_fw_dbg_collect_desc(&mvm->fwrt, &iwl_dump_desc_assert,
					false, 0);

	iwl_fw_cancel_timestamp(&mvm->fwrt);
	clear_bit(IWL_MVM_STATUS_FIRMWARE_RUNNING, &mvm->status);
	iwl_fwrt_stop_device(&mvm->fwrt);
	iwl_free_fw_paging(&mvm->fwrt);
	iwl_fw_dump_conf_clear(&mvm->fwrt);
}

/* Re-configure the SCD for a queue that has already been configured */
int iwl_mvm_reconfig_scd(struct iwl_mvm *mvm, int queue, int fifo, int sta_id,
			 int tid, int frame_limit, u16 ssn);

/* Thermal management and CT-kill */
void iwl_mvm_tt_tx_backoff(struct iwl_mvm *mvm, u32 backoff);
void iwl_mvm_tt_temp_changed(struct iwl_mvm *mvm, u32 temp);
void iwl_mvm_temp_notif(struct iwl_mvm *mvm,
			struct iwl_rx_cmd_buffer *rxb);
void iwl_mvm_tt_handler(struct iwl_mvm *mvm);
void iwl_mvm_thermal_initialize(struct iwl_mvm *mvm, u32 min_backoff);
void iwl_mvm_thermal_exit(struct iwl_mvm *mvm);
void iwl_mvm_set_hw_ctkill_state(struct iwl_mvm *mvm, bool state);
int iwl_mvm_get_temp(struct iwl_mvm *mvm, s32 *temp);
void iwl_mvm_ct_kill_notif(struct iwl_mvm *mvm, struct iwl_rx_cmd_buffer *rxb);
void iwl_mvm_enter_ctkill(struct iwl_mvm *mvm);
int iwl_mvm_send_temp_report_ths_cmd(struct iwl_mvm *mvm);
int iwl_mvm_ctdp_command(struct iwl_mvm *mvm, u32 op, u32 budget);

/* Location Aware Regulatory */
struct iwl_mcc_update_resp *
iwl_mvm_update_mcc(struct iwl_mvm *mvm, const char *alpha2,
		   enum iwl_mcc_source src_id);
int iwl_mvm_init_mcc(struct iwl_mvm *mvm);
void iwl_mvm_rx_chub_update_mcc(struct iwl_mvm *mvm,
				struct iwl_rx_cmd_buffer *rxb);
struct ieee80211_regdomain *iwl_mvm_get_regdomain(struct wiphy *wiphy,
						  const char *alpha2,
						  enum iwl_mcc_source src_id,
						  bool *changed);
struct ieee80211_regdomain *iwl_mvm_get_current_regdomain(struct iwl_mvm *mvm,
							  bool *changed);
int iwl_mvm_init_fw_regd(struct iwl_mvm *mvm);
void iwl_mvm_update_changed_regdom(struct iwl_mvm *mvm);

/* smart fifo */
int iwl_mvm_sf_update(struct iwl_mvm *mvm, struct ieee80211_vif *vif,
		      bool added_vif);

/* FTM responder */
int iwl_mvm_ftm_start_responder(struct iwl_mvm *mvm, struct ieee80211_vif *vif);
void iwl_mvm_ftm_restart_responder(struct iwl_mvm *mvm,
				   struct ieee80211_vif *vif);
void iwl_mvm_ftm_responder_stats(struct iwl_mvm *mvm,
				 struct iwl_rx_cmd_buffer *rxb);

/* FTM initiator */
void iwl_mvm_ftm_restart(struct iwl_mvm *mvm);
void iwl_mvm_ftm_range_resp(struct iwl_mvm *mvm,
			    struct iwl_rx_cmd_buffer *rxb);
void iwl_mvm_ftm_lc_notif(struct iwl_mvm *mvm,
			  struct iwl_rx_cmd_buffer *rxb);
int iwl_mvm_ftm_start(struct iwl_mvm *mvm, struct ieee80211_vif *vif,
		      struct cfg80211_pmsr_request *request);
void iwl_mvm_ftm_abort(struct iwl_mvm *mvm, struct cfg80211_pmsr_request *req);

/* TDLS */

/*
 * We use TID 4 (VI) as a FW-used-only TID when TDLS connections are present.
 * This TID is marked as used vs the AP and all connected TDLS peers.
 */
#define IWL_MVM_TDLS_FW_TID 4

int iwl_mvm_tdls_sta_count(struct iwl_mvm *mvm, struct ieee80211_vif *vif);
void iwl_mvm_teardown_tdls_peers(struct iwl_mvm *mvm);
void iwl_mvm_recalc_tdls_state(struct iwl_mvm *mvm, struct ieee80211_vif *vif,
			       bool sta_added);
void iwl_mvm_mac_mgd_protect_tdls_discover(struct ieee80211_hw *hw,
					   struct ieee80211_vif *vif);
int iwl_mvm_tdls_channel_switch(struct ieee80211_hw *hw,
				struct ieee80211_vif *vif,
				struct ieee80211_sta *sta, u8 oper_class,
				struct cfg80211_chan_def *chandef,
				struct sk_buff *tmpl_skb, u32 ch_sw_tm_ie);
void iwl_mvm_tdls_recv_channel_switch(struct ieee80211_hw *hw,
				      struct ieee80211_vif *vif,
				      struct ieee80211_tdls_ch_sw_params *params);
void iwl_mvm_tdls_cancel_channel_switch(struct ieee80211_hw *hw,
					struct ieee80211_vif *vif,
					struct ieee80211_sta *sta);
void iwl_mvm_rx_tdls_notif(struct iwl_mvm *mvm, struct iwl_rx_cmd_buffer *rxb);
void iwl_mvm_tdls_ch_switch_work(struct work_struct *work);

void iwl_mvm_sync_rx_queues_internal(struct iwl_mvm *mvm,
				     struct iwl_mvm_internal_rxq_notif *notif,
				     u32 size);
void iwl_mvm_reorder_timer_expired(struct timer_list *t);
struct ieee80211_vif *iwl_mvm_get_bss_vif(struct iwl_mvm *mvm);
bool iwl_mvm_is_vif_assoc(struct iwl_mvm *mvm);

#define MVM_TCM_PERIOD_MSEC 500
#define MVM_TCM_PERIOD (HZ * MVM_TCM_PERIOD_MSEC / 1000)
#define MVM_LL_PERIOD (10 * HZ)
void iwl_mvm_tcm_work(struct work_struct *work);
void iwl_mvm_recalc_tcm(struct iwl_mvm *mvm);
void iwl_mvm_pause_tcm(struct iwl_mvm *mvm, bool with_cancel);
void iwl_mvm_resume_tcm(struct iwl_mvm *mvm);
void iwl_mvm_tcm_add_vif(struct iwl_mvm *mvm, struct ieee80211_vif *vif);
void iwl_mvm_tcm_rm_vif(struct iwl_mvm *mvm, struct ieee80211_vif *vif);
u8 iwl_mvm_tcm_load_percentage(u32 airtime, u32 elapsed);

void iwl_mvm_nic_restart(struct iwl_mvm *mvm, bool fw_error);
unsigned int iwl_mvm_get_wd_timeout(struct iwl_mvm *mvm,
				    struct ieee80211_vif *vif,
				    bool tdls, bool cmd_q);
void iwl_mvm_connection_loss(struct iwl_mvm *mvm, struct ieee80211_vif *vif,
			     const char *errmsg);
void iwl_mvm_event_frame_timeout_callback(struct iwl_mvm *mvm,
					  struct ieee80211_vif *vif,
					  const struct ieee80211_sta *sta,
					  u16 tid);

int iwl_mvm_sar_select_profile(struct iwl_mvm *mvm, int prof_a, int prof_b);
int iwl_mvm_get_sar_geo_profile(struct iwl_mvm *mvm);
#ifdef CONFIG_IWLWIFI_DEBUGFS
void iwl_mvm_sta_add_debugfs(struct ieee80211_hw *hw,
			     struct ieee80211_vif *vif,
			     struct ieee80211_sta *sta,
			     struct dentry *dir);
#endif

/* Channel info utils */
static inline bool iwl_mvm_has_ultra_hb_channel(struct iwl_mvm *mvm)
{
	return fw_has_capa(&mvm->fw->ucode_capa,
			   IWL_UCODE_TLV_CAPA_ULTRA_HB_CHANNELS);
}

static inline void *iwl_mvm_chan_info_cmd_tail(struct iwl_mvm *mvm,
					       struct iwl_fw_channel_info *ci)
{
	return (u8 *)ci + (iwl_mvm_has_ultra_hb_channel(mvm) ?
			   sizeof(struct iwl_fw_channel_info) :
			   sizeof(struct iwl_fw_channel_info_v1));
}

static inline size_t iwl_mvm_chan_info_padding(struct iwl_mvm *mvm)
{
	return iwl_mvm_has_ultra_hb_channel(mvm) ? 0 :
		sizeof(struct iwl_fw_channel_info) -
		sizeof(struct iwl_fw_channel_info_v1);
}

static inline void iwl_mvm_set_chan_info(struct iwl_mvm *mvm,
					 struct iwl_fw_channel_info *ci,
					 u32 chan, u8 band, u8 width,
					 u8 ctrl_pos)
{
	if (iwl_mvm_has_ultra_hb_channel(mvm)) {
		ci->channel = cpu_to_le32(chan);
		ci->band = band;
		ci->width = width;
		ci->ctrl_pos = ctrl_pos;
	} else {
		struct iwl_fw_channel_info_v1 *ci_v1 =
					(struct iwl_fw_channel_info_v1 *)ci;

		ci_v1->channel = chan;
		ci_v1->band = band;
		ci_v1->width = width;
		ci_v1->ctrl_pos = ctrl_pos;
	}
}

static inline void
iwl_mvm_set_chan_info_chandef(struct iwl_mvm *mvm,
			      struct iwl_fw_channel_info *ci,
			      struct cfg80211_chan_def *chandef)
{
	iwl_mvm_set_chan_info(mvm, ci, chandef->chan->hw_value,
			      (chandef->chan->band == NL80211_BAND_2GHZ ?
			       PHY_BAND_24 : PHY_BAND_5),
			       iwl_mvm_get_channel_width(chandef),
			       iwl_mvm_get_ctrl_pos(chandef));
}

#endif /* __IWL_MVM_H__ */<|MERGE_RESOLUTION|>--- conflicted
+++ resolved
@@ -1150,8 +1150,6 @@
 
 	u32 ciphers[IWL_MVM_NUM_CIPHERS];
 	struct ieee80211_cipher_scheme cs[IWL_UCODE_MAX_CS];
-<<<<<<< HEAD
-=======
 
 	struct cfg80211_ftm_responder_stats ftm_resp_stats;
 	struct {
@@ -1160,7 +1158,6 @@
 		struct list_head loc_list;
 		int responses[IWL_MVM_TOF_MAX_APS];
 	} ftm_initiator;
->>>>>>> 5c0c4c85
 
 	struct ieee80211_vif *nan_vif;
 #define IWL_MAX_BAID	32
@@ -1179,10 +1176,7 @@
 
 	/* sniffer data to include in radiotap */
 	__le16 cur_aid;
-<<<<<<< HEAD
-=======
 	u8 cur_bssid[ETH_ALEN];
->>>>>>> 5c0c4c85
 
 #ifdef CONFIG_ACPI
 	struct iwl_mvm_sar_profile sar_profiles[ACPI_SAR_PROFILE_NUM];
@@ -1227,10 +1221,6 @@
 enum iwl_mvm_init_status {
 	IWL_MVM_INIT_STATUS_THERMAL_INIT_COMPLETE = BIT(0),
 	IWL_MVM_INIT_STATUS_LEDS_INIT_COMPLETE = BIT(1),
-<<<<<<< HEAD
-	IWL_MVM_INIT_STATUS_REG_HW_INIT_COMPLETE = BIT(2),
-=======
->>>>>>> 5c0c4c85
 };
 
 static inline bool iwl_mvm_is_radio_killed(struct iwl_mvm *mvm)
@@ -2039,16 +2029,6 @@
 	 * will not attempt to reconfig the device,
 	 * which handles the dump collection in assert flow,
 	 * so trigger dump collection here.
-<<<<<<< HEAD
-	 */
-	if (test_and_clear_bit(IWL_MVM_STATUS_HW_RESTART_REQUESTED,
-			       &mvm->status))
-		iwl_fw_dbg_collect_desc(&mvm->fwrt, &iwl_dump_desc_assert,
-					false, 0);
-	/* calling this function without using dump_start/end since at this
-	 * point we already hold the op mode mutex
-=======
->>>>>>> 5c0c4c85
 	 */
 	if (test_and_clear_bit(IWL_MVM_STATUS_HW_RESTART_REQUESTED,
 			       &mvm->status))
