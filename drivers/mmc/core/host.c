--- conflicted
+++ resolved
@@ -602,7 +602,6 @@
 
 EXPORT_SYMBOL(mmc_alloc_host);
 
-<<<<<<< HEAD
 #if defined(CONFIG_SDC_QTI)
 static ssize_t enable_show(struct device *dev,
 		struct device_attribute *attr, char *buf)
@@ -752,7 +751,7 @@
 	.attrs = clk_scaling_attrs,
 };
 #endif
-=======
+
 static int mmc_validate_host_caps(struct mmc_host *host)
 {
 	if (host->caps & MMC_CAP_SDIO_IRQ && !host->ops->enable_sdio_irq) {
@@ -763,7 +762,6 @@
 	return 0;
 }
 
->>>>>>> 375c2e2c
 /**
  *	mmc_add_host - initialise host hardware
  *	@host: mmc host
