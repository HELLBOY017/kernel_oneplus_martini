/*
 * Performance events:
 *
 *    Copyright (C) 2008-2009, Thomas Gleixner <tglx@linutronix.de>
 *    Copyright (C) 2008-2011, Red Hat, Inc., Ingo Molnar
 *    Copyright (C) 2008-2011, Red Hat, Inc., Peter Zijlstra
 *
 * Data type definitions, declarations, prototypes.
 *
 *    Started by: Thomas Gleixner and Ingo Molnar
 *
 * For licencing details see kernel-base/COPYING
 */
#ifndef _LINUX_PERF_EVENT_H
#define _LINUX_PERF_EVENT_H

#include <uapi/linux/perf_event.h>
#include <uapi/linux/bpf_perf_event.h>

/*
 * Kernel-internal data types and definitions:
 */

#ifdef CONFIG_PERF_EVENTS
# include <asm/perf_event.h>
# include <asm/local64.h>
#endif

struct perf_guest_info_callbacks {
	int				(*is_in_guest)(void);
	int				(*is_user_mode)(void);
	unsigned long			(*get_guest_ip)(void);
	void				(*handle_intel_pt_intr)(void);
};

#ifdef CONFIG_HAVE_HW_BREAKPOINT
#include <asm/hw_breakpoint.h>
#endif

#include <linux/list.h>
#include <linux/mutex.h>
#include <linux/rculist.h>
#include <linux/rcupdate.h>
#include <linux/spinlock.h>
#include <linux/hrtimer.h>
#include <linux/fs.h>
#include <linux/pid_namespace.h>
#include <linux/workqueue.h>
#include <linux/ftrace.h>
#include <linux/cpu.h>
#include <linux/irq_work.h>
#include <linux/static_key.h>
#include <linux/jump_label_ratelimit.h>
#include <linux/atomic.h>
#include <linux/sysfs.h>
#include <linux/perf_regs.h>
#include <linux/cgroup.h>
#include <linux/refcount.h>
#include <linux/security.h>
#include <asm/local.h>

struct perf_callchain_entry {
	__u64				nr;
	__u64				ip[0]; /* /proc/sys/kernel/perf_event_max_stack */
};

struct perf_callchain_entry_ctx {
	struct perf_callchain_entry *entry;
	u32			    max_stack;
	u32			    nr;
	short			    contexts;
	bool			    contexts_maxed;
};

typedef unsigned long (*perf_copy_f)(void *dst, const void *src,
				     unsigned long off, unsigned long len);

struct perf_raw_frag {
	union {
		struct perf_raw_frag	*next;
		unsigned long		pad;
	};
	perf_copy_f			copy;
	void				*data;
	u32				size;
} __packed;

struct perf_raw_record {
	struct perf_raw_frag		frag;
	u32				size;
};

/*
 * branch stack layout:
 *  nr: number of taken branches stored in entries[]
 *
 * Note that nr can vary from sample to sample
 * branches (to, from) are stored from most recent
 * to least recent, i.e., entries[0] contains the most
 * recent branch.
 */
struct perf_branch_stack {
	__u64				nr;
	struct perf_branch_entry	entries[0];
};

struct task_struct;

/*
 * extra PMU register associated with an event
 */
struct hw_perf_event_extra {
	u64		config;	/* register value */
	unsigned int	reg;	/* register address or index */
	int		alloc;	/* extra register already allocated */
	int		idx;	/* index in shared_regs->regs[] */
};

/**
 * struct hw_perf_event - performance event hardware details:
 */
struct hw_perf_event {
#ifdef CONFIG_PERF_EVENTS
	union {
		struct { /* hardware */
			u64		config;
			u64		last_tag;
			unsigned long	config_base;
			unsigned long	event_base;
			int		event_base_rdpmc;
			int		idx;
			int		last_cpu;
			int		flags;

			struct hw_perf_event_extra extra_reg;
			struct hw_perf_event_extra branch_reg;
		};
		struct { /* software */
			struct hrtimer	hrtimer;
		};
		struct { /* tracepoint */
			/* for tp_event->class */
			struct list_head	tp_list;
		};
		struct { /* amd_power */
			u64	pwr_acc;
			u64	ptsc;
		};
#ifdef CONFIG_HAVE_HW_BREAKPOINT
		struct { /* breakpoint */
			/*
			 * Crufty hack to avoid the chicken and egg
			 * problem hw_breakpoint has with context
			 * creation and event initalization.
			 */
			struct arch_hw_breakpoint	info;
			struct list_head		bp_list;
		};
#endif
		struct { /* amd_iommu */
			u8	iommu_bank;
			u8	iommu_cntr;
			u16	padding;
			u64	conf;
			u64	conf1;
		};
	};
	/*
	 * If the event is a per task event, this will point to the task in
	 * question. See the comment in perf_event_alloc().
	 */
	struct task_struct		*target;

	/*
	 * PMU would store hardware filter configuration
	 * here.
	 */
	void				*addr_filters;

	/* Last sync'ed generation of filters */
	unsigned long			addr_filters_gen;

/*
 * hw_perf_event::state flags; used to track the PERF_EF_* state.
 */
#define PERF_HES_STOPPED	0x01 /* the counter is stopped */
#define PERF_HES_UPTODATE	0x02 /* event->count up-to-date */
#define PERF_HES_ARCH		0x04

	int				state;

	/*
	 * The last observed hardware counter value, updated with a
	 * local64_cmpxchg() such that pmu::read() can be called nested.
	 */
	local64_t			prev_count;

	/*
	 * The period to start the next sample with.
	 */
	u64				sample_period;

	/*
	 * The period we started this sample with.
	 */
	u64				last_period;

	/*
	 * However much is left of the current period; note that this is
	 * a full 64bit value and allows for generation of periods longer
	 * than hardware might allow.
	 */
	local64_t			period_left;

	/*
	 * State for throttling the event, see __perf_event_overflow() and
	 * perf_adjust_freq_unthr_context().
	 */
	u64                             interrupts_seq;
	u64				interrupts;

	/*
	 * State for freq target events, see __perf_event_overflow() and
	 * perf_adjust_freq_unthr_context().
	 */
	u64				freq_time_stamp;
	u64				freq_count_stamp;
#endif
};

struct perf_event;

/*
 * Common implementation detail of pmu::{start,commit,cancel}_txn
 */
#define PERF_PMU_TXN_ADD  0x1		/* txn to add/schedule event on PMU */
#define PERF_PMU_TXN_READ 0x2		/* txn to read event group from PMU */

/**
 * pmu::capabilities flags
 */
#define PERF_PMU_CAP_NO_INTERRUPT		0x01
#define PERF_PMU_CAP_NO_NMI			0x02
#define PERF_PMU_CAP_AUX_NO_SG			0x04
#define PERF_PMU_CAP_EXTENDED_REGS		0x08
#define PERF_PMU_CAP_EXCLUSIVE			0x10
#define PERF_PMU_CAP_ITRACE			0x20
#define PERF_PMU_CAP_HETEROGENEOUS_CPUS		0x40
#define PERF_PMU_CAP_NO_EXCLUDE			0x80
#define PERF_PMU_CAP_AUX_OUTPUT			0x100

/**
 * struct pmu - generic performance monitoring unit
 */
struct pmu {
	struct list_head		entry;

	struct module			*module;
	struct device			*dev;
	const struct attribute_group	**attr_groups;
	const struct attribute_group	**attr_update;
	const char			*name;
	int				type;

	/*
	 * various common per-pmu feature flags
	 */
	int				capabilities;

	int __percpu			*pmu_disable_count;
	struct perf_cpu_context __percpu *pmu_cpu_context;
	atomic_t			exclusive_cnt; /* < 0: cpu; > 0: tsk */
	int				task_ctx_nr;
	int				hrtimer_interval_ms;

	/* number of address filters this PMU can do */
	unsigned int			nr_addr_filters;

	/*
	 * Fully disable/enable this PMU, can be used to protect from the PMI
	 * as well as for lazy/batch writing of the MSRs.
	 */
	void (*pmu_enable)		(struct pmu *pmu); /* optional */
	void (*pmu_disable)		(struct pmu *pmu); /* optional */

	/*
	 * Try and initialize the event for this PMU.
	 *
	 * Returns:
	 *  -ENOENT	-- @event is not for this PMU
	 *
	 *  -ENODEV	-- @event is for this PMU but PMU not present
	 *  -EBUSY	-- @event is for this PMU but PMU temporarily unavailable
	 *  -EINVAL	-- @event is for this PMU but @event is not valid
	 *  -EOPNOTSUPP -- @event is for this PMU, @event is valid, but not supported
	 *  -EACCES	-- @event is for this PMU, @event is valid, but no privileges
	 *
	 *  0		-- @event is for this PMU and valid
	 *
	 * Other error return values are allowed.
	 */
	int (*event_init)		(struct perf_event *event);

	/*
	 * Notification that the event was mapped or unmapped.  Called
	 * in the context of the mapping task.
	 */
	void (*event_mapped)		(struct perf_event *event, struct mm_struct *mm); /* optional */
	void (*event_unmapped)		(struct perf_event *event, struct mm_struct *mm); /* optional */

	/*
	 * Flags for ->add()/->del()/ ->start()/->stop(). There are
	 * matching hw_perf_event::state flags.
	 */
#define PERF_EF_START	0x01		/* start the counter when adding    */
#define PERF_EF_RELOAD	0x02		/* reload the counter when starting */
#define PERF_EF_UPDATE	0x04		/* update the counter when stopping */

	/*
	 * Adds/Removes a counter to/from the PMU, can be done inside a
	 * transaction, see the ->*_txn() methods.
	 *
	 * The add/del callbacks will reserve all hardware resources required
	 * to service the event, this includes any counter constraint
	 * scheduling etc.
	 *
	 * Called with IRQs disabled and the PMU disabled on the CPU the event
	 * is on.
	 *
	 * ->add() called without PERF_EF_START should result in the same state
	 *  as ->add() followed by ->stop().
	 *
	 * ->del() must always PERF_EF_UPDATE stop an event. If it calls
	 *  ->stop() that must deal with already being stopped without
	 *  PERF_EF_UPDATE.
	 */
	int  (*add)			(struct perf_event *event, int flags);
	void (*del)			(struct perf_event *event, int flags);

	/*
	 * Starts/Stops a counter present on the PMU.
	 *
	 * The PMI handler should stop the counter when perf_event_overflow()
	 * returns !0. ->start() will be used to continue.
	 *
	 * Also used to change the sample period.
	 *
	 * Called with IRQs disabled and the PMU disabled on the CPU the event
	 * is on -- will be called from NMI context with the PMU generates
	 * NMIs.
	 *
	 * ->stop() with PERF_EF_UPDATE will read the counter and update
	 *  period/count values like ->read() would.
	 *
	 * ->start() with PERF_EF_RELOAD will reprogram the the counter
	 *  value, must be preceded by a ->stop() with PERF_EF_UPDATE.
	 */
	void (*start)			(struct perf_event *event, int flags);
	void (*stop)			(struct perf_event *event, int flags);

	/*
	 * Updates the counter value of the event.
	 *
	 * For sampling capable PMUs this will also update the software period
	 * hw_perf_event::period_left field.
	 */
	void (*read)			(struct perf_event *event);

	/*
	 * Group events scheduling is treated as a transaction, add
	 * group events as a whole and perform one schedulability test.
	 * If the test fails, roll back the whole group
	 *
	 * Start the transaction, after this ->add() doesn't need to
	 * do schedulability tests.
	 *
	 * Optional.
	 */
	void (*start_txn)		(struct pmu *pmu, unsigned int txn_flags);
	/*
	 * If ->start_txn() disabled the ->add() schedulability test
	 * then ->commit_txn() is required to perform one. On success
	 * the transaction is closed. On error the transaction is kept
	 * open until ->cancel_txn() is called.
	 *
	 * Optional.
	 */
	int  (*commit_txn)		(struct pmu *pmu);
	/*
	 * Will cancel the transaction, assumes ->del() is called
	 * for each successful ->add() during the transaction.
	 *
	 * Optional.
	 */
	void (*cancel_txn)		(struct pmu *pmu);

	/*
	 * Will return the value for perf_event_mmap_page::index for this event,
	 * if no implementation is provided it will default to: event->hw.idx + 1.
	 */
	int (*event_idx)		(struct perf_event *event); /*optional */

	/*
	 * context-switches callback
	 */
	void (*sched_task)		(struct perf_event_context *ctx,
					bool sched_in);
	/*
	 * PMU specific data size
	 */
	size_t				task_ctx_size;


	/*
	 * Set up pmu-private data structures for an AUX area
	 */
	void *(*setup_aux)		(struct perf_event *event, void **pages,
					 int nr_pages, bool overwrite);
					/* optional */

	/*
	 * Free pmu-private AUX data structures
	 */
	void (*free_aux)		(void *aux); /* optional */

	/*
	 * Validate address range filters: make sure the HW supports the
	 * requested configuration and number of filters; return 0 if the
	 * supplied filters are valid, -errno otherwise.
	 *
	 * Runs in the context of the ioctl()ing process and is not serialized
	 * with the rest of the PMU callbacks.
	 */
	int (*addr_filters_validate)	(struct list_head *filters);
					/* optional */

	/*
	 * Synchronize address range filter configuration:
	 * translate hw-agnostic filters into hardware configuration in
	 * event::hw::addr_filters.
	 *
	 * Runs as a part of filter sync sequence that is done in ->start()
	 * callback by calling perf_event_addr_filters_sync().
	 *
	 * May (and should) traverse event::addr_filters::list, for which its
	 * caller provides necessary serialization.
	 */
	void (*addr_filters_sync)	(struct perf_event *event);
					/* optional */

	/*
	 * Check if event can be used for aux_output purposes for
	 * events of this PMU.
	 *
	 * Runs from perf_event_open(). Should return 0 for "no match"
	 * or non-zero for "match".
	 */
	int (*aux_output_match)		(struct perf_event *event);
					/* optional */

	/*
	 * Filter events for PMU-specific reasons.
	 */
	int (*filter_match)		(struct perf_event *event); /* optional */

	/*
	 * Check period value for PERF_EVENT_IOC_PERIOD ioctl.
	 */
	int (*check_period)		(struct perf_event *event, u64 value); /* optional */
};

enum perf_addr_filter_action_t {
	PERF_ADDR_FILTER_ACTION_STOP = 0,
	PERF_ADDR_FILTER_ACTION_START,
	PERF_ADDR_FILTER_ACTION_FILTER,
};

/**
 * struct perf_addr_filter - address range filter definition
 * @entry:	event's filter list linkage
 * @path:	object file's path for file-based filters
 * @offset:	filter range offset
 * @size:	filter range size (size==0 means single address trigger)
 * @action:	filter/start/stop
 *
 * This is a hardware-agnostic filter configuration as specified by the user.
 */
struct perf_addr_filter {
	struct list_head	entry;
	struct path		path;
	unsigned long		offset;
	unsigned long		size;
	enum perf_addr_filter_action_t	action;
};

/**
 * struct perf_addr_filters_head - container for address range filters
 * @list:	list of filters for this event
 * @lock:	spinlock that serializes accesses to the @list and event's
 *		(and its children's) filter generations.
 * @nr_file_filters:	number of file-based filters
 *
 * A child event will use parent's @list (and therefore @lock), so they are
 * bundled together; see perf_event_addr_filters().
 */
struct perf_addr_filters_head {
	struct list_head	list;
	raw_spinlock_t		lock;
	unsigned int		nr_file_filters;
};

struct perf_addr_filter_range {
	unsigned long		start;
	unsigned long		size;
};

/**
 * enum perf_event_state - the states of an event:
 */
enum perf_event_state {
	PERF_EVENT_STATE_DEAD		= -4,
	PERF_EVENT_STATE_EXIT		= -3,
	PERF_EVENT_STATE_ERROR		= -2,
	PERF_EVENT_STATE_OFF		= -1,
	PERF_EVENT_STATE_INACTIVE	=  0,
	PERF_EVENT_STATE_ACTIVE		=  1,
};

struct file;
struct perf_sample_data;

typedef void (*perf_overflow_handler_t)(struct perf_event *,
					struct perf_sample_data *,
					struct pt_regs *regs);

/*
 * Event capabilities. For event_caps and groups caps.
 *
 * PERF_EV_CAP_SOFTWARE: Is a software event.
 * PERF_EV_CAP_READ_ACTIVE_PKG: A CPU event (or cgroup event) that can be read
 * from any CPU in the package where it is active.
 */
#define PERF_EV_CAP_SOFTWARE		BIT(0)
#define PERF_EV_CAP_READ_ACTIVE_PKG	BIT(1)

#define SWEVENT_HLIST_BITS		8
#define SWEVENT_HLIST_SIZE		(1 << SWEVENT_HLIST_BITS)

struct swevent_hlist {
	struct hlist_head		heads[SWEVENT_HLIST_SIZE];
	struct rcu_head			rcu_head;
};

#define PERF_ATTACH_CONTEXT	0x01
#define PERF_ATTACH_GROUP	0x02
#define PERF_ATTACH_TASK	0x04
#define PERF_ATTACH_TASK_DATA	0x08
#define PERF_ATTACH_ITRACE	0x10

struct perf_cgroup;
struct ring_buffer;

struct pmu_event_list {
	raw_spinlock_t		lock;
	struct list_head	list;
};

#define for_each_sibling_event(sibling, event)			\
	if ((event)->group_leader == (event))			\
		list_for_each_entry((sibling), &(event)->sibling_list, sibling_list)

/**
 * struct perf_event - performance event kernel representation:
 */
struct perf_event {
#ifdef CONFIG_PERF_EVENTS
	/*
	 * entry onto perf_event_context::event_list;
	 *   modifications require ctx->lock
	 *   RCU safe iterations.
	 */
	struct list_head		event_entry;

	/*
	 * Locked for modification by both ctx->mutex and ctx->lock; holding
	 * either sufficies for read.
	 */
	struct list_head		sibling_list;
	struct list_head		active_list;
	/*
	 * Node on the pinned or flexible tree located at the event context;
	 */
	struct rb_node			group_node;
	u64				group_index;
	/*
	 * We need storage to track the entries in perf_pmu_migrate_context; we
	 * cannot use the event_entry because of RCU and we want to keep the
	 * group in tact which avoids us using the other two entries.
	 */
	struct list_head		migrate_entry;

	struct hlist_node		hlist_entry;
	struct list_head		active_entry;
	int				nr_siblings;

	/* Not serialized. Only written during event initialization. */
	int				event_caps;
	/* The cumulative AND of all event_caps for events in this group. */
	int				group_caps;

	struct perf_event		*group_leader;
	struct pmu			*pmu;
	void				*pmu_private;

	enum perf_event_state		state;
	unsigned int			attach_state;
	local64_t			count;
	atomic64_t			child_count;

	/*
	 * These are the total time in nanoseconds that the event
	 * has been enabled (i.e. eligible to run, and the task has
	 * been scheduled in, if this is a per-task event)
	 * and running (scheduled onto the CPU), respectively.
	 */
	u64				total_time_enabled;
	u64				total_time_running;
	u64				tstamp;

	/*
	 * timestamp shadows the actual context timing but it can
	 * be safely used in NMI interrupt context. It reflects the
	 * context time as it was when the event was last scheduled in.
	 *
	 * ctx_time already accounts for ctx->timestamp. Therefore to
	 * compute ctx_time for a sample, simply add perf_clock().
	 */
	u64				shadow_ctx_time;

	struct perf_event_attr		attr;
	u16				header_size;
	u16				id_header_size;
	u16				read_size;
	struct hw_perf_event		hw;

	struct perf_event_context	*ctx;
	atomic_long_t			refcount;

	/*
	 * These accumulate total time (in nanoseconds) that children
	 * events have been enabled and running, respectively.
	 */
	atomic64_t			child_total_time_enabled;
	atomic64_t			child_total_time_running;

	/*
	 * Protect attach/detach and child_list:
	 */
	struct mutex			child_mutex;
	struct list_head		child_list;
	struct perf_event		*parent;

	int				oncpu;
	int				cpu;

	struct list_head		owner_entry;
	struct task_struct		*owner;

	/* mmap bits */
	struct mutex			mmap_mutex;
	atomic_t			mmap_count;

	struct ring_buffer		*rb;
	struct list_head		rb_entry;
	unsigned long			rcu_batches;
	int				rcu_pending;

	/* poll related */
	wait_queue_head_t		waitq;
	struct fasync_struct		*fasync;

	/* delayed work for NMIs and such */
	int				pending_wakeup;
	int				pending_kill;
	int				pending_disable;
	struct irq_work			pending;

	atomic_t			event_limit;

	/* address range filters */
	struct perf_addr_filters_head	addr_filters;
	/* vma address array for file-based filders */
	struct perf_addr_filter_range	*addr_filter_ranges;
	unsigned long			addr_filters_gen;

	/* for aux_output events */
	struct perf_event		*aux_event;

	void (*destroy)(struct perf_event *);
	struct rcu_head			rcu_head;

	struct pid_namespace		*ns;
	u64				id;

	u64				(*clock)(void);
	perf_overflow_handler_t		overflow_handler;
	void				*overflow_handler_context;
#ifdef CONFIG_BPF_SYSCALL
	perf_overflow_handler_t		orig_overflow_handler;
	struct bpf_prog			*prog;
#endif

#ifdef CONFIG_EVENT_TRACING
	struct trace_event_call		*tp_event;
	struct event_filter		*filter;
#ifdef CONFIG_FUNCTION_TRACER
	struct ftrace_ops               ftrace_ops;
#endif
#endif

#ifdef CONFIG_CGROUP_PERF
	struct perf_cgroup		*cgrp; /* cgroup event is attach to */
#endif

#ifdef CONFIG_SECURITY
	void *security;
#endif
	struct list_head		sb_list;
#endif /* CONFIG_PERF_EVENTS */
};


struct perf_event_groups {
	struct rb_root	tree;
	u64		index;
};

/**
 * struct perf_event_context - event context structure
 *
 * Used as a container for task events and CPU events as well:
 */
struct perf_event_context {
	struct pmu			*pmu;
	/*
	 * Protect the states of the events in the list,
	 * nr_active, and the list:
	 */
	raw_spinlock_t			lock;
	/*
	 * Protect the list of events.  Locking either mutex or lock
	 * is sufficient to ensure the list doesn't change; to change
	 * the list you need to lock both the mutex and the spinlock.
	 */
	struct mutex			mutex;

	struct list_head		active_ctx_list;
	struct perf_event_groups	pinned_groups;
	struct perf_event_groups	flexible_groups;
	struct list_head		event_list;

	struct list_head		pinned_active;
	struct list_head		flexible_active;

	int				nr_events;
	int				nr_active;
	int				is_active;
	int				nr_stat;
	int				nr_freq;
	int				rotate_disable;
	/*
	 * Set when nr_events != nr_active, except tolerant to events not
	 * necessary to be active due to scheduling constraints, such as cgroups.
	 */
	int				rotate_necessary;
	refcount_t			refcount;
	struct task_struct		*task;

	/*
	 * Context clock, runs when context enabled.
	 */
	u64				time;
	u64				timestamp;

	/*
	 * These fields let us detect when two contexts have both
	 * been cloned (inherited) from a common ancestor.
	 */
	struct perf_event_context	*parent_ctx;
	u64				parent_gen;
	u64				generation;
	int				pin_count;
#ifdef CONFIG_CGROUP_PERF
	int				nr_cgroups;	 /* cgroup evts */
#endif
	void				*task_ctx_data; /* pmu specific data */
	struct rcu_head			rcu_head;
};

/*
 * Number of contexts where an event can trigger:
 *	task, softirq, hardirq, nmi.
 */
#define PERF_NR_CONTEXTS	4

/**
 * struct perf_event_cpu_context - per cpu event context structure
 */
struct perf_cpu_context {
	struct perf_event_context	ctx;
	struct perf_event_context	*task_ctx;
	int				active_oncpu;
	int				exclusive;

	raw_spinlock_t			hrtimer_lock;
	struct hrtimer			hrtimer;
	ktime_t				hrtimer_interval;
	unsigned int			hrtimer_active;

#ifdef CONFIG_CGROUP_PERF
	struct perf_cgroup		*cgrp;
	struct list_head		cgrp_cpuctx_entry;
#endif

	struct list_head		sched_cb_entry;
	int				sched_cb_usage;

	int				online;
};

struct perf_output_handle {
	struct perf_event		*event;
	struct ring_buffer		*rb;
	unsigned long			wakeup;
	unsigned long			size;
	u64				aux_flags;
	union {
		void			*addr;
		unsigned long		head;
	};
	int				page;
};

struct bpf_perf_event_data_kern {
	bpf_user_pt_regs_t *regs;
	struct perf_sample_data *data;
	struct perf_event *event;
};

#ifdef CONFIG_CGROUP_PERF

/*
 * perf_cgroup_info keeps track of time_enabled for a cgroup.
 * This is a per-cpu dynamically allocated data structure.
 */
struct perf_cgroup_info {
	u64				time;
	u64				timestamp;
};

struct perf_cgroup {
	struct cgroup_subsys_state	css;
	struct perf_cgroup_info	__percpu *info;
};

/*
 * Must ensure cgroup is pinned (css_get) before calling
 * this function. In other words, we cannot call this function
 * if there is no cgroup event for the current CPU context.
 */
static inline struct perf_cgroup *
perf_cgroup_from_task(struct task_struct *task, struct perf_event_context *ctx)
{
	return container_of(task_css_check(task, perf_event_cgrp_id,
					   ctx ? lockdep_is_held(&ctx->lock)
					       : true),
			    struct perf_cgroup, css);
}
#endif /* CONFIG_CGROUP_PERF */

#ifdef CONFIG_PERF_EVENTS

extern void *perf_aux_output_begin(struct perf_output_handle *handle,
				   struct perf_event *event);
extern void perf_aux_output_end(struct perf_output_handle *handle,
				unsigned long size);
extern int perf_aux_output_skip(struct perf_output_handle *handle,
				unsigned long size);
extern void *perf_get_aux(struct perf_output_handle *handle);
extern void perf_aux_output_flag(struct perf_output_handle *handle, u64 flags);
extern void perf_event_itrace_started(struct perf_event *event);

extern int perf_pmu_register(struct pmu *pmu, const char *name, int type);
extern void perf_pmu_unregister(struct pmu *pmu);

extern int perf_num_counters(void);
extern const char *perf_pmu_name(void);
extern void __perf_event_task_sched_in(struct task_struct *prev,
				       struct task_struct *task);
extern void __perf_event_task_sched_out(struct task_struct *prev,
					struct task_struct *next);
extern int perf_event_init_task(struct task_struct *child);
extern void perf_event_exit_task(struct task_struct *child);
extern void perf_event_free_task(struct task_struct *task);
extern void perf_event_delayed_put(struct task_struct *task);
extern struct file *perf_event_get(unsigned int fd);
extern const struct perf_event *perf_get_event(struct file *file);
extern const struct perf_event_attr *perf_event_attrs(struct perf_event *event);
extern void perf_event_print_debug(void);
extern void perf_pmu_disable(struct pmu *pmu);
extern void perf_pmu_enable(struct pmu *pmu);
extern void perf_sched_cb_dec(struct pmu *pmu);
extern void perf_sched_cb_inc(struct pmu *pmu);
extern int perf_event_task_disable(void);
extern int perf_event_task_enable(void);

extern void perf_pmu_resched(struct pmu *pmu);

extern int perf_event_refresh(struct perf_event *event, int refresh);
extern void perf_event_update_userpage(struct perf_event *event);
extern int perf_event_release_kernel(struct perf_event *event);
extern struct perf_event *
perf_event_create_kernel_counter(struct perf_event_attr *attr,
				int cpu,
				struct task_struct *task,
				perf_overflow_handler_t callback,
				void *context);
extern void perf_pmu_migrate_context(struct pmu *pmu,
				int src_cpu, int dst_cpu);
int perf_event_read_local(struct perf_event *event, u64 *value,
			  u64 *enabled, u64 *running);
extern u64 perf_event_read_value(struct perf_event *event,
				 u64 *enabled, u64 *running);


struct perf_sample_data {
	/*
	 * Fields set by perf_sample_data_init(), group so as to
	 * minimize the cachelines touched.
	 */
	u64				addr;
	struct perf_raw_record		*raw;
	struct perf_branch_stack	*br_stack;
	u64				period;
	u64				weight;
	u64				txn;
	union  perf_mem_data_src	data_src;

	/*
	 * The other fields, optionally {set,used} by
	 * perf_{prepare,output}_sample().
	 */
	u64				type;
	u64				ip;
	struct {
		u32	pid;
		u32	tid;
	}				tid_entry;
	u64				time;
	u64				id;
	u64				stream_id;
	struct {
		u32	cpu;
		u32	reserved;
	}				cpu_entry;
	struct perf_callchain_entry	*callchain;

	/*
	 * regs_user may point to task_pt_regs or to regs_user_copy, depending
	 * on arch details.
	 */
	struct perf_regs		regs_user;
	struct pt_regs			regs_user_copy;

	struct perf_regs		regs_intr;
	u64				stack_user_size;

	u64				phys_addr;
} ____cacheline_aligned;

/* default value for data source */
#define PERF_MEM_NA (PERF_MEM_S(OP, NA)   |\
		    PERF_MEM_S(LVL, NA)   |\
		    PERF_MEM_S(SNOOP, NA) |\
		    PERF_MEM_S(LOCK, NA)  |\
		    PERF_MEM_S(TLB, NA))

static inline void perf_sample_data_init(struct perf_sample_data *data,
					 u64 addr, u64 period)
{
	/* remaining struct members initialized in perf_prepare_sample() */
	data->addr = addr;
	data->raw  = NULL;
	data->br_stack = NULL;
	data->period = period;
	data->weight = 0;
	data->data_src.val = PERF_MEM_NA;
	data->txn = 0;
}

extern void perf_output_sample(struct perf_output_handle *handle,
			       struct perf_event_header *header,
			       struct perf_sample_data *data,
			       struct perf_event *event);
extern void perf_prepare_sample(struct perf_event_header *header,
				struct perf_sample_data *data,
				struct perf_event *event,
				struct pt_regs *regs);

extern int perf_event_overflow(struct perf_event *event,
				 struct perf_sample_data *data,
				 struct pt_regs *regs);

extern void perf_event_output_forward(struct perf_event *event,
				     struct perf_sample_data *data,
				     struct pt_regs *regs);
extern void perf_event_output_backward(struct perf_event *event,
				       struct perf_sample_data *data,
				       struct pt_regs *regs);
extern int perf_event_output(struct perf_event *event,
			     struct perf_sample_data *data,
			     struct pt_regs *regs);

static inline bool
is_default_overflow_handler(struct perf_event *event)
{
	if (likely(event->overflow_handler == perf_event_output_forward))
		return true;
	if (unlikely(event->overflow_handler == perf_event_output_backward))
		return true;
	return false;
}

extern void
perf_event_header__init_id(struct perf_event_header *header,
			   struct perf_sample_data *data,
			   struct perf_event *event);
extern void
perf_event__output_id_sample(struct perf_event *event,
			     struct perf_output_handle *handle,
			     struct perf_sample_data *sample);

extern void
perf_log_lost_samples(struct perf_event *event, u64 lost);

static inline bool event_has_any_exclude_flag(struct perf_event *event)
{
	struct perf_event_attr *attr = &event->attr;

	return attr->exclude_idle || attr->exclude_user ||
	       attr->exclude_kernel || attr->exclude_hv ||
	       attr->exclude_guest || attr->exclude_host;
}

static inline bool is_sampling_event(struct perf_event *event)
{
	return event->attr.sample_period != 0;
}

/*
 * Return 1 for a software event, 0 for a hardware event
 */
static inline int is_software_event(struct perf_event *event)
{
	return event->event_caps & PERF_EV_CAP_SOFTWARE;
}

/*
 * Return 1 for event in sw context, 0 for event in hw context
 */
static inline int in_software_context(struct perf_event *event)
{
	return event->ctx->pmu->task_ctx_nr == perf_sw_context;
}

static inline int is_exclusive_pmu(struct pmu *pmu)
{
	return pmu->capabilities & PERF_PMU_CAP_EXCLUSIVE;
}

extern struct static_key perf_swevent_enabled[PERF_COUNT_SW_MAX];

extern void ___perf_sw_event(u32, u64, struct pt_regs *, u64);
extern void __perf_sw_event(u32, u64, struct pt_regs *, u64);

#ifndef perf_arch_fetch_caller_regs
static inline void perf_arch_fetch_caller_regs(struct pt_regs *regs, unsigned long ip) { }
#endif

/*
 * When generating a perf sample in-line, instead of from an interrupt /
 * exception, we lack a pt_regs. This is typically used from software events
 * like: SW_CONTEXT_SWITCHES, SW_MIGRATIONS and the tie-in with tracepoints.
 *
 * We typically don't need a full set, but (for x86) do require:
 * - ip for PERF_SAMPLE_IP
 * - cs for user_mode() tests
 * - sp for PERF_SAMPLE_CALLCHAIN
 * - eflags for MISC bits and CALLCHAIN (see: perf_hw_regs())
 *
 * NOTE: assumes @regs is otherwise already 0 filled; this is important for
 * things like PERF_SAMPLE_REGS_INTR.
 */
static inline void perf_fetch_caller_regs(struct pt_regs *regs)
{
	perf_arch_fetch_caller_regs(regs, CALLER_ADDR0);
}

static __always_inline void
perf_sw_event(u32 event_id, u64 nr, struct pt_regs *regs, u64 addr)
{
	if (static_key_false(&perf_swevent_enabled[event_id]))
		__perf_sw_event(event_id, nr, regs, addr);
}

DECLARE_PER_CPU(struct pt_regs, __perf_regs[4]);

/*
 * 'Special' version for the scheduler, it hard assumes no recursion,
 * which is guaranteed by us not actually scheduling inside other swevents
 * because those disable preemption.
 */
static __always_inline void
perf_sw_event_sched(u32 event_id, u64 nr, u64 addr)
{
	if (static_key_false(&perf_swevent_enabled[event_id])) {
		struct pt_regs *regs = this_cpu_ptr(&__perf_regs[0]);

		perf_fetch_caller_regs(regs);
		___perf_sw_event(event_id, nr, regs, addr);
	}
}

extern struct static_key_false perf_sched_events;

static __always_inline bool
perf_sw_migrate_enabled(void)
{
	if (static_key_false(&perf_swevent_enabled[PERF_COUNT_SW_CPU_MIGRATIONS]))
		return true;
	return false;
}

static inline void perf_event_task_migrate(struct task_struct *task)
{
	if (perf_sw_migrate_enabled())
		task->sched_migrated = 1;
}

static inline void perf_event_task_sched_in(struct task_struct *prev,
					    struct task_struct *task)
{
	if (static_branch_unlikely(&perf_sched_events))
		__perf_event_task_sched_in(prev, task);

	if (perf_sw_migrate_enabled() && task->sched_migrated) {
		struct pt_regs *regs = this_cpu_ptr(&__perf_regs[0]);

		perf_fetch_caller_regs(regs);
		___perf_sw_event(PERF_COUNT_SW_CPU_MIGRATIONS, 1, regs, 0);
		task->sched_migrated = 0;
	}
}

static inline void perf_event_task_sched_out(struct task_struct *prev,
					     struct task_struct *next)
{
	perf_sw_event_sched(PERF_COUNT_SW_CONTEXT_SWITCHES, 1, 0);

	if (static_branch_unlikely(&perf_sched_events))
		__perf_event_task_sched_out(prev, next);
}

extern void perf_event_mmap(struct vm_area_struct *vma);

extern void perf_event_ksymbol(u16 ksym_type, u64 addr, u32 len,
			       bool unregister, const char *sym);
extern void perf_event_bpf_event(struct bpf_prog *prog,
				 enum perf_bpf_event_type type,
				 u16 flags);

extern struct perf_guest_info_callbacks *perf_guest_cbs;
extern int perf_register_guest_info_callbacks(struct perf_guest_info_callbacks *callbacks);
extern int perf_unregister_guest_info_callbacks(struct perf_guest_info_callbacks *callbacks);

extern void perf_event_exec(void);
extern void perf_event_comm(struct task_struct *tsk, bool exec);
extern void perf_event_namespaces(struct task_struct *tsk);
extern void perf_event_fork(struct task_struct *tsk);

/* Callchains */
DECLARE_PER_CPU(struct perf_callchain_entry, perf_callchain_entry);

extern void perf_callchain_user(struct perf_callchain_entry_ctx *entry, struct pt_regs *regs);
extern void perf_callchain_kernel(struct perf_callchain_entry_ctx *entry, struct pt_regs *regs);
extern struct perf_callchain_entry *
get_perf_callchain(struct pt_regs *regs, u32 init_nr, bool kernel, bool user,
		   u32 max_stack, bool crosstask, bool add_mark);
extern struct perf_callchain_entry *perf_callchain(struct perf_event *event, struct pt_regs *regs);
extern int get_callchain_buffers(int max_stack);
extern void put_callchain_buffers(void);

extern int sysctl_perf_event_max_stack;
extern int sysctl_perf_event_max_contexts_per_stack;

static inline int perf_callchain_store_context(struct perf_callchain_entry_ctx *ctx, u64 ip)
{
	if (ctx->contexts < sysctl_perf_event_max_contexts_per_stack) {
		struct perf_callchain_entry *entry = ctx->entry;
		entry->ip[entry->nr++] = ip;
		++ctx->contexts;
		return 0;
	} else {
		ctx->contexts_maxed = true;
		return -1; /* no more room, stop walking the stack */
	}
}

static inline int perf_callchain_store(struct perf_callchain_entry_ctx *ctx, u64 ip)
{
	if (ctx->nr < ctx->max_stack && !ctx->contexts_maxed) {
		struct perf_callchain_entry *entry = ctx->entry;
		entry->ip[entry->nr++] = ip;
		++ctx->nr;
		return 0;
	} else {
		return -1; /* no more room, stop walking the stack */
	}
}

extern int sysctl_perf_event_paranoid;
extern int sysctl_perf_event_mlock;
extern int sysctl_perf_event_sample_rate;
extern int sysctl_perf_cpu_time_max_percent;

extern void perf_sample_event_took(u64 sample_len_ns);

extern int perf_proc_update_handler(struct ctl_table *table, int write,
		void __user *buffer, size_t *lenp,
		loff_t *ppos);
extern int perf_cpu_time_max_percent_handler(struct ctl_table *table, int write,
		void __user *buffer, size_t *lenp,
		loff_t *ppos);

int perf_event_max_stack_handler(struct ctl_table *table, int write,
				 void __user *buffer, size_t *lenp, loff_t *ppos);

/* Access to perf_event_open(2) syscall. */
#define PERF_SECURITY_OPEN		0

/* Finer grained perf_event_open(2) access control. */
#define PERF_SECURITY_CPU		1
#define PERF_SECURITY_KERNEL		2
#define PERF_SECURITY_TRACEPOINT	3

<<<<<<< HEAD
#define TASK_TOMBSTONE ((void *)-1L)

static bool is_kernel_event(struct perf_event *event)
{
	return READ_ONCE(event->owner) == TASK_TOMBSTONE;
}

static inline bool perf_paranoid_any(void)
{
	return sysctl_perf_event_paranoid > 2;
}

=======
>>>>>>> a5f1397e
static inline int perf_is_paranoid(void)
{
	return sysctl_perf_event_paranoid > -1;
}

static inline int perf_allow_kernel(struct perf_event_attr *attr)
{
	if (sysctl_perf_event_paranoid > 1 && !capable(CAP_SYS_ADMIN))
		return -EACCES;

	return security_perf_event_open(attr, PERF_SECURITY_KERNEL);
}

static inline int perf_allow_cpu(struct perf_event *event)
{
	if (sysctl_perf_event_paranoid > 0 && !is_kernel_event(event) &&
		!capable(CAP_SYS_ADMIN)) {
		return -EACCES;
	}

	/*
	 * Bypass the system call security check if the
	 * event creation is from the kernel
	 */
	return is_kernel_event(event) ? 0 :
		security_perf_event_open(&event->attr, PERF_SECURITY_CPU);
}

static inline int perf_allow_tracepoint(struct perf_event_attr *attr)
{
	if (sysctl_perf_event_paranoid > -1 && !capable(CAP_SYS_ADMIN))
		return -EPERM;

	return security_perf_event_open(attr, PERF_SECURITY_TRACEPOINT);
}

extern void perf_event_init(void);
extern void perf_tp_event(u16 event_type, u64 count, void *record,
			  int entry_size, struct pt_regs *regs,
			  struct hlist_head *head, int rctx,
			  struct task_struct *task);
extern void perf_bp_event(struct perf_event *event, void *data);

#ifndef perf_misc_flags
# define perf_misc_flags(regs) \
		(user_mode(regs) ? PERF_RECORD_MISC_USER : PERF_RECORD_MISC_KERNEL)
# define perf_instruction_pointer(regs)	instruction_pointer(regs)
#endif
#ifndef perf_arch_bpf_user_pt_regs
# define perf_arch_bpf_user_pt_regs(regs) regs
#endif

static inline bool has_branch_stack(struct perf_event *event)
{
	return event->attr.sample_type & PERF_SAMPLE_BRANCH_STACK;
}

static inline bool needs_branch_stack(struct perf_event *event)
{
	return event->attr.branch_sample_type != 0;
}

static inline bool has_aux(struct perf_event *event)
{
	return event->pmu->setup_aux;
}

static inline bool is_write_backward(struct perf_event *event)
{
	return !!event->attr.write_backward;
}

static inline bool has_addr_filter(struct perf_event *event)
{
	return event->pmu->nr_addr_filters;
}

/*
 * An inherited event uses parent's filters
 */
static inline struct perf_addr_filters_head *
perf_event_addr_filters(struct perf_event *event)
{
	struct perf_addr_filters_head *ifh = &event->addr_filters;

	if (event->parent)
		ifh = &event->parent->addr_filters;

	return ifh;
}

extern void perf_event_addr_filters_sync(struct perf_event *event);

extern int perf_output_begin(struct perf_output_handle *handle,
			     struct perf_event *event, unsigned int size);
extern int perf_output_begin_forward(struct perf_output_handle *handle,
				    struct perf_event *event,
				    unsigned int size);
extern int perf_output_begin_backward(struct perf_output_handle *handle,
				      struct perf_event *event,
				      unsigned int size);

extern void perf_output_end(struct perf_output_handle *handle);
extern unsigned int perf_output_copy(struct perf_output_handle *handle,
			     const void *buf, unsigned int len);
extern unsigned int perf_output_skip(struct perf_output_handle *handle,
				     unsigned int len);
extern int perf_swevent_get_recursion_context(void);
extern void perf_swevent_put_recursion_context(int rctx);
extern u64 perf_swevent_set_period(struct perf_event *event);
extern void perf_event_enable(struct perf_event *event);
extern void perf_event_disable(struct perf_event *event);
extern void perf_event_disable_local(struct perf_event *event);
extern void perf_event_disable_inatomic(struct perf_event *event);
extern void perf_event_task_tick(void);
extern int perf_event_account_interrupt(struct perf_event *event);
#else /* !CONFIG_PERF_EVENTS: */
static inline void *
perf_aux_output_begin(struct perf_output_handle *handle,
		      struct perf_event *event)				{ return NULL; }
static inline void
perf_aux_output_end(struct perf_output_handle *handle, unsigned long size)
									{ }
static inline int
perf_aux_output_skip(struct perf_output_handle *handle,
		     unsigned long size)				{ return -EINVAL; }
static inline void *
perf_get_aux(struct perf_output_handle *handle)				{ return NULL; }
static inline void
perf_event_task_migrate(struct task_struct *task)			{ }
static inline void
perf_event_task_sched_in(struct task_struct *prev,
			 struct task_struct *task)			{ }
static inline void
perf_event_task_sched_out(struct task_struct *prev,
			  struct task_struct *next)			{ }
static inline int perf_event_init_task(struct task_struct *child)	{ return 0; }
static inline void perf_event_exit_task(struct task_struct *child)	{ }
static inline void perf_event_free_task(struct task_struct *task)	{ }
static inline void perf_event_delayed_put(struct task_struct *task)	{ }
static inline struct file *perf_event_get(unsigned int fd)	{ return ERR_PTR(-EINVAL); }
static inline const struct perf_event *perf_get_event(struct file *file)
{
	return ERR_PTR(-EINVAL);
}
static inline const struct perf_event_attr *perf_event_attrs(struct perf_event *event)
{
	return ERR_PTR(-EINVAL);
}
static inline int perf_event_read_local(struct perf_event *event, u64 *value,
					u64 *enabled, u64 *running)
{
	return -EINVAL;
}
static inline void perf_event_print_debug(void)				{ }
static inline int perf_event_task_disable(void)				{ return -EINVAL; }
static inline int perf_event_task_enable(void)				{ return -EINVAL; }
static inline int perf_event_refresh(struct perf_event *event, int refresh)
{
	return -EINVAL;
}

static inline void
perf_sw_event(u32 event_id, u64 nr, struct pt_regs *regs, u64 addr)	{ }
static inline void
perf_sw_event_sched(u32 event_id, u64 nr, u64 addr)			{ }
static inline void
perf_bp_event(struct perf_event *event, void *data)			{ }

static inline int perf_register_guest_info_callbacks
(struct perf_guest_info_callbacks *callbacks)				{ return 0; }
static inline int perf_unregister_guest_info_callbacks
(struct perf_guest_info_callbacks *callbacks)				{ return 0; }

static inline void perf_event_mmap(struct vm_area_struct *vma)		{ }

typedef int (perf_ksymbol_get_name_f)(char *name, int name_len, void *data);
static inline void perf_event_ksymbol(u16 ksym_type, u64 addr, u32 len,
				      bool unregister, const char *sym)	{ }
static inline void perf_event_bpf_event(struct bpf_prog *prog,
					enum perf_bpf_event_type type,
					u16 flags)			{ }
static inline void perf_event_exec(void)				{ }
static inline void perf_event_comm(struct task_struct *tsk, bool exec)	{ }
static inline void perf_event_namespaces(struct task_struct *tsk)	{ }
static inline void perf_event_fork(struct task_struct *tsk)		{ }
static inline void perf_event_init(void)				{ }
static inline int  perf_swevent_get_recursion_context(void)		{ return -1; }
static inline void perf_swevent_put_recursion_context(int rctx)		{ }
static inline u64 perf_swevent_set_period(struct perf_event *event)	{ return 0; }
static inline void perf_event_enable(struct perf_event *event)		{ }
static inline void perf_event_disable(struct perf_event *event)		{ }
static inline int __perf_event_disable(void *info)			{ return -1; }
static inline void perf_event_task_tick(void)				{ }
static inline int perf_event_release_kernel(struct perf_event *event)	{ return 0; }
#endif

#if defined(CONFIG_PERF_EVENTS) && defined(CONFIG_CPU_SUP_INTEL)
extern void perf_restore_debug_store(void);
#else
static inline void perf_restore_debug_store(void)			{ }
#endif

static __always_inline bool perf_raw_frag_last(const struct perf_raw_frag *frag)
{
	return frag->pad < sizeof(u64);
}

#define perf_output_put(handle, x) perf_output_copy((handle), &(x), sizeof(x))

struct perf_pmu_events_attr {
	struct device_attribute attr;
	u64 id;
	const char *event_str;
};

struct perf_pmu_events_ht_attr {
	struct device_attribute			attr;
	u64					id;
	const char				*event_str_ht;
	const char				*event_str_noht;
};

ssize_t perf_event_sysfs_show(struct device *dev, struct device_attribute *attr,
			      char *page);

#define PMU_EVENT_ATTR(_name, _var, _id, _show)				\
static struct perf_pmu_events_attr _var = {				\
	.attr = __ATTR(_name, 0444, _show, NULL),			\
	.id   =  _id,							\
};

#define PMU_EVENT_ATTR_STRING(_name, _var, _str)			    \
static struct perf_pmu_events_attr _var = {				    \
	.attr		= __ATTR(_name, 0444, perf_event_sysfs_show, NULL), \
	.id		= 0,						    \
	.event_str	= _str,						    \
};

#define PMU_FORMAT_ATTR(_name, _format)					\
static ssize_t								\
_name##_show(struct device *dev,					\
			       struct device_attribute *attr,		\
			       char *page)				\
{									\
	BUILD_BUG_ON(sizeof(_format) >= PAGE_SIZE);			\
	return sprintf(page, _format "\n");				\
}									\
									\
static struct device_attribute format_attr_##_name = __ATTR_RO(_name)

/* Performance counter hotplug functions */
#ifdef CONFIG_PERF_EVENTS
int perf_event_init_cpu(unsigned int cpu);
int perf_event_exit_cpu(unsigned int cpu);
#else
#define perf_event_init_cpu	NULL
#define perf_event_exit_cpu	NULL
#endif

#endif /* _LINUX_PERF_EVENT_H */<|MERGE_RESOLUTION|>--- conflicted
+++ resolved
@@ -1253,7 +1253,6 @@
 #define PERF_SECURITY_KERNEL		2
 #define PERF_SECURITY_TRACEPOINT	3
 
-<<<<<<< HEAD
 #define TASK_TOMBSTONE ((void *)-1L)
 
 static bool is_kernel_event(struct perf_event *event)
@@ -1261,13 +1260,6 @@
 	return READ_ONCE(event->owner) == TASK_TOMBSTONE;
 }
 
-static inline bool perf_paranoid_any(void)
-{
-	return sysctl_perf_event_paranoid > 2;
-}
-
-=======
->>>>>>> a5f1397e
 static inline int perf_is_paranoid(void)
 {
 	return sysctl_perf_event_paranoid > -1;
