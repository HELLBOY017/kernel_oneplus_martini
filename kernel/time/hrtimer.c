// SPDX-License-Identifier: GPL-2.0
/*
 *  Copyright(C) 2005-2006, Thomas Gleixner <tglx@linutronix.de>
 *  Copyright(C) 2005-2007, Red Hat, Inc., Ingo Molnar
 *  Copyright(C) 2006-2007  Timesys Corp., Thomas Gleixner
 *
 *  High-resolution kernel timers
 *
 *  In contrast to the low-resolution timeout API, aka timer wheel,
 *  hrtimers provide finer resolution and accuracy depending on system
 *  configuration and capabilities.
 *
 *  Started by: Thomas Gleixner and Ingo Molnar
 *
 *  Credits:
 *	Based on the original timer wheel code
 *
 *	Help, testing, suggestions, bugfixes, improvements were
 *	provided by:
 *
 *	George Anzinger, Andrew Morton, Steven Rostedt, Roman Zippel
 *	et. al.
 */

#include <linux/cpu.h>
#include <linux/export.h>
#include <linux/percpu.h>
#include <linux/hrtimer.h>
#include <linux/notifier.h>
#include <linux/syscalls.h>
#include <linux/interrupt.h>
#include <linux/tick.h>
#include <linux/err.h>
#include <linux/debugobjects.h>
#include <linux/sched/signal.h>
#include <linux/sched/sysctl.h>
#include <linux/sched/rt.h>
#include <linux/sched/deadline.h>
#include <linux/sched/nohz.h>
#include <linux/sched/debug.h>
#include <linux/timer.h>
#include <linux/freezer.h>
#include <linux/compat.h>

#include <linux/uaccess.h>

#include <trace/events/timer.h>

#include "tick-internal.h"

/*
 * Masks for selecting the soft and hard context timers from
 * cpu_base->active
 */
#define MASK_SHIFT		(HRTIMER_BASE_MONOTONIC_SOFT)
#define HRTIMER_ACTIVE_HARD	((1U << MASK_SHIFT) - 1)
#define HRTIMER_ACTIVE_SOFT	(HRTIMER_ACTIVE_HARD << MASK_SHIFT)
#define HRTIMER_ACTIVE_ALL	(HRTIMER_ACTIVE_SOFT | HRTIMER_ACTIVE_HARD)

/*
 * The timer bases:
 *
 * There are more clockids than hrtimer bases. Thus, we index
 * into the timer bases by the hrtimer_base_type enum. When trying
 * to reach a base using a clockid, hrtimer_clockid_to_base()
 * is used to convert from clockid to the proper hrtimer_base_type.
 */
DEFINE_PER_CPU(struct hrtimer_cpu_base, hrtimer_bases) =
{
	.lock = __RAW_SPIN_LOCK_UNLOCKED(hrtimer_bases.lock),
	.clock_base =
	{
		{
			.index = HRTIMER_BASE_MONOTONIC,
			.clockid = CLOCK_MONOTONIC,
			.get_time = &ktime_get,
		},
		{
			.index = HRTIMER_BASE_REALTIME,
			.clockid = CLOCK_REALTIME,
			.get_time = &ktime_get_real,
		},
		{
			.index = HRTIMER_BASE_BOOTTIME,
			.clockid = CLOCK_BOOTTIME,
			.get_time = &ktime_get_boottime,
		},
		{
			.index = HRTIMER_BASE_TAI,
			.clockid = CLOCK_TAI,
			.get_time = &ktime_get_clocktai,
		},
		{
			.index = HRTIMER_BASE_MONOTONIC_SOFT,
			.clockid = CLOCK_MONOTONIC,
			.get_time = &ktime_get,
		},
		{
			.index = HRTIMER_BASE_REALTIME_SOFT,
			.clockid = CLOCK_REALTIME,
			.get_time = &ktime_get_real,
		},
		{
			.index = HRTIMER_BASE_BOOTTIME_SOFT,
			.clockid = CLOCK_BOOTTIME,
			.get_time = &ktime_get_boottime,
		},
		{
			.index = HRTIMER_BASE_TAI_SOFT,
			.clockid = CLOCK_TAI,
			.get_time = &ktime_get_clocktai,
		},
	}
};

static const int hrtimer_clock_to_base_table[MAX_CLOCKS] = {
	/* Make sure we catch unsupported clockids */
	[0 ... MAX_CLOCKS - 1]	= HRTIMER_MAX_CLOCK_BASES,

	[CLOCK_REALTIME]	= HRTIMER_BASE_REALTIME,
	[CLOCK_MONOTONIC]	= HRTIMER_BASE_MONOTONIC,
	[CLOCK_BOOTTIME]	= HRTIMER_BASE_BOOTTIME,
	[CLOCK_TAI]		= HRTIMER_BASE_TAI,
};

/*
 * Functions and macros which are different for UP/SMP systems are kept in a
 * single place
 */
#ifdef CONFIG_SMP

/*
 * We require the migration_base for lock_hrtimer_base()/switch_hrtimer_base()
 * such that hrtimer_callback_running() can unconditionally dereference
 * timer->base->cpu_base
 */
static struct hrtimer_cpu_base migration_cpu_base = {
	.clock_base = { { .cpu_base = &migration_cpu_base, }, },
};

#define migration_base	migration_cpu_base.clock_base[0]

static inline bool is_migration_base(struct hrtimer_clock_base *base)
{
	return base == &migration_base;
}

/*
 * We are using hashed locking: holding per_cpu(hrtimer_bases)[n].lock
 * means that all timers which are tied to this base via timer->base are
 * locked, and the base itself is locked too.
 *
 * So __run_timers/migrate_timers can safely modify all timers which could
 * be found on the lists/queues.
 *
 * When the timer's base is locked, and the timer removed from list, it is
 * possible to set timer->base = &migration_base and drop the lock: the timer
 * remains locked.
 */
static
struct hrtimer_clock_base *lock_hrtimer_base(const struct hrtimer *timer,
					     unsigned long *flags)
{
	struct hrtimer_clock_base *base;

	for (;;) {
		base = READ_ONCE(timer->base);
		if (likely(base != &migration_base)) {
			raw_spin_lock_irqsave(&base->cpu_base->lock, *flags);
			if (likely(base == timer->base))
				return base;
			/* The timer has migrated to another CPU: */
			raw_spin_unlock_irqrestore(&base->cpu_base->lock, *flags);
		}
		cpu_relax();
	}
}

/*
 * We do not migrate the timer when it is expiring before the next
 * event on the target cpu. When high resolution is enabled, we cannot
 * reprogram the target cpu hardware and we would cause it to fire
 * late. To keep it simple, we handle the high resolution enabled and
 * disabled case similar.
 *
 * Called with cpu_base->lock of target cpu held.
 */
static int
hrtimer_check_target(struct hrtimer *timer, struct hrtimer_clock_base *new_base)
{
	ktime_t expires;

	expires = ktime_sub(hrtimer_get_expires(timer), new_base->offset);
	return expires < new_base->cpu_base->expires_next;
}

static inline
struct hrtimer_cpu_base *get_target_base(struct hrtimer_cpu_base *base,
					 int pinned)
{
#if defined(CONFIG_SMP) && defined(CONFIG_NO_HZ_COMMON)
	if (static_branch_likely(&timers_migration_enabled) && !pinned)
		return &per_cpu(hrtimer_bases, get_nohz_timer_target());
#endif
	return base;
}

/*
 * We switch the timer base to a power-optimized selected CPU target,
 * if:
 *	- NO_HZ_COMMON is enabled
 *	- timer migration is enabled
 *	- the timer callback is not running
 *	- the timer is not the first expiring timer on the new target
 *
 * If one of the above requirements is not fulfilled we move the timer
 * to the current CPU or leave it on the previously assigned CPU if
 * the timer callback is currently running.
 */
static inline struct hrtimer_clock_base *
switch_hrtimer_base(struct hrtimer *timer, struct hrtimer_clock_base *base,
		    int pinned)
{
	struct hrtimer_cpu_base *new_cpu_base, *this_cpu_base;
	struct hrtimer_clock_base *new_base;
	int basenum = base->index;

	this_cpu_base = this_cpu_ptr(&hrtimer_bases);
	new_cpu_base = get_target_base(this_cpu_base, pinned);
again:
	new_base = &new_cpu_base->clock_base[basenum];

	if (base != new_base) {
		/*
		 * We are trying to move timer to new_base.
		 * However we can't change timer's base while it is running,
		 * so we keep it on the same CPU. No hassle vs. reprogramming
		 * the event source in the high resolution case. The softirq
		 * code will take care of this when the timer function has
		 * completed. There is no conflict as we hold the lock until
		 * the timer is enqueued.
		 */
		if (unlikely(hrtimer_callback_running(timer)))
			return base;

		/* See the comment in lock_hrtimer_base() */
		WRITE_ONCE(timer->base, &migration_base);
		raw_spin_unlock(&base->cpu_base->lock);
		raw_spin_lock(&new_base->cpu_base->lock);

		if (new_cpu_base != this_cpu_base &&
		    hrtimer_check_target(timer, new_base)) {
			raw_spin_unlock(&new_base->cpu_base->lock);
			raw_spin_lock(&base->cpu_base->lock);
			new_cpu_base = this_cpu_base;
			WRITE_ONCE(timer->base, base);
			goto again;
		}
		WRITE_ONCE(timer->base, new_base);
	} else {
		if (new_cpu_base != this_cpu_base &&
		    hrtimer_check_target(timer, new_base)) {
			new_cpu_base = this_cpu_base;
			goto again;
		}
	}
	return new_base;
}

#else /* CONFIG_SMP */

static inline bool is_migration_base(struct hrtimer_clock_base *base)
{
	return false;
}

static inline struct hrtimer_clock_base *
lock_hrtimer_base(const struct hrtimer *timer, unsigned long *flags)
{
	struct hrtimer_clock_base *base = timer->base;

	raw_spin_lock_irqsave(&base->cpu_base->lock, *flags);

	return base;
}

# define switch_hrtimer_base(t, b, p)	(b)

#endif	/* !CONFIG_SMP */

/*
 * Functions for the union type storage format of ktime_t which are
 * too large for inlining:
 */
#if BITS_PER_LONG < 64
/*
 * Divide a ktime value by a nanosecond value
 */
s64 __ktime_divns(const ktime_t kt, s64 div)
{
	int sft = 0;
	s64 dclc;
	u64 tmp;

	dclc = ktime_to_ns(kt);
	tmp = dclc < 0 ? -dclc : dclc;

	/* Make sure the divisor is less than 2^32: */
	while (div >> 32) {
		sft++;
		div >>= 1;
	}
	tmp >>= sft;
	do_div(tmp, (unsigned long) div);
	return dclc < 0 ? -tmp : tmp;
}
EXPORT_SYMBOL_GPL(__ktime_divns);
#endif /* BITS_PER_LONG >= 64 */

/*
 * Add two ktime values and do a safety check for overflow:
 */
ktime_t ktime_add_safe(const ktime_t lhs, const ktime_t rhs)
{
	ktime_t res = ktime_add_unsafe(lhs, rhs);

	/*
	 * We use KTIME_SEC_MAX here, the maximum timeout which we can
	 * return to user space in a timespec:
	 */
	if (res < 0 || res < lhs || res < rhs)
		res = ktime_set(KTIME_SEC_MAX, 0);

	return res;
}

EXPORT_SYMBOL_GPL(ktime_add_safe);

#ifdef CONFIG_DEBUG_OBJECTS_TIMERS

static struct debug_obj_descr hrtimer_debug_descr;

static void *hrtimer_debug_hint(void *addr)
{
	return ((struct hrtimer *) addr)->function;
}

/*
 * fixup_init is called when:
 * - an active object is initialized
 */
static bool hrtimer_fixup_init(void *addr, enum debug_obj_state state)
{
	struct hrtimer *timer = addr;

	switch (state) {
	case ODEBUG_STATE_ACTIVE:
		hrtimer_cancel(timer);
		debug_object_init(timer, &hrtimer_debug_descr);
		return true;
	default:
		return false;
	}
}

/*
 * fixup_activate is called when:
 * - an active object is activated
 * - an unknown non-static object is activated
 */
static bool hrtimer_fixup_activate(void *addr, enum debug_obj_state state)
{
	switch (state) {
	case ODEBUG_STATE_ACTIVE:
		WARN_ON(1);
		/* fall through */
	default:
		return false;
	}
}

/*
 * fixup_free is called when:
 * - an active object is freed
 */
static bool hrtimer_fixup_free(void *addr, enum debug_obj_state state)
{
	struct hrtimer *timer = addr;

	switch (state) {
	case ODEBUG_STATE_ACTIVE:
		hrtimer_cancel(timer);
		debug_object_free(timer, &hrtimer_debug_descr);
		return true;
	default:
		return false;
	}
}

static struct debug_obj_descr hrtimer_debug_descr = {
	.name		= "hrtimer",
	.debug_hint	= hrtimer_debug_hint,
	.fixup_init	= hrtimer_fixup_init,
	.fixup_activate	= hrtimer_fixup_activate,
	.fixup_free	= hrtimer_fixup_free,
};

static inline void debug_hrtimer_init(struct hrtimer *timer)
{
	debug_object_init(timer, &hrtimer_debug_descr);
}

static inline void debug_hrtimer_activate(struct hrtimer *timer,
					  enum hrtimer_mode mode)
{
	debug_object_activate(timer, &hrtimer_debug_descr);
}

static inline void debug_hrtimer_deactivate(struct hrtimer *timer)
{
	debug_object_deactivate(timer, &hrtimer_debug_descr);
}

static inline void debug_hrtimer_free(struct hrtimer *timer)
{
	debug_object_free(timer, &hrtimer_debug_descr);
}

static void __hrtimer_init(struct hrtimer *timer, clockid_t clock_id,
			   enum hrtimer_mode mode);

void hrtimer_init_on_stack(struct hrtimer *timer, clockid_t clock_id,
			   enum hrtimer_mode mode)
{
	debug_object_init_on_stack(timer, &hrtimer_debug_descr);
	__hrtimer_init(timer, clock_id, mode);
}
EXPORT_SYMBOL_GPL(hrtimer_init_on_stack);

static void __hrtimer_init_sleeper(struct hrtimer_sleeper *sl,
				   clockid_t clock_id, enum hrtimer_mode mode);

void hrtimer_init_sleeper_on_stack(struct hrtimer_sleeper *sl,
				   clockid_t clock_id, enum hrtimer_mode mode)
{
	debug_object_init_on_stack(&sl->timer, &hrtimer_debug_descr);
	__hrtimer_init_sleeper(sl, clock_id, mode);
}
EXPORT_SYMBOL_GPL(hrtimer_init_sleeper_on_stack);

void destroy_hrtimer_on_stack(struct hrtimer *timer)
{
	debug_object_free(timer, &hrtimer_debug_descr);
}
EXPORT_SYMBOL_GPL(destroy_hrtimer_on_stack);

#else

static inline void debug_hrtimer_init(struct hrtimer *timer) { }
static inline void debug_hrtimer_activate(struct hrtimer *timer,
					  enum hrtimer_mode mode) { }
static inline void debug_hrtimer_deactivate(struct hrtimer *timer) { }
#endif

static inline void
debug_init(struct hrtimer *timer, clockid_t clockid,
	   enum hrtimer_mode mode)
{
	debug_hrtimer_init(timer);
	trace_hrtimer_init(timer, clockid, mode);
}

static inline void debug_activate(struct hrtimer *timer,
				  enum hrtimer_mode mode)
{
	debug_hrtimer_activate(timer, mode);
	trace_hrtimer_start(timer, mode);
}

static inline void debug_deactivate(struct hrtimer *timer)
{
	debug_hrtimer_deactivate(timer);
	trace_hrtimer_cancel(timer);
}

static struct hrtimer_clock_base *
__next_base(struct hrtimer_cpu_base *cpu_base, unsigned int *active)
{
	unsigned int idx;

	if (!*active)
		return NULL;

	idx = __ffs(*active);
	*active &= ~(1U << idx);

	return &cpu_base->clock_base[idx];
}

#define for_each_active_base(base, cpu_base, active)	\
	while ((base = __next_base((cpu_base), &(active))))

static ktime_t __hrtimer_next_event_base(struct hrtimer_cpu_base *cpu_base,
					 const struct hrtimer *exclude,
					 unsigned int active,
					 ktime_t expires_next)
{
	struct hrtimer_clock_base *base;
	ktime_t expires;

	for_each_active_base(base, cpu_base, active) {
		struct timerqueue_node *next;
		struct hrtimer *timer;

		next = timerqueue_getnext(&base->active);
		timer = container_of(next, struct hrtimer, node);
		if (timer == exclude) {
			/* Get to the next timer in the queue. */
			next = timerqueue_iterate_next(next);
			if (!next)
				continue;

			timer = container_of(next, struct hrtimer, node);
		}
		expires = ktime_sub(hrtimer_get_expires(timer), base->offset);
		if (expires < expires_next) {
			expires_next = expires;

			/* Skip cpu_base update if a timer is being excluded. */
			if (exclude)
				continue;

			if (timer->is_soft)
				cpu_base->softirq_next_timer = timer;
			else
				cpu_base->next_timer = timer;
		}
	}
	/*
	 * clock_was_set() might have changed base->offset of any of
	 * the clock bases so the result might be negative. Fix it up
	 * to prevent a false positive in clockevents_program_event().
	 */
	if (expires_next < 0)
		expires_next = 0;
	return expires_next;
}

/*
 * Recomputes cpu_base::*next_timer and returns the earliest expires_next but
 * does not set cpu_base::*expires_next, that is done by hrtimer_reprogram.
 *
 * When a softirq is pending, we can ignore the HRTIMER_ACTIVE_SOFT bases,
 * those timers will get run whenever the softirq gets handled, at the end of
 * hrtimer_run_softirq(), hrtimer_update_softirq_timer() will re-add these bases.
 *
 * Therefore softirq values are those from the HRTIMER_ACTIVE_SOFT clock bases.
 * The !softirq values are the minima across HRTIMER_ACTIVE_ALL, unless an actual
 * softirq is pending, in which case they're the minima of HRTIMER_ACTIVE_HARD.
 *
 * @active_mask must be one of:
 *  - HRTIMER_ACTIVE_ALL,
 *  - HRTIMER_ACTIVE_SOFT, or
 *  - HRTIMER_ACTIVE_HARD.
 */
static ktime_t
__hrtimer_get_next_event(struct hrtimer_cpu_base *cpu_base, unsigned int active_mask)
{
	unsigned int active;
	struct hrtimer *next_timer = NULL;
	ktime_t expires_next = KTIME_MAX;

	if (!cpu_base->softirq_activated && (active_mask & HRTIMER_ACTIVE_SOFT)) {
		active = cpu_base->active_bases & HRTIMER_ACTIVE_SOFT;
		cpu_base->softirq_next_timer = NULL;
		expires_next = __hrtimer_next_event_base(cpu_base, NULL,
							 active, KTIME_MAX);

		next_timer = cpu_base->softirq_next_timer;
	}

	if (active_mask & HRTIMER_ACTIVE_HARD) {
		active = cpu_base->active_bases & HRTIMER_ACTIVE_HARD;
		cpu_base->next_timer = next_timer;
		expires_next = __hrtimer_next_event_base(cpu_base, NULL, active,
							 expires_next);
	}

	return expires_next;
}

static inline ktime_t hrtimer_update_base(struct hrtimer_cpu_base *base)
{
	ktime_t *offs_real = &base->clock_base[HRTIMER_BASE_REALTIME].offset;
	ktime_t *offs_boot = &base->clock_base[HRTIMER_BASE_BOOTTIME].offset;
	ktime_t *offs_tai = &base->clock_base[HRTIMER_BASE_TAI].offset;

	ktime_t now = ktime_get_update_offsets_now(&base->clock_was_set_seq,
					    offs_real, offs_boot, offs_tai);

	base->clock_base[HRTIMER_BASE_REALTIME_SOFT].offset = *offs_real;
	base->clock_base[HRTIMER_BASE_BOOTTIME_SOFT].offset = *offs_boot;
	base->clock_base[HRTIMER_BASE_TAI_SOFT].offset = *offs_tai;

	return now;
}

/*
 * Is the high resolution mode active ?
 */
static inline int __hrtimer_hres_active(struct hrtimer_cpu_base *cpu_base)
{
	return IS_ENABLED(CONFIG_HIGH_RES_TIMERS) ?
		cpu_base->hres_active : 0;
}

static inline int hrtimer_hres_active(void)
{
	return __hrtimer_hres_active(this_cpu_ptr(&hrtimer_bases));
}

/*
 * Reprogram the event source with checking both queues for the
 * next event
 * Called with interrupts disabled and base->lock held
 */
static void
hrtimer_force_reprogram(struct hrtimer_cpu_base *cpu_base, int skip_equal)
{
	ktime_t expires_next;

	/*
	 * Find the current next expiration time.
	 */
	expires_next = __hrtimer_get_next_event(cpu_base, HRTIMER_ACTIVE_ALL);

	if (cpu_base->next_timer && cpu_base->next_timer->is_soft) {
		/*
		 * When the softirq is activated, hrtimer has to be
		 * programmed with the first hard hrtimer because soft
		 * timer interrupt could occur too late.
		 */
		if (cpu_base->softirq_activated)
			expires_next = __hrtimer_get_next_event(cpu_base,
								HRTIMER_ACTIVE_HARD);
		else
			cpu_base->softirq_expires_next = expires_next;
	}

	if (skip_equal && expires_next == cpu_base->expires_next)
		return;

	cpu_base->expires_next = expires_next;

	/*
	 * If hres is not active, hardware does not have to be
	 * reprogrammed yet.
	 *
	 * If a hang was detected in the last timer interrupt then we
	 * leave the hang delay active in the hardware. We want the
	 * system to make progress. That also prevents the following
	 * scenario:
	 * T1 expires 50ms from now
	 * T2 expires 5s from now
	 *
	 * T1 is removed, so this code is called and would reprogram
	 * the hardware to 5s from now. Any hrtimer_start after that
	 * will not reprogram the hardware due to hang_detected being
	 * set. So we'd effectivly block all timers until the T2 event
	 * fires.
	 */
	if (!__hrtimer_hres_active(cpu_base) || cpu_base->hang_detected)
		return;

	tick_program_event(cpu_base->expires_next, 1);
}

/* High resolution timer related functions */
#ifdef CONFIG_HIGH_RES_TIMERS

/*
 * High resolution timer enabled ?
 */
static bool hrtimer_hres_enabled __read_mostly  = true;
unsigned int hrtimer_resolution __read_mostly = LOW_RES_NSEC;
EXPORT_SYMBOL_GPL(hrtimer_resolution);

/*
 * Enable / Disable high resolution mode
 */
static int __init setup_hrtimer_hres(char *str)
{
	return (kstrtobool(str, &hrtimer_hres_enabled) == 0);
}

__setup("highres=", setup_hrtimer_hres);

/*
 * hrtimer_high_res_enabled - query, if the highres mode is enabled
 */
static inline int hrtimer_is_hres_enabled(void)
{
	return hrtimer_hres_enabled;
}

/*
 * Retrigger next event is called after clock was set
 *
 * Called with interrupts disabled via on_each_cpu()
 */
static void retrigger_next_event(void *arg)
{
	struct hrtimer_cpu_base *base = this_cpu_ptr(&hrtimer_bases);

	if (!__hrtimer_hres_active(base))
		return;

	raw_spin_lock(&base->lock);
	hrtimer_update_base(base);
	hrtimer_force_reprogram(base, 0);
	raw_spin_unlock(&base->lock);
}

/*
 * Switch to high resolution mode
 */
static void hrtimer_switch_to_hres(void)
{
	struct hrtimer_cpu_base *base = this_cpu_ptr(&hrtimer_bases);

	if (tick_init_highres()) {
		pr_warn("Could not switch to high resolution mode on CPU %u\n",
			base->cpu);
		return;
	}
	base->hres_active = 1;
	hrtimer_resolution = HIGH_RES_NSEC;

	tick_setup_sched_timer();
	/* "Retrigger" the interrupt to get things going */
	retrigger_next_event(NULL);
}

static void clock_was_set_work(struct work_struct *work)
{
	clock_was_set();
}

static DECLARE_WORK(hrtimer_work, clock_was_set_work);

/*
 * Called from timekeeping and resume code to reprogram the hrtimer
 * interrupt device on all cpus.
 */
void clock_was_set_delayed(void)
{
	schedule_work(&hrtimer_work);
}

#else

static inline int hrtimer_is_hres_enabled(void) { return 0; }
static inline void hrtimer_switch_to_hres(void) { }
static inline void retrigger_next_event(void *arg) { }

#endif /* CONFIG_HIGH_RES_TIMERS */

/*
 * When a timer is enqueued and expires earlier than the already enqueued
 * timers, we have to check, whether it expires earlier than the timer for
 * which the clock event device was armed.
 *
 * Called with interrupts disabled and base->cpu_base.lock held
 */
static void hrtimer_reprogram(struct hrtimer *timer, bool reprogram)
{
	struct hrtimer_cpu_base *cpu_base = this_cpu_ptr(&hrtimer_bases);
	struct hrtimer_clock_base *base = timer->base;
	ktime_t expires = ktime_sub(hrtimer_get_expires(timer), base->offset);

	WARN_ON_ONCE(hrtimer_get_expires_tv64(timer) < 0);

	/*
	 * CLOCK_REALTIME timer might be requested with an absolute
	 * expiry time which is less than base->offset. Set it to 0.
	 */
	if (expires < 0)
		expires = 0;

	if (timer->is_soft) {
		/*
		 * soft hrtimer could be started on a remote CPU. In this
		 * case softirq_expires_next needs to be updated on the
		 * remote CPU. The soft hrtimer will not expire before the
		 * first hard hrtimer on the remote CPU -
		 * hrtimer_check_target() prevents this case.
		 */
		struct hrtimer_cpu_base *timer_cpu_base = base->cpu_base;

		if (timer_cpu_base->softirq_activated)
			return;

		if (!ktime_before(expires, timer_cpu_base->softirq_expires_next))
			return;

		timer_cpu_base->softirq_next_timer = timer;
		timer_cpu_base->softirq_expires_next = expires;

		if (!ktime_before(expires, timer_cpu_base->expires_next) ||
		    !reprogram)
			return;
	}

	/*
	 * If the timer is not on the current cpu, we cannot reprogram
	 * the other cpus clock event device.
	 */
	if (base->cpu_base != cpu_base)
		return;

	/*
	 * If the hrtimer interrupt is running, then it will
	 * reevaluate the clock bases and reprogram the clock event
	 * device. The callbacks are always executed in hard interrupt
	 * context so we don't need an extra check for a running
	 * callback.
	 */
	if (cpu_base->in_hrtirq)
		return;

	if (expires >= cpu_base->expires_next)
		return;

	/* Update the pointer to the next expiring timer */
	cpu_base->next_timer = timer;
	cpu_base->expires_next = expires;

	/*
	 * If hres is not active, hardware does not have to be
	 * programmed yet.
	 *
	 * If a hang was detected in the last timer interrupt then we
	 * do not schedule a timer which is earlier than the expiry
	 * which we enforced in the hang detection. We want the system
	 * to make progress.
	 */
	if (!__hrtimer_hres_active(cpu_base) || cpu_base->hang_detected)
		return;

	/*
	 * Program the timer hardware. We enforce the expiry for
	 * events which are already in the past.
	 */
	tick_program_event(expires, 1);
}

/*
 * Clock realtime was set
 *
 * Change the offset of the realtime clock vs. the monotonic
 * clock.
 *
 * We might have to reprogram the high resolution timer interrupt. On
 * SMP we call the architecture specific code to retrigger _all_ high
 * resolution timer interrupts. On UP we just disable interrupts and
 * call the high resolution interrupt code.
 */
void clock_was_set(void)
{
#ifdef CONFIG_HIGH_RES_TIMERS
	/* Retrigger the CPU local events everywhere */
	on_each_cpu(retrigger_next_event, NULL, 1);
#endif
	timerfd_clock_was_set();
}

/*
 * During resume we might have to reprogram the high resolution timer
 * interrupt on all online CPUs.  However, all other CPUs will be
 * stopped with IRQs interrupts disabled so the clock_was_set() call
 * must be deferred.
 */
void hrtimers_resume(void)
{
	lockdep_assert_irqs_disabled();
	/* Retrigger on the local CPU */
	retrigger_next_event(NULL);
	/* And schedule a retrigger for all others */
	clock_was_set_delayed();
}

/*
 * Counterpart to lock_hrtimer_base above:
 */
static inline
void unlock_hrtimer_base(const struct hrtimer *timer, unsigned long *flags)
{
	raw_spin_unlock_irqrestore(&timer->base->cpu_base->lock, *flags);
}

/**
 * hrtimer_forward - forward the timer expiry
 * @timer:	hrtimer to forward
 * @now:	forward past this time
 * @interval:	the interval to forward
 *
 * Forward the timer expiry so it will expire in the future.
 * Returns the number of overruns.
 *
 * Can be safely called from the callback function of @timer. If
 * called from other contexts @timer must neither be enqueued nor
 * running the callback and the caller needs to take care of
 * serialization.
 *
 * Note: This only updates the timer expiry value and does not requeue
 * the timer.
 */
u64 hrtimer_forward(struct hrtimer *timer, ktime_t now, ktime_t interval)
{
	u64 orun = 1;
	ktime_t delta;

	delta = ktime_sub(now, hrtimer_get_expires(timer));

	if (delta < 0)
		return 0;

	if (WARN_ON(timer->state & HRTIMER_STATE_ENQUEUED))
		return 0;

	if (interval < hrtimer_resolution)
		interval = hrtimer_resolution;

	if (unlikely(delta >= interval)) {
		s64 incr = ktime_to_ns(interval);

		orun = ktime_divns(delta, incr);
		hrtimer_add_expires_ns(timer, incr * orun);
		if (hrtimer_get_expires_tv64(timer) > now)
			return orun;
		/*
		 * This (and the ktime_add() below) is the
		 * correction for exact:
		 */
		orun++;
	}
	hrtimer_add_expires(timer, interval);

	return orun;
}
EXPORT_SYMBOL_GPL(hrtimer_forward);

/*
 * enqueue_hrtimer - internal function to (re)start a timer
 *
 * The timer is inserted in expiry order. Insertion into the
 * red black tree is O(log(n)). Must hold the base lock.
 *
 * Returns 1 when the new timer is the leftmost timer in the tree.
 */
static int enqueue_hrtimer(struct hrtimer *timer,
			   struct hrtimer_clock_base *base,
			   enum hrtimer_mode mode)
{
	debug_activate(timer, mode);

	base->cpu_base->active_bases |= 1 << base->index;

<<<<<<< HEAD
	timer->state |= HRTIMER_STATE_ENQUEUED;
=======
	/* Pairs with the lockless read in hrtimer_is_queued() */
	WRITE_ONCE(timer->state, HRTIMER_STATE_ENQUEUED);
>>>>>>> de197c5a

	return timerqueue_add(&base->active, &timer->node);
}

/*
 * __remove_hrtimer - internal function to remove a timer
 *
 * Caller must hold the base lock.
 *
 * High resolution timer mode reprograms the clock event device when the
 * timer is the one which expires next. The caller can disable this by setting
 * reprogram to zero. This is useful, when the context does a reprogramming
 * anyway (e.g. timer interrupt)
 */
static void __remove_hrtimer(struct hrtimer *timer,
			     struct hrtimer_clock_base *base,
			     u8 newstate, int reprogram)
{
	struct hrtimer_cpu_base *cpu_base = base->cpu_base;

<<<<<<< HEAD
	if (!(timer->state & HRTIMER_STATE_ENQUEUED))
		goto out;
=======
	/* Pairs with the lockless read in hrtimer_is_queued() */
	WRITE_ONCE(timer->state, newstate);
	if (!(state & HRTIMER_STATE_ENQUEUED))
		return;
>>>>>>> de197c5a

	if (!timerqueue_del(&base->active, &timer->node))
		cpu_base->active_bases &= ~(1 << base->index);

	/*
	 * Note: If reprogram is false we do not update
	 * cpu_base->next_timer. This happens when we remove the first
	 * timer on a remote cpu. No harm as we never dereference
	 * cpu_base->next_timer. So the worst thing what can happen is
	 * an superflous call to hrtimer_force_reprogram() on the
	 * remote cpu later on if the same timer gets enqueued again.
	 */
	if (reprogram && timer == cpu_base->next_timer)
		hrtimer_force_reprogram(cpu_base, 1);

out:
	/*
	* We need to preserve PINNED state here, otherwise we may end up
	* migrating pinned hrtimers as well.
	*/
	timer->state = newstate | (timer->state & HRTIMER_STATE_PINNED);
}

/*
 * remove hrtimer, called with base lock held
 */
static inline int
remove_hrtimer(struct hrtimer *timer, struct hrtimer_clock_base *base, bool restart)
{
	u8 state = timer->state;

	if (state & HRTIMER_STATE_ENQUEUED) {
		int reprogram;

		/*
		 * Remove the timer and force reprogramming when high
		 * resolution mode is active and the timer is on the current
		 * CPU. If we remove a timer on another CPU, reprogramming is
		 * skipped. The interrupt event on this CPU is fired and
		 * reprogramming happens in the interrupt handler. This is a
		 * rare case and less expensive than a smp call.
		 */
		debug_deactivate(timer);
		reprogram = base->cpu_base == this_cpu_ptr(&hrtimer_bases);

		if (!restart)
			state = HRTIMER_STATE_INACTIVE;

		__remove_hrtimer(timer, base, state, reprogram);
		timer->state &= ~HRTIMER_STATE_PINNED;
		return 1;
	}
	return 0;
}

static inline ktime_t hrtimer_update_lowres(struct hrtimer *timer, ktime_t tim,
					    const enum hrtimer_mode mode)
{
#ifdef CONFIG_TIME_LOW_RES
	/*
	 * CONFIG_TIME_LOW_RES indicates that the system has no way to return
	 * granular time values. For relative timers we add hrtimer_resolution
	 * (i.e. one jiffie) to prevent short timeouts.
	 */
	timer->is_rel = mode & HRTIMER_MODE_REL;
	if (timer->is_rel)
		tim = ktime_add_safe(tim, hrtimer_resolution);
#endif
	return tim;
}

static void
hrtimer_update_softirq_timer(struct hrtimer_cpu_base *cpu_base, bool reprogram)
{
	ktime_t expires;

	/*
	 * Find the next SOFT expiration.
	 */
	expires = __hrtimer_get_next_event(cpu_base, HRTIMER_ACTIVE_SOFT);

	/*
	 * reprogramming needs to be triggered, even if the next soft
	 * hrtimer expires at the same time than the next hard
	 * hrtimer. cpu_base->softirq_expires_next needs to be updated!
	 */
	if (expires == KTIME_MAX)
		return;

	/*
	 * cpu_base->*next_timer is recomputed by __hrtimer_get_next_event()
	 * cpu_base->*expires_next is only set by hrtimer_reprogram()
	 */
	hrtimer_reprogram(cpu_base->softirq_next_timer, reprogram);
}

static int __hrtimer_start_range_ns(struct hrtimer *timer, ktime_t tim,
				    u64 delta_ns, const enum hrtimer_mode mode,
				    struct hrtimer_clock_base *base)
{
	struct hrtimer_clock_base *new_base;

	/* Remove an active timer from the queue: */
	remove_hrtimer(timer, base, true);

	if (mode & HRTIMER_MODE_REL)
		tim = ktime_add_safe(tim, base->get_time());

	tim = hrtimer_update_lowres(timer, tim, mode);

	hrtimer_set_expires_range_ns(timer, tim, delta_ns);

	/* Switch the timer base, if necessary: */
	new_base = switch_hrtimer_base(timer, base, mode & HRTIMER_MODE_PINNED);

	/* Update pinned state */
	timer->state &= ~HRTIMER_STATE_PINNED;
	timer->state |= (!!(mode & HRTIMER_MODE_PINNED)) << HRTIMER_PINNED_SHIFT;

	return enqueue_hrtimer(timer, new_base, mode);
}

/**
 * hrtimer_start_range_ns - (re)start an hrtimer
 * @timer:	the timer to be added
 * @tim:	expiry time
 * @delta_ns:	"slack" range for the timer
 * @mode:	timer mode: absolute (HRTIMER_MODE_ABS) or
 *		relative (HRTIMER_MODE_REL), and pinned (HRTIMER_MODE_PINNED);
 *		softirq based mode is considered for debug purpose only!
 */
void hrtimer_start_range_ns(struct hrtimer *timer, ktime_t tim,
			    u64 delta_ns, const enum hrtimer_mode mode)
{
	struct hrtimer_clock_base *base;
	unsigned long flags;

	/*
	 * Check whether the HRTIMER_MODE_SOFT bit and hrtimer.is_soft
	 * match on CONFIG_PREEMPT_RT = n. With PREEMPT_RT check the hard
	 * expiry mode because unmarked timers are moved to softirq expiry.
	 */
	if (!IS_ENABLED(CONFIG_PREEMPT_RT))
		WARN_ON_ONCE(!(mode & HRTIMER_MODE_SOFT) ^ !timer->is_soft);
	else
		WARN_ON_ONCE(!(mode & HRTIMER_MODE_HARD) ^ !timer->is_hard);

	base = lock_hrtimer_base(timer, &flags);

	if (__hrtimer_start_range_ns(timer, tim, delta_ns, mode, base))
		hrtimer_reprogram(timer, true);

	unlock_hrtimer_base(timer, &flags);
}
EXPORT_SYMBOL_GPL(hrtimer_start_range_ns);

/**
 * hrtimer_try_to_cancel - try to deactivate a timer
 * @timer:	hrtimer to stop
 *
 * Returns:
 *
 *  *  0 when the timer was not active
 *  *  1 when the timer was active
 *  * -1 when the timer is currently executing the callback function and
 *    cannot be stopped
 */
int hrtimer_try_to_cancel(struct hrtimer *timer)
{
	struct hrtimer_clock_base *base;
	unsigned long flags;
	int ret = -1;

	/*
	 * Check lockless first. If the timer is not active (neither
	 * enqueued nor running the callback, nothing to do here.  The
	 * base lock does not serialize against a concurrent enqueue,
	 * so we can avoid taking it.
	 */
	if (!hrtimer_active(timer))
		return 0;

	base = lock_hrtimer_base(timer, &flags);

	if (!hrtimer_callback_running(timer))
		ret = remove_hrtimer(timer, base, false);

	unlock_hrtimer_base(timer, &flags);

	return ret;

}
EXPORT_SYMBOL_GPL(hrtimer_try_to_cancel);

#ifdef CONFIG_PREEMPT_RT
static void hrtimer_cpu_base_init_expiry_lock(struct hrtimer_cpu_base *base)
{
	spin_lock_init(&base->softirq_expiry_lock);
}

static void hrtimer_cpu_base_lock_expiry(struct hrtimer_cpu_base *base)
{
	spin_lock(&base->softirq_expiry_lock);
}

static void hrtimer_cpu_base_unlock_expiry(struct hrtimer_cpu_base *base)
{
	spin_unlock(&base->softirq_expiry_lock);
}

/*
 * The counterpart to hrtimer_cancel_wait_running().
 *
 * If there is a waiter for cpu_base->expiry_lock, then it was waiting for
 * the timer callback to finish. Drop expiry_lock and reaquire it. That
 * allows the waiter to acquire the lock and make progress.
 */
static void hrtimer_sync_wait_running(struct hrtimer_cpu_base *cpu_base,
				      unsigned long flags)
{
	if (atomic_read(&cpu_base->timer_waiters)) {
		raw_spin_unlock_irqrestore(&cpu_base->lock, flags);
		spin_unlock(&cpu_base->softirq_expiry_lock);
		spin_lock(&cpu_base->softirq_expiry_lock);
		raw_spin_lock_irq(&cpu_base->lock);
	}
}

/*
 * This function is called on PREEMPT_RT kernels when the fast path
 * deletion of a timer failed because the timer callback function was
 * running.
 *
 * This prevents priority inversion: if the soft irq thread is preempted
 * in the middle of a timer callback, then calling del_timer_sync() can
 * lead to two issues:
 *
 *  - If the caller is on a remote CPU then it has to spin wait for the timer
 *    handler to complete. This can result in unbound priority inversion.
 *
 *  - If the caller originates from the task which preempted the timer
 *    handler on the same CPU, then spin waiting for the timer handler to
 *    complete is never going to end.
 */
void hrtimer_cancel_wait_running(const struct hrtimer *timer)
{
	/* Lockless read. Prevent the compiler from reloading it below */
	struct hrtimer_clock_base *base = READ_ONCE(timer->base);

	/*
	 * Just relax if the timer expires in hard interrupt context or if
	 * it is currently on the migration base.
	 */
	if (!timer->is_soft || is_migration_base(base)) {
		cpu_relax();
		return;
	}

	/*
	 * Mark the base as contended and grab the expiry lock, which is
	 * held by the softirq across the timer callback. Drop the lock
	 * immediately so the softirq can expire the next timer. In theory
	 * the timer could already be running again, but that's more than
	 * unlikely and just causes another wait loop.
	 */
	atomic_inc(&base->cpu_base->timer_waiters);
	spin_lock_bh(&base->cpu_base->softirq_expiry_lock);
	atomic_dec(&base->cpu_base->timer_waiters);
	spin_unlock_bh(&base->cpu_base->softirq_expiry_lock);
}
#else
static inline void
hrtimer_cpu_base_init_expiry_lock(struct hrtimer_cpu_base *base) { }
static inline void
hrtimer_cpu_base_lock_expiry(struct hrtimer_cpu_base *base) { }
static inline void
hrtimer_cpu_base_unlock_expiry(struct hrtimer_cpu_base *base) { }
static inline void hrtimer_sync_wait_running(struct hrtimer_cpu_base *base,
					     unsigned long flags) { }
#endif

/**
 * hrtimer_cancel - cancel a timer and wait for the handler to finish.
 * @timer:	the timer to be cancelled
 *
 * Returns:
 *  0 when the timer was not active
 *  1 when the timer was active
 */
int hrtimer_cancel(struct hrtimer *timer)
{
	int ret;

	do {
		ret = hrtimer_try_to_cancel(timer);

		if (ret < 0)
			hrtimer_cancel_wait_running(timer);
	} while (ret < 0);
	return ret;
}
EXPORT_SYMBOL_GPL(hrtimer_cancel);

/**
 * hrtimer_get_remaining - get remaining time for the timer
 * @timer:	the timer to read
 * @adjust:	adjust relative timers when CONFIG_TIME_LOW_RES=y
 */
ktime_t __hrtimer_get_remaining(const struct hrtimer *timer, bool adjust)
{
	unsigned long flags;
	ktime_t rem;

	lock_hrtimer_base(timer, &flags);
	if (IS_ENABLED(CONFIG_TIME_LOW_RES) && adjust)
		rem = hrtimer_expires_remaining_adjusted(timer);
	else
		rem = hrtimer_expires_remaining(timer);
	unlock_hrtimer_base(timer, &flags);

	return rem;
}
EXPORT_SYMBOL_GPL(__hrtimer_get_remaining);

#ifdef CONFIG_NO_HZ_COMMON
/**
 * hrtimer_get_next_event - get the time until next expiry event
 *
 * Returns the next expiry time or KTIME_MAX if no timer is pending.
 */
u64 hrtimer_get_next_event(void)
{
	struct hrtimer_cpu_base *cpu_base = this_cpu_ptr(&hrtimer_bases);
	u64 expires = KTIME_MAX;
	unsigned long flags;

	raw_spin_lock_irqsave(&cpu_base->lock, flags);

	if (!__hrtimer_hres_active(cpu_base))
		expires = __hrtimer_get_next_event(cpu_base, HRTIMER_ACTIVE_ALL);

	raw_spin_unlock_irqrestore(&cpu_base->lock, flags);

	return expires;
}

/**
 * hrtimer_next_event_without - time until next expiry event w/o one timer
 * @exclude:	timer to exclude
 *
 * Returns the next expiry time over all timers except for the @exclude one or
 * KTIME_MAX if none of them is pending.
 */
u64 hrtimer_next_event_without(const struct hrtimer *exclude)
{
	struct hrtimer_cpu_base *cpu_base = this_cpu_ptr(&hrtimer_bases);
	u64 expires = KTIME_MAX;
	unsigned long flags;

	raw_spin_lock_irqsave(&cpu_base->lock, flags);

	if (__hrtimer_hres_active(cpu_base)) {
		unsigned int active;

		if (!cpu_base->softirq_activated) {
			active = cpu_base->active_bases & HRTIMER_ACTIVE_SOFT;
			expires = __hrtimer_next_event_base(cpu_base, exclude,
							    active, KTIME_MAX);
		}
		active = cpu_base->active_bases & HRTIMER_ACTIVE_HARD;
		expires = __hrtimer_next_event_base(cpu_base, exclude, active,
						    expires);
	}

	raw_spin_unlock_irqrestore(&cpu_base->lock, flags);

	return expires;
}
#endif

static inline int hrtimer_clockid_to_base(clockid_t clock_id)
{
	if (likely(clock_id < MAX_CLOCKS)) {
		int base = hrtimer_clock_to_base_table[clock_id];

		if (likely(base != HRTIMER_MAX_CLOCK_BASES))
			return base;
	}
	WARN(1, "Invalid clockid %d. Using MONOTONIC\n", clock_id);
	return HRTIMER_BASE_MONOTONIC;
}

static void __hrtimer_init(struct hrtimer *timer, clockid_t clock_id,
			   enum hrtimer_mode mode)
{
	bool softtimer = !!(mode & HRTIMER_MODE_SOFT);
	struct hrtimer_cpu_base *cpu_base;
	int base;

	/*
	 * On PREEMPT_RT enabled kernels hrtimers which are not explicitely
	 * marked for hard interrupt expiry mode are moved into soft
	 * interrupt context for latency reasons and because the callbacks
	 * can invoke functions which might sleep on RT, e.g. spin_lock().
	 */
	if (IS_ENABLED(CONFIG_PREEMPT_RT) && !(mode & HRTIMER_MODE_HARD))
		softtimer = true;

	memset(timer, 0, sizeof(struct hrtimer));

	cpu_base = raw_cpu_ptr(&hrtimer_bases);

	/*
	 * POSIX magic: Relative CLOCK_REALTIME timers are not affected by
	 * clock modifications, so they needs to become CLOCK_MONOTONIC to
	 * ensure POSIX compliance.
	 */
	if (clock_id == CLOCK_REALTIME && mode & HRTIMER_MODE_REL)
		clock_id = CLOCK_MONOTONIC;

	base = softtimer ? HRTIMER_MAX_CLOCK_BASES / 2 : 0;
	base += hrtimer_clockid_to_base(clock_id);
	timer->is_soft = softtimer;
	timer->is_hard = !softtimer;
	timer->base = &cpu_base->clock_base[base];
	timerqueue_init(&timer->node);
}

/**
 * hrtimer_init - initialize a timer to the given clock
 * @timer:	the timer to be initialized
 * @clock_id:	the clock to be used
 * @mode:       The modes which are relevant for intitialization:
 *              HRTIMER_MODE_ABS, HRTIMER_MODE_REL, HRTIMER_MODE_ABS_SOFT,
 *              HRTIMER_MODE_REL_SOFT
 *
 *              The PINNED variants of the above can be handed in,
 *              but the PINNED bit is ignored as pinning happens
 *              when the hrtimer is started
 */
void hrtimer_init(struct hrtimer *timer, clockid_t clock_id,
		  enum hrtimer_mode mode)
{
	debug_init(timer, clock_id, mode);
	__hrtimer_init(timer, clock_id, mode);
}
EXPORT_SYMBOL_GPL(hrtimer_init);

/*
 * A timer is active, when it is enqueued into the rbtree or the
 * callback function is running or it's in the state of being migrated
 * to another cpu.
 *
 * It is important for this function to not return a false negative.
 */
bool hrtimer_active(const struct hrtimer *timer)
{
	struct hrtimer_clock_base *base;
	unsigned int seq;

	do {
		base = READ_ONCE(timer->base);
		seq = raw_read_seqcount_begin(&base->seq);

		if (((timer->state & ~HRTIMER_STATE_PINNED) !=
		      HRTIMER_STATE_INACTIVE) || base->running == timer)
			return true;

	} while (read_seqcount_retry(&base->seq, seq) ||
		 base != READ_ONCE(timer->base));

	return false;
}
EXPORT_SYMBOL_GPL(hrtimer_active);

/*
 * The write_seqcount_barrier()s in __run_hrtimer() split the thing into 3
 * distinct sections:
 *
 *  - queued:	the timer is queued
 *  - callback:	the timer is being ran
 *  - post:	the timer is inactive or (re)queued
 *
 * On the read side we ensure we observe timer->state and cpu_base->running
 * from the same section, if anything changed while we looked at it, we retry.
 * This includes timer->base changing because sequence numbers alone are
 * insufficient for that.
 *
 * The sequence numbers are required because otherwise we could still observe
 * a false negative if the read side got smeared over multiple consequtive
 * __run_hrtimer() invocations.
 */

static void __run_hrtimer(struct hrtimer_cpu_base *cpu_base,
			  struct hrtimer_clock_base *base,
			  struct hrtimer *timer, ktime_t *now,
			  unsigned long flags)
{
	enum hrtimer_restart (*fn)(struct hrtimer *);
	int restart;

	lockdep_assert_held(&cpu_base->lock);

	debug_deactivate(timer);
	base->running = timer;

	/*
	 * Separate the ->running assignment from the ->state assignment.
	 *
	 * As with a regular write barrier, this ensures the read side in
	 * hrtimer_active() cannot observe base->running == NULL &&
	 * timer->state == INACTIVE.
	 */
	raw_write_seqcount_barrier(&base->seq);

	__remove_hrtimer(timer, base, HRTIMER_STATE_INACTIVE, 0);
	fn = timer->function;

	/*
	 * Clear the 'is relative' flag for the TIME_LOW_RES case. If the
	 * timer is restarted with a period then it becomes an absolute
	 * timer. If its not restarted it does not matter.
	 */
	if (IS_ENABLED(CONFIG_TIME_LOW_RES))
		timer->is_rel = false;

	/*
	 * The timer is marked as running in the CPU base, so it is
	 * protected against migration to a different CPU even if the lock
	 * is dropped.
	 */
	raw_spin_unlock_irqrestore(&cpu_base->lock, flags);
	trace_hrtimer_expire_entry(timer, now);
	restart = fn(timer);
	trace_hrtimer_expire_exit(timer);
	raw_spin_lock_irq(&cpu_base->lock);

	/*
	 * Note: We clear the running state after enqueue_hrtimer and
	 * we do not reprogram the event hardware. Happens either in
	 * hrtimer_start_range_ns() or in hrtimer_interrupt()
	 *
	 * Note: Because we dropped the cpu_base->lock above,
	 * hrtimer_start_range_ns() can have popped in and enqueued the timer
	 * for us already.
	 */
	if (restart != HRTIMER_NORESTART &&
	    !(timer->state & HRTIMER_STATE_ENQUEUED))
		enqueue_hrtimer(timer, base, HRTIMER_MODE_ABS);

	/*
	 * Separate the ->running assignment from the ->state assignment.
	 *
	 * As with a regular write barrier, this ensures the read side in
	 * hrtimer_active() cannot observe base->running.timer == NULL &&
	 * timer->state == INACTIVE.
	 */
	raw_write_seqcount_barrier(&base->seq);

	WARN_ON_ONCE(base->running != timer);
	base->running = NULL;
}

static void __hrtimer_run_queues(struct hrtimer_cpu_base *cpu_base, ktime_t now,
				 unsigned long flags, unsigned int active_mask)
{
	struct hrtimer_clock_base *base;
	unsigned int active = cpu_base->active_bases & active_mask;

	for_each_active_base(base, cpu_base, active) {
		struct timerqueue_node *node;
		ktime_t basenow;

		basenow = ktime_add(now, base->offset);

		while ((node = timerqueue_getnext(&base->active))) {
			struct hrtimer *timer;

			timer = container_of(node, struct hrtimer, node);

			/*
			 * The immediate goal for using the softexpires is
			 * minimizing wakeups, not running timers at the
			 * earliest interrupt after their soft expiration.
			 * This allows us to avoid using a Priority Search
			 * Tree, which can answer a stabbing querry for
			 * overlapping intervals and instead use the simple
			 * BST we already have.
			 * We don't add extra wakeups by delaying timers that
			 * are right-of a not yet expired timer, because that
			 * timer will have to trigger a wakeup anyway.
			 */
			if (basenow < hrtimer_get_softexpires_tv64(timer))
				break;

			__run_hrtimer(cpu_base, base, timer, &basenow, flags);
			if (active_mask == HRTIMER_ACTIVE_SOFT)
				hrtimer_sync_wait_running(cpu_base, flags);
		}
	}
}

static __latent_entropy void hrtimer_run_softirq(struct softirq_action *h)
{
	struct hrtimer_cpu_base *cpu_base = this_cpu_ptr(&hrtimer_bases);
	unsigned long flags;
	ktime_t now;

	hrtimer_cpu_base_lock_expiry(cpu_base);
	raw_spin_lock_irqsave(&cpu_base->lock, flags);

	now = hrtimer_update_base(cpu_base);
	__hrtimer_run_queues(cpu_base, now, flags, HRTIMER_ACTIVE_SOFT);

	cpu_base->softirq_activated = 0;
	hrtimer_update_softirq_timer(cpu_base, true);

	raw_spin_unlock_irqrestore(&cpu_base->lock, flags);
	hrtimer_cpu_base_unlock_expiry(cpu_base);
}

#ifdef CONFIG_HIGH_RES_TIMERS

/*
 * High resolution timer interrupt
 * Called with interrupts disabled
 */
void hrtimer_interrupt(struct clock_event_device *dev)
{
	struct hrtimer_cpu_base *cpu_base = this_cpu_ptr(&hrtimer_bases);
	ktime_t expires_next, now, entry_time, delta;
	unsigned long flags;
	int retries = 0;

	BUG_ON(!cpu_base->hres_active);
	cpu_base->nr_events++;
	dev->next_event = KTIME_MAX;

	raw_spin_lock_irqsave(&cpu_base->lock, flags);
	entry_time = now = hrtimer_update_base(cpu_base);
retry:
	cpu_base->in_hrtirq = 1;
	/*
	 * We set expires_next to KTIME_MAX here with cpu_base->lock
	 * held to prevent that a timer is enqueued in our queue via
	 * the migration code. This does not affect enqueueing of
	 * timers which run their callback and need to be requeued on
	 * this CPU.
	 */
	cpu_base->expires_next = KTIME_MAX;

	if (!ktime_before(now, cpu_base->softirq_expires_next)) {
		cpu_base->softirq_expires_next = KTIME_MAX;
		cpu_base->softirq_activated = 1;
		raise_softirq_irqoff(HRTIMER_SOFTIRQ);
	}

	__hrtimer_run_queues(cpu_base, now, flags, HRTIMER_ACTIVE_HARD);

	/* Reevaluate the clock bases for the next expiry */
	expires_next = __hrtimer_get_next_event(cpu_base, HRTIMER_ACTIVE_ALL);
	/*
	 * Store the new expiry value so the migration code can verify
	 * against it.
	 */
	cpu_base->expires_next = expires_next;
	cpu_base->in_hrtirq = 0;
	raw_spin_unlock_irqrestore(&cpu_base->lock, flags);

	/* Reprogramming necessary ? */
	if (!tick_program_event(expires_next, 0)) {
		cpu_base->hang_detected = 0;
		return;
	}

	/*
	 * The next timer was already expired due to:
	 * - tracing
	 * - long lasting callbacks
	 * - being scheduled away when running in a VM
	 *
	 * We need to prevent that we loop forever in the hrtimer
	 * interrupt routine. We give it 3 attempts to avoid
	 * overreacting on some spurious event.
	 *
	 * Acquire base lock for updating the offsets and retrieving
	 * the current time.
	 */
	raw_spin_lock_irqsave(&cpu_base->lock, flags);
	now = hrtimer_update_base(cpu_base);
	cpu_base->nr_retries++;
	if (++retries < 3)
		goto retry;
	/*
	 * Give the system a chance to do something else than looping
	 * here. We stored the entry time, so we know exactly how long
	 * we spent here. We schedule the next event this amount of
	 * time away.
	 */
	cpu_base->nr_hangs++;
	cpu_base->hang_detected = 1;
	raw_spin_unlock_irqrestore(&cpu_base->lock, flags);

	delta = ktime_sub(now, entry_time);
	if ((unsigned int)delta > cpu_base->max_hang_time)
		cpu_base->max_hang_time = (unsigned int) delta;
	/*
	 * Limit it to a sensible value as we enforce a longer
	 * delay. Give the CPU at least 100ms to catch up.
	 */
	if (delta > 100 * NSEC_PER_MSEC)
		expires_next = ktime_add_ns(now, 100 * NSEC_PER_MSEC);
	else
		expires_next = ktime_add(now, delta);
	tick_program_event(expires_next, 1);
	pr_warn_once("hrtimer: interrupt took %llu ns\n", ktime_to_ns(delta));
}

/* called with interrupts disabled */
static inline void __hrtimer_peek_ahead_timers(void)
{
	struct tick_device *td;

	if (!hrtimer_hres_active())
		return;

	td = this_cpu_ptr(&tick_cpu_device);
	if (td && td->evtdev)
		hrtimer_interrupt(td->evtdev);
}

#else /* CONFIG_HIGH_RES_TIMERS */

static inline void __hrtimer_peek_ahead_timers(void) { }

#endif	/* !CONFIG_HIGH_RES_TIMERS */

/*
 * Called from run_local_timers in hardirq context every jiffy
 */
void hrtimer_run_queues(void)
{
	struct hrtimer_cpu_base *cpu_base = this_cpu_ptr(&hrtimer_bases);
	unsigned long flags;
	ktime_t now;

	if (__hrtimer_hres_active(cpu_base))
		return;

	/*
	 * This _is_ ugly: We have to check periodically, whether we
	 * can switch to highres and / or nohz mode. The clocksource
	 * switch happens with xtime_lock held. Notification from
	 * there only sets the check bit in the tick_oneshot code,
	 * otherwise we might deadlock vs. xtime_lock.
	 */
	if (tick_check_oneshot_change(!hrtimer_is_hres_enabled())) {
		hrtimer_switch_to_hres();
		return;
	}

	raw_spin_lock_irqsave(&cpu_base->lock, flags);
	now = hrtimer_update_base(cpu_base);

	if (!ktime_before(now, cpu_base->softirq_expires_next)) {
		cpu_base->softirq_expires_next = KTIME_MAX;
		cpu_base->softirq_activated = 1;
		raise_softirq_irqoff(HRTIMER_SOFTIRQ);
	}

	__hrtimer_run_queues(cpu_base, now, flags, HRTIMER_ACTIVE_HARD);
	raw_spin_unlock_irqrestore(&cpu_base->lock, flags);
}

/*
 * Sleep related functions:
 */
static enum hrtimer_restart hrtimer_wakeup(struct hrtimer *timer)
{
	struct hrtimer_sleeper *t =
		container_of(timer, struct hrtimer_sleeper, timer);
	struct task_struct *task = t->task;

	t->task = NULL;
	if (task)
		wake_up_process(task);

	return HRTIMER_NORESTART;
}

/**
 * hrtimer_sleeper_start_expires - Start a hrtimer sleeper timer
 * @sl:		sleeper to be started
 * @mode:	timer mode abs/rel
 *
 * Wrapper around hrtimer_start_expires() for hrtimer_sleeper based timers
 * to allow PREEMPT_RT to tweak the delivery mode (soft/hardirq context)
 */
void hrtimer_sleeper_start_expires(struct hrtimer_sleeper *sl,
				   enum hrtimer_mode mode)
{
	/*
	 * Make the enqueue delivery mode check work on RT. If the sleeper
	 * was initialized for hard interrupt delivery, force the mode bit.
	 * This is a special case for hrtimer_sleepers because
	 * hrtimer_init_sleeper() determines the delivery mode on RT so the
	 * fiddling with this decision is avoided at the call sites.
	 */
	if (IS_ENABLED(CONFIG_PREEMPT_RT) && sl->timer.is_hard)
		mode |= HRTIMER_MODE_HARD;

	hrtimer_start_expires(&sl->timer, mode);
}
EXPORT_SYMBOL_GPL(hrtimer_sleeper_start_expires);

static void __hrtimer_init_sleeper(struct hrtimer_sleeper *sl,
				   clockid_t clock_id, enum hrtimer_mode mode)
{
	/*
	 * On PREEMPT_RT enabled kernels hrtimers which are not explicitely
	 * marked for hard interrupt expiry mode are moved into soft
	 * interrupt context either for latency reasons or because the
	 * hrtimer callback takes regular spinlocks or invokes other
	 * functions which are not suitable for hard interrupt context on
	 * PREEMPT_RT.
	 *
	 * The hrtimer_sleeper callback is RT compatible in hard interrupt
	 * context, but there is a latency concern: Untrusted userspace can
	 * spawn many threads which arm timers for the same expiry time on
	 * the same CPU. That causes a latency spike due to the wakeup of
	 * a gazillion threads.
	 *
	 * OTOH, priviledged real-time user space applications rely on the
	 * low latency of hard interrupt wakeups. If the current task is in
	 * a real-time scheduling class, mark the mode for hard interrupt
	 * expiry.
	 */
	if (IS_ENABLED(CONFIG_PREEMPT_RT)) {
		if (task_is_realtime(current) && !(mode & HRTIMER_MODE_SOFT))
			mode |= HRTIMER_MODE_HARD;
	}

	__hrtimer_init(&sl->timer, clock_id, mode);
	sl->timer.function = hrtimer_wakeup;
	sl->task = current;
}

/**
 * hrtimer_init_sleeper - initialize sleeper to the given clock
 * @sl:		sleeper to be initialized
 * @clock_id:	the clock to be used
 * @mode:	timer mode abs/rel
 */
void hrtimer_init_sleeper(struct hrtimer_sleeper *sl, clockid_t clock_id,
			  enum hrtimer_mode mode)
{
	debug_init(&sl->timer, clock_id, mode);
	__hrtimer_init_sleeper(sl, clock_id, mode);

}
EXPORT_SYMBOL_GPL(hrtimer_init_sleeper);

int nanosleep_copyout(struct restart_block *restart, struct timespec64 *ts)
{
	switch(restart->nanosleep.type) {
#ifdef CONFIG_COMPAT_32BIT_TIME
	case TT_COMPAT:
		if (put_old_timespec32(ts, restart->nanosleep.compat_rmtp))
			return -EFAULT;
		break;
#endif
	case TT_NATIVE:
		if (put_timespec64(ts, restart->nanosleep.rmtp))
			return -EFAULT;
		break;
	default:
		BUG();
	}
	return -ERESTART_RESTARTBLOCK;
}

static int __sched do_nanosleep(struct hrtimer_sleeper *t, enum hrtimer_mode mode)
{
	struct restart_block *restart;

	do {
		set_current_state(TASK_INTERRUPTIBLE);
		hrtimer_sleeper_start_expires(t, mode);

		if (likely(t->task))
			freezable_schedule();

		hrtimer_cancel(&t->timer);
		mode = HRTIMER_MODE_ABS;

	} while (t->task && !signal_pending(current));

	__set_current_state(TASK_RUNNING);

	if (!t->task)
		return 0;

	restart = &current->restart_block;
	if (restart->nanosleep.type != TT_NONE) {
		ktime_t rem = hrtimer_expires_remaining(&t->timer);
		struct timespec64 rmt;

		if (rem <= 0)
			return 0;
		rmt = ktime_to_timespec64(rem);

		return nanosleep_copyout(restart, &rmt);
	}
	return -ERESTART_RESTARTBLOCK;
}

static long __sched hrtimer_nanosleep_restart(struct restart_block *restart)
{
	struct hrtimer_sleeper t;
	int ret;

	hrtimer_init_sleeper_on_stack(&t, restart->nanosleep.clockid,
				      HRTIMER_MODE_ABS);
	hrtimer_set_expires_tv64(&t.timer, restart->nanosleep.expires);
	ret = do_nanosleep(&t, HRTIMER_MODE_ABS);
	destroy_hrtimer_on_stack(&t.timer);
	return ret;
}

long hrtimer_nanosleep(const struct timespec64 *rqtp,
		       const enum hrtimer_mode mode, const clockid_t clockid)
{
	struct restart_block *restart;
	struct hrtimer_sleeper t;
	int ret = 0;
	u64 slack;

	slack = current->timer_slack_ns;
	if (dl_task(current) || rt_task(current))
		slack = 0;

	hrtimer_init_sleeper_on_stack(&t, clockid, mode);
	hrtimer_set_expires_range_ns(&t.timer, timespec64_to_ktime(*rqtp), slack);
	ret = do_nanosleep(&t, mode);
	if (ret != -ERESTART_RESTARTBLOCK)
		goto out;

	/* Absolute timers do not update the rmtp value and restart: */
	if (mode == HRTIMER_MODE_ABS) {
		ret = -ERESTARTNOHAND;
		goto out;
	}

	restart = &current->restart_block;
	restart->fn = hrtimer_nanosleep_restart;
	restart->nanosleep.clockid = t.timer.base->clockid;
	restart->nanosleep.expires = hrtimer_get_expires_tv64(&t.timer);
out:
	destroy_hrtimer_on_stack(&t.timer);
	return ret;
}

#if !defined(CONFIG_64BIT_TIME) || defined(CONFIG_64BIT)

SYSCALL_DEFINE2(nanosleep, struct __kernel_timespec __user *, rqtp,
		struct __kernel_timespec __user *, rmtp)
{
	struct timespec64 tu;

	if (get_timespec64(&tu, rqtp))
		return -EFAULT;

	if (!timespec64_valid(&tu))
		return -EINVAL;

	current->restart_block.nanosleep.type = rmtp ? TT_NATIVE : TT_NONE;
	current->restart_block.nanosleep.rmtp = rmtp;
	return hrtimer_nanosleep(&tu, HRTIMER_MODE_REL, CLOCK_MONOTONIC);
}

#endif

#ifdef CONFIG_COMPAT_32BIT_TIME

SYSCALL_DEFINE2(nanosleep_time32, struct old_timespec32 __user *, rqtp,
		       struct old_timespec32 __user *, rmtp)
{
	struct timespec64 tu;

	if (get_old_timespec32(&tu, rqtp))
		return -EFAULT;

	if (!timespec64_valid(&tu))
		return -EINVAL;

	current->restart_block.nanosleep.type = rmtp ? TT_COMPAT : TT_NONE;
	current->restart_block.nanosleep.compat_rmtp = rmtp;
	return hrtimer_nanosleep(&tu, HRTIMER_MODE_REL, CLOCK_MONOTONIC);
}
#endif

/*
 * Functions related to boot-time initialization:
 */
int hrtimers_prepare_cpu(unsigned int cpu)
{
	struct hrtimer_cpu_base *cpu_base = &per_cpu(hrtimer_bases, cpu);
	int i;

	for (i = 0; i < HRTIMER_MAX_CLOCK_BASES; i++) {
		cpu_base->clock_base[i].cpu_base = cpu_base;
		timerqueue_init_head(&cpu_base->clock_base[i].active);
	}

	cpu_base->cpu = cpu;
	cpu_base->active_bases = 0;
	cpu_base->hres_active = 0;
	cpu_base->hang_detected = 0;
	cpu_base->next_timer = NULL;
	cpu_base->softirq_next_timer = NULL;
	cpu_base->expires_next = KTIME_MAX;
	cpu_base->softirq_expires_next = KTIME_MAX;
	hrtimer_cpu_base_init_expiry_lock(cpu_base);
	return 0;
}

#ifdef CONFIG_HOTPLUG_CPU
static void migrate_hrtimer_list(struct hrtimer_clock_base *old_base,
				 struct hrtimer_clock_base *new_base,
				 bool remove_pinned)
{
	struct hrtimer *timer;
	struct timerqueue_node *node;
	struct timerqueue_head pinned;
	int is_pinned;
	bool is_hotplug = !cpu_online(old_base->cpu_base->cpu);

	timerqueue_init_head(&pinned);

	while ((node = timerqueue_getnext(&old_base->active))) {
		timer = container_of(node, struct hrtimer, node);
		if (is_hotplug)
			BUG_ON(hrtimer_callback_running(timer));
		debug_deactivate(timer);

		/*
		 * Mark it as ENQUEUED not INACTIVE otherwise the
		 * timer could be seen as !active and just vanish away
		 * under us on another CPU
		 */
		__remove_hrtimer(timer, old_base, HRTIMER_STATE_ENQUEUED, 0);

		is_pinned = timer->state & HRTIMER_STATE_PINNED;
		if (!remove_pinned && is_pinned) {
			timerqueue_add(&pinned, &timer->node);
			continue;
		}

		timer->base = new_base;
		/*
		 * Enqueue the timers on the new cpu. This does not
		 * reprogram the event device in case the timer
		 * expires before the earliest on this CPU, but we run
		 * hrtimer_interrupt after we migrated everything to
		 * sort out already expired timers and reprogram the
		 * event device.
		 */
		enqueue_hrtimer(timer, new_base, HRTIMER_MODE_ABS);
	}

	/* Re-queue pinned timers for non-hotplug usecase */
	while ((node = timerqueue_getnext(&pinned))) {
		timer = container_of(node, struct hrtimer, node);

		timerqueue_del(&pinned, &timer->node);
		enqueue_hrtimer(timer, old_base, HRTIMER_MODE_ABS);
	}
}

static void __migrate_hrtimers(unsigned int scpu, bool remove_pinned)
{
	struct hrtimer_cpu_base *old_base, *new_base;
	unsigned long flags;
	int i;

	local_irq_save(flags);
	old_base = &per_cpu(hrtimer_bases, scpu);
	new_base = this_cpu_ptr(&hrtimer_bases);
	/*
	 * The caller is globally serialized and nobody else
	 * takes two locks at once, deadlock is not possible.
	 */
	raw_spin_lock(&new_base->lock);
	raw_spin_lock_nested(&old_base->lock, SINGLE_DEPTH_NESTING);

	for (i = 0; i < HRTIMER_MAX_CLOCK_BASES; i++) {
		migrate_hrtimer_list(&old_base->clock_base[i],
				     &new_base->clock_base[i], remove_pinned);
	}

	/*
	 * The migration might have changed the first expiring softirq
	 * timer on this CPU. Update it.
	 */
	hrtimer_update_softirq_timer(new_base, false);

	raw_spin_unlock(&old_base->lock);
	raw_spin_unlock(&new_base->lock);

	/* Check, if we got expired work to do */
	__hrtimer_peek_ahead_timers();
	local_irq_restore(flags);
}

int hrtimers_dead_cpu(unsigned int scpu)
{
	BUG_ON(cpu_online(scpu));
	tick_cancel_sched_timer(scpu);

	/*
	 * this BH disable ensures that raise_softirq_irqoff() does
	 * not wakeup ksoftirqd (and acquire the pi-lock) while
	 * holding the cpu_base lock
	 */
	local_bh_disable();
	__migrate_hrtimers(scpu, true);
	local_bh_enable();
	return 0;
}

void hrtimer_quiesce_cpu(void *cpup)
{
	__migrate_hrtimers(*(int *)cpup, false);
}

#endif /* CONFIG_HOTPLUG_CPU */

void __init hrtimers_init(void)
{
	hrtimers_prepare_cpu(smp_processor_id());
	open_softirq(HRTIMER_SOFTIRQ, hrtimer_run_softirq);
}

/**
 * schedule_hrtimeout_range_clock - sleep until timeout
 * @expires:	timeout value (ktime_t)
 * @delta:	slack in expires timeout (ktime_t)
 * @mode:	timer mode
 * @clock_id:	timer clock to be used
 */
int __sched
schedule_hrtimeout_range_clock(ktime_t *expires, u64 delta,
			       const enum hrtimer_mode mode, clockid_t clock_id)
{
	struct hrtimer_sleeper t;

	/*
	 * Optimize when a zero timeout value is given. It does not
	 * matter whether this is an absolute or a relative time.
	 */
	if (expires && *expires == 0) {
		__set_current_state(TASK_RUNNING);
		return 0;
	}

	/*
	 * A NULL parameter means "infinite"
	 */
	if (!expires) {
		schedule();
		return -EINTR;
	}

	hrtimer_init_sleeper_on_stack(&t, clock_id, mode);
	hrtimer_set_expires_range_ns(&t.timer, *expires, delta);
	hrtimer_sleeper_start_expires(&t, mode);

	if (likely(t.task))
		schedule();

	hrtimer_cancel(&t.timer);
	destroy_hrtimer_on_stack(&t.timer);

	__set_current_state(TASK_RUNNING);

	return !t.task ? 0 : -EINTR;
}

/**
 * schedule_hrtimeout_range - sleep until timeout
 * @expires:	timeout value (ktime_t)
 * @delta:	slack in expires timeout (ktime_t)
 * @mode:	timer mode
 *
 * Make the current task sleep until the given expiry time has
 * elapsed. The routine will return immediately unless
 * the current task state has been set (see set_current_state()).
 *
 * The @delta argument gives the kernel the freedom to schedule the
 * actual wakeup to a time that is both power and performance friendly.
 * The kernel give the normal best effort behavior for "@expires+@delta",
 * but may decide to fire the timer earlier, but no earlier than @expires.
 *
 * You can set the task state as follows -
 *
 * %TASK_UNINTERRUPTIBLE - at least @timeout time is guaranteed to
 * pass before the routine returns unless the current task is explicitly
 * woken up, (e.g. by wake_up_process()).
 *
 * %TASK_INTERRUPTIBLE - the routine may return early if a signal is
 * delivered to the current task or the current task is explicitly woken
 * up.
 *
 * The current task state is guaranteed to be TASK_RUNNING when this
 * routine returns.
 *
 * Returns 0 when the timer has expired. If the task was woken before the
 * timer expired by a signal (only possible in state TASK_INTERRUPTIBLE) or
 * by an explicit wakeup, it returns -EINTR.
 */
int __sched schedule_hrtimeout_range(ktime_t *expires, u64 delta,
				     const enum hrtimer_mode mode)
{
	return schedule_hrtimeout_range_clock(expires, delta, mode,
					      CLOCK_MONOTONIC);
}
EXPORT_SYMBOL_GPL(schedule_hrtimeout_range);

/**
 * schedule_hrtimeout - sleep until timeout
 * @expires:	timeout value (ktime_t)
 * @mode:	timer mode
 *
 * Make the current task sleep until the given expiry time has
 * elapsed. The routine will return immediately unless
 * the current task state has been set (see set_current_state()).
 *
 * You can set the task state as follows -
 *
 * %TASK_UNINTERRUPTIBLE - at least @timeout time is guaranteed to
 * pass before the routine returns unless the current task is explicitly
 * woken up, (e.g. by wake_up_process()).
 *
 * %TASK_INTERRUPTIBLE - the routine may return early if a signal is
 * delivered to the current task or the current task is explicitly woken
 * up.
 *
 * The current task state is guaranteed to be TASK_RUNNING when this
 * routine returns.
 *
 * Returns 0 when the timer has expired. If the task was woken before the
 * timer expired by a signal (only possible in state TASK_INTERRUPTIBLE) or
 * by an explicit wakeup, it returns -EINTR.
 */
int __sched schedule_hrtimeout(ktime_t *expires,
			       const enum hrtimer_mode mode)
{
	return schedule_hrtimeout_range(expires, 0, mode);
}
EXPORT_SYMBOL_GPL(schedule_hrtimeout);<|MERGE_RESOLUTION|>--- conflicted
+++ resolved
@@ -966,12 +966,8 @@
 
 	base->cpu_base->active_bases |= 1 << base->index;
 
-<<<<<<< HEAD
-	timer->state |= HRTIMER_STATE_ENQUEUED;
-=======
 	/* Pairs with the lockless read in hrtimer_is_queued() */
-	WRITE_ONCE(timer->state, HRTIMER_STATE_ENQUEUED);
->>>>>>> de197c5a
+	WRITE_ONCE(timer->state, timer->state | HRTIMER_STATE_ENQUEUED);
 
 	return timerqueue_add(&base->active, &timer->node);
 }
@@ -992,15 +988,8 @@
 {
 	struct hrtimer_cpu_base *cpu_base = base->cpu_base;
 
-<<<<<<< HEAD
 	if (!(timer->state & HRTIMER_STATE_ENQUEUED))
 		goto out;
-=======
-	/* Pairs with the lockless read in hrtimer_is_queued() */
-	WRITE_ONCE(timer->state, newstate);
-	if (!(state & HRTIMER_STATE_ENQUEUED))
-		return;
->>>>>>> de197c5a
 
 	if (!timerqueue_del(&base->active, &timer->node))
 		cpu_base->active_bases &= ~(1 << base->index);
@@ -1021,7 +1010,7 @@
 	* We need to preserve PINNED state here, otherwise we may end up
 	* migrating pinned hrtimers as well.
 	*/
-	timer->state = newstate | (timer->state & HRTIMER_STATE_PINNED);
+	WRITE_ONCE(timer->state, newstate | (timer->state & HRTIMER_STATE_PINNED));
 }
 
 /*
