/* SPDX-License-Identifier: GPL-2.0-only */
/*
 * Copyright (c) 2015, Linaro Limited
 */
#include <linux/linkage.h>
#include <linux/arm-smccc.h>

#include <asm/asm-offsets.h>
#include <asm/opcodes-sec.h>
#include <asm/opcodes-virt.h>
#include <asm/unwind.h>
#include <linux/arm-smccc.h>

	/*
	 * Wrap c macros in asm macros to delay expansion until after the
	 * SMCCC asm macro is expanded.
	 */
	.macro SMCCC_SMC
	__SMC(0)
	.endm

	.macro SMCCC_HVC
	__HVC(0)
	.endm

	.macro SMCCC instr
UNWIND(	.fnstart)
	mov	r12, sp
	push	{r4-r7}
UNWIND(	.save	{r4-r7})
	ldm	r12, {r4-r7}
	\instr
<<<<<<< HEAD
	ldr	r12, [sp, #(4 * 8)]
=======
	ldr	r4, [sp, #36]
	cmp	r4, #0
	beq	1f			// No quirk structure
	ldr     r5, [r4, #ARM_SMCCC_QUIRK_ID_OFFS]
	cmp     r5, #ARM_SMCCC_QUIRK_QCOM_A6
	bne	1f			// No quirk present
	str	r6, [r4, #ARM_SMCCC_QUIRK_STATE_OFFS]
1:	pop	{r4-r7}
	ldr	r12, [sp, #(4 * 4)]
>>>>>>> dca02b19
	stm	r12, {r0-r3}
	ldr	r12, [sp, #(4 * 9)]
	cmp	r12, #0
	beq	1f
	ldr	r8, [r12]
	cmp 	r8, #ARM_SMCCC_QUIRK_QCOM_A6
	bne	1f
	str	r6, [r12, #4]
1:
	pop	{r4-r7}
	bx	lr
UNWIND(	.fnend)
	.endm

/*
 * void smccc_smc(unsigned long a0, unsigned long a1, unsigned long a2,
 *		  unsigned long a3, unsigned long a4, unsigned long a5,
 *		  unsigned long a6, unsigned long a7, struct arm_smccc_res *res,
 *		  struct arm_smccc_quirk *quirk)
 */
ENTRY(__arm_smccc_smc)
	SMCCC SMCCC_SMC
ENDPROC(__arm_smccc_smc)

/*
 * void smccc_hvc(unsigned long a0, unsigned long a1, unsigned long a2,
 *		  unsigned long a3, unsigned long a4, unsigned long a5,
 *		  unsigned long a6, unsigned long a7, struct arm_smccc_res *res,
 *		  struct arm_smccc_quirk *quirk)
 */
ENTRY(__arm_smccc_hvc)
	SMCCC SMCCC_HVC
ENDPROC(__arm_smccc_hvc)<|MERGE_RESOLUTION|>--- conflicted
+++ resolved
@@ -9,7 +9,6 @@
 #include <asm/opcodes-sec.h>
 #include <asm/opcodes-virt.h>
 #include <asm/unwind.h>
-#include <linux/arm-smccc.h>
 
 	/*
 	 * Wrap c macros in asm macros to delay expansion until after the
@@ -30,9 +29,6 @@
 UNWIND(	.save	{r4-r7})
 	ldm	r12, {r4-r7}
 	\instr
-<<<<<<< HEAD
-	ldr	r12, [sp, #(4 * 8)]
-=======
 	ldr	r4, [sp, #36]
 	cmp	r4, #0
 	beq	1f			// No quirk structure
@@ -42,17 +38,7 @@
 	str	r6, [r4, #ARM_SMCCC_QUIRK_STATE_OFFS]
 1:	pop	{r4-r7}
 	ldr	r12, [sp, #(4 * 4)]
->>>>>>> dca02b19
 	stm	r12, {r0-r3}
-	ldr	r12, [sp, #(4 * 9)]
-	cmp	r12, #0
-	beq	1f
-	ldr	r8, [r12]
-	cmp 	r8, #ARM_SMCCC_QUIRK_QCOM_A6
-	bne	1f
-	str	r6, [r12, #4]
-1:
-	pop	{r4-r7}
 	bx	lr
 UNWIND(	.fnend)
 	.endm
