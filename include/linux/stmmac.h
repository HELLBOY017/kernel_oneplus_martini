--- conflicted
+++ resolved
@@ -193,7 +193,6 @@
 	int mac_port_sel_speed;
 	bool en_tx_lpi_clockgating;
 	int has_xgmac;
-<<<<<<< HEAD
 	u16	(*tx_select_queue)
 		(struct net_device *dev, struct sk_buff *skb,
 		 struct net_device *sb_dev);
@@ -206,8 +205,6 @@
 				int cmd);
 	void (*request_phy_wol)(void *plat);
 	int (*init_pps)(void *priv);
-=======
 	bool sph_disable;
->>>>>>> 3970bc62
 };
 #endif