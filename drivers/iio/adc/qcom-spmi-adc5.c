--- conflicted
+++ resolved
@@ -1025,7 +1025,6 @@
 					SCALE_HW_CALIB_THERM_100K_PU_PM7)
 	[ADC7_AMUX_THM4_100K_PU]	= ADC5_CHAN_TEMP("amux_thm4_pu2", 0,
 					SCALE_HW_CALIB_THERM_100K_PU_PM7)
-<<<<<<< HEAD
 #ifndef CONFIG_OPLUS_FEATURE_CHG_BASIC
 	[ADC7_AMUX_THM5_100K_PU]	= ADC5_CHAN_TEMP("amux_thm5_pu2", 0,
 					SCALE_HW_CALIB_THERM_100K_PU_PM7)
@@ -1033,15 +1032,10 @@
 	[ADC7_AMUX_THM5_100K_PU]	= ADC5_CHAN_VOLT("amux_thm5_pu2", 0,
 					SCALE_HW_CALIB_DEFAULT)
 #endif
-=======
-	[ADC7_AMUX_THM5_100K_PU]	= ADC5_CHAN_TEMP("amux_thm5_pu2", 0,
-					SCALE_HW_CALIB_THERM_100K_PU_PM7)
->>>>>>> 9c293735
 	[ADC7_AMUX_THM6_100K_PU]	= ADC5_CHAN_TEMP("amux_thm6_pu2", 0,
 					SCALE_HW_CALIB_THERM_100K_PU_PM7)
 	[ADC7_GPIO1_100K_PU]	= ADC5_CHAN_TEMP("gpio1_pu2", 0,
 					SCALE_HW_CALIB_THERM_100K_PU_PM7)
-<<<<<<< HEAD
 	[ADC7_GPIO1]	= ADC5_CHAN_VOLT("pm8350_board_id", 0,
 					SCALE_HW_CALIB_DEFAULT)
 #ifndef CONFIG_OPLUS_FEATURE_CHG_BASIC
@@ -1051,25 +1045,18 @@
 	[ADC7_GPIO2_100K_PU]	= ADC5_CHAN_VOLT("gpio2_pu2", 0,
 					SCALE_HW_CALIB_DEFAULT)
 #endif
-=======
-	[ADC7_GPIO2_100K_PU]	= ADC5_CHAN_TEMP("gpio2_pu2", 0,
-					SCALE_HW_CALIB_THERM_100K_PU_PM7)
->>>>>>> 9c293735
 	[ADC7_GPIO3_100K_PU]	= ADC5_CHAN_TEMP("gpio3_pu2", 0,
 					SCALE_HW_CALIB_THERM_100K_PU_PM7)
 	[ADC7_GPIO4_100K_PU]	= ADC5_CHAN_TEMP("gpio4_pu2", 0,
 					SCALE_HW_CALIB_THERM_100K_PU_PM7)
-<<<<<<< HEAD
 #ifdef CONFIG_OPLUS_FEATURE_CHG_BASIC
 	[ADC7_AMUX_THM5_30K_PU]	= ADC5_CHAN_VOLT("gpio1_v", 0,
 					SCALE_HW_CALIB_DEFAULT)
 	[ADC7_GPIO2_30K_PU]	= ADC5_CHAN_VOLT("gpio3_v", 0,
 					SCALE_HW_CALIB_DEFAULT)
 #endif
-=======
 	[ADC7_V_I_BAT_THERM]	= ADC5_CHAN_TEMP("bat_therm_calib_100k_pu",
 					0, SCALE_HW_CALIB_PM5_GEN3_BATT_THERM_100K)
->>>>>>> 9c293735
 };
 
 static const struct adc5_channels adc5_chans_rev2[ADC5_MAX_CHANNEL] = {
@@ -1127,11 +1114,7 @@
 		chan = (chan & ADC_CHANNEL_MASK);
 	}
 
-<<<<<<< HEAD
-	if (chan > ADC5_PARALLEL_ISENSE_VBAT_IDATA ||
-=======
 	if (chan > ADC5_MAX_CHANNEL ||
->>>>>>> 9c293735
 	    !data->adc_chans[chan].datasheet_name) {
 		dev_err(dev, "%s invalid channel number %d\n", name, chan);
 		return -EINVAL;
